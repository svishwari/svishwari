"""
purpose of this script is for housing the audience routes for the API
"""
import json
from http import HTTPStatus
from flask import Blueprint, request, jsonify
from flasgger import swag_from
from huxunify.api.model.audience import AudienceModel
<<<<<<< HEAD
from huxunify.api.schema.audience import AudienceSchema, audience_schema, audiences_schema, \
    AudienceDeliverySchema, audience_delivery_schema, audience_delivery_schemas, \
    AudienceInsightsSchema, audience_insights_schema, AudienceDeliveryInsightsSchema, audience_delivery_insights_schema
from flask import jsonify
=======
from huxunify.api.schema.audience import (
    AudienceSchema,
    audience_schema,
    audiences_schema,
    AudienceDeliverySchema,
    audience_delivery_schema,
    audience_delivery_schemas,
    AudienceInsightsSchema,
    audience_insights_schema,
    AudienceDeliveryInsightsSchema,
    audience_delivery_insights_schema,
)
>>>>>>> c09ccd04

audience_bp = Blueprint("audience_bp", __name__)


@audience_bp.route("/", methods=["GET"])
@swag_from(
    {
        "responses": {
            HTTPStatus.OK.value: {
                "description": "get all audiences",
                "schema": AudienceSchema,
            }
        }
    }
)
def get_audiences():
    """
    get all audiences
    ---
    tags:
      - Audience API
    """
    result = AudienceModel()
    data_source = result.get_audiences()
    return jsonify(audiences_schema.dump(data_source)), 200


@audience_bp.route("/<audience_id>", methods=["GET"])
@swag_from(
    {
        "parameters": [
            {
                "name": "audience_id",
                "in": "path",
                "type": "string",
                "required": "true",
                "description": "Audiencce id",
                "default": "fdc59077-2c39-4f2b-8cb6-e6b837d93ac0",
            },
        ],
        "responses": {
            HTTPStatus.OK.value: {
                "description": "get audience by id  ",
                "schema": AudienceSchema,
            }
        },
    }
)
def get_audience(audience_id):
    """
    get audience by audience id
    ---
    tags:
      - Audience API
    """
    result = AudienceModel()
    data_source = result.get_audience_by_id(audience_id)
    return jsonify(audience_schema.dump(data_source)), 200


@audience_bp.route("/", methods=["POST"])
@swag_from(
    {
        "parameters": [
            {
                "name": "body",
                "in": "body",
                "required": "true",
                "schema": {
                    "id": "createAudience",
                    "required": [],
                    "example": {
                        "audience_name": "My new audience",
                        "ingestion_job_id": "5f8d9aa93bdaa787b1879242",
                    },
                },
            },
        ],
        "tags": ["advertising performance", "data-sources"],
        "responses": {
            HTTPStatus.OK.value: {
                "description": "create audience",
                "schema": AudienceSchema,
            }
        },
    }
)
def create_audiences():
    """
    create audience
    ---
    tags:
      - Audience API
    """
    result = AudienceModel()
    data_source = result.create_audiences(request.json)
    return jsonify(audience_schema.dump(data_source)), 200


@audience_bp.route("/<audience_id>", methods=["PUT"])
@swag_from(
    {
        "parameters": [
            {
                "name": "audience_id",
                "in": "path",
                "type": "string",
                "required": "true",
                "description": "Audiencce id",
                "default": "fdc59077-2c39-4f2b-8cb6-e6b837d93ac0",
            },
            {
                "name": "body",
                "in": "body",
                "required": "true",
                "schema": {
                    "id": "updateAudience",
                    "required": [],
                    "example": {
                        "audience_filters": [
                            {"field": "age", "type": "max", "value": 60}
                        ],
                        "audience_name": "string",
                        "audience_type": "string",
                        "created": "2020-10-17T21:54:53.495000+00:00",
                        "updated": "2020-10-17T21:54:53.495000+00:00",
                    },
                },
            },
        ],
        "tags": ["advertising performance"],
        "responses": {
            HTTPStatus.OK.value: {
                "description": "update audience",
                "schema": AudienceSchema,
            }
        },
    }
)
def update_audience():
    """
    update audience
    ---
    tags:
      - Audience API
    """
    result = AudienceModel()
    data_source = result.update_audiences(request.json)
    return jsonify(audience_schema.dump(data_source)), 200


@audience_bp.route("/<audience_id>", methods=["DELETE"])
@swag_from(
    {
        "parameters": [
            {
                "name": "audience_id",
                "in": "path",
                "type": "string",
                "required": "true",
                "description": "Audiencce id",
                "default": "fdc59077-2c39-4f2b-8cb6-e6b837d93ac0",
            },
        ],
        "responses": {HTTPStatus.OK.value: {"description": "delete audience by id  "}},
    }
)
def delete_audience(audience_id):
    """
    delete audience
    ---
    tags:
      - Audience API
    """
    result = AudienceModel()
    data_source = result.delete_audiences(audience_id)
    return json.dumps(data_source), 200


@audience_bp.route("/<audience_id>/deliveries", methods=["GET"])
@swag_from(
    {
        "parameters": [
            {
                "name": "audience_id",
                "in": "path",
                "type": "string",
                "required": "true",
                "description": "Audiencce id",
                "default": "fdc59077-2c39-4f2b-8cb6-e6b837d93ac0",
            },
        ],
        "responses": {
            HTTPStatus.OK.value: {
                "description": "get delivery jobs for an audience",
                "schema": AudienceDeliverySchema,
            }
        },
    }
)
def get_audience_delivery_jobs(audience_id):
    """
    get audience delivery jobs
    ---
    tags:
      - Audience API
    """
    result = AudienceModel()
    data_source = result.get_audience_delivery_jobs(audience_id)
    return jsonify(audience_delivery_schemas.dump(data_source)), 200


@audience_bp.route("/<audience_id>/deliveries", methods=["POST"])
@swag_from(
    {
        "parameters": [
            {
                "name": "body",
                "in": "body",
                "required": "true",
                "schema": {
                    "id": "createAudienceDeliveryJob",
                    "required": [],
                    "example": {
                        "delivery_platform_id": "5f5f7262997acad4bac4373b",
                        "created": "2020-10-17T21:54:53.495000+00:00",
                        "updated": "2020-10-17T21:54:53.495000+00:00",
                    },
                },
            },
        ],
        "tags": ["advertising performance", "data-sources"],
        "responses": {
            HTTPStatus.OK.value: {
                "description": "create audience delivery job",
                "schema": AudienceDeliverySchema,
            }
        },
    }
)
def create_audience_delivery_job(audience_id):
    """
    create audience
    ---
    tags:
      - Audience API
    """
    result = AudienceModel()
    data_source = result.create_audience_delivery_job(audience_id, request.json)
    return jsonify(audience_delivery_schema.dump(data_source)), 200


@audience_bp.route("/<audience_id>/deliveries/<delivery_job_id>", methods=["GET"])
@swag_from(
    {
        "parameters": [
            {
                "name": "audience_id",
                "in": "path",
                "type": "string",
                "required": "true",
                "description": "Audience id",
                "default": "fdc59077-2c39-4f2b-8cb6-e6b837d93ac0",
            },
            {
                "name": "delivery_job_id",
                "in": "path",
                "type": "string",
                "required": "true",
                "description": "Delivery job id",
                "default": "fdc59077-2c39-4f2b-8cb6-e6b837d93ac0",
            },
        ],
        "responses": {
            HTTPStatus.OK.value: {
                "description": "get delivery job for an audience by id",
                "schema": AudienceDeliverySchema,
            }
        },
    }
)
def get_delivery_job_by_audience_id(audience_id, delivery_job_id):
    """
    get audience delivery jobs
    ---
    tags:
      - Audience API
    """
    result = AudienceModel()
    data_source = result.get_delivery_job_by_audience_id(audience_id, delivery_job_id)
    return jsonify(audience_delivery_schema.dump(data_source)), 200


@audience_bp.route("/<audience_id>/insights", methods=["GET"])
@swag_from(
    {
        "parameters": [
            {
                "name": "audience_id",
                "in": "path",
                "type": "string",
                "required": "true",
                "description": "Audiencce id",
                "default": "fdc59077-2c39-4f2b-8cb6-e6b837d93ac0",
            },
        ],
        "responses": {
            HTTPStatus.OK.value: {
                "description": "retrieve audience insights",
                "schema": AudienceInsightsSchema,
            }
        },
    }
)
def get_audience_insights(audience_id):
    """
    get audience delivery jobs
    ---
    tags:
      - Audience API
    """
    result = AudienceModel()
    data_source = result.get_audience_insights(audience_id)
    return jsonify(audience_insights_schema.dump(data_source)), 200


@audience_bp.route(
    "/<audience_id>/deliveries/<delivery_job_id>/insights", methods=["GET"]
)
@swag_from(
    {
        "parameters": [
            {
                "name": "audience_id",
                "in": "path",
                "type": "string",
                "required": "true",
                "description": "Audiencce id",
                "default": "fdc59077-2c39-4f2b-8cb6-e6b837d93ac0",
            },
            {
                "name": "delivery_job_id",
                "in": "path",
                "type": "string",
                "required": "true",
                "description": "Delivery job id",
                "default": "fdc59077-2c39-4f2b-8cb6-e6b837d93ac0",
            },
        ],
        "responses": {
            HTTPStatus.OK.value: {
                "description": "get delivery job for an audience by id",
                "schema": AudienceDeliveryInsightsSchema,
            }
        },
    }
)
def get_insights_delivery_job_audience_id(audience_id, delivery_job_id):
    """
    get audience delivery job insights
    ---
    tags:
      - Audience API
    """
    result = AudienceModel()
    data_source = result.get_insights_delivery_job_audience_id(
        audience_id, delivery_job_id
    )
    return jsonify(audience_delivery_insights_schema.dump(data_source)), 200


if __name__ == "__main__":
    pass<|MERGE_RESOLUTION|>--- conflicted
+++ resolved
@@ -6,12 +6,6 @@
 from flask import Blueprint, request, jsonify
 from flasgger import swag_from
 from huxunify.api.model.audience import AudienceModel
-<<<<<<< HEAD
-from huxunify.api.schema.audience import AudienceSchema, audience_schema, audiences_schema, \
-    AudienceDeliverySchema, audience_delivery_schema, audience_delivery_schemas, \
-    AudienceInsightsSchema, audience_insights_schema, AudienceDeliveryInsightsSchema, audience_delivery_insights_schema
-from flask import jsonify
-=======
 from huxunify.api.schema.audience import (
     AudienceSchema,
     audience_schema,
@@ -24,7 +18,6 @@
     AudienceDeliveryInsightsSchema,
     audience_delivery_insights_schema,
 )
->>>>>>> c09ccd04
 
 audience_bp = Blueprint("audience_bp", __name__)
 
