--- conflicted
+++ resolved
@@ -10,11 +10,13 @@
 
 cdm_bp = Blueprint("cdm_bp", __name__)
 
+CDM_TAG = "cdm"
+
 
 @cdm_bp.route("/")
 @swag_from(
     {
-        "tags": ["cdm"],
+        "tags": [CDM_TAG],
         "responses": {
             HTTPStatus.OK.value: {"description": "cdm api", "schema": CdmSchema}
         },
@@ -74,7 +76,6 @@
     return json.dumps(datafeed), 200
 
 
-<<<<<<< HEAD
 @cdm_bp.route("/fieldmappings", methods=["get"])
 @swag_from(
     dict(
@@ -86,7 +87,7 @@
                 },
             },
         },
-        tags=["cdm"],
+        tags=[CDM_TAG],
     )
 )
 def fieldmappings_search():
@@ -120,7 +121,7 @@
                 "schema": Fieldmapping,
             },
         },
-        tags=["cdm"],
+        tags=[CDM_TAG],
     )
 )
 def fieldmappings_get(fieldmapping_id: int):
@@ -140,8 +141,4 @@
     if not fieldmapping:
         return "Fieldmapping not found", 404
 
-    return Fieldmapping().dump(fieldmapping), 200
-=======
-if __name__ == "__main__":
-    pass
->>>>>>> c09ccd04
+    return Fieldmapping().dump(fieldmapping), 200