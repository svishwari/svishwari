--- conflicted
+++ resolved
@@ -16,20 +16,13 @@
     cdm model class
     """
 
-<<<<<<< HEAD
-    def __init__(self, db=None):
+    def __init__(self, database=None):
         self.message = "Hello cdm"
-        if db is None:
-            self.db = SnowflakeClient()
+        if database is None:
+            self.database = SnowflakeClient()
         else:
-            self.db = db
-        self.ctx = self.db.connect()
-=======
-    def __init__(self):
-        self.message = "Hello cdm"
-        self.database = SnowflakeClient()
+            self.database = database
         self.ctx = self.database.connect()
->>>>>>> e8c88318
 
     def get_data_sources(self):
         """A function to get all CDM processed files.
@@ -46,16 +39,6 @@
 
         try:
             # execute the fetch all query
-<<<<<<< HEAD
-            cs.execute(
-                f"""
-                select data_source, filename, count(*) as record_count
-                from {PROCESSED_DATABASE}.LTD.NETSUITE_ITEMS_205FD81AFAAB9B858EDA8E503BE224AC_LTD
-                group by data_source, filename 
-            """
-            )
-            results = cs.fetchall()
-=======
             cursor.execute(
                 f"""
                 select data_source, filename, count(*) as record_count
@@ -64,7 +47,6 @@
             """
             )
             results = cursor.fetchall()
->>>>>>> e8c88318
 
             # port the data back into the list
             data_sources = [
@@ -76,15 +58,11 @@
         return data_sources
 
     def read_datafeeds(self):
-<<<<<<< HEAD
-        """Reads the data feed catalog table, returning a list of data feeds."""
-=======
         """Reads the data feed catalog table.
 
         Returns:
             list(dict): The list of data feeds in the database.
         """
->>>>>>> e8c88318
         cursor = self.ctx.cursor()
 
         try:
@@ -111,11 +89,7 @@
                 file_extension,
                 is_pii,
                 modified,
-<<<<<<< HEAD
             ) in results:
-=======
-            ) in cursor:
->>>>>>> e8c88318
                 result = {
                     "data_source": data_source,
                     "data_type": data_type,
@@ -136,15 +110,11 @@
             cursor.close()
 
     def read_datafeed_by_id(self, datafeed_id: int):
-<<<<<<< HEAD
-        """Finds a data feed in the data feed catalog table and returns it."""
-=======
         """Finds a data feed in the data feed catalog table.
 
         Returns:
             dict: The data feed in the database
         """
->>>>>>> e8c88318
         cursor = self.ctx.cursor()
 
         try:
@@ -157,11 +127,7 @@
                     is_pii, modified
                 from {TABLE_DATA_FEED_CATALOG}
                 where feed_id = %s""",
-<<<<<<< HEAD
-                (int(datafeed_id)),
-=======
                 int(datafeed_id),
->>>>>>> e8c88318
             )
 
             row = cursor.fetchone()
@@ -215,19 +181,19 @@
                 order by modified
             """
             )
-
-            results = []
-
-            for field_id, field_name, field_variation, modified in cursor:
+            results = cursor.fetchall()
+            fieldmappings = []
+
+            for field_id, field_name, field_variation, modified in results:
                 result = {
                     "field_id": field_id,
                     "field_name": field_name,
                     "field_variation": field_variation,
                     "modified": modified,
                 }
-                results.append(result)
-
-            return results
+                fieldmappings.append(result)
+
+            return fieldmappings
 
         except Exception as exc:
             raise Exception(f"Something went wrong. Details {exc}") from exc
@@ -238,10 +204,6 @@
     def read_fieldmapping_by_id(self, fieldmapping_id: int):
         """Finds a fieldmapping in the fieldmapping table.
 
-<<<<<<< HEAD
-if __name__ == "__main__":
-    pass
-=======
         Returns:
             dict: The fieldmapping in the database
         """
@@ -278,5 +240,4 @@
             raise Exception(f"Something went wrong. Details {exc}") from exc
 
         finally:
-            cursor.close()
->>>>>>> e8c88318
+            cursor.close()