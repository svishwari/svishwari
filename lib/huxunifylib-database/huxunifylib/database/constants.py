--- conflicted
+++ resolved
@@ -187,24 +187,12 @@
 DELIVERY_PLATFORM_QUALTRICS = "Qualtrics"
 SUPPORTED_DELIVERY_PLATFORMS = [
     DELIVERY_PLATFORM_FACEBOOK,
-    DELIVERY_PLATFORM_AMAZON,
-    DELIVERY_PLATFORM_GOOGLE,
-    DELIVERY_PLATFORM_SFMC,
-    DELIVERY_PLATFORM_TWILIO,
-    DELIVERY_PLATFORM_QUALTRICS
-]
-
-<<<<<<< HEAD
-LOOKALIKE = "LOOKALIKE"
-=======
-SUPPORTED_DELIVERY_PLATFORMS = [
-    DELIVERY_PLATFORM_FACEBOOK,
     DELIVERY_PLATFORM_SFMC,
     DELIVERY_PLATFORM_GOOGLE,
     DELIVERY_PLATFORM_AMAZON,
 ]
 
->>>>>>> 3e2460de
+LOOKALIKE = "LOOKALIKE"
 LOOKALIKE_AUD_NAME = "name"
 LOOKALIKE_AUD_SIZE_PERCENTAGE = "audience_size_percentage"
 LOOKALIKE_AUD_COUNTRY = "country"
