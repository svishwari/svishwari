"""This module contains database defines."""

# General Defines
from bson import ObjectId

ID = "_id"
CONNECT_RETRY_INTERVAL = 1
DUPLICATE_ERR_CODE = 11000
FAVORITE = "favorite"
ENABLED = "enabled"
OKTA_ID = "okta_id"
ADDED = "added"
STATUS = "status"
ACTIVE = "Active"
PENDING = "Pending"
DELETED = "deleted"
NAME = "name"
TYPE = "type"
OBJECT_ID = "id"
CONFIGURATION = "configuration"
SIZE = "size"
DOCUMENTS = "documents"

# general fields
AGE = "age"
MIN = "min"
MAX = "max"

# Data Management Defines
DATA_MANAGEMENT_DATABASE = "data_management"
CONSTANTS_COLLECTION = "constants"
DATA_SOURCES_COLLECTION = "data_sources"
CDP_DATA_SOURCES_COLLECTION = "cdp_data_sources"
ENGAGEMENTS_COLLECTION = "engagements"
INGESTION_JOBS_COLLECTION = "ingestion_jobs"
INGESTED_DATA_COLLECTION = "ingested_data"
INGESTED_DATA_STATS_COLLECTION = "ingested_data_stats"
AUDIENCES_COLLECTION = "audiences"
AUDIENCE_CUSTOMERS_COLLECTION = "audience_customers"
AUDIENCE_INSIGHTS_COLLECTION = "audience_insights"
DELIVERY_JOBS_COLLECTION = "delivery_jobs"
DELIVERY_PLATFORM_COLLECTION = "delivery_platforms"
LOOKALIKE_AUDIENCE_COLLECTION = "lookalike_audiences"
PERFORMANCE_METRICS_COLLECTION = "performance_metrics"
CAMPAIGN_ACTIVITY_COLLECTION = "campaign_activity"
USER_COLLECTION = "users"
NOTIFICATIONS_COLLECTION = "notifications"
CONFIGURATIONS_COLLECTION = "configurations"
CACHE_COLLECTION = "cache"
AUDIENCE_AUDIT_COLLECTION = "audit_logs"
MODELS_COLLECTION = "models"

CONSTANT_NAME = "constant"
CONSTANT_KEY = "key"
CONSTANT_VALUE = "value"

STATE_ALPHA_CODE_MAPPING = "state_alpha_code_mapping"

DATA_SOURCE_NAME = "name"
DATA_SOURCE_TYPE = "type"
DATA_SOURCE_FORMAT = "format"
DATA_SOURCE_FORMATS = "data_source_formats"
DATA_SOURCE_ID = "data_source_id"
DATA_SOURCE_LOCATIONS = "data_source_locations"
DATA_SOURCE_LOCATION_TYPE = "location_type"
DATA_SOURCE_LOCATION_DETAILS = "location_details"
DATA_SOURCE_FIELDS = "fields"
DATA_SOURCE_FIELD_MAP = "data_source_field_map"
DATA_SOURCE_FIELD_NAME = "name"
DATA_SOURCE_FIELD_TYPE = "type"
DATA_SOURCE_RECENT_JOB_ID = "recent_ingestion_job_id"
DATA_SOURCE_NON_BREAKDOWN_FIELDS = "non_breakdown_fields"

DATA_SOURCE_PLATFORM_ODATA = "odata"
DATA_SOURCE_PLATFORM_REST_API = "rest_api"
DATA_SOURCE_PLATFORM_APACHE_HIVE = "apache-hive"
DATA_SOURCE_PLATFORM_APACHE_SPARK = "apache_spark"
DATA_SOURCE_PLATFORM_MICROSOFT_DYNAMICS = "microsoft_dynamics"
DATA_SOURCE_PLATFORM_NETSUITE = "netsuite"
DATA_SOURCE_PLATFORM_ORACLE_CRM = "oracle_crm"
DATA_SOURCE_PLATFORM_SALESFORCE = "salesforce"
DATA_SOURCE_PLATFORM_SAP = "sap"
DATA_SOURCE_PLATFORM_SERVICE_NOW = "servicenow"
DATA_SOURCE_PLATFORM_ZENDESK = "zendesk_crm"
DATA_SOURCE_PLATFORM_DROPBOX = "dropbox"
DATA_SOURCE_PLATFORM_MICROSOFT_SHAREPOINT = "microsoft_sharepoint"
DATA_SOURCE_PLATFORM_SFTP = "sftp"
DATA_SOURCE_PLATFORM_WINDOWS_FILESHARE = "windows"
DATA_SOURCE_PLATFORM_AMAZON_AURORA = "amazon_aurora"
DATA_SOURCE_PLATFORM_BIG_QUERY = "google_bigquery"
DATA_SOURCE_PLATFORM_IBMDB2 = "IBMDB2"
DATA_SOURCE_PLATFORM_MARIADB = "mariaDB"
DATA_SOURCE_PLATFORM_AZURESQL = "microsoftAzureSQL"
DATA_SOURCE_PLATFORM_MONGODB = "mongo_db"
DATA_SOURCE_PLATFORM_MYSQL = "mysql"
DATA_SOURCE_PLATFORM_ORACLE_DB = "oracle_db"
DATA_SOURCE_PLATFORM_TABLEAU = "tableau"
DATA_SOURCE_PLATFORM_BLUECORE = "bluecore"
DATA_SOURCE_PLATFORM_SHOPIFY = "shopify"
DATA_SOURCE_PLATFORM_GOOGLE_ANALYTICS = "google-analytics"
DATA_SOURCE_PLATFORM_HTTP = "http"
DATA_SOURCE_PLATFORM_BING = "ms_bing"
DATA_SOURCE_PLATFORM_AMPLITUDE = "amplitude"
DATA_SOURCE_PLATFORM_AQFER = "aqfer"
DATA_SOURCE_PLATFORM_GOOGLEADS = "google-ads"
DATA_SOURCE_PLATFORM_HUBSPOT = "hubspot"
DATA_SOURCE_PLATFORM_MAILCHIMP = "mailchimp"
DATA_SOURCE_PLATFORM_MARKETO = "marketo"
DATA_SOURCE_PLATFORM_MICROSOFT_ADS = "microsoft_ads"
DATA_SOURCE_PLATFORM_SFMC = "sfmc"
DATA_SOURCE_PLATFORM_AMAZONS3 = "amazon-s3"
DATA_SOURCE_PLATFORM_AZUREBLOB = "azure-blob"
DATA_SOURCE_PLATFORM_GOOGLE_CLOUD_STORAGE = "google_cloud"
DATA_SOURCE_PLATFORM_GOOGLE_SHEETS = "google_sheets"
DATA_SOURCE_PLATFORM_MICROSOFT_EXCEL = "microsoft_xls"
DATA_SOURCE_PLATFORM_PAYPAL = "paypal"
DATA_SOURCE_PLATFORM_QUICKBOOKS = "quickbooks"
DATA_SOURCE_PLATFORM_SQUARE = "square"
DATA_SOURCE_PLATFORM_STRIPE = "stripe"
DATA_SOURCE_PLATFORM_AOL = "aol"
DATA_SOURCE_PLATFORM_GMAIL = "gmail"
DATA_SOURCE_PLATFORM_INSIGHTIQ = "insightIQ"
DATA_SOURCE_PLATFORM_JIRA = "jira"
DATA_SOURCE_PLATFORM_MANDRILL = "mandrill"
DATA_SOURCE_PLATFORM_MEDALLIA = "medallia"
DATA_SOURCE_PLATFORM_OUTLOOK = "outlook"
DATA_SOURCE_PLATFORM_QUALTRICS = "qualtrics"
DATA_SOURCE_PLATFORM_SENDGRID = "sendgrid"
DATA_SOURCE_PLATFORM_SURVEY_MONKEY = "surveymonkey"
DATA_SOURCE_PLATFORM_TWILIO = "twilio"
DATA_SOURCE_PLATFORM_YAHOO = "yahoo"
DATA_SOURCE_PLATFORM_FACEBOOK = "facebook"
DATA_SOURCE_PLATFORM_INSTAGRAM = "instagram"
DATA_SOURCE_PLATFORM_LINKEDIN = "linkedIn"
DATA_SOURCE_PLATFORM_SNAPCHAT = "snapchat"
DATA_SOURCE_PLATFORM_TWITTER = "twitter"
DATA_SOURCE_PLATFORM_YOUTUBE = "youtube"

# Uncategorised Data Sources (Not in 6.0 designs)
DATA_SOURCE_PLATFORM_ADOBE = "adobe-experience"
DATA_SOURCE_PLATFORM_AMAZONADS = "amazon-advertising"
DATA_SOURCE_PLATFORM_GA360 = "GA360"

CATEGORY_API = "API"
CATEGORY_BIG_DATA = "Big data"
CATEGORY_CRM = "CRM"
CATEGORY_CUSTOMER_SERVICE = "Customer service"
CATEGORY_DATA_FILE_STORAGE = "Data & file storage"
CATEGORY_DATABASES = "Databases"
CATEGORY_DATA_VISUALIZATION = "Data visualization"
CATEGORY_ECOMMERCE = "E-commerce"
CATEGORY_MARKETING = "Marketing"
CATEGORY_OBJECT_STORAGE = "Object storage"
CATEGORY_FILES = "Files"
CATEGORY_FINANCE = "Finance"
CATEGORY_INTERNET = "Internet"
CATEGORY_PRODUCTIVITY = "Productivity"
CATEGORY_SOCIAL_MEDIA = "Social media"
CATEGORY_REPORTING = "Reporting"
CATEGORY_STORAGE = "Storage"
CATEGORY_UNKNOWN = "Unknown"

DATA_SOURCE_TYPE_FIRST_PARTY = 1
DATA_SOURCE_TYPE_THIRD_PARTY = 3

JOB_STATUS = "status"
STATUS_MESSAGE = "status_message"
RECENT_INGESTION_JOB_STATUS = "recent_ingestion_job_status"
EXPIRE_AT = "expireAt"
TS = "_ts"
CREATE_TIME = "create_time"
UPDATE_TIME = "update_time"
CREATED_BY = "created_by"
UPDATED_BY = "updated_by"
JOB_START_TIME = "start_time"
JOB_END_TIME = "end_time"
JOB_ID = "ingestion_job_id"

# category constants
CATEGORY = "category"
ADVERTISING = "Advertising"
MARKETING = "Marketing"
COMMERCE = "Commerce"
ANALYTICS = "Analytics"
SURVEY = "Survey"

STATUS_PENDING = "Pending"
STATUS_REQUESTED = "Requested"
STATUS_IN_PROGRESS = "In progress"
STATUS_FAILED = "Failed"
STATUS_SUCCEEDED = "Succeeded"
STATUS_PAUSED = "Paused"
STATUS_DELIVERED = "Delivered"
STATUS_TRANSFERRED_FOR_FEEDBACK = "transferred_for_feedback"
STATUS_TRANSFERRED_FOR_REPORT = "transferred_for_report"

INGESTED_DATA = "data"

# special types and transformations
S_TYPE_ADDRESS = "address"
S_TYPE_AGE = "age"  # internal only
S_TYPE_CITY = "city"
S_TYPE_COUNTRY_CODE = "country_code"
S_TYPE_CUSTOMER_ID = "hux_id"
S_TYPE_GENDER = "gender"
S_TYPE_DOB = "date_of_birth"
S_TYPE_DOB_DAY = "date_of_birth_day"
S_TYPE_DOB_MONTH = "date_of_birth_month"
S_TYPE_DOB_YEAR = "date_of_birth_year"
S_TYPE_EMAIL = "email_address"
S_TYPE_DOB_DAY_HASHED = "date_of_birth_day_hashed"  # internal only
S_TYPE_DOB_MONTH_HASHED = "date_of_birth_month_hashed"  # internal only
S_TYPE_DOB_YEAR_HASHED = "date_of_birth_year_hashed"  # internal only
S_TYPE_EMAIL_HASHED = "email_address_hashed"  # internal only
S_TYPE_CITY_HASHED = "city_hashed"  # internal only
S_TYPE_COUNTRY_CODE_HASHED = "country_code_hashed"  # internal only
S_TYPE_GENDER_HASHED = "gender_hashed"  # internal only
S_TYPE_PHONE_NUMBER_HASHED = "phone_number_digits_only_hashed"  # internal only
S_TYPE_POSTAL_CODE_HASHED = "postal_code_hashed"  # internal only
S_TYPE_STATE_OR_PROVINCE_HASHED = "state_or_province_hashed"  # internal only
S_TYPE_FIRST_NAME = "first_name"
S_TYPE_FIRST_NAME_HASHED = "first_name_hashed"  # internal only
S_TYPE_FIRST_NAME_INITIAL = "first_name_initial"
S_TYPE_FIRST_NAME_INITIAL_HASHED = "first_name_initial_hashed"  # internal only
S_TYPE_GOOGLE_PHONE_NUMBER = "google_phone_number"  # internal only
S_TYPE_LAST_NAME = "last_name"
S_TYPE_LAST_NAME_HASHED = "last_name_hashed"  # internal only
S_TYPE_MOBILE_DEVICE_ID = "mobile_device_id"
S_TYPE_PHONE_NUMBER = "phone_number"
S_TYPE_POSTAL_CODE = "postal_code"
S_TYPE_STATE_OR_PROVINCE = "state_or_province"

DESTINATION_COLUMN = "destination_column"
TRANSFORMER = "transformer"
TRANSFORMATIONS = "transformations"

STATS_COVERAGE = "coverage"
STATS_BREAKDOWN = "breakdown"

DATA_COUNT = "count"

AUDIENCE_ID = "audience_id"
AUDIENCE_NAME = "name"
AUDIENCE_FILTERS = "filters"
AUDIENCE_FILTERS_AGGREGATOR = "filters_aggregator"
AUDIENCE_FILTERS_SECTION_AGGREGATOR = "section_aggregator"
AUDIENCE_FILTERS_SECTION = "section_filters"
AUDIENCE_STATUS = "status"
AUDIENCE_FILTER_FIELD = "field"
AUDIENCE_FILTER_TYPE = "type"
AUDIENCE_FILTER_VALUE = "value"
AUDIENCE_FILTER_MIN = "min"
AUDIENCE_FILTER_MAX = "max"
AUDIENCE_FILTER_OPERATORS = "operators"
AUDIENCE_FILTER_INCLUDE = "inclusion"
AUDIENCE_FILTER_EXCLUDE = "exclusion"
AUDIENCE_FILTER_EXISTS = "exists"
DEFAULT_AUDIENCE = "default_audience"
DEFAULT_AUDIENCE_ID = "default_audience_id"
DEFAULT_AUDIENCE_STR = "Default Audience"
MAX_AUDIENCE_SIZE_FOR_HASHED_FILE_DOWNLOAD = (
    "max_audience_size_for_hashed_file_download"
)
AUDIENCE_FILTER_AGGREGATOR_ANY = "any"
AUDIENCE_FILTER_AGGREGATOR_ALL = "all"
AUDIENCE_CUSTOMER_LIST = "customer_list"
ATTRIBUTE = "attribute"
ATTRIBUTE_FILTER_FIELD = "filters.section_filters.field"
WORKED_BY = "worked_by"
# Audience types
CUSTOM_AUDIENCE = "custom_audience"
CUSTOM_AUDIENCE_STR = "Custom Audience"
WIN_BACK_AUDIENCE = "win_back_audience"
WIN_BACK_AUDIENCE_STR = "Win-back Audience"

AUDIENCE_TYPE = "audience_type"
AUDIENCE_TYPE_NAME = "name"
AUDIENCE_TYPE_DESC = "description"

AUDIENCE_LAST_DELIVERED = "last_delivered"
AUDIENCE_STATUS_DELIVERED = "Delivered"
AUDIENCE_STATUS_DELIVERING = "Delivering"
AUDIENCE_STATUS_NOT_DELIVERED = "Not Delivered"
AUDIENCE_STATUS_DRAFT = "Draft"
AUDIENCE_STATUS_ERROR = "Error"
AUDIENCE_STATUS_PAUSED = "Paused"

AUDIENCE_NAME_DATE_FORMAT = "%Y-%m-%d %H:%M:%S"

DELIVERIES = "deliveries"
DELIVERY_PLATFORM_ID = "delivery_platform_id"
DELIVERY_PLATFORM_CONTACT_LIST = "contact_list"
DELIVERY_PLATFORM_AUD_SIZE = "delivery_platform_audience_size"
DELIVERY_PLATFORM_LOOKALIKE_AUDS = "delivery_platform_lookalike_audiences"
DELIVERY_PLATFORM_NAME = "name"
DELIVERY_PLATFORM_TYPE = "delivery_platform_type"
DELIVERY_PLATFORM_AUTH = "authentication_details"
DELIVERY_PLATFORM_STATUS = "connection_status"
DELIVERY_PLATFORM_CONFIG = "delivery_platform_config"
DELIVERY_PLATFORM_SFMC_DATA_EXT_NAME = "data_extension_name"
DELIVERY_PLATFORM_SFMC_DATA_EXT_ID = "data_extension_id"
DELIVERY_PLATFORM_FACEBOOK = "facebook"
DELIVERY_PLATFORM_AMAZON = "amazon-advertising"
DELIVERY_PLATFORM_GOOGLE = "google-ads"
DELIVERY_PLATFORM_SFMC = "sfmc"
DELIVERY_PLATFORM_SENDGRID = "sendgrid"
DELIVERY_PLATFORM_TWILIO = "twilio"
DELIVERY_PLATFORM_QUALTRICS = "qualtrics"
DELIVERY_PLATFORM_ADOBE = "adobe-experience"
DELIVERY_PLATFORM_SAP = "sap"
DELIVERY_PLATFORM_LITMUS = "litmus"
DELIVERY_PLATFORM_FULLSTORY = "fullstory"
DELIVERY_PLATFORM_QUANTUMMETRIC = "quantummetric"
DELIVERY_PLATFORM_MEDALLIA = "medallia"
DELIVERY_PLATFORM_MAILCHIMP = "mailchimp"
DELIVERY_PLATFORM_LIVERAMP = "liveramp"
DELIVERY_PLATFORM_PINTEREST = "pinterest"
DELIVERY_PLATFORM_THE_TRADEDESK = "the_trade_desk"
DELIVERY_PLATFORM_TWITTER = DATA_SOURCE_PLATFORM_TWITTER
DELIVERY_PLATFORM_GOOGLE_DV360 = "google_dv360"
DELIVERY_PLATFORM_SFCC = "salesforce_commerce_cloud"
DELIVERY_PLATFORM_ADOBE_CAMPAIGN = "adobe_campaign"
DELIVERY_PLATFORM_SALESFORCE_CDP = "salesforce_cdp"
DELIVERY_PLATFORM_SALESFORCE_DATORAMA = "salesforce_datorama"
DELIVERY_PLATFORM_TABLEAU = DATA_SOURCE_PLATFORM_TABLEAU
DELIVERY_PLATFORM_AMAZONS3 = DATA_SOURCE_PLATFORM_AMAZONS3
DELIVERY_PLATFORM_AZUREBLOB = DATA_SOURCE_PLATFORM_AZUREBLOB
DELIVERY_PLATFORM_GOOGLE_CLOUD_STORAGE = (
    DATA_SOURCE_PLATFORM_GOOGLE_CLOUD_STORAGE
)
DELIVERY_PLATFORM_SFTP = DATA_SOURCE_PLATFORM_SFTP
SUPPORTED_DELIVERY_PLATFORMS = [
    DELIVERY_PLATFORM_FACEBOOK,
    DELIVERY_PLATFORM_SFMC,
    DELIVERY_PLATFORM_GOOGLE,
    DELIVERY_PLATFORM_AMAZON,
    DELIVERY_PLATFORM_SENDGRID,
    DELIVERY_PLATFORM_QUALTRICS,
]
IS_AD_PLATFORM = "is_ad_platform"
CONTACT_EMAIL = "contact_email"
CLIENT_REQUEST = "client_request"
CLIENT_ACCOUNT = "client_account"
USE_CASE = "use_case"

LOOKALIKE = "lookalike"
LOOKALIKE_AUD_NAME = "name"
LOOKALIKE_AUD_SIZE_PERCENTAGE = "audience_size_percentage"
LOOKALIKE_AUD_COUNTRY = "country"
LOOKALIKE_SOURCE_AUD_ID = "source_audience_id"
LOOKALIKE_SOURCE_AUD_NAME = "source_audience_name"
LOOKALIKE_SOURCE_AUD_SIZE = "source_audience_size"
LOOKALIKE_SOURCE_AUD_FILTERS = "source_audience_filters"
LOOKALIKE_ATTRIBUTE_FILTER_FIELD = (
    f"{LOOKALIKE_SOURCE_AUD_FILTERS}.section_filters.field"
)

USER_ROLE = "role"
USER_ID = "user_id"
USER_ORGANIZATION = "organization"
USER_SUBSCRIPTION = "subscription"
USER_FAVORITES = "favorites"
USER_DISPLAY_NAME = "display_name"
USER_LAST_LOGIN = "last_login"
USER_PROFILE_PHOTO = "profile_photo"
USER_LOGIN_COUNT = "login_count"
USER_DASHBOARD_CONFIGURATION = "dashboard_configuration"
USER_ROLE_ADMIN = "admin"
USER_ROLE_EDITOR = "editor"
USER_ROLE_VIEWER = "viewer"
USER_ROLES = [USER_ROLE_ADMIN, USER_ROLE_EDITOR, USER_ROLE_VIEWER]
COMPONENT_ID = "component_id"
COMPONENT_NAME = "component_name"
USER_PII_ACCESS = "pii_access"

CAMPAIGNS = "campaigns"
DESTINATIONS = "destinations"
AUDIENCES = "audiences"
ENGAGEMENTS = "engagements"
FAVORITE_COMPONENTS = [AUDIENCES, ENGAGEMENTS, LOOKALIKE]

DELIVERY_JOB_ID = "delivery_job_id"
DELIVERY_PLATFORM_GENERIC_CAMPAIGN_ID = "delivery_platform_generic_campaign_id"
DELIVERY_PLATFORM_GENERIC_CAMPAIGNS = "delivery_platform_generic_campaigns"
METRICS_DELIVERY_PLATFORM_ID = "delivery_platform_id"
METRICS_DELIVERY_PLATFORM_NAME = "delivery_platform_name"
METRICS_DELIVERY_PLATFORM_TYPE = "delivery_platform_type"
METRICS_START_TIME = "start_time"
METRICS_END_TIME = "end_time"
PERFORMANCE_METRICS = "performance_metrics"
EVENT_DETAILS = "event_details"
EVENT_DATE = "event_date"
PERFORMANCE_METRICS_DATA_EXTENSION = "performance_metrics_data_extension"
CAMPAIGN_ACTIVITY_DATA_EXTENSION = "campaign_activity_data_extension"
DATA_EXTENSION_NAME = "data_extension_name"
DATA_EXTENSION_ID = "data_extension_id"
LATEST_DELIVERY = "latest_delivery"

# Data source constants
FIELD_SPECIAL_TYPE = "special_type"
FIELD_CUSTOM_TYPE = "custom_type"
FIELD_HEADER = "header"
FIELD_FIELD_MAPPING = "field_mapping"
FIELD_FIELD_MAPPING_DEFAULT = "field_mapping_default"

# CDP Data Source constants
CDP_DATA_SOURCE_ID = "data_source_id"
CDP_DATA_SOURCE_FIELD_NAME = "name"
CDP_DATA_SOURCE_FIELD_CATEGORY = "category"
CDP_DATA_SOURCE_FIELD_FEED_COUNT = "feed_count"
CDP_DATA_SOURCE_FIELD_STATUS = "status"

CDP_DATA_SOURCE_STATUS_ACTIVE = "Active"
CDP_DATA_SOURCE_STATUS_PENDING = "Pending"

DATA_ROUTER_BATCH_SIZE = "data_router_batch_size"
AUDIENCE_ROUTER_BATCH_SIZE = "audience_router_batch_size"
AWS_BATCH_MEM_LIMIT = "aws_batch_mem_limit"

# Notifications constants
NOTIFICATION_TYPE_SUCCESS = "success"
NOTIFICATION_TYPE_INFORMATIONAL = "informational"
NOTIFICATION_TYPE_CRITICAL = "critical"
NOTIFICATION_TYPES = [
    NOTIFICATION_TYPE_SUCCESS,
    NOTIFICATION_TYPE_INFORMATIONAL,
    NOTIFICATION_TYPE_CRITICAL,
]
NOTIFICATION_FIELD_TYPE = "type"
NOTIFICATION_FIELD_DESCRIPTION = "description"
NOTIFICATION_FIELD_CREATED = "created"
NOTIFICATION_FIELD_CATEGORY = "category"
NOTIFICATION_FIELD_USERNAME = "username"

NOTIFICATION_QUERY_PARAMETER_BATCH_SIZE = "batch_size"
NOTIFICATION_QUERY_PARAMETER_SORT_ORDER = "sort_order"
NOTIFICATION_QUERY_PARAMETER_BATCH_NUMBER = "batch_number"

# Configuration constants

CONFIGURATION_FIELD_NAME = "name"
CONFIGURATION_FIELD_ICON = "icon"
CONFIGURATION_FIELD_TYPE = "type"
CONFIGURATION_FIELD_DESCRIPTION = "description"
CONFIGURATION_FIELD_STATUS = "status"
CONFIGURATION_FIELD_ENABLED = "enabled"
CONFIGURATION_FIELD_ROADMAP = "roadmap"
CONFIGURATION_TYPE_MODULE = "module"
CONFIGURATION_TYPE_BUSINESS_SOLUTION = "business_solution"

# Audience constants
AUDIENCE_FILTER_CONSTANTS = "audience_filter_constants"
AGE_FILTER = "age_filter"
FIRST_NAME_FILTER = "first_name_filter"

# Engagement constants
ENGAGEMENT_ID = "engagement_id"
ENGAGEMENT = "engagement"
ENGAGEMENT_NAME = "name"
ENGAGEMENT_DESCRIPTION = "description"
ENGAGEMENT_DELIVERY_SCHEDULE = "delivery_schedule"

# pagination constants
PAGINATION_ASCENDING = "ascending"
PAGINATION_DESCENDING = "descending"

# model constants
MODEL_DESCRIPTION = "description"
MODEL_USERNAME = "username"
MODEL_ID = "model_id"


# Custom type definitions
CUSTOM_TYPE_BOOL = "boolean"
CUSTOM_TYPE_CAT = "categorical"
CUSTOM_TYPE_INT = "integer"
CUSTOM_TYPE_FLOAT = "float"

CUSTOM_TYPE_BOOL_MAPPING = "custom_type_boolean_mapping"
CUSTOM_TYPE_FRIENDLY_NAME_MAPPING = "custom_type_friendly_name_mapping"

CUSTOM_TYPE_FIELD_MAPPING = "custom_field_mapping"

FIELD_MAP_ORDER_QUANTITY_12M = "order_quantity_12m"
FIELD_MAP_ORDER_QUANTITY_13M_24M = "order_quantity_13m_24m"

EMAIL_REGEX = r"^[a-z0-9]+[\._]?[a-z0-9]+[@]\w+[.]\w{2,3}$"

# Audit Logs Defination
DOWNLOAD_TIME = "download_time"
FILE_NAME = "file_name"
USER_NAME = "user_name"
DOWNLOAD_TYPE = "download_type"


# Required Fields per collection

REQUIRED_FIELDS = {
    CONFIGURATIONS_COLLECTION: [
        CONFIGURATION_FIELD_NAME,
        CONFIGURATION_FIELD_TYPE,
    ],
    MODELS_COLLECTION: [
        NAME,
        TYPE,
        CATEGORY,
        MODEL_ID,
        STATUS,
        MODEL_DESCRIPTION,
        ADDED,
        ENABLED,
    ],
}
# Allowed Fields per collection
ALLOWED_FIELDS = {
    CONFIGURATIONS_COLLECTION: [
        OBJECT_ID,
        CONFIGURATION_FIELD_NAME,
        CONFIGURATION_FIELD_ICON,
        CONFIGURATION_FIELD_TYPE,
        CONFIGURATION_FIELD_DESCRIPTION,
        CONFIGURATION_FIELD_STATUS,
        CONFIGURATION_FIELD_ENABLED,
        CONFIGURATION_FIELD_ROADMAP,
    ],
    MODELS_COLLECTION: [
        NAME,
        TYPE,
        CATEGORY,
        STATUS,
        MODEL_DESCRIPTION,
        MODEL_ID,
        MODEL_USERNAME,
        ADDED,
        ENABLED,
    ],
}

# Allowed collections
ALLOWED_COLLECTIONS = [
    CONFIGURATIONS_COLLECTION,
    DELIVERY_PLATFORM_COLLECTION,
    LOOKALIKE_AUDIENCE_COLLECTION,
    MODELS_COLLECTION,
    AUDIENCES_COLLECTION,
    ENGAGEMENTS_COLLECTION,
]

# 30 minutes.
DELIVERY_JOB_TIMEOUT = 30

<<<<<<< HEAD
DATA_ADDED = "data_added"
=======
ZERO_OBJECT_ID = ObjectId("0" * 24)
>>>>>>> bfd7be7b
<|MERGE_RESOLUTION|>--- conflicted
+++ resolved
@@ -549,8 +549,6 @@
 # 30 minutes.
 DELIVERY_JOB_TIMEOUT = 30
 
-<<<<<<< HEAD
-DATA_ADDED = "data_added"
-=======
 ZERO_OBJECT_ID = ObjectId("0" * 24)
->>>>>>> bfd7be7b
+
+DATA_ADDED = "data_added"