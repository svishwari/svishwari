"""This module contains database defines."""

# General Defines
from bson import ObjectId

ID = "_id"
CONNECT_RETRY_INTERVAL = 1
DUPLICATE_ERR_CODE = 11000
FAVORITE = "favorite"
ENABLED = "enabled"
OKTA_ID = "okta_id"
ADDED = "added"
STATUS = "status"
ACTIVE = "Active"
PENDING = "Pending"
DELETED = "deleted"
NAME = "name"
TYPE = "type"
OBJECT_ID = "id"
CONFIGURATION = "configuration"
SIZE = "size"
DOCUMENTS = "documents"

# general fields
AGE = "age"
MIN = "min"
MAX = "max"
LINK = "link"

# Data Management Defines
DATA_MANAGEMENT_DATABASE = "data_management"
CONSTANTS_COLLECTION = "constants"
DATA_SOURCES_COLLECTION = "data_sources"
CDP_DATA_SOURCES_COLLECTION = "cdp_data_sources"
ENGAGEMENTS_COLLECTION = "engagements"
INGESTION_JOBS_COLLECTION = "ingestion_jobs"
INGESTED_DATA_COLLECTION = "ingested_data"
INGESTED_DATA_STATS_COLLECTION = "ingested_data_stats"
AUDIENCES_COLLECTION = "audiences"
AUDIENCE_CUSTOMERS_COLLECTION = "audience_customers"
AUDIENCE_INSIGHTS_COLLECTION = "audience_insights"
DELIVERY_JOBS_COLLECTION = "delivery_jobs"
DELIVERY_PLATFORM_COLLECTION = "delivery_platforms"
LOOKALIKE_AUDIENCE_COLLECTION = "lookalike_audiences"
PERFORMANCE_METRICS_COLLECTION = "performance_metrics"
CAMPAIGN_ACTIVITY_COLLECTION = "campaign_activity"
USER_COLLECTION = "users"
NOTIFICATIONS_COLLECTION = "notifications"
CONFIGURATIONS_COLLECTION = "configurations"
CACHE_COLLECTION = "cache"
AUDIENCE_AUDIT_COLLECTION = "audit_logs"
MODELS_COLLECTION = "models"

CONSTANT_NAME = "constant"
CONSTANT_KEY = "key"
CONSTANT_VALUE = "value"

STATE_ALPHA_CODE_MAPPING = "state_alpha_code_mapping"

DATA_SOURCE_NAME = "name"
DATA_SOURCE_TYPE = "type"
DATA_SOURCE_FORMAT = "format"
DATA_SOURCE_FORMATS = "data_source_formats"
DATA_SOURCE_ID = "data_source_id"
DATA_SOURCE_LOCATIONS = "data_source_locations"
DATA_SOURCE_LOCATION_TYPE = "location_type"
DATA_SOURCE_LOCATION_DETAILS = "location_details"
DATA_SOURCE_FIELDS = "fields"
DATA_SOURCE_FIELD_MAP = "data_source_field_map"
DATA_SOURCE_FIELD_NAME = "name"
DATA_SOURCE_FIELD_TYPE = "type"
DATA_SOURCE_RECENT_JOB_ID = "recent_ingestion_job_id"
DATA_SOURCE_NON_BREAKDOWN_FIELDS = "non_breakdown_fields"

DATA_SOURCE_PLATFORM_ODATA = "odata"
DATA_SOURCE_PLATFORM_REST_API = "rest_api"
DATA_SOURCE_PLATFORM_APACHE_HIVE = "apache-hive"
DATA_SOURCE_PLATFORM_APACHE_SPARK = "apache_spark"
DATA_SOURCE_PLATFORM_MICROSOFT_DYNAMICS = "microsoft_dynamics"
DATA_SOURCE_PLATFORM_NETSUITE = "netsuite"
DATA_SOURCE_PLATFORM_ORACLE_CRM = "oracle_crm"
DATA_SOURCE_PLATFORM_SALESFORCE = "salesforce"
DATA_SOURCE_PLATFORM_SAP = "sap"
DATA_SOURCE_PLATFORM_SERVICE_NOW = "servicenow"
DATA_SOURCE_PLATFORM_ZENDESK = "zendesk_crm"
DATA_SOURCE_PLATFORM_DROPBOX = "dropbox"
DATA_SOURCE_PLATFORM_MICROSOFT_SHAREPOINT = "microsoft_sharepoint"
DATA_SOURCE_PLATFORM_SFTP = "sftp"
DATA_SOURCE_PLATFORM_WINDOWS_FILESHARE = "windows"
DATA_SOURCE_PLATFORM_AMAZON_AURORA = "amazon_aurora"
DATA_SOURCE_PLATFORM_BIG_QUERY = "google_bigquery"
DATA_SOURCE_PLATFORM_IBMDB2 = "IBMDB2"
DATA_SOURCE_PLATFORM_MARIADB = "mariaDB"
DATA_SOURCE_PLATFORM_AZURESQL = "microsoftAzureSQL"
DATA_SOURCE_PLATFORM_MONGODB = "mongo_db"
DATA_SOURCE_PLATFORM_MYSQL = "mysql"
DATA_SOURCE_PLATFORM_ORACLE_DB = "oracle_db"
DATA_SOURCE_PLATFORM_TABLEAU = "tableau"
DATA_SOURCE_PLATFORM_BLUECORE = "bluecore"
DATA_SOURCE_PLATFORM_SHOPIFY = "shopify"
DATA_SOURCE_PLATFORM_GOOGLE_ANALYTICS = "google-analytics"
DATA_SOURCE_PLATFORM_HTTP = "http"
DATA_SOURCE_PLATFORM_BING = "ms_bing"
DATA_SOURCE_PLATFORM_AMPLITUDE = "amplitude"
DATA_SOURCE_PLATFORM_AQFER = "aqfer"
DATA_SOURCE_PLATFORM_GOOGLEADS = "google-ads"
DATA_SOURCE_PLATFORM_HUBSPOT = "hubspot"
DATA_SOURCE_PLATFORM_MAILCHIMP = "mailchimp"
DATA_SOURCE_PLATFORM_MARKETO = "marketo"
DATA_SOURCE_PLATFORM_MICROSOFT_ADS = "microsoft_ads"
DATA_SOURCE_PLATFORM_SFMC = "sfmc"
DATA_SOURCE_PLATFORM_AMAZONS3 = "amazon-s3"
DATA_SOURCE_PLATFORM_AZUREBLOB = "azure-blob"
DATA_SOURCE_PLATFORM_GOOGLE_CLOUD_STORAGE = "google_cloud"
DATA_SOURCE_PLATFORM_GOOGLE_SHEETS = "google_sheets"
DATA_SOURCE_PLATFORM_MICROSOFT_EXCEL = "microsoft_xls"
DATA_SOURCE_PLATFORM_PAYPAL = "paypal"
DATA_SOURCE_PLATFORM_QUICKBOOKS = "quickbooks"
DATA_SOURCE_PLATFORM_SQUARE = "square"
DATA_SOURCE_PLATFORM_STRIPE = "stripe"
DATA_SOURCE_PLATFORM_AOL = "aol"
DATA_SOURCE_PLATFORM_GMAIL = "gmail"
DATA_SOURCE_PLATFORM_INSIGHTIQ = "insightIQ"
DATA_SOURCE_PLATFORM_JIRA = "jira"
DATA_SOURCE_PLATFORM_MANDRILL = "mandrill"
DATA_SOURCE_PLATFORM_MEDALLIA = "medallia"
DATA_SOURCE_PLATFORM_OUTLOOK = "outlook"
DATA_SOURCE_PLATFORM_QUALTRICS = "qualtrics"
DATA_SOURCE_PLATFORM_SENDGRID = "sendgrid"
DATA_SOURCE_PLATFORM_SURVEY_MONKEY = "surveymonkey"
DATA_SOURCE_PLATFORM_TWILIO = "twilio"
DATA_SOURCE_PLATFORM_YAHOO = "yahoo"
DATA_SOURCE_PLATFORM_FACEBOOK = "facebook"
DATA_SOURCE_PLATFORM_INSTAGRAM = "instagram"
DATA_SOURCE_PLATFORM_LINKEDIN = "linkedIn"
DATA_SOURCE_PLATFORM_SNAPCHAT = "snapchat"
DATA_SOURCE_PLATFORM_TWITTER = "twitter"
DATA_SOURCE_PLATFORM_YOUTUBE = "youtube"

# Uncategorised Data Sources (Not in 6.0 designs)
DATA_SOURCE_PLATFORM_ADOBE = "adobe-experience"
DATA_SOURCE_PLATFORM_AMAZONADS = "amazon-advertising"
DATA_SOURCE_PLATFORM_GA360 = "GA360"

CATEGORY_API = "API"
CATEGORY_BIG_DATA = "Big data"
CATEGORY_CRM = "CRM"
CATEGORY_CUSTOMER_SERVICE = "Customer service"
CATEGORY_DATA_FILE_STORAGE = "Data & file storage"
CATEGORY_DATABASES = "Databases"
CATEGORY_DATA_VISUALIZATION = "Data visualization"
CATEGORY_ECOMMERCE = "E-commerce"
CATEGORY_MARKETING = "Marketing"
CATEGORY_OBJECT_STORAGE = "Object storage"
CATEGORY_FILES = "Files"
CATEGORY_FINANCE = "Finance"
CATEGORY_INTERNET = "Internet"
CATEGORY_PRODUCTIVITY = "Productivity"
CATEGORY_SOCIAL_MEDIA = "Social media"
CATEGORY_REPORTING = "Reporting"
CATEGORY_STORAGE = "Storage"
CATEGORY_UNKNOWN = "Unknown"

DATA_SOURCE_TYPE_FIRST_PARTY = 1
DATA_SOURCE_TYPE_THIRD_PARTY = 3

JOB_STATUS = "status"
STATUS_MESSAGE = "status_message"
RECENT_INGESTION_JOB_STATUS = "recent_ingestion_job_status"
EXPIRE_AT = "expireAt"
TS = "_ts"
CREATE_TIME = "create_time"
UPDATE_TIME = "update_time"
CREATED_BY = "created_by"
UPDATED_BY = "updated_by"
JOB_START_TIME = "start_time"
JOB_END_TIME = "end_time"
JOB_ID = "ingestion_job_id"

# category constants
CATEGORY = "category"
ADVERTISING = "Advertising"
MARKETING = "Marketing"
COMMERCE = "Commerce"
ANALYTICS = "Analytics"
SURVEY = "Survey"

STATUS_PENDING = "Pending"
STATUS_REQUESTED = "Requested"
STATUS_IN_PROGRESS = "In progress"
STATUS_FAILED = "Failed"
STATUS_SUCCEEDED = "Succeeded"
STATUS_PAUSED = "Paused"
STATUS_DELIVERED = "Delivered"
STATUS_TRANSFERRED_FOR_FEEDBACK = "transferred_for_feedback"
STATUS_TRANSFERRED_FOR_REPORT = "transferred_for_report"

INGESTED_DATA = "data"

# special types and transformations
S_TYPE_ADDRESS = "address"
S_TYPE_AGE = "age"  # internal only
S_TYPE_CITY = "city"
S_TYPE_COUNTRY_CODE = "country_code"
S_TYPE_CUSTOMER_ID = "hux_id"
S_TYPE_GENDER = "gender"
S_TYPE_DOB = "date_of_birth"
S_TYPE_DOB_DAY = "date_of_birth_day"
S_TYPE_DOB_MONTH = "date_of_birth_month"
S_TYPE_DOB_YEAR = "date_of_birth_year"
S_TYPE_EMAIL = "email_address"
S_TYPE_DOB_DAY_HASHED = "date_of_birth_day_hashed"  # internal only
S_TYPE_DOB_MONTH_HASHED = "date_of_birth_month_hashed"  # internal only
S_TYPE_DOB_YEAR_HASHED = "date_of_birth_year_hashed"  # internal only
S_TYPE_EMAIL_HASHED = "email_address_hashed"  # internal only
S_TYPE_CITY_HASHED = "city_hashed"  # internal only
S_TYPE_COUNTRY_CODE_HASHED = "country_code_hashed"  # internal only
S_TYPE_GENDER_HASHED = "gender_hashed"  # internal only
S_TYPE_PHONE_NUMBER_HASHED = "phone_number_digits_only_hashed"  # internal only
S_TYPE_POSTAL_CODE_HASHED = "postal_code_hashed"  # internal only
S_TYPE_STATE_OR_PROVINCE_HASHED = "state_or_province_hashed"  # internal only
S_TYPE_FIRST_NAME = "first_name"
S_TYPE_FIRST_NAME_HASHED = "first_name_hashed"  # internal only
S_TYPE_FIRST_NAME_INITIAL = "first_name_initial"
S_TYPE_FIRST_NAME_INITIAL_HASHED = "first_name_initial_hashed"  # internal only
S_TYPE_GOOGLE_PHONE_NUMBER = "google_phone_number"  # internal only
S_TYPE_LAST_NAME = "last_name"
S_TYPE_LAST_NAME_HASHED = "last_name_hashed"  # internal only
S_TYPE_MOBILE_DEVICE_ID = "mobile_device_id"
S_TYPE_PHONE_NUMBER = "phone_number"
S_TYPE_POSTAL_CODE = "postal_code"
S_TYPE_STATE_OR_PROVINCE = "state_or_province"

DESTINATION_COLUMN = "destination_column"
TRANSFORMER = "transformer"
TRANSFORMATIONS = "transformations"

STATS_COVERAGE = "coverage"
STATS_BREAKDOWN = "breakdown"

DATA_COUNT = "count"

AUDIENCE_ID = "audience_id"
AUDIENCE_NAME = "name"
AUDIENCE_FILTERS = "filters"
AUDIENCE_FILTERS_AGGREGATOR = "filters_aggregator"
AUDIENCE_FILTERS_SECTION_AGGREGATOR = "section_aggregator"
AUDIENCE_FILTERS_SECTION = "section_filters"
AUDIENCE_STATUS = "status"
AUDIENCE_FILTER_FIELD = "field"
AUDIENCE_FILTER_TYPE = "type"
AUDIENCE_FILTER_VALUE = "value"
AUDIENCE_FILTER_MIN = "min"
AUDIENCE_FILTER_MAX = "max"
AUDIENCE_FILTER_OPERATORS = "operators"
AUDIENCE_FILTER_INCLUDE = "inclusion"
AUDIENCE_FILTER_EXCLUDE = "exclusion"
AUDIENCE_FILTER_EXISTS = "exists"
DEFAULT_AUDIENCE = "default_audience"
DEFAULT_AUDIENCE_ID = "default_audience_id"
DEFAULT_AUDIENCE_STR = "Default Audience"
MAX_AUDIENCE_SIZE_FOR_HASHED_FILE_DOWNLOAD = (
    "max_audience_size_for_hashed_file_download"
)
AUDIENCE_FILTER_AGGREGATOR_ANY = "any"
AUDIENCE_FILTER_AGGREGATOR_ALL = "all"
AUDIENCE_CUSTOMER_LIST = "customer_list"
ATTRIBUTE = "attribute"
ATTRIBUTE_FILTER_FIELD = "filters.section_filters.field"
WORKED_BY = "worked_by"
# Audience types
CUSTOM_AUDIENCE = "custom_audience"
CUSTOM_AUDIENCE_STR = "Custom Audience"
WIN_BACK_AUDIENCE = "win_back_audience"
WIN_BACK_AUDIENCE_STR = "Win-back Audience"

AUDIENCE_TYPE = "audience_type"
AUDIENCE_TYPE_NAME = "name"
AUDIENCE_TYPE_DESC = "description"

AUDIENCE_LAST_DELIVERED = "last_delivered"
AUDIENCE_STATUS_DELIVERED = "Delivered"
AUDIENCE_STATUS_DELIVERING = "Delivering"
AUDIENCE_STATUS_NOT_DELIVERED = "Not Delivered"
AUDIENCE_STATUS_DRAFT = "Draft"
AUDIENCE_STATUS_ERROR = "Error"
AUDIENCE_STATUS_PAUSED = "Paused"

AUDIENCE_NAME_DATE_FORMAT = "%Y-%m-%d %H:%M:%S"

DELIVERIES = "deliveries"
DELIVERY_PLATFORM_ID = "delivery_platform_id"
DELIVERY_PLATFORM_CONTACT_LIST = "contact_list"
DELIVERY_PLATFORM_AUD_SIZE = "delivery_platform_audience_size"
DELIVERY_PLATFORM_LOOKALIKE_AUDS = "delivery_platform_lookalike_audiences"
DELIVERY_PLATFORM_NAME = "name"
DELIVERY_PLATFORM_TYPE = "delivery_platform_type"
DELIVERY_PLATFORM_AUTH = "authentication_details"
DELIVERY_PLATFORM_STATUS = "connection_status"
DELIVERY_PLATFORM_CONFIG = "delivery_platform_config"
DELIVERY_PLATFORM_SFMC_DATA_EXT_NAME = "data_extension_name"
DELIVERY_PLATFORM_SFMC_DATA_EXT_ID = "data_extension_id"
DELIVERY_PLATFORM_FACEBOOK = "facebook"
DELIVERY_PLATFORM_AMAZON = "amazon-advertising"
DELIVERY_PLATFORM_GOOGLE = "google-ads"
DELIVERY_PLATFORM_SFMC = "sfmc"
DELIVERY_PLATFORM_SENDGRID = "sendgrid"
DELIVERY_PLATFORM_TWILIO = "twilio"
DELIVERY_PLATFORM_QUALTRICS = "qualtrics"
DELIVERY_PLATFORM_ADOBE = "adobe-experience"
DELIVERY_PLATFORM_SAP = "sap"
DELIVERY_PLATFORM_LITMUS = "litmus"
DELIVERY_PLATFORM_FULLSTORY = "fullstory"
DELIVERY_PLATFORM_QUANTUMMETRIC = "quantummetric"
DELIVERY_PLATFORM_MEDALLIA = "medallia"
DELIVERY_PLATFORM_MAILCHIMP = "mailchimp"
DELIVERY_PLATFORM_LIVERAMP = "liveramp"
DELIVERY_PLATFORM_PINTEREST = "pinterest"
DELIVERY_PLATFORM_THE_TRADEDESK = "the_trade_desk"
DELIVERY_PLATFORM_TWITTER = DATA_SOURCE_PLATFORM_TWITTER
DELIVERY_PLATFORM_GOOGLE_DV360 = "google_dv360"
DELIVERY_PLATFORM_SFCC = "salesforce_commerce_cloud"
DELIVERY_PLATFORM_ADOBE_CAMPAIGN = "adobe_campaign"
DELIVERY_PLATFORM_SALESFORCE_CDP = "salesforce_cdp"
DELIVERY_PLATFORM_SALESFORCE_DATORAMA = "salesforce_datorama"
DELIVERY_PLATFORM_TABLEAU = DATA_SOURCE_PLATFORM_TABLEAU
DELIVERY_PLATFORM_AMAZONS3 = DATA_SOURCE_PLATFORM_AMAZONS3
DELIVERY_PLATFORM_AZUREBLOB = DATA_SOURCE_PLATFORM_AZUREBLOB
DELIVERY_PLATFORM_GOOGLE_CLOUD_STORAGE = (
    DATA_SOURCE_PLATFORM_GOOGLE_CLOUD_STORAGE
)
DELIVERY_PLATFORM_SFTP = DATA_SOURCE_PLATFORM_SFTP
SUPPORTED_DELIVERY_PLATFORMS = [
    DELIVERY_PLATFORM_FACEBOOK,
    DELIVERY_PLATFORM_SFMC,
    DELIVERY_PLATFORM_GOOGLE,
    DELIVERY_PLATFORM_AMAZON,
    DELIVERY_PLATFORM_SENDGRID,
    DELIVERY_PLATFORM_QUALTRICS,
]
IS_AD_PLATFORM = "is_ad_platform"
CONTACT_EMAIL = "contact_email"
CLIENT_REQUEST = "client_request"
CLIENT_ACCOUNT = "client_account"
USE_CASE = "use_case"

LOOKALIKE = "lookalike"
LOOKALIKE_AUD_NAME = "name"
LOOKALIKE_AUD_SIZE_PERCENTAGE = "audience_size_percentage"
LOOKALIKE_AUD_COUNTRY = "country"
LOOKALIKE_SOURCE_AUD_ID = "source_audience_id"
LOOKALIKE_SOURCE_AUD_NAME = "source_audience_name"
LOOKALIKE_SOURCE_AUD_SIZE = "source_audience_size"
LOOKALIKE_SOURCE_AUD_FILTERS = "source_audience_filters"
LOOKALIKE_ATTRIBUTE_FILTER_FIELD = (
    f"{LOOKALIKE_SOURCE_AUD_FILTERS}.section_filters.field"
)

USER_ROLE = "role"
USER_ID = "user_id"
USER_ORGANIZATION = "organization"
USER_SUBSCRIPTION = "subscription"
USER_FAVORITES = "favorites"
USER_DISPLAY_NAME = "display_name"
USER_LAST_LOGIN = "last_login"
USER_PROFILE_PHOTO = "profile_photo"
USER_LOGIN_COUNT = "login_count"
USER_DASHBOARD_CONFIGURATION = "dashboard_configuration"
USER_ROLE_ADMIN = "admin"
USER_ROLE_EDITOR = "editor"
USER_ROLE_VIEWER = "viewer"
USER_ROLES = [USER_ROLE_ADMIN, USER_ROLE_EDITOR, USER_ROLE_VIEWER]
COMPONENT_ID = "component_id"
COMPONENT_NAME = "component_name"
USER_PII_ACCESS = "pii_access"

CAMPAIGNS = "campaigns"
DESTINATIONS = "destinations"
AUDIENCES = "audiences"
ENGAGEMENTS = "engagements"
FAVORITE_COMPONENTS = [AUDIENCES, ENGAGEMENTS, LOOKALIKE]

DELIVERY_JOB_ID = "delivery_job_id"
DELIVERY_PLATFORM_GENERIC_CAMPAIGN_ID = "delivery_platform_generic_campaign_id"
DELIVERY_PLATFORM_GENERIC_CAMPAIGNS = "delivery_platform_generic_campaigns"
METRICS_DELIVERY_PLATFORM_ID = "delivery_platform_id"
METRICS_DELIVERY_PLATFORM_NAME = "delivery_platform_name"
METRICS_DELIVERY_PLATFORM_TYPE = "delivery_platform_type"
METRICS_START_TIME = "start_time"
METRICS_END_TIME = "end_time"
PERFORMANCE_METRICS = "performance_metrics"
EVENT_DETAILS = "event_details"
EVENT_DATE = "event_date"
PERFORMANCE_METRICS_DATA_EXTENSION = "performance_metrics_data_extension"
CAMPAIGN_ACTIVITY_DATA_EXTENSION = "campaign_activity_data_extension"
DATA_EXTENSION_NAME = "data_extension_name"
DATA_EXTENSION_ID = "data_extension_id"
LATEST_DELIVERY = "latest_delivery"

# Data source constants
FIELD_SPECIAL_TYPE = "special_type"
FIELD_CUSTOM_TYPE = "custom_type"
FIELD_HEADER = "header"
FIELD_FIELD_MAPPING = "field_mapping"
FIELD_FIELD_MAPPING_DEFAULT = "field_mapping_default"

# CDP Data Source constants
CDP_DATA_SOURCE_ID = "data_source_id"
CDP_DATA_SOURCE_FIELD_NAME = "name"
CDP_DATA_SOURCE_FIELD_CATEGORY = "category"
CDP_DATA_SOURCE_FIELD_FEED_COUNT = "feed_count"
CDP_DATA_SOURCE_FIELD_STATUS = "status"

CDP_DATA_SOURCE_STATUS_ACTIVE = "Active"
CDP_DATA_SOURCE_STATUS_PENDING = "Pending"

DATA_ROUTER_BATCH_SIZE = "data_router_batch_size"
AUDIENCE_ROUTER_BATCH_SIZE = "audience_router_batch_size"
AWS_BATCH_MEM_LIMIT = "aws_batch_mem_limit"

# Notifications constants
NOTIFICATION_TYPE_SUCCESS = "success"
NOTIFICATION_TYPE_INFORMATIONAL = "informational"
NOTIFICATION_TYPE_CRITICAL = "critical"
NOTIFICATION_TYPES = [
    NOTIFICATION_TYPE_SUCCESS,
    NOTIFICATION_TYPE_INFORMATIONAL,
    NOTIFICATION_TYPE_CRITICAL,
]
NOTIFICATION_FIELD_TYPE = "type"
NOTIFICATION_FIELD_DESCRIPTION = "description"
NOTIFICATION_FIELD_CREATED = "created"
NOTIFICATION_FIELD_CATEGORY = "category"
NOTIFICATION_FIELD_USERNAME = "username"

NOTIFICATION_QUERY_PARAMETER_BATCH_SIZE = "batch_size"
NOTIFICATION_QUERY_PARAMETER_SORT_ORDER = "sort_order"
NOTIFICATION_QUERY_PARAMETER_BATCH_NUMBER = "batch_number"

# Configuration constants

CONFIGURATION_FIELD_NAME = "name"
CONFIGURATION_FIELD_ICON = "icon"
CONFIGURATION_FIELD_TYPE = "type"
CONFIGURATION_FIELD_DESCRIPTION = "description"
CONFIGURATION_FIELD_STATUS = "status"
CONFIGURATION_FIELD_ENABLED = "enabled"
CONFIGURATION_FIELD_ROADMAP = "roadmap"
CONFIGURATION_TYPE_MODULE = "module"
CONFIGURATION_TYPE_BUSINESS_SOLUTION = "business_solution"

# Audience constants
AUDIENCE_FILTER_CONSTANTS = "audience_filter_constants"
AGE_FILTER = "age_filter"
FIRST_NAME_FILTER = "first_name_filter"

# Engagement constants
ENGAGEMENT_ID = "engagement_id"
ENGAGEMENT = "engagement"
ENGAGEMENT_NAME = "name"
ENGAGEMENT_DESCRIPTION = "description"
ENGAGEMENT_DELIVERY_SCHEDULE = "delivery_schedule"

# pagination constants
PAGINATION_ASCENDING = "ascending"
PAGINATION_DESCENDING = "descending"

# model constants
MODEL_DESCRIPTION = "description"
MODEL_USERNAME = "username"
MODEL_ID = "model_id"


# Custom type definitions
CUSTOM_TYPE_BOOL = "boolean"
CUSTOM_TYPE_CAT = "categorical"
CUSTOM_TYPE_INT = "integer"
CUSTOM_TYPE_FLOAT = "float"

CUSTOM_TYPE_BOOL_MAPPING = "custom_type_boolean_mapping"
CUSTOM_TYPE_FRIENDLY_NAME_MAPPING = "custom_type_friendly_name_mapping"

CUSTOM_TYPE_FIELD_MAPPING = "custom_field_mapping"

FIELD_MAP_ORDER_QUANTITY_12M = "order_quantity_12m"
FIELD_MAP_ORDER_QUANTITY_13M_24M = "order_quantity_13m_24m"

EMAIL_REGEX = r"^[a-z0-9]+[\._]?[a-z0-9]+[@]\w+[.]\w{2,3}$"

# Audit Logs Defination
DOWNLOAD_TIME = "download_time"
FILE_NAME = "file_name"
USER_NAME = "user_name"
DOWNLOAD_TYPE = "download_type"


# Required Fields per collection

REQUIRED_FIELDS = {
    CONFIGURATIONS_COLLECTION: [
        CONFIGURATION_FIELD_NAME,
        CONFIGURATION_FIELD_TYPE,
    ],
    MODELS_COLLECTION: [
        NAME,
        TYPE,
        CATEGORY,
        MODEL_ID,
        STATUS,
        MODEL_DESCRIPTION,
        ADDED,
        ENABLED,
    ],
}
# Allowed Fields per collection
ALLOWED_FIELDS = {
    CONFIGURATIONS_COLLECTION: [
        OBJECT_ID,
        CONFIGURATION_FIELD_NAME,
        CONFIGURATION_FIELD_ICON,
        CONFIGURATION_FIELD_TYPE,
        CONFIGURATION_FIELD_DESCRIPTION,
        CONFIGURATION_FIELD_STATUS,
        CONFIGURATION_FIELD_ENABLED,
        CONFIGURATION_FIELD_ROADMAP,
    ],
    MODELS_COLLECTION: [
        NAME,
        TYPE,
        CATEGORY,
        STATUS,
        MODEL_DESCRIPTION,
        MODEL_ID,
        MODEL_USERNAME,
        ADDED,
        ENABLED,
    ],
}

# Allowed collections
ALLOWED_COLLECTIONS = [
    CONFIGURATIONS_COLLECTION,
    DELIVERY_PLATFORM_COLLECTION,
    LOOKALIKE_AUDIENCE_COLLECTION,
<<<<<<< HEAD
]

# 30 minutes.
DELIVERY_JOB_TIMEOUT = 30
=======
    MODELS_COLLECTION,
    AUDIENCES_COLLECTION,
    ENGAGEMENTS_COLLECTION,
]

# 30 minutes.
DELIVERY_JOB_TIMEOUT = 30

ZERO_OBJECT_ID = ObjectId("0" * 24)
>>>>>>> bfd7be7b
<|MERGE_RESOLUTION|>--- conflicted
+++ resolved
@@ -542,12 +542,6 @@
     CONFIGURATIONS_COLLECTION,
     DELIVERY_PLATFORM_COLLECTION,
     LOOKALIKE_AUDIENCE_COLLECTION,
-<<<<<<< HEAD
-]
-
-# 30 minutes.
-DELIVERY_JOB_TIMEOUT = 30
-=======
     MODELS_COLLECTION,
     AUDIENCES_COLLECTION,
     ENGAGEMENTS_COLLECTION,
@@ -556,5 +550,4 @@
 # 30 minutes.
 DELIVERY_JOB_TIMEOUT = 30
 
-ZERO_OBJECT_ID = ObjectId("0" * 24)
->>>>>>> bfd7be7b
+ZERO_OBJECT_ID = ObjectId("0" * 24)