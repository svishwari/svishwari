--- conflicted
+++ resolved
@@ -5,10 +5,7 @@
 import logging
 import datetime
 from typing import Union
-<<<<<<< HEAD
-
-=======
->>>>>>> 5bdb5aaf
+
 from bson import ObjectId
 import pymongo
 from tenacity import retry, wait_fixed, retry_if_exception_type
@@ -101,13 +98,9 @@
     wait=wait_fixed(db_c.CONNECT_RETRY_INTERVAL),
     retry=retry_if_exception_type(pymongo.errors.AutoReconnect),
 )
-<<<<<<< HEAD
-def get_engagements(database: DatabaseClient) -> Union[list, None]:
-=======
 def get_engagements(
     database: DatabaseClient, include_users: bool = False
 ) -> Union[list, None]:
->>>>>>> 5bdb5aaf
     """A function to get all engagements
 
     Args:
@@ -140,13 +133,9 @@
     retry=retry_if_exception_type(pymongo.errors.AutoReconnect),
 )
 def get_engagement(
-<<<<<<< HEAD
-    database: DatabaseClient, engagement_id: ObjectId
-=======
     database: DatabaseClient,
     engagement_id: ObjectId,
     include_users: bool = False,
->>>>>>> 5bdb5aaf
 ) -> Union[dict, None]:
     """A function to get an engagement based on ID
 
