--- conflicted
+++ resolved
@@ -279,10 +279,7 @@
                     "audience_updated_by": "$audiences.updated_by",
                     "audience_update_time": "$audiences.update_time",
                     "audience_create_time": "$audiences.create_time",
-<<<<<<< HEAD
-=======
                     "is_audience_lookalike": "$audiences.is_lookalike",
->>>>>>> 59ec62d5
                     "delivery_schedule": {
                         "$ifNull": ["$delivery_schedule", ""]
                     },
