--- conflicted
+++ resolved
@@ -714,11 +714,7 @@
     database: DatabaseClient,
     engagement_id: ObjectId,
     audience_id: ObjectId,
-<<<<<<< HEAD
-    destination_id: ObjectId,
-=======
     destination: dict,
->>>>>>> 3e5e56e9
     user_name: str,
 ) -> dict:
     """A function to append destination to engagement audience
@@ -727,11 +723,7 @@
         database (DatabaseClient): A database client.
         engagement_id (ObjectId): MongoDB ID of the engagement.
         audience_id (ObjectId): MongoDB ID of the audience.
-<<<<<<< HEAD
-        destination_id (ObjectId): MongoDB ID of the destination.
-=======
         destination (dict): Destination to add to engagement audience.
->>>>>>> 3e5e56e9
         user_name (str): Name of the user appending the destination to the audience.
 
     Returns:
@@ -743,23 +735,13 @@
     ]
 
     return collection.find_one_and_update(
-<<<<<<< HEAD
-        {"_id": engagement_id, "audiences.id": audience_id},
-=======
         {db_c.ID: engagement_id, "audiences.id": audience_id},
->>>>>>> 3e5e56e9
         {
             "$set": {
                 db_c.UPDATE_TIME: datetime.datetime.utcnow(),
                 db_c.UPDATED_BY: user_name,
             },
-<<<<<<< HEAD
-            "$push": {
-                "audiences.$.destinations": {db_c.OBJECT_ID: destination_id}
-            },
-=======
             "$push": {"audiences.$.destinations": destination},
->>>>>>> 3e5e56e9
         },
     )
 
