"""This module enables functionality related
to orchestration (audience/engagement) management.
"""

import logging
import datetime
from typing import Union
<<<<<<< HEAD

=======
>>>>>>> 5bdb5aaf
from bson import ObjectId
import pymongo
from tenacity import retry, wait_fixed, retry_if_exception_type

import huxunifylib.database.db_exceptions as de
import huxunifylib.database.constants as c
from huxunifylib.database.client import DatabaseClient
from huxunifylib.database.user_management import USER_LOOKUP_PIPELINE


@retry(
    wait=wait_fixed(c.CONNECT_RETRY_INTERVAL),
    retry=retry_if_exception_type(pymongo.errors.AutoReconnect),
)
def create_audience(
    database: DatabaseClient,
    name: str,
    audience_filters: list,
    destination_ids: list = None,
    user_id: ObjectId = None,
) -> Union[dict, None]:
    """A function to create an audience.

    Args:
        database (DatabaseClient): A database client.
        name (str): Name of the audience.
        audience_filters (list of list): Multiple sections of audience filters.
        These are aggregated using "OR".
        destination_ids (list): List of destination
            / delivery platform ids attached to the audience
        user_id (ObjectId): Object id of user creating / updating the audience

    Returns:
        Union[list, None]: MongoDB audience doc.
    """

    am_db = database[c.DATA_MANAGEMENT_DATABASE]
    collection = am_db[c.AUDIENCES_COLLECTION]

    # Make sure the name will be unique
    try:
        if collection.find_one({c.AUDIENCE_NAME: name}):
            raise de.DuplicateName(name)
    except pymongo.errors.OperationFailure as exc:
        logging.error(exc)

    # Get current time
    curr_time = datetime.datetime.utcnow()

    audience_doc = {
        c.AUDIENCE_NAME: name,
        c.AUDIENCE_FILTERS: audience_filters,
        c.DESTINATIONS: destination_ids if destination_ids else [],
        c.CREATE_TIME: curr_time,
        c.UPDATE_TIME: curr_time,
        c.CREATED_BY: user_id,
        c.UPDATED_BY: user_id,
    }

    try:
        audience_id = collection.insert_one(audience_doc).inserted_id
        if audience_id is not None:
            return collection.find_one({c.ID: audience_id})
    except pymongo.errors.OperationFailure as exc:
        logging.error(exc)

    return None


@retry(
    wait=wait_fixed(c.CONNECT_RETRY_INTERVAL),
    retry=retry_if_exception_type(pymongo.errors.AutoReconnect),
)
def get_audience(
    database: DatabaseClient,
    audience_id: ObjectId,
    include_users: bool = False,
) -> Union[dict, None]:
    """A function to get an audience.

    Args:
        database (DatabaseClient): A database client.
        audience_id (ObjectId): The Mongo DB ID of the audience.
        include_users (bool): Flag to include users.
    Returns:
        Union[dict, None]:  An audience document.

    """
    doc = None
    am_db = database[c.DATA_MANAGEMENT_DATABASE]
    collection = am_db[c.AUDIENCES_COLLECTION]

    # Read the audience document which contains filtering rules
    try:
        if include_users:
            docs = list(
                collection.aggregate(
                    [{"$match": {c.ID: audience_id}}] + USER_LOOKUP_PIPELINE
                )
            )
            return docs[0] if docs else None

        return collection.find_one({c.ID: audience_id})
    except pymongo.errors.OperationFailure as exc:
        logging.error(exc)
        raise de.InvalidID(audience_id)

    return doc


@retry(
    wait=wait_fixed(c.CONNECT_RETRY_INTERVAL),
    retry=retry_if_exception_type(pymongo.errors.AutoReconnect),
)
def get_all_audiences(
<<<<<<< HEAD
    database: DatabaseClient,
=======
    database: DatabaseClient, include_users: bool = False
>>>>>>> 5bdb5aaf
) -> Union[list, None]:
    """A function to get all existing audiences.

    Args:
        database (DatabaseClient): A database client.
        include_users (bool): Flag to include users.

    Returns:
        Union[list, None]: A list of all audiences.

    """

    am_db = database[c.DATA_MANAGEMENT_DATABASE]
    collection = am_db[c.AUDIENCES_COLLECTION]

    # Get audience configurations and add to list
    try:
        if include_users:
            # lookup to users
            return list(collection.aggregate(USER_LOOKUP_PIPELINE))

        return list(collection.find())
    except pymongo.errors.OperationFailure as exc:
        logging.error(exc)

    return None


@retry(
    wait=wait_fixed(c.CONNECT_RETRY_INTERVAL),
    retry=retry_if_exception_type(pymongo.errors.AutoReconnect),
)
def update_audience(
    database: DatabaseClient,
    audience_id: ObjectId,
    name: str = None,
    audience_filters: list = None,
    destination_ids: list = None,
    user_id: ObjectId = None,
) -> Union[dict, None]:
    """A function to update an audience.
    Args:
        database (DatabaseClient): A database client.
        audience_id (ObjectId): MongoDB ID of the audience.
        name (str): New audience name.
        audience_filters (list of list): Multiple sections of audience filters.
            These are aggregated using "OR".
        destination_ids (list): List of destination / delivery platform
            ids attached to the audience
        user_id (ObjectId): Object id of user creating / updating the audience
    Returns:
        Union[dict, None]: Updated audience configuration dict.
    """

    am_db = database[c.DATA_MANAGEMENT_DATABASE]
    collection = am_db[c.AUDIENCES_COLLECTION]

    try:
        audience_doc = collection.find_one({c.ID: audience_id})
        if not audience_doc:
            raise de.InvalidID()
        if name is not None:
            duplicate_name_doc = collection.find_one({c.AUDIENCE_NAME: name})
            if (
                duplicate_name_doc is not None
                and duplicate_name_doc[c.ID] != audience_id
            ):
                raise de.DuplicateName(name)
    except pymongo.errors.OperationFailure as exc:
        logging.error(exc)

    # Get current time
    curr_time = datetime.datetime.utcnow()

    updated_audience_doc = audience_doc
    if name is not None:
        updated_audience_doc[c.AUDIENCE_NAME] = name
    if audience_filters is not None:
        updated_audience_doc[c.AUDIENCE_FILTERS] = audience_filters
    if destination_ids is not None:
        updated_audience_doc[c.DESTINATIONS] = destination_ids
    updated_audience_doc[c.UPDATED_BY] = user_id
    updated_audience_doc[c.UPDATE_TIME] = curr_time

    try:
        return collection.find_one_and_update(
            {c.ID: audience_id},
            {"$set": updated_audience_doc},
            upsert=False,
            return_document=pymongo.ReturnDocument.AFTER,
        )
    except pymongo.errors.OperationFailure as exc:
        logging.error(exc)

    return None<|MERGE_RESOLUTION|>--- conflicted
+++ resolved
@@ -5,10 +5,7 @@
 import logging
 import datetime
 from typing import Union
-<<<<<<< HEAD
-
-=======
->>>>>>> 5bdb5aaf
+
 from bson import ObjectId
 import pymongo
 from tenacity import retry, wait_fixed, retry_if_exception_type
@@ -114,6 +111,8 @@
         return collection.find_one({c.ID: audience_id})
     except pymongo.errors.OperationFailure as exc:
         logging.error(exc)
+
+    if doc is None:
         raise de.InvalidID(audience_id)
 
     return doc
@@ -124,11 +123,7 @@
     retry=retry_if_exception_type(pymongo.errors.AutoReconnect),
 )
 def get_all_audiences(
-<<<<<<< HEAD
-    database: DatabaseClient,
-=======
     database: DatabaseClient, include_users: bool = False
->>>>>>> 5bdb5aaf
 ) -> Union[list, None]:
     """A function to get all existing audiences.
 
