"""This module enables functionality related
to orchestration (audience/engagement) management.
"""

import logging
import datetime
from typing import Union

from bson import ObjectId
import pymongo
from tenacity import retry, wait_fixed, retry_if_exception_type

import huxunifylib.database.db_exceptions as de
import huxunifylib.database.constants as c
from huxunifylib.database.client import DatabaseClient
from huxunifylib.database.user_management import USER_LOOKUP_PIPELINE


@retry(
    wait=wait_fixed(c.CONNECT_RETRY_INTERVAL),
    retry=retry_if_exception_type(pymongo.errors.AutoReconnect),
)
def create_audience(
    database: DatabaseClient,
    name: str,
    audience_filters: list,
    destination_ids: list = None,
    user_name: str = None,
    size: int = 0,
) -> Union[dict, None]:
    """A function to create an audience.

    Args:
        database (DatabaseClient): A database client.
        name (str): Name of the audience.
        audience_filters (list of list): Multiple sections of audience filters.
        These are aggregated using "OR".
        destination_ids (list): List of destination
            / delivery platform ids attached to the audience
        user_name (str): Name of the user creating / updating the audience
        size (int): audience size.

    Returns:
        Union[list, None]: MongoDB audience doc.
    """

    am_db = database[c.DATA_MANAGEMENT_DATABASE]
    collection = am_db[c.AUDIENCES_COLLECTION]

    # Make sure the name will be unique
    try:
        if collection.find_one({c.AUDIENCE_NAME: name}):
            raise de.DuplicateName(name)
    except pymongo.errors.OperationFailure as exc:
        logging.error(exc)

    # Get current time
    curr_time = datetime.datetime.utcnow()

    audience_doc = {
        c.AUDIENCE_NAME: name,
        c.AUDIENCE_FILTERS: audience_filters,
        c.DESTINATIONS: destination_ids if destination_ids else [],
        c.CREATE_TIME: curr_time,
        c.UPDATE_TIME: curr_time,
        c.CREATED_BY: user_name,
        c.UPDATED_BY: user_name,
        c.FAVORITE: False,
        c.DELETED: False,
        c.SIZE: size,
    }

    try:
        audience_id = collection.insert_one(audience_doc).inserted_id
        if audience_id is not None:
            return collection.find_one(
                {c.ID: audience_id, c.DELETED: False}, {c.DELETED: 0}
            )
    except pymongo.errors.OperationFailure as exc:
        logging.error(exc)

    return None


@retry(
    wait=wait_fixed(c.CONNECT_RETRY_INTERVAL),
    retry=retry_if_exception_type(pymongo.errors.AutoReconnect),
)
def get_audience(
    database: DatabaseClient,
    audience_id: ObjectId,
    include_users: bool = False,
) -> Union[dict, None]:
    """A function to get an audience.

    Args:
        database (DatabaseClient): A database client.
        audience_id (ObjectId): The Mongo DB ID of the audience.
        include_users (bool): Flag to include users.
    Returns:
        Union[dict, None]:  An audience document.

    """
    doc = None
    am_db = database[c.DATA_MANAGEMENT_DATABASE]
    collection = am_db[c.AUDIENCES_COLLECTION]

    # Read the audience document which contains filtering rules
    try:
        if include_users:
            docs = list(
                collection.aggregate(
                    [
                        {"$match": {c.ID: audience_id, c.DELETED: False}},
                        {c.DELETED: 0},
                    ]
                    + USER_LOOKUP_PIPELINE
                )
            )
            return docs[0] if docs else None

        return collection.find_one(
            {c.ID: audience_id, c.DELETED: False}, {c.DELETED: 0}
        )
    except pymongo.errors.OperationFailure as exc:
        logging.error(exc)

    if doc is None:
        raise de.InvalidID(audience_id)

    return doc


@retry(
    wait=wait_fixed(c.CONNECT_RETRY_INTERVAL),
    retry=retry_if_exception_type(pymongo.errors.AutoReconnect),
)
def get_all_audiences(
    database: DatabaseClient, include_users: bool = False
) -> Union[list, None]:
    """A function to get all existing audiences.

    Args:
        database (DatabaseClient): A database client.
        include_users (bool): Flag to include users.

    Returns:
        Union[list, None]: A list of all audiences.

    """

    am_db = database[c.DATA_MANAGEMENT_DATABASE]
    collection = am_db[c.AUDIENCES_COLLECTION]

    # Get audience configurations and add to list
    try:
        if include_users:
            # lookup to users
            return list(
                collection.aggregate(
                    [{"$match": {c.DELETED: False}}, {c.DELETED: 0}]
                    + USER_LOOKUP_PIPELINE
                )
            )

        return list(collection.find({c.DELETED: False}, {c.DELETED: 0}))
    except pymongo.errors.OperationFailure as exc:
        logging.error(exc)

    return None


@retry(
    wait=wait_fixed(c.CONNECT_RETRY_INTERVAL),
    retry=retry_if_exception_type(pymongo.errors.AutoReconnect),
)
def update_audience(
    database: DatabaseClient,
    audience_id: ObjectId,
    name: str = None,
    audience_filters: list = None,
    destination_ids: list = None,
    user_name: str = None,
) -> Union[dict, None]:
    """A function to update an audience.
    Args:
        database (DatabaseClient): A database client.
        audience_id (ObjectId): MongoDB ID of the audience.
        name (str): New audience name.
        audience_filters (list of list): Multiple sections of audience filters.
            These are aggregated using "OR".
        destination_ids (list): List of destination / delivery platform
            ids attached to the audience
        user_name (str): Name of the user creating / updating the audience
    Returns:
        Union[dict, None]: Updated audience configuration dict.
    """

    am_db = database[c.DATA_MANAGEMENT_DATABASE]
    collection = am_db[c.AUDIENCES_COLLECTION]

    try:
        audience_doc = collection.find_one(
            {c.ID: audience_id, c.DELETED: False}, {c.DELETED: 0}
        )
        if not audience_doc:
            raise de.InvalidID()
        if name is not None:
            duplicate_name_doc = collection.find_one(
                {c.AUDIENCE_NAME: name, c.DELETED: False}, {c.DELETED: 0}
            )
            if (
                duplicate_name_doc is not None
                and duplicate_name_doc[c.ID] != audience_id
            ):
                raise de.DuplicateName(name)
    except pymongo.errors.OperationFailure as exc:
        logging.error(exc)

    # Get current time
    curr_time = datetime.datetime.utcnow()

    updated_audience_doc = audience_doc
    if name is not None:
        updated_audience_doc[c.AUDIENCE_NAME] = name
    if audience_filters is not None:
        updated_audience_doc[c.AUDIENCE_FILTERS] = audience_filters
    if destination_ids is not None:
        updated_audience_doc[c.DESTINATIONS] = destination_ids
    if user_name:
        updated_audience_doc[c.UPDATED_BY] = user_name
    updated_audience_doc[c.UPDATE_TIME] = curr_time

    try:
        return collection.find_one_and_update(
            {c.ID: audience_id},
            {"$set": updated_audience_doc},
            upsert=False,
            return_document=pymongo.ReturnDocument.AFTER,
        )
    except pymongo.errors.OperationFailure as exc:
        logging.error(exc)

    return None


@retry(
    wait=wait_fixed(c.CONNECT_RETRY_INTERVAL),
    retry=retry_if_exception_type(pymongo.errors.AutoReconnect),
)
<<<<<<< HEAD
def get_all_audiences_and_deliveries(
    database: DatabaseClient,
) -> Union[list, None]:
    """A function to get all audiences and their latest deliveries.

    Args:
        database (DatabaseClient): A database client.

    Returns:
        Union[list, None]:  A list of engagements with delivery information for an audience
    """
    am_db = database[c.DATA_MANAGEMENT_DATABASE]
    collection = am_db[c.AUDIENCES_COLLECTION]

    # use the audience pipeline to aggregate and join all the delivery data
=======
def get_audience_insights(
    database: DatabaseClient,
    audience_id: ObjectId,
) -> Union[list, None]:
    """A function to get audience insights.

    Args:
        database (DatabaseClient): A database client.
        audience_id (ObjectId): The Mongo DB ID of the audience.

    Returns:
        Union[list, None]:  A list of engagements with delivery information for an audience

    """
    am_db = database[c.DATA_MANAGEMENT_DATABASE]
    collection = am_db[c.ENGAGEMENTS_COLLECTION]

    # use the audience pipeline to aggregate and join all the insight data
>>>>>>> 275f05a5
    try:
        return list(
            collection.aggregate(
                [
<<<<<<< HEAD
                    {
                        "$lookup": {
                            "from": "delivery_jobs",
                            "localField": "_id",
                            "foreignField": "audience_id",
                            "as": "delivery_jobs",
=======
                    {"$match": {"audiences.id": audience_id}},
                    {
                        "$unwind": {
                            "path": "$audiences",
                            "preserveNullAndEmptyArrays": True,
                        }
                    },
                    {
                        "$unwind": {
                            "path": "$audiences.destinations",
                            "preserveNullAndEmptyArrays": True,
                        }
                    },
                    {"$match": {"audiences.id": audience_id}},
                    {
                        "$lookup": {
                            "from": "delivery_jobs",
                            "localField": "audiences.destinations.delivery_job_id",
                            "foreignField": "_id",
                            "as": "deliveries",
>>>>>>> 275f05a5
                        }
                    },
                    {
                        "$unwind": {
<<<<<<< HEAD
                            "path": "$delivery_jobs",
                            "preserveNullAndEmptyArrays": True,
                        }
                    },
                    {
                        "$lookup": {
                            "from": "delivery_platforms",
                            "localField": "delivery_jobs.delivery_platform_id",
                            "foreignField": "_id",
                            "as": "delivery",
=======
                            "path": "$deliveries",
                            "preserveNullAndEmptyArrays": True,
                        }
                    },
                    {"$project": {"audiences": 0}},
                    {
                        "$lookup": {
                            "from": "delivery_platforms",
                            "localField": "deliveries.delivery_platform_id",
                            "foreignField": "_id",
                            "as": "destinations",
>>>>>>> 275f05a5
                        }
                    },
                    {
                        "$unwind": {
<<<<<<< HEAD
                            "path": "$delivery",
=======
                            "path": "$destinations",
>>>>>>> 275f05a5
                            "preserveNullAndEmptyArrays": True,
                        }
                    },
                    {
                        "$addFields": {
<<<<<<< HEAD
                            "delivery_jobs.delivery_platform_name"
                            "": "$delivery.name",
                            "delivery_jobs.delivery_platform_type"
                            "": "$delivery.delivery_platform_type",
                        }
                    },
                    {"$sort": {"_id": 1, "delivery_job.update_time": -1}},
                    {
                        "$group": {
                            "_id": "$_id",
                            "deliveries": {"$push": "$delivery_jobs"},
                            "last_delivered": {
                                "$last": "$delivery_jobs.update_time"
                            },
                        }
                    },
                    {"$project": {"deliveries.deleted": 0}},
=======
                            "deliveries.delivery_platform_type"
                            "": "$destinations.delivery_platform_type",
                            "deliveries.name": "$destinations.name",
                        }
                    },
                    {
                        "$group": {
                            "_id": "$_id",
                            "deliveries": {"$push": "$deliveries"},
                            "last_delivered": {
                                "$last": "$deliveries.update_time"
                            },
                        }
                    },
                    {
                        "$lookup": {
                            "from": "engagements",
                            "localField": "_id",
                            "foreignField": "_id",
                            "as": "engagement",
                        }
                    },
                    {
                        "$project": {
                            "engagement.audiences": 0,
                            "engagement.deleted": 0,
                            "deliveries.deleted": 0,
                        }
                    },
                    {
                        "$unwind": {
                            "path": "$engagement",
                            "preserveNullAndEmptyArrays": True,
                        }
                    },
>>>>>>> 275f05a5
                ]
            )
        )

    except pymongo.errors.OperationFailure as exc:
        logging.error(exc)

    return None<|MERGE_RESOLUTION|>--- conflicted
+++ resolved
@@ -248,23 +248,6 @@
     wait=wait_fixed(c.CONNECT_RETRY_INTERVAL),
     retry=retry_if_exception_type(pymongo.errors.AutoReconnect),
 )
-<<<<<<< HEAD
-def get_all_audiences_and_deliveries(
-    database: DatabaseClient,
-) -> Union[list, None]:
-    """A function to get all audiences and their latest deliveries.
-
-    Args:
-        database (DatabaseClient): A database client.
-
-    Returns:
-        Union[list, None]:  A list of engagements with delivery information for an audience
-    """
-    am_db = database[c.DATA_MANAGEMENT_DATABASE]
-    collection = am_db[c.AUDIENCES_COLLECTION]
-
-    # use the audience pipeline to aggregate and join all the delivery data
-=======
 def get_audience_insights(
     database: DatabaseClient,
     audience_id: ObjectId,
@@ -283,45 +266,133 @@
     collection = am_db[c.ENGAGEMENTS_COLLECTION]
 
     # use the audience pipeline to aggregate and join all the insight data
->>>>>>> 275f05a5
     try:
         return list(
             collection.aggregate(
                 [
-<<<<<<< HEAD
+                    {"$match": {"audiences.id": audience_id}},
+                    {
+                        "$unwind": {
+                            "path": "$audiences",
+                            "preserveNullAndEmptyArrays": True,
+                        }
+                    },
+                    {
+                        "$unwind": {
+                            "path": "$audiences.destinations",
+                            "preserveNullAndEmptyArrays": True,
+                        }
+                    },
+                    {"$match": {"audiences.id": audience_id}},
+                    {
+                        "$lookup": {
+                            "from": "delivery_jobs",
+                            "localField": "audiences.destinations.delivery_job_id",
+                            "foreignField": "_id",
+                            "as": "deliveries",
+                        }
+                    },
+                    {
+                        "$unwind": {
+                            "path": "$deliveries",
+                            "preserveNullAndEmptyArrays": True,
+                        }
+                    },
+                    {"$project": {"audiences": 0}},
+                    {
+                        "$lookup": {
+                            "from": "delivery_platforms",
+                            "localField": "deliveries.delivery_platform_id",
+                            "foreignField": "_id",
+                            "as": "destinations",
+                        }
+                    },
+                    {
+                        "$unwind": {
+                            "path": "$destinations",
+                            "preserveNullAndEmptyArrays": True,
+                        }
+                    },
+                    {
+                        "$addFields": {
+                            "deliveries.delivery_platform_type"
+                            "": "$destinations.delivery_platform_type",
+                            "deliveries.name": "$destinations.name",
+                        }
+                    },
+                    {
+                        "$group": {
+                            "_id": "$_id",
+                            "deliveries": {"$push": "$deliveries"},
+                            "last_delivered": {
+                                "$last": "$deliveries.update_time"
+                            },
+                        }
+                    },
+                    {
+                        "$lookup": {
+                            "from": "engagements",
+                            "localField": "_id",
+                            "foreignField": "_id",
+                            "as": "engagement",
+                        }
+                    },
+                    {
+                        "$project": {
+                            "engagement.audiences": 0,
+                            "engagement.deleted": 0,
+                            "deliveries.deleted": 0,
+                        }
+                    },
+                    {
+                        "$unwind": {
+                            "path": "$engagement",
+                            "preserveNullAndEmptyArrays": True,
+                        }
+                    },
+                ]
+            )
+        )
+
+    except pymongo.errors.OperationFailure as exc:
+        logging.error(exc)
+
+    return None
+
+
+@retry(
+    wait=wait_fixed(c.CONNECT_RETRY_INTERVAL),
+    retry=retry_if_exception_type(pymongo.errors.AutoReconnect),
+)
+def get_all_audiences_and_deliveries(
+    database: DatabaseClient,
+) -> Union[list, None]:
+    """A function to get all audiences and their latest deliveries.
+
+    Args:
+        database (DatabaseClient): A database client.
+
+    Returns:
+        Union[list, None]:  A list of engagements with delivery information for an audience
+    """
+    am_db = database[c.DATA_MANAGEMENT_DATABASE]
+    collection = am_db[c.AUDIENCES_COLLECTION]
+
+    # use the audience pipeline to aggregate and join all the delivery data
+    try:
+        return list(
+            collection.aggregate(
+                [
                     {
                         "$lookup": {
                             "from": "delivery_jobs",
                             "localField": "_id",
                             "foreignField": "audience_id",
                             "as": "delivery_jobs",
-=======
-                    {"$match": {"audiences.id": audience_id}},
-                    {
-                        "$unwind": {
-                            "path": "$audiences",
-                            "preserveNullAndEmptyArrays": True,
-                        }
-                    },
-                    {
-                        "$unwind": {
-                            "path": "$audiences.destinations",
-                            "preserveNullAndEmptyArrays": True,
-                        }
-                    },
-                    {"$match": {"audiences.id": audience_id}},
-                    {
-                        "$lookup": {
-                            "from": "delivery_jobs",
-                            "localField": "audiences.destinations.delivery_job_id",
-                            "foreignField": "_id",
-                            "as": "deliveries",
->>>>>>> 275f05a5
-                        }
-                    },
-                    {
-                        "$unwind": {
-<<<<<<< HEAD
+                        }
+                    },
+                    {
+                        "$unwind": {
                             "path": "$delivery_jobs",
                             "preserveNullAndEmptyArrays": True,
                         }
@@ -332,34 +403,16 @@
                             "localField": "delivery_jobs.delivery_platform_id",
                             "foreignField": "_id",
                             "as": "delivery",
-=======
-                            "path": "$deliveries",
-                            "preserveNullAndEmptyArrays": True,
-                        }
-                    },
-                    {"$project": {"audiences": 0}},
-                    {
-                        "$lookup": {
-                            "from": "delivery_platforms",
-                            "localField": "deliveries.delivery_platform_id",
-                            "foreignField": "_id",
-                            "as": "destinations",
->>>>>>> 275f05a5
-                        }
-                    },
-                    {
-                        "$unwind": {
-<<<<<<< HEAD
+                        }
+                    },
+                    {
+                        "$unwind": {
                             "path": "$delivery",
-=======
-                            "path": "$destinations",
->>>>>>> 275f05a5
                             "preserveNullAndEmptyArrays": True,
                         }
                     },
                     {
                         "$addFields": {
-<<<<<<< HEAD
                             "delivery_jobs.delivery_platform_name"
                             "": "$delivery.name",
                             "delivery_jobs.delivery_platform_type"
@@ -377,43 +430,6 @@
                         }
                     },
                     {"$project": {"deliveries.deleted": 0}},
-=======
-                            "deliveries.delivery_platform_type"
-                            "": "$destinations.delivery_platform_type",
-                            "deliveries.name": "$destinations.name",
-                        }
-                    },
-                    {
-                        "$group": {
-                            "_id": "$_id",
-                            "deliveries": {"$push": "$deliveries"},
-                            "last_delivered": {
-                                "$last": "$deliveries.update_time"
-                            },
-                        }
-                    },
-                    {
-                        "$lookup": {
-                            "from": "engagements",
-                            "localField": "_id",
-                            "foreignField": "_id",
-                            "as": "engagement",
-                        }
-                    },
-                    {
-                        "$project": {
-                            "engagement.audiences": 0,
-                            "engagement.deleted": 0,
-                            "deliveries.deleted": 0,
-                        }
-                    },
-                    {
-                        "$unwind": {
-                            "path": "$engagement",
-                            "preserveNullAndEmptyArrays": True,
-                        }
-                    },
->>>>>>> 275f05a5
                 ]
             )
         )
