--- conflicted
+++ resolved
@@ -244,15 +244,11 @@
             ]
         if filters.get(db_c.ATTRIBUTE):
             find_filters["$and"] = [
-<<<<<<< HEAD
-                {db_c.ATTRIBUTE_FILTER_FIELD: attribute}
-=======
                 {
                     db_c.ATTRIBUTE_FILTER_FIELD: {
                         "$regex": re.compile(rf"^{attribute}$(?i)")
                     }
                 }
->>>>>>> bfd7be7b
                 for attribute in filters.get(db_c.ATTRIBUTE)
             ]
 
@@ -342,11 +338,6 @@
         updated_audience_doc[db_c.AUDIENCE_FILTERS] = audience_filters
     if destination_ids is not None:
         updated_audience_doc[db_c.DESTINATIONS] = destination_ids
-<<<<<<< HEAD
-    if user_name:
-        updated_audience_doc[db_c.UPDATED_BY] = user_name
-    updated_audience_doc[db_c.UPDATE_TIME] = curr_time
-=======
     if user_name:
         updated_audience_doc[db_c.UPDATED_BY] = user_name
     updated_audience_doc[db_c.UPDATE_TIME] = curr_time
@@ -420,7 +411,6 @@
     if user_name:
         updated_audience_doc[db_c.UPDATED_BY] = user_name
     updated_audience_doc[db_c.UPDATE_TIME] = datetime.datetime.utcnow()
->>>>>>> bfd7be7b
 
     try:
         return collection.find_one_and_update(
@@ -437,79 +427,6 @@
 
 @retry(
     wait=wait_fixed(db_c.CONNECT_RETRY_INTERVAL),
-<<<<<<< HEAD
-    retry=retry_if_exception_type(pymongo.errors.AutoReconnect),
-)
-def update_lookalike_audience(
-    database: DatabaseClient,
-    audience_id: ObjectId,
-    name: str = None,
-    user_name: str = None,
-) -> Union[dict, None]:
-    """A function to update an audience.
-
-    Args:
-        database (DatabaseClient): A database client.
-        audience_id (ObjectId): MongoDB ID of the audience.
-        name (str): New audience name.
-        user_name (str): Name of the user creating/updating the audience.
-
-    Returns:
-        Union[dict, None]: Updated audience configuration dict.
-
-    Raises:
-        InvalidID: If the passed in audience_id did not fetch a doc from the
-            relevant db collection.
-        DuplicateName: Error if an audience with the same name exists already.
-    """
-
-    collection = database[db_c.DATA_MANAGEMENT_DATABASE][
-        db_c.LOOKALIKE_AUDIENCE_COLLECTION
-    ]
-
-    try:
-        audience_doc = collection.find_one(
-            {db_c.ID: audience_id, db_c.DELETED: False}, {db_c.DELETED: 0}
-        )
-        if not audience_doc:
-            raise de.InvalidID()
-        if name is not None:
-            duplicate_name_doc = collection.find_one(
-                {db_c.AUDIENCE_NAME: name, db_c.DELETED: False},
-                {db_c.DELETED: 0},
-            )
-            if (
-                duplicate_name_doc is not None
-                and duplicate_name_doc[db_c.ID] != audience_id
-            ):
-                raise de.DuplicateName(name)
-    except pymongo.errors.OperationFailure as exc:
-        logging.error(exc)
-
-    updated_audience_doc = audience_doc
-    if name is not None:
-        updated_audience_doc[db_c.AUDIENCE_NAME] = name
-    if user_name:
-        updated_audience_doc[db_c.UPDATED_BY] = user_name
-    updated_audience_doc[db_c.UPDATE_TIME] = datetime.datetime.utcnow()
-
-    try:
-        return collection.find_one_and_update(
-            {db_c.ID: audience_id},
-            {"$set": updated_audience_doc},
-            upsert=False,
-            return_document=pymongo.ReturnDocument.AFTER,
-        )
-    except pymongo.errors.OperationFailure as exc:
-        logging.error(exc)
-
-    return None
-
-
-@retry(
-    wait=wait_fixed(db_c.CONNECT_RETRY_INTERVAL),
-=======
->>>>>>> bfd7be7b
     retry=retry_if_exception_type(pymongo.errors.AutoReconnect),
 )
 def delete_audience(
@@ -797,15 +714,11 @@
                 {
                     "$match": {
                         "$and": [
-<<<<<<< HEAD
-                            {db_c.ATTRIBUTE_FILTER_FIELD: attribute}
-=======
                             {
                                 db_c.ATTRIBUTE_FILTER_FIELD: {
                                     "$regex": re.compile(rf"^{attribute}$(?i)")
                                 }
                             }
->>>>>>> bfd7be7b
                             for attribute in filters.get(db_c.ATTRIBUTE)
                         ]
                     }
