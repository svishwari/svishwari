"""This module enables functionality related to collection management."""
import logging
from datetime import datetime
from typing import Union

import pymongo
from bson import ObjectId
from tenacity import retry, wait_fixed, retry_if_exception_type

import huxunifylib.database.constants as db_c
from huxunifylib.database.client import DatabaseClient
import huxunifylib.database.db_exceptions as de


@retry(
    wait=wait_fixed(db_c.CONNECT_RETRY_INTERVAL),
    retry=retry_if_exception_type(pymongo.errors.AutoReconnect),
)
def create_document(
    database: DatabaseClient,
    collection: str,
    new_doc: dict,
    username: str = "unknown",
) -> Union[dict, None]:
    """A function to create a new document.

    Args:
        database (DatabaseClient): A database client.
        collection (str): Collection name.
        new_doc (dict): Document to be created.
        username (str): Username.

    Returns:
        Union[dict, None]: MongoDB document for a collection.

    Raises:
        InvalidValueException: Error if the passed in value
            is not valid.
        DuplicateDocument: Error if the document is duplicate
    """

    if collection not in db_c.ALLOWED_COLLECTIONS:
        raise de.InvalidValueException("Collection not supported")

    # get collection
    coll = database[db_c.DATA_MANAGEMENT_DATABASE][collection]

    # validate allowed fields, any invalid returns, raise error
    key_check = [
        key
        for key in new_doc.keys()
        if key not in db_c.ALLOWED_FIELDS[collection]
    ]
    if any(key_check):
        raise de.InvalidValueException(",".join(key_check))

    key_check = [
        key
        for key in db_c.REQUIRED_FIELDS[collection]
        if key not in new_doc.keys()
    ]
    if any(key_check):
        raise de.InvalidValueException(",".join(key_check))

    # Make sure the data is unique
    doc_check = {}
    for key in db_c.REQUIRED_FIELDS[collection]:
        doc_check[key] = new_doc[key]

    try:
        if coll.find_one(doc_check):
            raise de.DuplicateDocument(doc_check)
    except pymongo.errors.OperationFailure as exc:
        logging.error(exc)

    new_doc[db_c.CREATE_TIME] = datetime.utcnow()
    new_doc[db_c.CREATED_BY] = username
    new_doc[db_c.DELETED] = False

    try:
        document_id = coll.insert_one(new_doc).inserted_id
        if document_id is not None:
            return coll.find_one({db_c.ID: document_id})
        logging.error(
            "Failed to create a document in collection : %s", collection
        )
    except pymongo.errors.OperationFailure as exc:
        logging.error(exc)

    return None


@retry(
    wait=wait_fixed(db_c.CONNECT_RETRY_INTERVAL),
    retry=retry_if_exception_type(pymongo.errors.AutoReconnect),
)
def update_document(
    database: DatabaseClient,
    collection: str,
    document_id: str,
    update_doc: dict,
    username: str = "unknown",
) -> Union[dict, None]:
    """A function to update a document.

    Args:
        database (DatabaseClient): A database client.
        collection (str): Collection name.
        document_id (str): Document ID of a doc.
        update_doc (dict): Dict of key values to update.
        username (str): Username.

    Returns:
        Union[dict, None]: Updated MongoDB document for a document.

    Raises:
        InvalidValueException: Error if the passed in value
            is not valid.
    """

    if collection not in db_c.ALLOWED_COLLECTIONS:
        raise de.InvalidValueException("Collection not supported")

    # validate input id
    if not document_id or not update_doc or not isinstance(update_doc, dict):
        return None

    coll = database[db_c.DATA_MANAGEMENT_DATABASE][collection]

    # validate allowed fields, any invalid returns, raise error
    key_check = [
        key
        for key in update_doc.keys()
        if key not in db_c.ALLOWED_FIELDS[collection]
    ]
    if any(key_check):
        raise de.InvalidValueException(",".join(key_check))

    update_doc[db_c.UPDATE_TIME] = datetime.utcnow()
    update_doc[db_c.UPDATED_BY] = username

    try:
        return coll.find_one_and_update(
            {db_c.ID: document_id},
            {"$set": update_doc},
            upsert=False,
            return_document=pymongo.ReturnDocument.AFTER,
        )
    except pymongo.errors.OperationFailure as exc:
        logging.error(exc)

    return None


def get_document(
    database: DatabaseClient,
    collection: str,
    document_id: ObjectId,
    include_deleted: bool = False,
) -> Union[dict, None]:
    """Get document by ID

    Args:
        database (DatabaseClient): MongoDB Database Client
        collection (str): Collection name.
        document_id (ObjectId): MongoDB Object Id
        include_deleted (bool): Flag to specify whether to fetch deleted docs,
            defaults to False

    Returns:
        Tuple[dict,None]:MongoDB collection document else None

    Raises:
        InvalidValueException: Error if the passed in value
            is not valid.
    """

    if collection not in db_c.ALLOWED_COLLECTIONS:
        raise de.InvalidValueException("Collection not supported")

    # get collection
    coll = database[db_c.DATA_MANAGEMENT_DATABASE][collection]

    query = {db_c.ID: document_id}
    if not include_deleted:
        query[db_c.DELETED] = False

    try:
        return coll.find_one(query)
    except pymongo.errors.OperationFailure as exc:
        logging.error(exc)

    return None


@retry(
    wait=wait_fixed(db_c.CONNECT_RETRY_INTERVAL),
    retry=retry_if_exception_type(pymongo.errors.AutoReconnect),
)
def get_documents(
    database: DatabaseClient,
    collection: str,
    query_filter: Union[dict, None] = None,
    projection: Union[dict, None] = None,
    sort_order: Union[dict, None] = None,
    batch_size: int = 100,
    batch_number: int = 1,
) -> Union[dict, None]:
    """A function to get documents from a collection.

    Args:
        database (DatabaseClient): A database client.
        collection (str): Collection name.
        query_filter (Union[dict[Tuple], None]): Mongo filter Query.
        projection (Union[dict[Tuple], None]): Dict that specifies
        which fields to return or not return. .
        sort_order (Tuple[str, int]): Mongo sort order.
        batch_size (int): Number of documents per batch.
        batch_number (int): Number of which batch should be returned.

    Returns:
        Union[dict, None]: Collection documents with total count.

    Raises:
        InvalidValueException: Error if the passed in value
            is not valid.
    """

    if collection not in db_c.ALLOWED_COLLECTIONS:
        raise de.InvalidValueException("Collection not supported")

    # get collection
    coll = database[db_c.DATA_MANAGEMENT_DATABASE][collection]

    skips = batch_size * (batch_number - 1)

    query_filter = query_filter if query_filter else {}
    if db_c.DELETED not in query_filter:
        query_filter[db_c.DELETED] = False

    projection = projection if projection else {}
    if db_c.DELETED not in projection:
        projection[db_c.DELETED] = 0

    try:
        return dict(
            total_records=coll.count_documents(query_filter),
            documents=list(
                coll.find(query_filter, projection)
                .sort(
                    sort_order
                    if sort_order
                    else [("$natural", pymongo.ASCENDING)]
                )
                .skip(skips)
                .limit(batch_size)
            ),
        )
    except pymongo.errors.OperationFailure as exc:
        logging.error(exc)

    return None


@retry(
    wait=wait_fixed(db_c.CONNECT_RETRY_INTERVAL),
    retry=retry_if_exception_type(pymongo.errors.AutoReconnect),
)
def delete_document(
    database: DatabaseClient,
    collection: str,
    query_filter: dict,
    hard_delete: bool = True,
    username: str = "unknown",
) -> bool:
    """A function to delete a document using ID.

    Args:
        database (DatabaseClient): A database client.
        collection (str): Collection name.
        query_filter (dict): MongoDB query filter.
        hard_delete (bool): hard deletes an document if True.
        username (str): Username.

    Returns:
        bool: Flag indicating successful operation.

    Raises:
        InvalidValueException: Error if the passed in value
            is not valid.
    """

    if collection not in db_c.ALLOWED_COLLECTIONS:
        raise de.InvalidValueException("Collection not supported")

    coll = database[db_c.DATA_MANAGEMENT_DATABASE][collection]

    try:
        if hard_delete:
<<<<<<< HEAD
            coll.delete_one({db_c.ID: document_id})
            return True
        doc = coll.find_one_and_update(
            {db_c.ID: document_id},
=======
            coll.delete_one(query_filter)
            return True
        doc = coll.find_one_and_update(
            query_filter,
>>>>>>> 9d8fb522
            {
                "$set": {
                    db_c.DELETED: True,
                    db_c.UPDATED_BY: username,
                    db_c.UPDATE_TIME: datetime.utcnow(),
                }
            },
            upsert=False,
            new=True,
        )
<<<<<<< HEAD
        return doc[db_c.DELETED]
=======
        if doc:
            return doc[c.DELETED]
>>>>>>> 9d8fb522
    except pymongo.errors.OperationFailure as exc:
        logging.error(exc)

    return False<|MERGE_RESOLUTION|>--- conflicted
+++ resolved
@@ -297,17 +297,10 @@
 
     try:
         if hard_delete:
-<<<<<<< HEAD
-            coll.delete_one({db_c.ID: document_id})
-            return True
-        doc = coll.find_one_and_update(
-            {db_c.ID: document_id},
-=======
             coll.delete_one(query_filter)
             return True
         doc = coll.find_one_and_update(
             query_filter,
->>>>>>> 9d8fb522
             {
                 "$set": {
                     db_c.DELETED: True,
@@ -318,12 +311,8 @@
             upsert=False,
             new=True,
         )
-<<<<<<< HEAD
-        return doc[db_c.DELETED]
-=======
         if doc:
             return doc[c.DELETED]
->>>>>>> 9d8fb522
     except pymongo.errors.OperationFailure as exc:
         logging.error(exc)
 
