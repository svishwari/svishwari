"""This module enables functionality related to collection management."""
import logging
from datetime import datetime
from typing import Union

import pymongo
from tenacity import retry, wait_fixed, retry_if_exception_type

import huxunifylib.database.constants as db_c
from huxunifylib.database.client import DatabaseClient
import huxunifylib.database.db_exceptions as de


@retry(
    wait=wait_fixed(db_c.CONNECT_RETRY_INTERVAL),
    retry=retry_if_exception_type(pymongo.errors.AutoReconnect),
)
def create_document(
    database: DatabaseClient,
    collection: str,
    new_doc: dict,
    username: str = "unknown",
) -> Union[dict, None]:
    """A function to create a new document.

    Args:
        database (DatabaseClient): A database client.
        collection (str): Collection name.
        new_doc (dict): Document to be created.
        username (str): Username.

    Returns:
        Union[dict, None]: MongoDB document for a collection.

    Raises:
        InvalidValueException: Error if the passed in value
            is not valid.
        DuplicateDocument: Error if the document is duplicate
    """

    if collection not in db_c.ALLOWED_COLLECTIONS:
        raise de.InvalidValueException("Collection not supported")

    # get collection
    coll = database[db_c.DATA_MANAGEMENT_DATABASE][collection]

    # validate allowed fields, any invalid returns, raise error
    key_check = [
        key
        for key in new_doc.keys()
        if key not in db_c.ALLOWED_FIELDS[collection]
    ]
    if any(key_check):
        raise de.InvalidValueException(",".join(key_check))

    key_check = [
        key
        for key in db_c.REQUIRED_FIELDS[collection]
        if key not in new_doc.keys()
    ]
    if any(key_check):
        raise de.InvalidValueException(",".join(key_check))

    # Make sure the data is unique
    doc_check = {}
    for key in db_c.REQUIRED_FIELDS[collection]:
        doc_check[key] = new_doc[key]

    try:
        if coll.find_one(doc_check):
            raise de.DuplicateDocument(doc_check)
    except pymongo.errors.OperationFailure as exc:
        logging.error(exc)

    new_doc[db_c.CREATE_TIME] = datetime.utcnow()
    new_doc[db_c.CREATED_BY] = username
    new_doc[db_c.DELETED] = False

    try:
        document_id = coll.insert_one(new_doc).inserted_id
        if document_id is not None:
            return coll.find_one({db_c.ID: document_id})
        logging.error(
            "Failed to create a document in collection : %s", collection
        )
    except pymongo.errors.OperationFailure as exc:
        logging.error(exc)

    return None


@retry(
    wait=wait_fixed(db_c.CONNECT_RETRY_INTERVAL),
    retry=retry_if_exception_type(pymongo.errors.AutoReconnect),
)
def update_document(
    database: DatabaseClient,
    collection: str,
    document_id: str,
    update_doc: dict,
    username: str = "unknown",
) -> Union[dict, None]:
    """A function to update a document.

    Args:
        database (DatabaseClient): A database client.
        collection (str): Collection name.
        document_id (str): Document ID of a doc.
        update_doc (dict): Dict of key values to update.
        username (str): Username.

    Returns:
        Union[dict, None]: Updated MongoDB document for a document.

    Raises:
        InvalidValueException: Error if the passed in value
            is not valid.
    """

    if collection not in db_c.ALLOWED_COLLECTIONS:
        raise de.InvalidValueException("Collection not supported")

    # validate input id
    if not document_id or not update_doc or not isinstance(update_doc, dict):
        return None

    coll = database[db_c.DATA_MANAGEMENT_DATABASE][collection]

    # validate allowed fields, any invalid returns, raise error
    key_check = [
        key
        for key in update_doc.keys()
        if key not in db_c.ALLOWED_FIELDS[collection]
    ]
    if any(key_check):
        raise de.InvalidValueException(",".join(key_check))

    update_doc[db_c.UPDATE_TIME] = datetime.utcnow()
    update_doc[db_c.UPDATED_BY] = username

    try:
        return coll.find_one_and_update(
            {db_c.ID: document_id},
            {"$set": update_doc},
            upsert=False,
            return_document=pymongo.ReturnDocument.AFTER,
        )
    except pymongo.errors.OperationFailure as exc:
        logging.error(exc)

    return None


def get_document(
    database: DatabaseClient,
    collection: str,
    query_filter: dict,
    include_deleted: bool = False,
) -> Union[dict, None]:
    """Get document by ID

    Args:
        database (DatabaseClient): MongoDB Database Client
        collection (str): Collection name.
        query_filter (dict): Query to filter documents on.
        include_deleted (bool): Flag to specify whether to fetch deleted docs,
            defaults to False

    Returns:
        Tuple[dict,None]:MongoDB collection document else None

    Raises:
        InvalidValueException: Error if the passed in value
            is not valid.
    """

    if collection not in db_c.ALLOWED_COLLECTIONS:
        raise de.InvalidValueException("Collection not supported")

    # get collection
    coll = database[db_c.DATA_MANAGEMENT_DATABASE][collection]

<<<<<<< HEAD
    query = {db_c.ID: document_id}
=======
    query = query_filter if query_filter else {}
>>>>>>> bfd7be7b
    if not include_deleted:
        query[db_c.DELETED] = False

    try:
        return coll.find_one(query)
    except pymongo.errors.OperationFailure as exc:
        logging.error(exc)

    return None


@retry(
    wait=wait_fixed(db_c.CONNECT_RETRY_INTERVAL),
    retry=retry_if_exception_type(pymongo.errors.AutoReconnect),
)
def get_documents(
    database: DatabaseClient,
    collection: str,
    query_filter: Union[dict, None] = None,
    projection: Union[dict, None] = None,
    sort_order: Union[dict, None] = None,
    batch_size: int = 100,
    batch_number: int = 1,
) -> Union[dict, None]:
    """A function to get documents from a collection.

    Args:
        database (DatabaseClient): A database client.
        collection (str): Collection name.
        query_filter (Union[dict[Tuple], None]): Mongo filter Query.
        projection (Union[dict[Tuple], None]): Dict that specifies
        which fields to return or not return. .
        sort_order (Tuple[str, int]): Mongo sort order.
        batch_size (int): Number of documents per batch.
        batch_number (int): Number of which batch should be returned.

    Returns:
        Union[dict, None]: Collection documents with total count.

    Raises:
        InvalidValueException: Error if the passed in value
            is not valid.
    """

    if collection not in db_c.ALLOWED_COLLECTIONS:
        raise de.InvalidValueException("Collection not supported")

    # get collection
    coll = database[db_c.DATA_MANAGEMENT_DATABASE][collection]

    skips = batch_size * (batch_number - 1)

    query_filter = query_filter if query_filter else {}
    if db_c.DELETED not in query_filter:
        query_filter[db_c.DELETED] = False

    projection = projection if projection else {}
    if db_c.DELETED not in projection:
        projection[db_c.DELETED] = 0

    try:
        return dict(
            total_records=coll.count_documents(query_filter),
            documents=list(
                coll.find(query_filter, projection)
                .sort(
                    sort_order
                    if sort_order
                    else [("$natural", pymongo.ASCENDING)]
                )
                .skip(skips)
                .limit(batch_size)
            ),
        )
    except pymongo.errors.OperationFailure as exc:
        logging.error(exc)

    return None


@retry(
    wait=wait_fixed(db_c.CONNECT_RETRY_INTERVAL),
    retry=retry_if_exception_type(pymongo.errors.AutoReconnect),
)
def delete_document(
    database: DatabaseClient,
    collection: str,
    query_filter: dict,
    hard_delete: bool = True,
    username: str = "unknown",
) -> bool:
    """A function to delete a document using ID.

    Args:
        database (DatabaseClient): A database client.
        collection (str): Collection name.
        query_filter (dict): MongoDB query filter.
        hard_delete (bool): hard deletes an document if True.
        username (str): Username.

    Returns:
        bool: Flag indicating successful operation.

    Raises:
        InvalidValueException: Error if the passed in value
            is not valid.
    """

    if collection not in db_c.ALLOWED_COLLECTIONS:
        raise de.InvalidValueException("Collection not supported")

    coll = database[db_c.DATA_MANAGEMENT_DATABASE][collection]

    try:
        if hard_delete:
<<<<<<< HEAD
            coll.delete_one(query_filter)
            return True
=======
            return coll.delete_one(query_filter).deleted_count > 0
>>>>>>> bfd7be7b
        doc = coll.find_one_and_update(
            query_filter,
            {
                "$set": {
                    db_c.DELETED: True,
                    db_c.UPDATED_BY: username,
                    db_c.UPDATE_TIME: datetime.utcnow(),
                }
            },
            upsert=False,
            new=True,
        )
        if doc:
            return doc[db_c.DELETED]
    except pymongo.errors.OperationFailure as exc:
        logging.error(exc)

    return False<|MERGE_RESOLUTION|>--- conflicted
+++ resolved
@@ -180,11 +180,7 @@
     # get collection
     coll = database[db_c.DATA_MANAGEMENT_DATABASE][collection]
 
-<<<<<<< HEAD
-    query = {db_c.ID: document_id}
-=======
     query = query_filter if query_filter else {}
->>>>>>> bfd7be7b
     if not include_deleted:
         query[db_c.DELETED] = False
 
@@ -300,12 +296,7 @@
 
     try:
         if hard_delete:
-<<<<<<< HEAD
-            coll.delete_one(query_filter)
-            return True
-=======
             return coll.delete_one(query_filter).deleted_count > 0
->>>>>>> bfd7be7b
         doc = coll.find_one_and_update(
             query_filter,
             {
