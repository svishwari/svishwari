--- conflicted
+++ resolved
@@ -449,13 +449,9 @@
         dict: Updated delivery platform configuration.
     """
 
-<<<<<<< HEAD
-    if delivery_platform_type not in c.SUPPORTED_DELIVERY_PLATFORMS:
-=======
     if delivery_platform_type.upper() not in [
         x.upper() for x in c.SUPPORTED_DELIVERY_PLATFORMS
     ]:
->>>>>>> 3e2460de
         raise de.UnknownDeliveryPlatformType(delivery_platform_type)
 
     doc = None
