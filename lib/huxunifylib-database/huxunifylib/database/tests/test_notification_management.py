"""Database client notification management tests"""
from unittest import TestCase
from datetime import datetime
from dateutil.relativedelta import relativedelta

import mongomock
import pymongo
from huxunifylib.database.client import DatabaseClient
from huxunifylib.database import constants as db_c
from huxunifylib.database import notification_management as nmg


class NotificationManagementTest(TestCase):
    """Test notification management"""

    @mongomock.patch(servers=(("localhost", 27017),))
    def setUp(self):
        """Setup resources before each test"""
        self.database = DatabaseClient(
            "localhost", 27017, None, None
        ).connect()

        self.database.drop_database(db_c.DATA_MANAGEMENT_DATABASE)

        notifications = [
            {
                "notification_type": db_c.NOTIFICATION_TYPE_SUCCESS,
                "description": "Successfully completed",
            },
            {
                "notification_type": db_c.NOTIFICATION_TYPE_CRITICAL,
                "description": "Delivery Failed",
            },
        ]

        self.notifications = [
            nmg.create_notification(database=self.database, **notification)
            for notification in notifications
        ]

    def test_create_notification_informational(self):
        """Test creating a notification"""
        notification = nmg.create_notification(
            database=self.database,
            notification_type=db_c.NOTIFICATION_TYPE_INFORMATIONAL,
            description="Some Information",
        )

        current_time = datetime.utcnow()
        upper_bound = (
            current_time + relativedelta(months=1) + relativedelta(minutes=1)
        )
        lower_bound = (
            current_time + relativedelta(months=1) - relativedelta(minutes=1)
        )
        self.assertIsNotNone(notification)
        self.assertLess(notification[db_c.EXPIRE_AT], upper_bound)
        self.assertGreater(notification[db_c.EXPIRE_AT], lower_bound)

    def test_create_notification_success(self):
        """Test creating a notification"""
        notification = nmg.create_notification(
            database=self.database,
            notification_type=db_c.NOTIFICATION_TYPE_SUCCESS,
            description="Some Information",
        )

        current_time = datetime.utcnow()
        upper_bound = (
            current_time + relativedelta(months=6) + relativedelta(minutes=1)
        )
        lower_bound = (
            current_time + relativedelta(months=6) - relativedelta(minutes=1)
        )
        self.assertIsNotNone(notification)
        self.assertLess(notification[db_c.EXPIRE_AT], upper_bound)
        self.assertGreater(notification[db_c.EXPIRE_AT], lower_bound)

    def test_create_notification_critical(self):
        """Test creating a notification"""
        notification = nmg.create_notification(
            database=self.database,
            notification_type=db_c.NOTIFICATION_TYPE_CRITICAL,
            description="Some Information",
        )

        current_time = datetime.utcnow()
        upper_bound = (
            current_time + relativedelta(months=6) + relativedelta(minutes=1)
        )
        lower_bound = (
            current_time + relativedelta(months=6) - relativedelta(minutes=1)
        )
        self.assertIsNotNone(notification)
        self.assertLess(notification[db_c.EXPIRE_AT], upper_bound)
        self.assertGreater(notification[db_c.EXPIRE_AT], lower_bound)

    def test_get_notifications_batch(self):
        """Test get all notifications via batch"""
        notifications = nmg.get_notifications_batch(
            database=self.database,
            batch_size=10,
            sort_order=pymongo.DESCENDING,
            batch_number=1,
        )

        self.assertCountEqual(
            self.notifications, notifications["notifications"]
        )
        self.assertEqual(
            len(self.notifications), notifications["total_records"]
        )

    def test_get_notifications(self):
        """Test get all notifications with a filter."""
        notifications = nmg.get_notifications(
            self.database, {db_c.TYPE: db_c.NOTIFICATION_TYPE_CRITICAL}
        )

        self.assertTrue(notifications[db_c.NOTIFICATIONS_COLLECTION])
        self.assertEqual(1, len(notifications[db_c.NOTIFICATIONS_COLLECTION]))
        self.assertEqual(
            notifications[db_c.NOTIFICATIONS_COLLECTION][0][db_c.TYPE],
            db_c.NOTIFICATION_TYPE_CRITICAL,
        )

<<<<<<< HEAD
    def test_delete_notification(self):
        """Test deleting a notification"""
        notification = nmg.create_notification(
            database=self.database,
            notification_type=db_c.NOTIFICATION_TYPE_CRITICAL,
            description="Delivery Failed",
        )

        self.assertTrue(notification is not None)

        self.assertTrue(
            nmg.delete_notification(
                database=self.database, notification_id=notification[db_c.ID]
            )
=======
    def test_get_notification(self):
        """Test to get notification."""
        notifications = nmg.get_notifications(
            self.database, {db_c.TYPE: db_c.NOTIFICATION_TYPE_CRITICAL}
        )
        notification = nmg.get_notification(
            self.database,
            notification_id=notifications[db_c.NOTIFICATIONS_COLLECTION][0][
                db_c.ID
            ],
        )
        self.assertTrue(notification)
        self.assertEqual(
            notifications[db_c.NOTIFICATIONS_COLLECTION][0][db_c.TYPE],
            notification[db_c.TYPE],
>>>>>>> 202858cb
        )<|MERGE_RESOLUTION|>--- conflicted
+++ resolved
@@ -124,7 +124,6 @@
             db_c.NOTIFICATION_TYPE_CRITICAL,
         )
 
-<<<<<<< HEAD
     def test_delete_notification(self):
         """Test deleting a notification"""
         notification = nmg.create_notification(
@@ -139,7 +138,8 @@
             nmg.delete_notification(
                 database=self.database, notification_id=notification[db_c.ID]
             )
-=======
+        )
+
     def test_get_notification(self):
         """Test to get notification."""
         notifications = nmg.get_notifications(
@@ -155,5 +155,4 @@
         self.assertEqual(
             notifications[db_c.NOTIFICATIONS_COLLECTION][0][db_c.TYPE],
             notification[db_c.TYPE],
->>>>>>> 202858cb
         )