"""Database client notification management tests"""
from unittest import TestCase

import mongomock
import pymongo
from huxunifylib.database.client import DatabaseClient
from huxunifylib.database import constants as db_c
from huxunifylib.database import notification_management as nmg


class NotificationManagementTest(TestCase):
    """Test notification management"""

    @mongomock.patch(servers=(("localhost", 27017),))
    def setUp(self):
        """Setup resources before each test"""
        self.database = DatabaseClient(
            "localhost", 27017, None, None
        ).connect()

        self.database.drop_database(db_c.DATA_MANAGEMENT_DATABASE)

        notifications = [
            {
                "notification_type": db_c.NOTIFICATION_TYPE_SUCCESS,
                "description": "Successfully completed",
            },
            {
                "notification_type": db_c.NOTIFICATION_TYPE_CRITICAL,
                "description": "Delivery Failed",
            },
        ]

        self.notifications = [
            nmg.create_notification(database=self.database, **notification)
            for notification in notifications
        ]

    def test_create_notification(self):
        """Test creating a notification"""
        notification = nmg.create_notification(
            database=self.database,
            notification_type=db_c.NOTIFICATION_TYPE_CRITICAL,
            description="Delivery Failed",
        )

        self.assertTrue(notification is not None)

<<<<<<< HEAD
    def test_get_notifications_batch(self):
        """
        Test get all notifications via batch
        """
        notifications = nmg.get_notifications_batch(
=======
    def test_get_notifications(self):
        """Test get all notifications"""
        notifications = nmg.get_notifications(
>>>>>>> 390def62
            database=self.database,
            batch_size=10,
            sort_order=pymongo.DESCENDING,
            batch_number=1,
        )

        self.assertCountEqual(
            self.notifications, notifications["notifications"]
        )
        self.assertEqual(
            len(self.notifications), notifications["total_records"]
        )

    def test_get_notifications(self):
        """
        Test get all notifications with a filter.
        """
        notifications = nmg.get_notifications(
            self.database, {db_c.TYPE: db_c.NOTIFICATION_TYPE_CRITICAL}
        )

        self.assertTrue(notifications[db_c.NOTIFICATIONS_COLLECTION])
        self.assertEqual(1, len(notifications[db_c.NOTIFICATIONS_COLLECTION]))
        self.assertEqual(
            notifications[db_c.NOTIFICATIONS_COLLECTION][0][db_c.TYPE],
            db_c.NOTIFICATION_TYPE_CRITICAL,
        )<|MERGE_RESOLUTION|>--- conflicted
+++ resolved
@@ -46,17 +46,9 @@
 
         self.assertTrue(notification is not None)
 
-<<<<<<< HEAD
     def test_get_notifications_batch(self):
-        """
-        Test get all notifications via batch
-        """
+        """Test get all notifications via batch"""
         notifications = nmg.get_notifications_batch(
-=======
-    def test_get_notifications(self):
-        """Test get all notifications"""
-        notifications = nmg.get_notifications(
->>>>>>> 390def62
             database=self.database,
             batch_size=10,
             sort_order=pymongo.DESCENDING,
@@ -71,9 +63,7 @@
         )
 
     def test_get_notifications(self):
-        """
-        Test get all notifications with a filter.
-        """
+        """Test get all notifications with a filter."""
         notifications = nmg.get_notifications(
             self.database, {db_c.TYPE: db_c.NOTIFICATION_TYPE_CRITICAL}
         )
