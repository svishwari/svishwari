"""Delivery Platform management tests."""

import datetime
import unittest
import mongomock
from bson import ObjectId

import huxunifylib.database.delivery_platform_management as dpm
import huxunifylib.database.audience_management as am
import huxunifylib.database.data_management as dm
import huxunifylib.database.constants as c
from huxunifylib.database import delete_util
from huxunifylib.database.client import DatabaseClient
import huxunifylib.database.db_exceptions as de


# pylint: disable=R0902,R0904,C0302
class TestDeliveryPlatform(unittest.TestCase):
    """Test delivery platform management module."""

    # pylint: disable=too-many-instance-attributes

    @mongomock.patch(servers=(("localhost", 27017),))
    def setUp(self):

        self.database = DatabaseClient(
            "localhost", 27017, None, None
        ).connect()

        self.database.drop_database(c.DATA_MANAGEMENT_DATABASE)

        self.generic_campaigns = [
            {"campaign_id": "campaign_id_1", "ad_set_id": "ad_set_id_2"}
        ]
        self.individual_generic_campaigns = [
            {"engagement_id": "engage_id_1", "audience_id": "audience_id_1"}
        ]
        # Set delivery platform
        self.auth_details_facebook = {
            "facebook_access_token": "path1",
            "facebook_app_secret": "path2",
            "facebook_app_id": "path3",
            "facebook_ad_account_id": "path4",
        }

        self.auth_details_sfmc = {
            "sfmc_client_id": "path1",
            "sfmc_client_secret": "path2",
            "sfmc_account_id": "path3",
            "sfmc_auth_base_uri": "path4",
            "sfmc_rest_base_uri": "path5",
            "sfmc_soap_base_uri": "path5",
        }

        self.delivery_platform_doc = dpm.set_delivery_platform(
            self.database,
            c.DELIVERY_PLATFORM_FACEBOOK,
            "My delivery platform for Facebook",
            self.auth_details_facebook,
        )

        self.delivery_platform_doc_sfmc = dpm.set_delivery_platform(
            self.database,
            c.DELIVERY_PLATFORM_SFMC,
            "My delivery platform for SFMC",
            self.auth_details_sfmc,
        )

        self.delivery_platform_doc_user = dpm.set_delivery_platform(
            self.database,
            c.DELIVERY_PLATFORM_SFMC,
            "My second delivery platform for SFMC",
            "test_user",
            self.auth_details_sfmc,
        )

        self.ingestion_job_doc = dm.set_ingestion_job(
            self.database, ObjectId("5dff99c10345af022f219bbf")
        )

        self.source_audience_doc = am.create_audience(
            self.database,
            "My Audience",
            [],
            self.ingestion_job_doc[c.ID],
        )

        self.audience_2_doc = am.create_audience(
            self.database,
            "My Audience 2",
            [],
            self.ingestion_job_doc[c.ID],
        )

        doc = dpm.set_connection_status(
            self.database,
            self.delivery_platform_doc[c.ID],
            c.STATUS_SUCCEEDED,
        )

        self.assertTrue(doc is not None)

        self.delivery_job_doc = dpm.set_delivery_job(
            self.database,
            self.source_audience_doc[c.ID],
            self.delivery_platform_doc[c.ID],
            self.generic_campaigns,
        )

        self.delivery_job_2_doc = dpm.set_delivery_job(
            self.database,
            self.audience_2_doc[c.ID],
            self.delivery_platform_doc[c.ID],
            self.generic_campaigns,
        )

        self.lookalike_audience_doc = (
            dpm.create_delivery_platform_lookalike_audience(
                self.database,
                self.delivery_platform_doc[c.ID],
                self.source_audience_doc[c.ID],
                "Lookalike audience",
                0.01,
                "US",
            )
        )

        doc = dpm.set_connection_status(
            self.database,
            self.delivery_platform_doc[c.ID],
            c.STATUS_PENDING,
        )

        self.assertTrue(doc is not None)

    def _set_delivery_job(self) -> ObjectId:
        """Set delivery_job.

        Returns:
            ObjectId: Delivery job ID.
        """
        dpm.set_connection_status(
            self.database,
            self.delivery_platform_doc[c.ID],
            c.STATUS_SUCCEEDED,
        )
        return dpm.set_delivery_job(
            self.database,
            self.source_audience_doc[c.ID],
            self.delivery_platform_doc[c.ID],
            self.generic_campaigns,
        )[c.ID]

    @mongomock.patch(servers=(("localhost", 27017),))
    def test_set_delivery_platform_facebook(self):
        """Test set_delivery_platform for facebook."""

        doc = dpm.set_delivery_platform(
            self.database,
            c.DELIVERY_PLATFORM_FACEBOOK,
            "My delivery platform 1",
            self.auth_details_facebook,
        )

        self.assertTrue(doc is not None)
        self.assertTrue(doc[c.ID] is not None)
        self.assertFalse(c.DELETED in doc)

    @mongomock.patch(servers=(("localhost", 27017),))
    def test_set_duplicate_delivery_platform_facebook(self):
        """Test set_delivery_platform for facebook."""

        doc1 = dpm.set_delivery_platform(
            self.database,
            c.DELIVERY_PLATFORM_FACEBOOK,
            "Test duplicate Facebook",
            self.auth_details_facebook,
        )

        self.assertIsNotNone(doc1)
        self.assertIsNotNone(doc1[c.ID])

        with self.assertRaises(de.DuplicateName):
            dpm.set_delivery_platform(
                self.database,
                c.DELIVERY_PLATFORM_FACEBOOK,
                doc1[c.DELIVERY_PLATFORM_NAME],
                self.auth_details_facebook,
            )

    def test_set_delivery_platform_sfmc(self):
        """Test set_delivery_platform for sfmc."""

        doc = dpm.set_delivery_platform(
            self.database,
            c.DELIVERY_PLATFORM_SFMC,
            "My delivery platform 2",
            self.auth_details_sfmc,
        )

        self.assertIsNotNone(doc)
        self.assertIsNotNone(doc[c.ID])
        self.assertFalse(c.DELETED in doc)

    @mongomock.patch(servers=(("localhost", 27017),))
    def test_set_delivery_platform_facebook_with_user(self):
        """Test set_delivery_platform for facebook with user."""

        doc = dpm.set_delivery_platform(
            self.database,
            c.DELIVERY_PLATFORM_FACEBOOK,
            "My delivery platform 1",
            "user_id_or_email",
            self.auth_details_facebook,
        )

        self.assertIsNotNone(doc)
        self.assertIsNotNone(doc[c.ID])
        self.assertFalse(c.DELETED in doc)

    @mongomock.patch(servers=(("localhost", 27017),))
    def test_get_deleted_delivery_platform(self):
        """Test get_deleted_delivery_platform."""

        doc = dpm.set_delivery_platform(
            self.database,
            c.DELIVERY_PLATFORM_FACEBOOK,
            "My delivery platform 1",
            "user_id_or_email",
            self.auth_details_facebook,
            deleted=True,
        )
        self.assertIsNone(doc)

        doc = dpm.get_delivery_platform(
            self.database, self.delivery_platform_doc[c.ID]
        )
        self.assertIsNotNone(doc)

        doc = dpm.get_delivery_platform_by_type(
            self.database, self.delivery_platform_doc[c.DELIVERY_PLATFORM_TYPE]
        )
        self.assertIsNotNone(doc)

        dpm.update_delivery_platform(
            database=self.database,
            delivery_platform_id=self.delivery_platform_doc[c.ID],
            name="Updated name",
            delivery_platform_type=c.DELIVERY_PLATFORM_FACEBOOK,
            deleted=True,
        )
        doc = dpm.get_delivery_platform(
            self.database, self.delivery_platform_doc[c.ID]
        )
        self.assertIsNone(doc)

    @mongomock.patch(servers=(("localhost", 27017),))
    def test_get_delivery_platform(self):
        """Test get_delivery_platform."""

        # Get delivery platform
        doc = dpm.get_delivery_platform(
            self.database, self.delivery_platform_doc[c.ID]
        )

        self.assertIsNotNone(doc)
        self.assertTrue(c.DELIVERY_PLATFORM_NAME in doc)
        self.assertTrue(c.DELIVERY_PLATFORM_TYPE in doc)
        self.assertTrue(c.DELIVERY_PLATFORM_AUTH in doc)
        self.assertTrue(c.DELIVERY_PLATFORM_STATUS in doc)

        self.assertEqual(
            doc[c.DELIVERY_PLATFORM_NAME], "My delivery platform for Facebook"
        )

        self.assertEqual(
            doc[c.DELIVERY_PLATFORM_TYPE], c.DELIVERY_PLATFORM_FACEBOOK
        )

        self.assertEqual(
            doc[c.DELIVERY_PLATFORM_AUTH], self.auth_details_facebook
        )
        self.assertEqual(doc[c.DELIVERY_PLATFORM_STATUS], c.STATUS_PENDING)

    @mongomock.patch(servers=(("localhost", 27017),))
    def test_get_delivery_platforms_by_id(self):
        """Test get_delivery_platforms list"""

        # Get delivery platform
        ids = [self.delivery_platform_doc[c.ID]]
        docs = dpm.get_delivery_platforms_by_id(self.database, ids)

        self.assertIsNotNone(docs[0])
        self.assertTrue(c.DELIVERY_PLATFORM_NAME in docs[0])
        self.assertTrue(c.DELIVERY_PLATFORM_TYPE in docs[0])
        self.assertTrue(c.DELIVERY_PLATFORM_AUTH in docs[0])
        self.assertTrue(c.DELIVERY_PLATFORM_STATUS in docs[0])

        self.assertEqual(
            docs[0][c.DELIVERY_PLATFORM_NAME],
            "My delivery platform for Facebook",
        )
        self.assertFalse([d for d in docs if c.DELETED in d])

    @mongomock.patch(servers=(("localhost", 27017),))
    def test_get_delivery_platform_with_user(self):
        """Test get_delivery_platform."""

        # Get delivery platform
        doc = dpm.get_delivery_platform(
            self.database, self.delivery_platform_doc_user[c.ID]
        )

        self.assertIsNotNone(doc)
        self.assertTrue(c.DELIVERY_PLATFORM_NAME in doc)
        self.assertTrue(c.DELIVERY_PLATFORM_TYPE in doc)
        self.assertTrue(c.DELIVERY_PLATFORM_AUTH in doc)
        self.assertTrue(c.DELIVERY_PLATFORM_STATUS in doc)

        self.assertEqual(
            doc[c.DELIVERY_PLATFORM_NAME],
            "My second delivery platform for SFMC",
        )

        self.assertEqual(
            doc[c.DELIVERY_PLATFORM_TYPE], c.DELIVERY_PLATFORM_SFMC
        )

    @mongomock.patch(servers=(("localhost", 27017),))
    def test_get_delivery_platform_sfmc(self):
        """Test get_delivery_platform for sfmc."""

        # Get delivery platform
        doc = dpm.get_delivery_platform(
            self.database, self.delivery_platform_doc_sfmc[c.ID]
        )

        self.assertIsNotNone(doc)
        self.assertTrue(c.DELIVERY_PLATFORM_NAME in doc)
        self.assertTrue(c.DELIVERY_PLATFORM_TYPE in doc)
        self.assertTrue(c.DELIVERY_PLATFORM_AUTH in doc)
        self.assertTrue(c.DELIVERY_PLATFORM_STATUS in doc)

        self.assertEqual(
            doc[c.DELIVERY_PLATFORM_NAME], "My delivery platform for SFMC"
        )

        self.assertEqual(
            doc[c.DELIVERY_PLATFORM_TYPE], c.DELIVERY_PLATFORM_SFMC
        )

        self.assertEqual(doc[c.DELIVERY_PLATFORM_AUTH], self.auth_details_sfmc)
        self.assertEqual(doc[c.DELIVERY_PLATFORM_STATUS], c.STATUS_PENDING)
        self.assertFalse(c.DELETED in doc)

    @mongomock.patch(servers=(("localhost", 27017),))
    def test_get_all_delivery_platforms(self):
        """Test get_all_delivery_platforms."""

        # Get all existing delivery platforms
        platforms = dpm.get_all_delivery_platforms(self.database)

        self.assertIsNotNone(platforms)
        self.assertEqual(len(platforms), 3)
        self.assertFalse([p for p in platforms if c.DELETED in p])

    @mongomock.patch(servers=(("localhost", 27017),))
    def test_connection_status(self):
        """Test connection status functions."""

        # Set and get connection status
        doc = dpm.set_connection_status(
            self.database,
            self.delivery_platform_doc[c.ID],
            c.STATUS_SUCCEEDED,
        )

        self.assertIsNotNone(doc)
        self.assertTrue(c.DELIVERY_PLATFORM_STATUS in doc)

        connection_status = dpm.get_connection_status(
            self.database,
            self.delivery_platform_doc[c.ID],
        )

        self.assertEqual(connection_status, c.STATUS_SUCCEEDED)

    @mongomock.patch(servers=(("localhost", 27017),))
    def test_authentication_details(self):
        """Test set/get auth details functions."""

        new_auth_details = {
            "facebook_access_token": "path10",
            "facebook_app_secret": "path20",
            "facebook_app_id": "path30",
            "facebook_ad_account_id": "path40",
        }

        doc = dpm.set_authentication_details(
            self.database, self.delivery_platform_doc[c.ID], new_auth_details
        )

        self.assertIsNotNone(doc)
        self.assertTrue(c.DELIVERY_PLATFORM_AUTH in doc)

        auth_details = dpm.get_authentication_details(
            self.database, self.delivery_platform_doc[c.ID]
        )

        self.assertEqual(auth_details, new_auth_details)

    @mongomock.patch(servers=(("localhost", 27017),))
    def test_delivery_platform_name(self):
        """Test set/get delivery platform name functions."""

        # Set and get name
        new_name = "New name"

        doc = dpm.set_name(
            self.database, self.delivery_platform_doc[c.ID], new_name
        )

        self.assertIsNotNone(doc)
        self.assertTrue(c.DELIVERY_PLATFORM_NAME in doc)

        name = dpm.get_name(self.database, self.delivery_platform_doc[c.ID])

        self.assertEqual(name, new_name)

    @mongomock.patch(servers=(("localhost", 27017),))
    def test_delivery_platform_type(self):
        """Test set/get delivery platform type functions."""

        # Set and get platform type
        new_platform_type = c.DELIVERY_PLATFORM_GOOGLE

        doc = dpm.set_platform_type(
            self.database,
            self.delivery_platform_doc[c.ID],
            new_platform_type,
        )

        self.assertIsNotNone(doc)
        self.assertTrue(c.DELIVERY_PLATFORM_TYPE in doc)

        platform_type = dpm.get_platform_type(
            self.database, self.delivery_platform_doc[c.ID]
        )

        self.assertEqual(platform_type, new_platform_type)

    @mongomock.patch(servers=(("localhost", 27017),))
    def test_update_delivery_platform(self):
        """Test delivery platform update functions."""

        new_auth_details = {
            "facebook_access_token": "path10",
            "facebook_app_secret": "path20",
            "facebook_app_id": "path30",
            "facebook_ad_account_id": "path40",
        }

        doc = dpm.update_delivery_platform(
            database=self.database,
            delivery_platform_id=self.delivery_platform_doc[c.ID],
            name="Updated name",
            delivery_platform_type=c.DELIVERY_PLATFORM_FACEBOOK,
            authentication_details=new_auth_details,
        )

        self.assertIsNotNone(doc)
        self.assertTrue(c.DELIVERY_PLATFORM_TYPE in doc)
        self.assertTrue(c.DELIVERY_PLATFORM_NAME in doc)
        self.assertTrue(c.DELIVERY_PLATFORM_AUTH in doc)

        self.assertEqual(doc[c.DELIVERY_PLATFORM_NAME], "Updated name")
        self.assertEqual(
            doc[c.DELIVERY_PLATFORM_TYPE], c.DELIVERY_PLATFORM_FACEBOOK
        )
        self.assertEqual(doc[c.DELIVERY_PLATFORM_AUTH], new_auth_details)
        self.assertFalse(doc[c.ADDED])
        self.assertFalse(c.DELETED in doc)

        # update two fields
        doc = dpm.update_delivery_platform(
            database=self.database,
            delivery_platform_id=self.delivery_platform_doc[c.ID],
            name="Test name",
            delivery_platform_type=c.DELIVERY_PLATFORM_GOOGLE,
            added=True,
        )

        self.assertIsNotNone(doc)
        self.assertTrue(c.DELIVERY_PLATFORM_TYPE in doc)
        self.assertTrue(c.DELIVERY_PLATFORM_NAME in doc)
        self.assertTrue(c.DELIVERY_PLATFORM_AUTH in doc)

        self.assertEqual(doc[c.DELIVERY_PLATFORM_NAME], "Test name")
        self.assertEqual(
            doc[c.DELIVERY_PLATFORM_TYPE], c.DELIVERY_PLATFORM_GOOGLE
        )
        self.assertEqual(doc[c.DELIVERY_PLATFORM_AUTH], new_auth_details)
        self.assertTrue(doc[c.ADDED])

    @mongomock.patch(servers=(("localhost", 27017),))
    def test_update_sfmc_performance_data_extension(self) -> None:
        """
        For testing update of Performance Data Extension only for SFMC

        Args:

        Returns:
            None
        """

        performance_data_extension = {
            c.DELIVERY_PLATFORM_SFMC_DATA_EXT_NAME: "HUX Performance Ext",
            c.DELIVERY_PLATFORM_SFMC_DATA_EXT_ID: "ED-26787B1792F6",
        }

        dpm.update_delivery_platform(
            database=self.database,
            delivery_platform_id=self.delivery_platform_doc_sfmc[c.ID],
            name="My delivery platform for SFMC",
            delivery_platform_type=c.DELIVERY_PLATFORM_SFMC,
            added=True,
            performance_de=performance_data_extension,
        )

        get_doc = dpm.get_delivery_platform(
            database=self.database,
            delivery_platform_id=self.delivery_platform_doc_sfmc[c.ID],
        )

        self.assertTrue(get_doc[c.PERFORMANCE_METRICS_DATA_EXTENSION])

        self.assertEqual(
            get_doc[c.PERFORMANCE_METRICS_DATA_EXTENSION],
            performance_data_extension,
        )

    @mongomock.patch(servers=(("localhost", 27017),))
    def test_set_delivery_job(self):
        """Test set_delivery_job."""

        doc = dpm.set_connection_status(
            self.database,
            self.delivery_platform_doc[c.ID],
            c.STATUS_SUCCEEDED,
        )

        self.assertIsNotNone(doc)

        doc = dpm.set_delivery_job(
            self.database,
            self.delivery_platform_doc[c.ID],
            self.delivery_platform_doc[c.ID],
            self.generic_campaigns,
        )

        self.assertIsNotNone(doc)
        self.assertTrue(c.ID in doc)
        self.assertIsNotNone(doc[c.ID])

    @mongomock.patch(servers=(("localhost", 27017),))
    def test_get_delivery_job(self):
        """Test get_delivery_job."""

        delivery_job = dpm.get_delivery_job(
            self.database, self.delivery_job_doc[c.ID]
        )

        self.assertIsNotNone(delivery_job)
        self.assertTrue(c.AUDIENCE_ID in delivery_job)
        self.assertTrue(c.CREATE_TIME in delivery_job)
        self.assertTrue(c.JOB_STATUS in delivery_job)
        self.assertTrue(c.DELIVERY_PLATFORM_ID in delivery_job)
        self.assertEqual(
            delivery_job[c.AUDIENCE_ID], self.source_audience_doc[c.ID]
        )
        self.assertEqual(delivery_job[c.JOB_STATUS], c.STATUS_PENDING)

    @mongomock.patch(servers=(("localhost", 27017),))
    def test_delivery_job_status(self):
        """Test delivery job status functions."""

        doc = dpm.set_delivery_job_status(
            self.database,
            self.delivery_job_doc[c.ID],
            c.STATUS_SUCCEEDED,
        )

        self.assertTrue(doc is not None)
        self.assertTrue(c.AUDIENCE_ID in doc)
        self.assertTrue(c.CREATE_TIME in doc)
        self.assertTrue(c.JOB_END_TIME in doc)
        self.assertTrue(c.JOB_STATUS in doc)
        self.assertEqual(doc[c.JOB_STATUS], c.STATUS_SUCCEEDED)

        status = dpm.get_delivery_job_status(
            self.database, self.delivery_job_doc[c.ID]
        )

        self.assertEqual(status, c.STATUS_SUCCEEDED)

    @mongomock.patch(servers=(("localhost", 27017),))
    def test_delivery_job_audience_size(self):
        """Test delivery job audience size functions."""

        # Set delivery job audience size
        doc = dpm.set_delivery_job_audience_size(
            self.database,
            self.delivery_job_doc[c.ID],
            1000,
        )

        self.assertTrue(doc is not None)
        self.assertTrue(c.DELIVERY_PLATFORM_AUD_SIZE in doc)
        self.assertEqual(doc[c.DELIVERY_PLATFORM_AUD_SIZE], 1000)

        # Get delivery job audience size
        audience_size = dpm.get_delivery_job_audience_size(
            self.database,
            self.delivery_job_doc[c.ID],
        )

        self.assertTrue(audience_size is not None)
        self.assertEqual(audience_size, 1000)

    @mongomock.patch(servers=(("localhost", 27017),))
    def test_delivery_job_lookalike_audiences(self):
        """Test delivery job lookalike audiences functions."""

        # Set delivery job lookalike audiences
        lookalike_audiences = [self.lookalike_audience_doc[c.ID]]
        doc = dpm.set_delivery_job_lookalike_audiences(
            self.database,
            self.delivery_job_doc[c.ID],
            lookalike_audiences,
        )

        self.assertTrue(doc is not None)
        self.assertTrue(c.DELIVERY_PLATFORM_LOOKALIKE_AUDS in doc)
        self.assertEqual(
            doc[c.DELIVERY_PLATFORM_LOOKALIKE_AUDS], lookalike_audiences
        )

    @mongomock.patch(servers=(("localhost", 27017),))
    def test_get_audience_recent_delivery_job(self):
        """Test get_audience_recent_delivery_job."""

        # Get the most recent audience delivery job ID
        most_recent_delivery = dpm.get_audience_recent_delivery_job(
            self.database,
            self.source_audience_doc[c.ID],
            self.delivery_platform_doc[c.ID],
        )

        self.assertTrue(
            self.delivery_job_doc[c.ID], most_recent_delivery[c.ID]
        )

    def test_get_delivery_jobs(self):
        """Test get_audience_delivery_job."""

        # Get all delivery jobs for an audience
        delivery_jobs = dpm.get_delivery_jobs(
            self.database,
            self.source_audience_doc[c.ID],
        )

        self.assertTrue(delivery_jobs is not None)
        self.assertEqual(len(delivery_jobs), 1)

    def test_get_all_delivery_jobs(self):
        """All delivery jobs are retrieved."""

        all_delivery_jobs = dpm.get_delivery_jobs(self.database)

        self.assertEqual(len(all_delivery_jobs), 2)

    @mongomock.patch(servers=(("localhost", 27017),))
    def test_get_ingestion_job_audience_delivery_jobs(self):
        """Test get_ingestion_job_audience_delivery_jobs."""

        all_deliveries = dpm.get_ingestion_job_audience_delivery_jobs(
            self.database,
            self.ingestion_job_doc[c.ID],
        )

        self.assertTrue(all_deliveries is not None)

    @mongomock.patch(servers=(("localhost", 27017),))
    def test_create_delivery_platform_lookalike_audience(self):
        """Test to create data platform lookalike audience."""

        delivery_platform_id = self.delivery_platform_doc[c.ID]
        source_audience_id = self.source_audience_doc[c.ID]

        # Set connection status
        dpm.set_connection_status(
            self.database, delivery_platform_id, c.STATUS_SUCCEEDED
        )

        # create lookalike audience without delivery job associated with
        # source audience
        doc = dpm.create_delivery_platform_lookalike_audience(
            self.database,
            delivery_platform_id,
            source_audience_id,
            "Lookalike audience new",
            0.01,
            "US",
        )

        self.assertTrue(doc is not None)
        self.assertTrue(c.DELIVERY_PLATFORM_ID in doc)
        self.assertTrue(c.LOOKALIKE_SOURCE_AUD_ID in doc)
        self.assertTrue(c.LOOKALIKE_AUD_NAME in doc)
        self.assertTrue(c.LOOKALIKE_AUD_COUNTRY in doc)
        self.assertTrue(c.LOOKALIKE_AUD_SIZE_PERCENTAGE in doc)

        delivery_job_doc = dpm.set_delivery_job(
            self.database,
            source_audience_id,
            delivery_platform_id,
            self.generic_campaigns,
        )

        # create lookalike audience with delivery job associated with
        # source audience
        doc = dpm.create_delivery_platform_lookalike_audience(
            self.database,
            delivery_platform_id,
            source_audience_id,
            "Lookalike audience new 2",
            0.01,
            "US",
        )

        self.assertTrue(doc is not None)
        self.assertTrue(c.DELIVERY_PLATFORM_ID in doc)
        self.assertTrue(c.LOOKALIKE_SOURCE_AUD_ID in doc)
        self.assertTrue(c.LOOKALIKE_AUD_NAME in doc)
        self.assertTrue(c.LOOKALIKE_AUD_COUNTRY in doc)
        self.assertTrue(c.LOOKALIKE_AUD_SIZE_PERCENTAGE in doc)
        self.assertFalse(c.DELETED in doc)

        # check if lookalike audiences is set for the delivery job
        updated_delivery_job_doc = dpm.get_delivery_job(
            self.database, delivery_job_doc[c.ID]
        )
        self.assertTrue(
            c.DELIVERY_PLATFORM_LOOKALIKE_AUDS in updated_delivery_job_doc
        )

        # create another lookalike audience with delivery job associated with
        # source audience
        doc = dpm.create_delivery_platform_lookalike_audience(
            self.database,
            delivery_platform_id,
            source_audience_id,
            "Lookalike audience added",
            0.05,
            "US",
        )

        self.assertTrue(doc is not None)
        self.assertFalse(c.DELETED in doc)

        # check if lookalike audiences are appended in the delivery job
        updated_delivery_job_doc = dpm.get_delivery_job(
            self.database, delivery_job_doc[c.ID]
        )
        self.assertEqual(
            len(updated_delivery_job_doc[c.DELIVERY_PLATFORM_LOOKALIKE_AUDS]),
            2,
        )

    @mongomock.patch(servers=(("localhost", 27017),))
    def test_get_all_delivery_platform_lookalike_audiences(self):
        """Test get_all_delivery_platform_lookalike_audiences ."""

        doc = dpm.create_delivery_platform_lookalike_audience(
            self.database,
            self.delivery_platform_doc[c.ID],
            self.source_audience_doc[c.ID],
            "My Lookalike audience",
            0.01,
            "US",
        )

        self.assertTrue(doc is not None)

        docs = dpm.get_all_delivery_platform_lookalike_audiences(self.database)

        self.assertTrue(docs is not None)
        self.assertEqual(len(docs), 2)
        self.assertFalse([d for d in docs if c.DELETED in d])

    @mongomock.patch(servers=(("localhost", 27017),))
    def test_get_update_lookalike_audience(self):
        """Test update_lookalike_audience."""

        doc = dpm.create_delivery_platform_lookalike_audience(
            self.database,
            self.delivery_platform_doc[c.ID],
            self.source_audience_doc[c.ID],
            "New lookalike audience",
            0.01,
            "US",
        )

        self.assertTrue(doc is not None)
        self.assertTrue(c.ID in doc)
        self.assertTrue(doc[c.ID] is not None)

        lookalike_audience_id = doc[c.ID]

        doc = dpm.update_lookalike_audience(
            database=self.database,
            lookalike_audience_id=lookalike_audience_id,
            audience_size_percentage=0.03,
            country="UK",
        )

        self.assertTrue(doc is not None)
        self.assertEqual(doc[c.LOOKALIKE_AUD_SIZE_PERCENTAGE], 0.03)
        self.assertEqual(doc[c.LOOKALIKE_AUD_NAME], "New lookalike audience")
        self.assertEqual(
            doc[c.LOOKALIKE_AUD_COUNTRY],
            "UK",
        )

        doc = dpm.update_lookalike_audience_name(
            self.database,
            lookalike_audience_id,
            "New name",
        )
        self.assertTrue(doc is not None)
        self.assertTrue(c.LOOKALIKE_AUD_NAME in doc)
        self.assertEqual(doc[c.LOOKALIKE_AUD_NAME], "New name")

        doc = dpm.update_lookalike_audience_size_percentage(
            self.database,
            lookalike_audience_id,
            0.05,
        )
        self.assertTrue(doc is not None)
        self.assertTrue(c.LOOKALIKE_AUD_SIZE_PERCENTAGE in doc)
        self.assertEqual(doc[c.LOOKALIKE_AUD_SIZE_PERCENTAGE], 0.05)

    @mongomock.patch(servers=(("localhost", 27017),))
    def test_favorite_delivery_platform(self):
        """Test favorite_delivery_platform."""

        # Test favorite functions
        doc = dpm.favorite_delivery_platform(
            self.database, self.delivery_platform_doc[c.ID]
        )

        self.assertTrue(doc is not None)
        self.assertTrue(c.FAVORITE in doc)
        self.assertTrue(doc[c.FAVORITE])

    @mongomock.patch(servers=(("localhost", 27017),))
    def test_unfavorite_delivery_platform(self):
        """Test unfavorite_delivery_platform."""

        doc = dpm.unfavorite_delivery_platform(
            self.database, self.delivery_platform_doc[c.ID]
        )

        self.assertTrue(doc is not None)
        self.assertTrue(c.FAVORITE in doc)
        self.assertTrue(not doc[c.FAVORITE])

    @mongomock.patch(servers=(("localhost", 27017),))
    def test_favorite_lookalike_audience(self):
        """Test favorite_lookalike_audience."""

        doc = dpm.favorite_lookalike_audience(
            self.database,
            self.lookalike_audience_doc[c.ID],
        )

        self.assertTrue(doc is not None)
        self.assertTrue(c.FAVORITE in doc)
        self.assertTrue(doc[c.FAVORITE])

    @mongomock.patch(servers=(("localhost", 27017),))
    def test_unfavorite_lookalike_audience(self):
        """Test unfavorite_lookalike_audience."""

        doc = dpm.unfavorite_lookalike_audience(
            self.database,
            self.lookalike_audience_doc[c.ID],
        )

        self.assertTrue(doc is not None)
        self.assertTrue(c.FAVORITE in doc)
        self.assertTrue(not doc[c.FAVORITE])

    @mongomock.patch(servers=(("localhost", 27017),))
    def test_set_get_performance_metrics(self):
        """Performance metrics are set and retrieved."""

        delivery_job_id = self._set_delivery_job()
        end_time = datetime.datetime.utcnow()
        start_time = end_time - datetime.timedelta(days=7)

        doc = dpm.set_performance_metrics(
            database=self.database,
            delivery_platform_id=ObjectId(),
            delivery_platform_name="Facebook",
            delivery_job_id=delivery_job_id,
            metrics_dict={"Clicks": 10000, "Conversions": 50},
            start_time=start_time,
            end_time=end_time,
            generic_campaign_id=self.generic_campaigns[0],
        )

        self.assertTrue(doc is not None)

        metrics_list = dpm.get_performance_metrics(
            self.database, delivery_job_id
        )

        self.assertTrue(metrics_list is not None)
        self.assertEqual(len(metrics_list), 1)

        doc = metrics_list[0]

        self.assertTrue(doc is not None)
        self.assertIn(c.DELIVERY_JOB_ID, doc)
        self.assertIn(c.METRICS_DELIVERY_PLATFORM_ID, doc)
        self.assertIn(c.METRICS_DELIVERY_PLATFORM_NAME, doc)
        self.assertIn(c.CREATE_TIME, doc)
        self.assertIn(c.PERFORMANCE_METRICS, doc)
        self.assertIn(c.METRICS_START_TIME, doc)
        self.assertIn(c.METRICS_END_TIME, doc)
        self.assertIn(c.DELIVERY_PLATFORM_GENERIC_CAMPAIGN_ID, doc)

        # Status is to be set to non-transferred automatically
        self.assertEqual(doc[c.STATUS_TRANSFERRED_FOR_FEEDBACK], False)

    @mongomock.patch(servers=(("localhost", 27017),))
    def test_get_performance_metrics_by_engagement(self):
        """Performance metrics are set and retrieved."""

        end_time = datetime.datetime.utcnow()
        start_time = end_time - datetime.timedelta(days=7)

        engagement_id = ObjectId()
        delivery_platform_id = self.delivery_platform_doc[c.ID]

        dpm.set_connection_status(
            self.database,
            self.delivery_platform_doc[c.ID],
            c.STATUS_SUCCEEDED,
        )

        doc = dpm.set_delivery_job(
            self.database,
            self.source_audience_doc[c.ID],
            self.delivery_platform_doc[c.ID],
            self.generic_campaigns,
            engagement_id=engagement_id,
        )

        dpm.set_performance_metrics(
            database=self.database,
            delivery_platform_id=delivery_platform_id,
            delivery_platform_name="Facebook",
            delivery_job_id=doc[c.ID],
            metrics_dict={"Clicks": 10000, "Conversions": 50},
            start_time=start_time,
            end_time=end_time,
            generic_campaign_id=[],
        )

        metrics_list = dpm.get_performance_metrics_by_engagement_details(
            self.database, engagement_id, [delivery_platform_id]
        )

        self.assertTrue(metrics_list is not None)
        self.assertEqual(len(metrics_list), 1)

        metrics_list = dpm.get_performance_metrics_by_engagement_details(
            self.database, ObjectId(), delivery_platform_id
        )

        self.assertIsNotNone(metrics_list)
        self.assertFalse(metrics_list)

        metrics_list = dpm.get_performance_metrics_by_engagement_details(
            self.database, engagement_id, [ObjectId()]
        )

        self.assertTrue(metrics_list is not None)
        self.assertEqual(len(metrics_list), 0)

    @mongomock.patch(servers=(("localhost", 27017),))
    def test_set_get_performance_metrics_status(self):
        """Performance metrics status is set properly."""

        delivery_job_id = self._set_delivery_job()
        end_time = datetime.datetime.utcnow()
        start_time = end_time - datetime.timedelta(days=7)

        metrics_init_doc = dpm.set_performance_metrics(
            database=self.database,
            delivery_platform_id=ObjectId(),
            delivery_platform_name="Facebook",
            delivery_job_id=delivery_job_id,
            metrics_dict={"Clicks": 10000, "Conversions": 50},
            start_time=start_time,
            end_time=end_time,
            generic_campaign_id=self.generic_campaigns[0],
        )

        doc = dpm.set_transferred_for_feedback(
            database=self.database,
            performance_metrics_id=metrics_init_doc[c.ID],
        )
        self.assertTrue(doc[c.STATUS_TRANSFERRED_FOR_FEEDBACK])

        # Read metrics separately of setting
        metrics_list = dpm.get_performance_metrics(
            self.database, delivery_job_id
        )
        self.assertTrue(metrics_list[0][c.STATUS_TRANSFERRED_FOR_FEEDBACK])

    @mongomock.patch(servers=(("localhost", 27017),))
    def test_get_metrics_pending_transfer_feedback(self):
        """Performance metrics pending transfer for feedback are retrieved."""

        delivery_job_id = self._set_delivery_job()
        end_time = datetime.datetime.utcnow()
        start_time = end_time - datetime.timedelta(days=7)

        metrics_doc_1 = dpm.set_performance_metrics(
            database=self.database,
            delivery_platform_id=ObjectId(),
            delivery_platform_name="Facebook",
            delivery_job_id=delivery_job_id,
            metrics_dict={"Clicks": 10000, "Conversions": 50},
            start_time=start_time,
            end_time=end_time,
            generic_campaign_id=self.generic_campaigns[0],
        )

        metrics_doc_2 = dpm.set_performance_metrics(
            database=self.database,
            delivery_platform_id=ObjectId(),
            delivery_platform_name="Facebook",
            delivery_job_id=delivery_job_id,
            metrics_dict={"Clicks": 11234, "Conversions": 150},
            start_time=start_time,
            end_time=end_time,
            generic_campaign_id=self.generic_campaigns[0],
        )

        dpm.set_transferred_for_feedback(
            database=self.database,
            performance_metrics_id=metrics_doc_2[c.ID],
        )

        metrics_list = dpm.get_performance_metrics(
            database=self.database,
            delivery_job_id=delivery_job_id,
            pending_transfer_for_feedback=True,  # only pending transfer
        )
        self.assertTrue(len(metrics_list) == 1)
        self.assertEqual(metrics_list[0][c.ID], metrics_doc_1[c.ID])

    @mongomock.patch(servers=(("localhost", 27017),))
    def test_get_delivery_platforms_count(self):
        """Test to retrieve count of delivery platforms documents."""

        delivery_platform_id = self.delivery_platform_doc[c.ID]

        # count of delivery platforms documents
        count = dpm.get_delivery_platforms_count(database=self.database)
        self.assertEqual(count, 3)

        # count of delivery platforms documents after soft deletion
        success_flag = delete_util.delete_delivery_platform(
            self.database, delivery_platform_id
        )
        self.assertTrue(success_flag)

        count = dpm.get_delivery_platforms_count(database=self.database)
        self.assertEqual(count, 2)

    @mongomock.patch(servers=(("localhost", 27017),))
    def test_get_lookalike_audiences_count(self):
        """Test to to retrieve count of lookalike audiences documents."""

        delivery_platform_id = self.delivery_platform_doc[c.ID]
        source_audience_id = self.source_audience_doc[c.ID]

        # Set connection status
        dpm.set_connection_status(
            self.database, delivery_platform_id, c.STATUS_SUCCEEDED
        )

        dpm.set_delivery_job(
            self.database,
            source_audience_id,
            delivery_platform_id,
            self.generic_campaigns,
        )

        # create lookalike audience
        lookalike_audience = dpm.create_delivery_platform_lookalike_audience(
            self.database,
            delivery_platform_id,
            source_audience_id,
            "Lookalike audience new",
            0.01,
            "US",
        )

        self.assertTrue(lookalike_audience is not None)

        # create another lookalike audience
        lookalike_audience_new = (
            dpm.create_delivery_platform_lookalike_audience(
                self.database,
                delivery_platform_id,
                source_audience_id,
                "Lookalike audience added",
                0.05,
                "US",
            )
        )

        self.assertTrue(lookalike_audience_new is not None)

        # count of lookalike audiences documents
        count = dpm.get_lookalike_audiences_count(database=self.database)
        self.assertEqual(count, 3)

        # count of lookalike audiences documents after soft deletion
        success_flag = delete_util.delete_lookalike_audience(
            self.database, lookalike_audience_new[c.ID]
        )
        self.assertTrue(success_flag)

        count = dpm.get_lookalike_audiences_count(database=self.database)
        self.assertEqual(count, 2)

    @mongomock.patch(servers=(("localhost", 27017),))
    def test_set_delivery_job_for_destination(self):
        """Test set_delivery_job with engagement id."""

        # set the engagement id
        engagement_id = ObjectId()

        # set status
        self.assertIsNotNone(
            dpm.set_connection_status(
                self.database,
                self.delivery_platform_doc[c.ID],
                c.STATUS_SUCCEEDED,
            )
        )

        # set the delivery job
        doc = dpm.set_delivery_job(
            self.database,
            self.source_audience_doc[c.ID],
            self.delivery_platform_doc[c.ID],
            self.generic_campaigns,
            engagement_id,
        )

        self.assertIsNotNone(doc)
        self.assertIn(c.ID, doc)
        self.assertIsNotNone(doc[c.ID])
        self.assertIn(c.ENGAGEMENT_ID, doc)
        self.assertEqual(doc[c.ENGAGEMENT_ID], engagement_id)

    @mongomock.patch(servers=(("localhost", 27017),))
    def test_set_delivery_job_for_destination_with_config(self):
        """Test set_delivery_job with the config"""

        # set the engagement id
        engagement_id = ObjectId()

        # set status
        self.assertIsNotNone(
            dpm.set_connection_status(
                self.database,
                self.delivery_platform_doc[c.ID],
                c.STATUS_SUCCEEDED,
            )
        )

        delivery_config = {c.DELIVERY_PLATFORM_SFMC_DATA_EXT_NAME: "Test SFMC"}

        # set the delivery job
        # pylint: disable=E1121
        doc = dpm.set_delivery_job(
            self.database,
            self.source_audience_doc[c.ID],
            self.delivery_platform_doc[c.ID],
            self.generic_campaigns,
            engagement_id,
            delivery_config,
        )

        self.assertIsNotNone(doc)
        self.assertIn(c.ID, doc)
        self.assertIsNotNone(doc[c.ID])
        self.assertIn(c.ENGAGEMENT_ID, doc)
        self.assertEqual(doc[c.ENGAGEMENT_ID], engagement_id)

        # check the delivery config was set
        self.assertIn(c.DELIVERY_PLATFORM_CONFIG, doc)
        self.assertDictEqual(doc[c.DELIVERY_PLATFORM_CONFIG], delivery_config)

    @mongomock.patch(servers=(("localhost", 27017),))
    def test_set_multiple_delivery_jobs_for_destination(self):
        """Test set_delivery_job for multiple destinations."""

        # set the engagement id
        engagement_id = ObjectId()

        # simulate processing multiple at a time.
        for destination in [
            self.delivery_platform_doc,
            self.delivery_platform_doc_sfmc,
        ]:
            # set status
            self.assertIsNotNone(
                dpm.set_connection_status(
                    self.database,
                    destination[c.ID],
                    c.STATUS_SUCCEEDED,
                )
            )

            # set the delivery job
            doc = dpm.set_delivery_job(
                self.database,
                self.source_audience_doc[c.ID],
                destination[c.ID],
                self.generic_campaigns,
                engagement_id,
            )

            self.assertIsNotNone(doc)
            self.assertIn(c.ID, doc)
            self.assertIsNotNone(doc[c.ID])
            self.assertIn(c.ENGAGEMENT_ID, doc)
            self.assertEqual(doc[c.ENGAGEMENT_ID], engagement_id)

    @mongomock.patch(servers=(("localhost", 27017),))
    def test_get_delivery_job_with_engagement(self):
        """Test get_delivery_job has engagement id."""

        # set engagement id
        engagement_id = ObjectId()

        # set status
        self.assertIsNotNone(
            dpm.set_connection_status(
                self.database,
                self.delivery_platform_doc[c.ID],
                c.STATUS_SUCCEEDED,
            )
        )

        # set delivery job
        doc = dpm.set_delivery_job(
            self.database,
            self.source_audience_doc[c.ID],
            self.delivery_platform_doc[c.ID],
            self.generic_campaigns,
            engagement_id,
        )

        self.assertIsNotNone(doc)

        delivery_job = dpm.get_delivery_job(
            self.database, doc[c.ID], engagement_id
        )

        self.assertIsNotNone(delivery_job)
        self.assertIn(c.AUDIENCE_ID, delivery_job)
        self.assertIn(c.CREATE_TIME, delivery_job)
        self.assertIn(c.JOB_STATUS, delivery_job)
        self.assertIn(c.DELIVERY_PLATFORM_ID, delivery_job)
        self.assertEqual(
            delivery_job[c.AUDIENCE_ID], self.source_audience_doc[c.ID]
        )
        self.assertEqual(delivery_job[c.JOB_STATUS], c.STATUS_PENDING)
        self.assertIn(c.ENGAGEMENT_ID, delivery_job)
        self.assertEqual(engagement_id, delivery_job[c.ENGAGEMENT_ID])
        self.assertFalse(c.DELETED in delivery_job)

    @mongomock.patch(servers=(("localhost", 27017),))
    def test_get_delivery_jobs_with_engagement(self):
        """Test get_delivery_jobs has engagement id."""

        # set engagement id
        engagement_id = ObjectId()

        for destination in [
            self.delivery_platform_doc,
            self.delivery_platform_doc_sfmc,
        ]:
            # set status
            self.assertIsNotNone(
                dpm.set_connection_status(
                    self.database,
                    destination[c.ID],
                    c.STATUS_SUCCEEDED,
                )
            )

            # set delivery job
            doc = dpm.set_delivery_job(
                self.database,
                self.source_audience_doc[c.ID],
                destination[c.ID],
                self.generic_campaigns,
                engagement_id,
            )

            self.assertIsNotNone(doc)

        delivery_jobs = dpm.get_delivery_jobs(
            self.database, self.source_audience_doc[c.ID], engagement_id
        )

        # test list
        self.assertTrue(delivery_jobs)
        self.assertEqual(2, len(delivery_jobs))

        # test all
        for delivery_job in delivery_jobs:
            self.assertIsNotNone(delivery_job)
            self.assertIn(c.AUDIENCE_ID, delivery_job)
            self.assertIn(c.CREATE_TIME, delivery_job)
            self.assertIn(c.JOB_STATUS, delivery_job)
            self.assertIn(c.DELIVERY_PLATFORM_ID, delivery_job)
            self.assertEqual(
                delivery_job[c.AUDIENCE_ID], self.source_audience_doc[c.ID]
            )
            self.assertEqual(delivery_job[c.JOB_STATUS], c.STATUS_PENDING)
            self.assertIn(c.ENGAGEMENT_ID, delivery_job)
            self.assertEqual(engagement_id, delivery_job[c.ENGAGEMENT_ID])

    @mongomock.patch(servers=(("localhost", 27017),))
<<<<<<< HEAD
    def test_set_get_campaign_activity(self):
        """Campaign Activity docs are set and retrieved."""

        delivery_job_id = self._set_delivery_job()

        doc = dpm.set_campaign_activity(
            database=self.database,
            delivery_platform_id=ObjectId(),
            delivery_platform_name="Salesforce",
            delivery_job_id=delivery_job_id,
            event_dict={
                "event": "sent",
                "event_date": "2021-06-17T12:21:27.970Z",
            },
            generic_campaign_id=self.individual_generic_campaigns[0],
=======
    def test_create_delivery_job_generic_campaigns(self):
        """Campaigns are set and retrieved."""

        engagement_id = ObjectId()

        dpm.set_connection_status(
            self.database,
            self.delivery_platform_doc[c.ID],
            c.STATUS_SUCCEEDED,
        )

        doc = dpm.set_delivery_job(
            self.database,
            self.source_audience_doc[c.ID],
            self.delivery_platform_doc[c.ID],
            self.generic_campaigns,
            engagement_id=engagement_id,
        )

        updated_doc = dpm.create_delivery_job_generic_campaigns(
            self.database, doc[c.ID], self.generic_campaigns
        )

        self.assertIsNotNone(updated_doc)
        self.assertEqual(
            len(updated_doc[c.DELIVERY_PLATFORM_GENERIC_CAMPAIGNS]), 1
        )

    @mongomock.patch(servers=(("localhost", 27017),))
    def test_get_delivery_job_engagement_detail(self):
        """Delivery job is set with engagement/audience id and retrieved."""

        engagement_id = ObjectId()

        dpm.set_connection_status(
            self.database,
            self.delivery_platform_doc[c.ID],
            c.STATUS_SUCCEEDED,
        )

        doc = dpm.set_delivery_job(
            self.database,
            self.source_audience_doc[c.ID],
            self.delivery_platform_doc[c.ID],
            self.generic_campaigns,
            engagement_id=engagement_id,
>>>>>>> 48e673a6
        )

        self.assertIsNotNone(doc)

<<<<<<< HEAD
        events_list = dpm.get_campaign_activity(self.database, delivery_job_id)

        self.assertIsNotNone(events_list)
        self.assertEqual(len(events_list), 1)

        doc = events_list[0]

        self.assertIsNotNone(doc)
        self.assertIn(c.DELIVERY_JOB_ID, doc)
        self.assertIn(c.METRICS_DELIVERY_PLATFORM_ID, doc)
        self.assertIn(c.METRICS_DELIVERY_PLATFORM_NAME, doc)
        self.assertIn(c.CREATE_TIME, doc)
        self.assertIn(c.EVENT_DETAILS, doc)
        self.assertIn(c.DELIVERY_PLATFORM_GENERIC_CAMPAIGN_ID, doc)

        # Status is to be set to non-transferred automatically
        self.assertFalse(doc[c.STATUS_TRANSFERRED_FOR_FEEDBACK])
=======
        delivery_jobs = dpm.get_delivery_jobs_by_engagement_details(
            self.database,
            engagement_id,
            self.source_audience_doc[c.ID],
            self.delivery_platform_doc[c.ID],
        )

        self.assertIsNotNone(delivery_jobs)
        self.assertEqual(1, len(delivery_jobs))
        self.assertIn(c.ENGAGEMENT_ID, delivery_jobs[0])
        self.assertEqual(engagement_id, delivery_jobs[0][c.ENGAGEMENT_ID])

        self.assertIn(c.AUDIENCE_ID, delivery_jobs[0])
        self.assertEqual(
            self.source_audience_doc[c.ID], delivery_jobs[0][c.AUDIENCE_ID]
        )

        self.assertIn(c.DELIVERY_PLATFORM_ID, delivery_jobs[0])
        self.assertEqual(
            self.delivery_platform_doc[c.ID],
            delivery_jobs[0][c.DELIVERY_PLATFORM_ID],
        )

    @mongomock.patch(servers=(("localhost", 27017),))
    def test_delete_delivery_job_generic_campaigns(self):
        """Generic campaigns are set and deleted."""

        engagement_id = ObjectId()

        dpm.set_connection_status(
            self.database,
            self.delivery_platform_doc[c.ID],
            c.STATUS_SUCCEEDED,
        )

        doc = dpm.set_delivery_job(
            self.database,
            self.source_audience_doc[c.ID],
            self.delivery_platform_doc[c.ID],
            self.generic_campaigns,
            engagement_id=engagement_id,
        )

        self.assertIsNotNone(doc)
        self.assertEqual(len(doc[c.DELIVERY_PLATFORM_GENERIC_CAMPAIGNS]), 1)

        count = dpm.delete_delivery_job_generic_campaigns(
            self.database, [doc[c.ID]]
        )
        self.assertEqual(count, 1)

        doc = dpm.get_delivery_job(self.database, doc[c.ID])

        self.assertIsNotNone(doc)
        self.assertFalse(doc[c.DELIVERY_PLATFORM_GENERIC_CAMPAIGNS])
>>>>>>> 48e673a6
<|MERGE_RESOLUTION|>--- conflicted
+++ resolved
@@ -1355,7 +1355,6 @@
             self.assertEqual(engagement_id, delivery_job[c.ENGAGEMENT_ID])
 
     @mongomock.patch(servers=(("localhost", 27017),))
-<<<<<<< HEAD
     def test_set_get_campaign_activity(self):
         """Campaign Activity docs are set and retrieved."""
 
@@ -1371,59 +1370,10 @@
                 "event_date": "2021-06-17T12:21:27.970Z",
             },
             generic_campaign_id=self.individual_generic_campaigns[0],
-=======
-    def test_create_delivery_job_generic_campaigns(self):
-        """Campaigns are set and retrieved."""
-
-        engagement_id = ObjectId()
-
-        dpm.set_connection_status(
-            self.database,
-            self.delivery_platform_doc[c.ID],
-            c.STATUS_SUCCEEDED,
-        )
-
-        doc = dpm.set_delivery_job(
-            self.database,
-            self.source_audience_doc[c.ID],
-            self.delivery_platform_doc[c.ID],
-            self.generic_campaigns,
-            engagement_id=engagement_id,
-        )
-
-        updated_doc = dpm.create_delivery_job_generic_campaigns(
-            self.database, doc[c.ID], self.generic_campaigns
-        )
-
-        self.assertIsNotNone(updated_doc)
-        self.assertEqual(
-            len(updated_doc[c.DELIVERY_PLATFORM_GENERIC_CAMPAIGNS]), 1
-        )
-
-    @mongomock.patch(servers=(("localhost", 27017),))
-    def test_get_delivery_job_engagement_detail(self):
-        """Delivery job is set with engagement/audience id and retrieved."""
-
-        engagement_id = ObjectId()
-
-        dpm.set_connection_status(
-            self.database,
-            self.delivery_platform_doc[c.ID],
-            c.STATUS_SUCCEEDED,
-        )
-
-        doc = dpm.set_delivery_job(
-            self.database,
-            self.source_audience_doc[c.ID],
-            self.delivery_platform_doc[c.ID],
-            self.generic_campaigns,
-            engagement_id=engagement_id,
->>>>>>> 48e673a6
-        )
-
-        self.assertIsNotNone(doc)
-
-<<<<<<< HEAD
+        )
+
+        self.assertIsNotNone(doc)
+
         events_list = dpm.get_campaign_activity(self.database, delivery_job_id)
 
         self.assertIsNotNone(events_list)
@@ -1441,7 +1391,56 @@
 
         # Status is to be set to non-transferred automatically
         self.assertFalse(doc[c.STATUS_TRANSFERRED_FOR_FEEDBACK])
-=======
+
+    def test_create_delivery_job_generic_campaigns(self):
+        """Campaigns are set and retrieved."""
+
+        engagement_id = ObjectId()
+
+        dpm.set_connection_status(
+            self.database,
+            self.delivery_platform_doc[c.ID],
+            c.STATUS_SUCCEEDED,
+        )
+
+        doc = dpm.set_delivery_job(
+            self.database,
+            self.source_audience_doc[c.ID],
+            self.delivery_platform_doc[c.ID],
+            self.generic_campaigns,
+            engagement_id=engagement_id,
+        )
+
+        updated_doc = dpm.create_delivery_job_generic_campaigns(
+            self.database, doc[c.ID], self.generic_campaigns
+        )
+
+        self.assertIsNotNone(updated_doc)
+        self.assertEqual(
+            len(updated_doc[c.DELIVERY_PLATFORM_GENERIC_CAMPAIGNS]), 1
+        )
+
+    @mongomock.patch(servers=(("localhost", 27017),))
+    def test_get_delivery_job_engagement_detail(self):
+        """Delivery job is set with engagement/audience id and retrieved."""
+
+        engagement_id = ObjectId()
+
+        dpm.set_connection_status(
+            self.database,
+            self.delivery_platform_doc[c.ID],
+            c.STATUS_SUCCEEDED,
+        )
+
+        doc = dpm.set_delivery_job(
+            self.database,
+            self.source_audience_doc[c.ID],
+            self.delivery_platform_doc[c.ID],
+            self.generic_campaigns,
+            engagement_id=engagement_id,
+        )
+        self.assertIsNotNone(doc)
+
         delivery_jobs = dpm.get_delivery_jobs_by_engagement_details(
             self.database,
             engagement_id,
@@ -1496,5 +1495,4 @@
         doc = dpm.get_delivery_job(self.database, doc[c.ID])
 
         self.assertIsNotNone(doc)
-        self.assertFalse(doc[c.DELIVERY_PLATFORM_GENERIC_CAMPAIGNS])
->>>>>>> 48e673a6
+        self.assertFalse(doc[c.DELIVERY_PLATFORM_GENERIC_CAMPAIGNS])