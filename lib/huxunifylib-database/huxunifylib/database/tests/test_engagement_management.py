--- conflicted
+++ resolved
@@ -927,22 +927,12 @@
 
         """
 
-<<<<<<< HEAD
-        # create two audiences
-        # create an engagement with those two audiences
-        # add a destination to audience 1
-
-=======
->>>>>>> 3e5e56e9
         destination = dpm.get_delivery_platform_by_type(
             self.database, c.DELIVERY_PLATFORM_FACEBOOK
         )
 
-<<<<<<< HEAD
-=======
         destination_to_add = {c.OBJECT_ID: destination[c.ID]}
 
->>>>>>> 3e5e56e9
         audience_one = om.create_audience(
             self.database, "Audience1", [], [], self.user_name, 201
         )
@@ -970,19 +960,11 @@
         # due to mocking issues certain queries do not work
         # but have been verified on a real database
         with self.assertRaises(pymongo.errors.WriteError):
-<<<<<<< HEAD
-            em.append_destination_to_engaged_audience(
-                self.database,
-                engagement_id,
-                audience_one[c.ID],
-                destination[c.ID],
-=======
             em.append_destination_to_engagement_audience(
                 self.database,
                 engagement_id,
                 audience_one[c.ID],
                 destination_to_add,
->>>>>>> 3e5e56e9
                 self.user_name,
             )
 
@@ -1019,16 +1001,6 @@
 
         # due to mocking issues certain queries do not work
         # but have been verified on a real database
-<<<<<<< HEAD
-        with self.assertRaises(pymongo.errors.WriteError):
-            em.append_destination_to_engaged_audience(
-                self.database,
-                engagement_id,
-                audience_one[c.ID],
-                self.destinations[0][c.ID],
-                self.user_name,
-            )
-=======
         # Due to that issue this return will be None when the DB is mocked
         updated_engagement = em.remove_destination_from_engagement_audience(
             self.database,
@@ -1038,5 +1010,4 @@
             self.user_name,
         )
 
-        self.assertIsNone(updated_engagement)
->>>>>>> 3e5e56e9
+        self.assertIsNone(updated_engagement)