--- conflicted
+++ resolved
@@ -21,11 +21,7 @@
     database: DatabaseClient,
     notification_type: str,
     description: str,
-<<<<<<< HEAD
-    category: str,
-=======
     category: str = None,
->>>>>>> 571728f3
 ) -> Union[dict, None]:
     """A function to create a new notification
 
@@ -35,7 +31,7 @@
         description (str): description of notification.
         category (str): category of notification.
 
-    Returns
+    Returns:
         Union[dict, None]: MongoDB document for a notification.
 
     """
@@ -55,7 +51,6 @@
     doc = {
         c.NOTIFICATION_FIELD_TYPE: notification_type,
         c.NOTIFICATION_FIELD_DESCRIPTION: description,
-        c.NOTIFICATION_FIELD_CATEGORY: category,
         c.NOTIFICATION_FIELD_CREATED: current_time,
     }
 
