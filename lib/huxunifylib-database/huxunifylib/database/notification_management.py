"""This module enables functionality related to notification management."""
import logging
import warnings
from datetime import datetime
from typing import Union

import pymongo
from bson import ObjectId
from dateutil.relativedelta import relativedelta
from tenacity import retry, wait_fixed, retry_if_exception_type

import huxunifylib.database.constants as c
from huxunifylib.database.client import DatabaseClient
from huxunifylib.database.db_exceptions import InvalidNotificationType


@retry(
    wait=wait_fixed(c.CONNECT_RETRY_INTERVAL),
    retry=retry_if_exception_type(pymongo.errors.AutoReconnect),
)
def create_notification(
    database: DatabaseClient,
    notification_type: str,
    description: str,
    category: str = None,
    username: str = "unknown",
) -> Union[dict, None]:
    """A function to create a new notification.

    Args:
        database (DatabaseClient): A database client.
        notification_type (str): type of notification to create.
        description (str): description of notification.
        category (str): category of notification.
        username (str): username of user performing an action for which the
            notification is created.

    Returns:
        Union[dict, None]: MongoDB document for a notification.

    Raises:
        InvalidNotificationType: Error if the passed in notification_type value
            is not valid.
    """

    # validate type
    if notification_type.lower() not in c.NOTIFICATION_TYPES:
        raise InvalidNotificationType(notification_type)

    # get collection
    collection = database[c.DATA_MANAGEMENT_DATABASE][
        c.NOTIFICATIONS_COLLECTION
    ]

    collection.create_index(c.EXPIRE_AT, expireAfterSeconds=0)

    # get current time
    current_time = datetime.utcnow()
    expire_time = current_time + relativedelta(months=3)

    # 3 months for critical, 1 month for informational
    if notification_type == c.NOTIFICATION_TYPE_INFORMATIONAL:
        expire_time = current_time + relativedelta(months=1)
    elif notification_type == c.NOTIFICATION_TYPE_SUCCESS:
        expire_time = current_time + relativedelta(months=6)
    elif notification_type == c.NOTIFICATION_TYPE_CRITICAL:
        expire_time = current_time + relativedelta(months=6)

    warnings.warn(
        "Use of username field being optional with default value of unknown in"
        " notification collection will be deprecated in the future release.",
        DeprecationWarning,
    )

    doc = {
        c.EXPIRE_AT: expire_time,
        c.NOTIFICATION_FIELD_TYPE: notification_type,
        c.NOTIFICATION_FIELD_DESCRIPTION: description,
        c.NOTIFICATION_FIELD_CREATED: current_time,
<<<<<<< HEAD
        c.DELETED: False,
=======
        c.NOTIFICATION_FIELD_USERNAME: username,
>>>>>>> 9adf1b7a
    }

    if category:
        doc[c.NOTIFICATION_FIELD_CATEGORY] = category

    try:
        notification_id = collection.insert_one(doc).inserted_id
        if notification_id is not None:
            return collection.find_one({c.ID: notification_id})
        logging.error("Failed to create a notification")
    except pymongo.errors.OperationFailure as exc:
        logging.error(exc)

    return None


@retry(
    wait=wait_fixed(c.CONNECT_RETRY_INTERVAL),
    retry=retry_if_exception_type(pymongo.errors.AutoReconnect),
)
def get_notifications_batch(
    database: DatabaseClient,
    batch_size: int,
    sort_order: int,
    batch_number: int,
) -> Union[dict, None]:
    """A function to get notifications per batch size.

    Args:
        database (DatabaseClient): A database client.
        batch_size (int): Number of notifications per batch.
        sort_order (int): dictate the order of the records that are returned.
            (pymongo.DESCENDING or pymongo.ASCENDING)
        batch_number (int): Number of which batch should be returned.

    Returns:
        Union[dict, None]: MongoDB notification documents with total count of
            notifications .
    """

    # get collection
    collection = database[c.DATA_MANAGEMENT_DATABASE][
        c.NOTIFICATIONS_COLLECTION
    ]

    skips = batch_size * (batch_number - 1)

    try:
        return dict(
            total_records=collection.count_documents({}),
            notifications=list(
                collection.find({c.DELETED: False})
                .sort([(c.NOTIFICATION_FIELD_CREATED, -1), (c.ID, sort_order)])
                .skip(skips)
                .limit(batch_size)
            ),
        )
    except pymongo.errors.OperationFailure as exc:
        logging.error(exc)

    return None


@retry(
    wait=wait_fixed(c.CONNECT_RETRY_INTERVAL),
    retry=retry_if_exception_type(pymongo.errors.AutoReconnect),
)
def get_notifications(
    database: DatabaseClient,
    query_filter: Union[dict, None] = None,
    sort_order: Union[dict, None] = None,
) -> Union[dict, None]:
    """A function to get notifications.

    Args:
        database (DatabaseClient): A database client.
        query_filter (Union[list[Tuple], None]): Mongo filter Query.
        sort_order (Tuple[str, int]): Mongo sort order.

    Returns:
        Union[dict, None]: MongoDB notification documents with total count of
            notifications.
    """

    # get collection
    collection = database[c.DATA_MANAGEMENT_DATABASE][
        c.NOTIFICATIONS_COLLECTION
    ]

    query_filter[c.DELETED] = False

    try:
        return dict(
            total_records=collection.count_documents(query_filter),
            notifications=list(
                collection.find(query_filter if query_filter else {}).sort(
                    sort_order
                    if sort_order
                    else [("$natural", pymongo.ASCENDING)]
                )
            ),
        )
    except pymongo.errors.OperationFailure as exc:
        logging.error(exc)

    return None


@retry(
    wait=wait_fixed(c.CONNECT_RETRY_INTERVAL),
    retry=retry_if_exception_type(pymongo.errors.AutoReconnect),
)
def delete_notification(
    database: DatabaseClient,
    notification_id: ObjectId,
    hard_delete: bool = False,
) -> bool:
    """A function to delete a notification using ID.

    Args:
        database (DatabaseClient): A database client.
        notification_id (ObjectId): Object Id of the notification.
        hard_delete (bool): hard deletes an notification if True.

    Returns:
        bool: Flag indicating successful operation.
    """

    collection = database[c.DATA_MANAGEMENT_DATABASE][
        c.NOTIFICATIONS_COLLECTION
    ]

    try:
        if hard_delete:
            collection.delete_one({c.ID: notification_id})
            return True
        doc = collection.find_one_and_update(
            {c.ID: notification_id},
            {"$set": {c.DELETED: True}},
            upsert=False,
            new=True,
        )
        return doc[c.DELETED]
    except pymongo.errors.OperationFailure as exc:
        logging.error(exc)

    return False


def get_notification(
    database: DatabaseClient, notification_id: ObjectId
) -> Union[dict, None]:
    """To get notification

    Args:
        database (DatabaseClient): MongoDB Database Client
        notification_id (ObjectId): MongoDB Object Id

    Returns:
        Tuple[dict,None]:MongoDB Notification document else None

    """
    # get collection
    collection = database[c.DATA_MANAGEMENT_DATABASE][
        c.NOTIFICATIONS_COLLECTION
    ]

    try:
        return collection.find_one({c.ID: notification_id, c.DELETED: False})
    except pymongo.errors.OperationFailure as exc:
        logging.error(exc)

    return None<|MERGE_RESOLUTION|>--- conflicted
+++ resolved
@@ -77,11 +77,8 @@
         c.NOTIFICATION_FIELD_TYPE: notification_type,
         c.NOTIFICATION_FIELD_DESCRIPTION: description,
         c.NOTIFICATION_FIELD_CREATED: current_time,
-<<<<<<< HEAD
         c.DELETED: False,
-=======
         c.NOTIFICATION_FIELD_USERNAME: username,
->>>>>>> 9adf1b7a
     }
 
     if category:
