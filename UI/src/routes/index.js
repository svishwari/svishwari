import React, { useEffect } from "react";
import {
  Route,
  Switch,
  useHistory,
  withRouter,
  useLocation,
  // Redirect,
} from "react-router-dom";

// Auth
import { OktaAuth } from "@okta/okta-auth-js";
import { Security, SecureRoute, LoginCallback } from "@okta/okta-react";
import { oktaAuthConfig } from "../modules/auth/AuthConfig";

// Modules
import Dashboard from "../modules/dashboard/Dashboard";
import LoggedInRedirect from "../modules/auth/LoggedInRedirect";

// Layouts
import { PrivateLayout } from "../layouts/PrivateLayout";
// import { StyleGuide } from "../pages/StyleGuide";
import ConnectionsSummary from "../modules/connections/ConnectionsSummary";
import ComingSoon from "../pages/ComingSoon";
import DataSources from "../modules/connections/data-sources/DataSources";
import Destinations from "../modules/connections/destinations/Destinations";
<<<<<<< HEAD
import Segments from "../modules/orchestration/Segments/Segments";
import SegmentSummary from "../modules/orchestration/Segments/SegmentSummary";
import OrchestrationSummary from "../modules/orchestration/OrchestrationSummary";
=======
import CustomersData from "../modules/customer-data/CustomersData";
import CustomerData from "../modules/customer-data/CustomerData";
>>>>>>> 1357cdd7

const oktaAuth = new OktaAuth(oktaAuthConfig);

function Routes() {
  const { pathname } = useLocation();
  const history = useHistory();

  const onAuthRequired = () => {
    history.push("/login");
  };

  useEffect(() => {
    let _appTitle = " | HUX Unified Solution";
    document.body.classList.add("loaded");

    const route = history.location.pathname;
    switch (route) {
      case "/":
        _appTitle = `Home${_appTitle}`;
        break;
      default:
        break;
    }
    document.title = _appTitle;
    window.scrollTo(0, 0);
  }, [pathname]);
  useEffect(() => {}, []);

  return (
    <>
      <Security oktaAuth={oktaAuth} onAuthRequired={onAuthRequired}>
        <SecureRoute path="/:path?/:path?/:path?" exact>
          <Switch>
            <PrivateLayout>
              <Switch>
                <Route path="/" exact component={Dashboard} />
                <Route
                  path="/connections"
                  exact
                  component={ConnectionsSummary}
                />
                <Route
                  path="/connections/data-sources"
                  exact
                  component={DataSources}
                />
                <Route
                  path="/connections/destinations"
                  exact
                  component={Destinations}
                />
                <Route
<<<<<<< HEAD
                  path="/orchestration"
                  exact
                  component={OrchestrationSummary}
                />
                <Route
                  path="/orchestration/segments"
                  exact
                  component={Segments}
                />
                <Route
                  path="/orchestration/segments/:segmentID"
                  exact
                  component={SegmentSummary}
=======
                  path="/customer-profiles"
                  exact
                  component={CustomersData}
                />
                <Route
                  path="/customer-profiles/:profileID"
                  exact
                  component={CustomerData}
>>>>>>> 1357cdd7
                />
                <Route path="*" exact component={ComingSoon} />
              </Switch>
            </PrivateLayout>
          </Switch>
        </SecureRoute>
        <Route path="/login" render={() => <LoggedInRedirect />} />
        <Route path="/login/callback" component={LoginCallback} />
      </Security>
    </>
  );
}

export default withRouter(Routes);<|MERGE_RESOLUTION|>--- conflicted
+++ resolved
@@ -24,14 +24,11 @@
 import ComingSoon from "../pages/ComingSoon";
 import DataSources from "../modules/connections/data-sources/DataSources";
 import Destinations from "../modules/connections/destinations/Destinations";
-<<<<<<< HEAD
 import Segments from "../modules/orchestration/Segments/Segments";
 import SegmentSummary from "../modules/orchestration/Segments/SegmentSummary";
 import OrchestrationSummary from "../modules/orchestration/OrchestrationSummary";
-=======
 import CustomersData from "../modules/customer-data/CustomersData";
 import CustomerData from "../modules/customer-data/CustomerData";
->>>>>>> 1357cdd7
 
 const oktaAuth = new OktaAuth(oktaAuthConfig);
 
@@ -84,7 +81,6 @@
                   component={Destinations}
                 />
                 <Route
-<<<<<<< HEAD
                   path="/orchestration"
                   exact
                   component={OrchestrationSummary}
@@ -98,7 +94,8 @@
                   path="/orchestration/segments/:segmentID"
                   exact
                   component={SegmentSummary}
-=======
+                />
+                <Route
                   path="/customer-profiles"
                   exact
                   component={CustomersData}
@@ -107,7 +104,6 @@
                   path="/customer-profiles/:profileID"
                   exact
                   component={CustomerData}
->>>>>>> 1357cdd7
                 />
                 <Route path="*" exact component={ComingSoon} />
               </Switch>
