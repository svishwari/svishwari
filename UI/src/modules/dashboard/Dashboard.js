--- conflicted
+++ resolved
@@ -1,190 +1,3 @@
-<<<<<<< HEAD
-import React, { useState } from "react";
-import { connect, useDispatch } from "react-redux";
-// import CTPrimaryButton from '../../components/Button/CTPrimaryButton';
-// import CTSecondaryButton from '../../components/Button/CTSecondaryButton';
-// import CTTertiaryButton from '../../components/Button/CTTertiaryButton';
-// import CTToast from '../../components/Toast/CTToast';
-// import CTSlider from '../../components/Slider/CTSlider';
-// import CTInput from '../../components/Input/CTInput';
-// import CTLabel from '../../components/Label/CTLabel';
-// import CTCardGroup from '../../components/Cards/CardGroup/CTCardGroup';
-// import CTImageCard from '../../components/Cards/ImageCard/CTImageCard';
-// import { ReactComponent as VideoIcon } from "../../assets/icons/video-shooting.svg";
-// import CTSimpleCard from '../../components/Cards/SimpleCard/CTSimpleCard';
-import { ReactComponent as FBIcon } from "../../assets/icons/fb-icon.svg";
-import CTPrimaryButton from "../../components/Button/CTPrimaryButton";
-import CTDataGrid from "../../components/Table/CTDataGrid";
-import { Link } from "react-router-dom";
-import { Button, IconButton } from "@material-ui/core";
-import CTChip from "../../components/Chip/CTChip";
-import CTModal from '../../components/Modal/CTModal';
-
-const data = [
-  {
-    name: "Audience Name 1",
-    status: "Delivered.",
-    size: "1.2M",
-    created: "8/23/20 11:59PM",
-    delivered: true,
-    starred: true,
-    draft: false,
-    id: 1,
-  },
-  {
-    name: "Audience Name 2",
-    status: "Not Delivered.",
-    size: "1.2M",
-    created: "8/23/20 11:59PM",
-    delivered: false,
-    starred: true,
-    draft: true,
-    id: 2,
-  },
-  {
-    name: "Audience Name 3",
-    status: "Not Delivered.",
-    size: "1.2M",
-    created: "8/23/20 11:59PM",
-    delivered: false,
-    starred: true,
-    draft: false,
-    id: 3,
-  },
-  {
-    name: "Audience Name 4",
-    status: "Not Delivered.",
-    size: "1.2M",
-    created: "8/23/20 11:59PM",
-    delivered: false,
-    starred: false,
-    draft: false,
-    id: 4,
-  },
-  {
-    name: "Audience Name 5",
-    status: "Not Delivered.",
-    size: "1.2M",
-    created: "8/23/20 11:59PM",
-    delivered: false,
-    starred: false,
-    draft: false,
-    id: 5,
-  },
-  {
-    name: "Audience Name 6",
-    status: "Delivered.",
-    size: "1.2M",
-    created: "8/23/20 11:59PM",
-    delivered: true,
-    starred: true,
-    draft: false,
-    id: 6,
-  },
-  {
-    name: "Audience Name 7",
-    status: "Not Delivered.",
-    size: "1.2M",
-    created: "8/23/20 11:59PM",
-    delivered: false,
-    starred: false,
-    draft: false,
-    id: 7,
-  },
-  {
-    name: "Audience Name 8",
-    status: "Delivered.",
-    size: "1.2M",
-    created: "8/23/20 11:59PM",
-    delivered: true,
-    starred: true,
-    draft: false,
-    id: 8,
-  },
-  {
-    name: "Audience Name 9",
-    status: "Not Delivered.",
-    size: "1.2M",
-    created: "8/23/20 11:59PM",
-    delivered: false,
-    starred: false,
-    draft: false,
-    id: 9,
-  },
-];
-
-const columns = [
-  {
-    field: "name",
-    headerName: "Name",
-    width: 200,
-    renderCell: (params) => <Link to="#">{params.getValue("name")}</Link>,
-  },
-  {
-    field: "status",
-    headerName: "Status",
-    width: 200,
-    renderCell: (params) => (
-      <CTChip isWorking={params.getValue("delivered")}>
-        {params.getValue("delivered") ? 'Delivered': 'Not Delivered'}
-      </CTChip>
-    ),
-  },
-  { field: "size", headerName: "Size" },
-  { field: "created", headerName: "Created", width: 200 },
-  {
-    field: "delivered",
-    headerName: " ",
-    width: 150,
-    renderCell: (params) => (
-      <Button color="primary">
-        Open In
-        <span
-          className="iconify"
-          data-icon="ic-baseline-arrow-drop-down"
-          data-inline="false"
-          size="large"
-        ></span>
-      </Button>
-    ),
-  },
-  {
-    field: "draft",
-    headerName: " ",
-    width: 50,
-    renderCell: (params) => (
-      <>
-        <IconButton>
-          <span
-            className="iconify"
-            data-icon="mdi:dots-vertical"
-            data-inline="false"
-          ></span>
-        </IconButton>
-      </>
-    ),
-  },
-];
-
-const Dashboard = (props) => {
-  const [dataState, setDataState] = useState(data);
-  // const childRef = React.useRef();
-  return (
-    <div>
-        {/* <CTPrimaryButton onClick={() => { childRef.current.handleOpen() } } >Primary</CTPrimaryButton> */}
-        {/* <CTModal 
-            ref={childRef}
-            // modalTitle='Add Data Source'
-            // modalSubtitle='Lorem ipsum dolor sit amet, consectetur adipiscing elit.'
-            // modalBody='Lorem ipsum dolor sit amet, consectetur adipiscing elit.'
-            screens={{
-                    screenComponents: ['First screen', 'Second screen', 'Last screen'],
-                    righButtonNames: ['Fetch Score', 'Continue','Finish'],
-                    righButtonFunctions: [(e)=>{alert('first button clicked')},(e)=>{alert('second button clicked')},(e)=>{alert('last button clicked')},]
-            }}
-        /> */}
-      {/* <h1>StyleGuide</h1> */}
-=======
 import React from "react";
 import { connect } from "react-redux";
 import CTUSAMap from "../../components/Charts/CTUSAMap";
@@ -199,7 +12,6 @@
   ];
   return (
     <div>
->>>>>>> dfc07d7a
       {/* <button onClick={() => retrieveMetrics() } >Click Me</button> */}
       <h2>WorldMap</h2>
       <div className="d-flex">
