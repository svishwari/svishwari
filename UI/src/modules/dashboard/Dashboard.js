<<<<<<< HEAD
import React, { useState } from "react";
import { connect, useDispatch } from "react-redux";
// import CTPrimaryButton from '../../components/Button/CTPrimaryButton';
// import CTSecondaryButton from '../../components/Button/CTSecondaryButton';
// import CTTertiaryButton from '../../components/Button/CTTertiaryButton';
// import CTToast from '../../components/Toast/CTToast';
// import CTSlider from '../../components/Slider/CTSlider';
// import CTInput from '../../components/Input/CTInput';
// import CTLabel from '../../components/Label/CTLabel';
// import CTCardGroup from '../../components/Cards/CardGroup/CTCardGroup';
// import CTImageCard from '../../components/Cards/ImageCard/CTImageCard';
// import { ReactComponent as VideoIcon } from "../../assets/icons/video-shooting.svg";
// import CTSimpleCard from '../../components/Cards/SimpleCard/CTSimpleCard';
import { ReactComponent as FBIcon } from "../../assets/icons/fb-icon.svg";
import CTPrimaryButton from "../../components/Button/CTPrimaryButton";
import CTDataGrid from "../../components/Table/CTDataGrid";
import { Link } from "react-router-dom";
import { Button, IconButton } from "@material-ui/core";
import CTChip from "../../components/Chip/CTChip";

const data = [
  {
    name: "Audience Name 1",
    status: "Delivered.",
    size: "1.2M",
    created: "8/23/20 11:59PM",
    delivered: true,
    starred: true,
    draft: false,
    id: 1,
  },
  {
    name: "Audience Name 2",
    status: "Not Delivered.",
    size: "1.2M",
    created: "8/23/20 11:59PM",
    delivered: false,
    starred: true,
    draft: true,
    id: 2,
  },
  {
    name: "Audience Name 3",
    status: "Not Delivered.",
    size: "1.2M",
    created: "8/23/20 11:59PM",
    delivered: false,
    starred: true,
    draft: false,
    id: 3,
  },
  {
    name: "Audience Name 4",
    status: "Not Delivered.",
    size: "1.2M",
    created: "8/23/20 11:59PM",
    delivered: false,
    starred: false,
    draft: false,
    id: 4,
  },
  {
    name: "Audience Name 5",
    status: "Not Delivered.",
    size: "1.2M",
    created: "8/23/20 11:59PM",
    delivered: false,
    starred: false,
    draft: false,
    id: 5,
  },
  {
    name: "Audience Name 6",
    status: "Delivered.",
    size: "1.2M",
    created: "8/23/20 11:59PM",
    delivered: true,
    starred: true,
    draft: false,
    id: 6,
  },
  {
    name: "Audience Name 7",
    status: "Not Delivered.",
    size: "1.2M",
    created: "8/23/20 11:59PM",
    delivered: false,
    starred: false,
    draft: false,
    id: 7,
  },
  {
    name: "Audience Name 8",
    status: "Delivered.",
    size: "1.2M",
    created: "8/23/20 11:59PM",
    delivered: true,
    starred: true,
    draft: false,
    id: 8,
  },
  {
    name: "Audience Name 9",
    status: "Not Delivered.",
    size: "1.2M",
    created: "8/23/20 11:59PM",
    delivered: false,
    starred: false,
    draft: false,
    id: 9,
  },
];

const columns = [
  {
    field: "name",
    headerName: "Name",
    width: 200,
    renderCell: (params) => <Link to="#">{params.getValue("name")}</Link>,
  },
  {
    field: "status",
    headerName: "Status",
    width: 200,
    renderCell: (params) => (
      <CTChip params={params}/>
    ),
  },
  { field: "size", headerName: "Size" },
  { field: "created", headerName: "Created", width: 200 },
  {
    field: "delivered",
    headerName: " ",
    width: 150,
    renderCell: (params) => (
      <Button color="primary">
        Open In
        <span
          className="iconify"
          data-icon="ic-baseline-arrow-drop-down"
          data-inline="false"
          size="large"
        ></span>
      </Button>
    ),
  },
  {
    field: "draft",
    headerName: " ",
    width: 50,
    renderCell: (params) => (
      <>
        <IconButton>
          <span
            className="iconify"
            data-icon="mdi:dots-vertical"
            data-inline="false"
          ></span>
        </IconButton>
      </>
    ),
  },
];

const Dashboard = (props) => {
  const handleDataChange = () => {
    data[3].starred = true;
    // console.log(data[3].starred);
  };
  const [dataState, setDataState] = useState(data);
  return (
    <div>
      {/* <h1>StyleGuide</h1> */}
      {/* <button onClick={() => retrieveMetrics() } >Click Me</button> */}
            {/* <div className="btnExamples">
=======
import React, { useState } from 'react';
import { connect } from "react-redux";
import CTPrimaryButton from '../../components/Button/CTPrimaryButton';
import CTSecondaryButton from '../../components/Button/CTSecondaryButton';
import CTTertiaryButton from '../../components/Button/CTTertiaryButton';

// import CTToast from '../../components/Toast/CTToast';
import CTSlider from '../../components/Slider/CTSlider';
import CTInput from '../../components/Input/CTInput';
import CTLabel from '../../components/Label/CTLabel';
import CTCardGroup from '../../components/Cards/CardGroup/CTCardGroup';
import CTImageCard from '../../components/Cards/ImageCard/CTImageCard';
import { ReactComponent as VideoIcon } from "../../assets/icons/video-shooting.svg";
import CTSimpleCard from '../../components/Cards/SimpleCard/CTSimpleCard';
import CTModal from '../../components/Modal/CTModal';
const Dashboard = (props) => {

    const childRef = React.useRef();

    return (
        <div>
            <h1>StyleGuide</h1>
            <div>
                <CTModal 
                    ref={childRef}
                    // modalTitle='Add Data Source'
                    // modalSubtitle='Lorem ipsum dolor sit amet, consectetur adipiscing elit.'
                    // modalBody='Lorem ipsum dolor sit amet, consectetur adipiscing elit.'
                    screens={{
                            screenComponents: ['First screen', 'Second screen', 'Last screen'],
                            righButtonNames: ['Fetch Score', 'Continue','Finish'],
                            righButtonFunctions: [(e)=>{alert('first button clicked')},(e)=>{alert('second button clicked')},(e)=>{alert('last button clicked')},]
                    }}
                />
            </div>
            {/* <button onClick={() => retrieveMetrics() } >Click Me</button> */}
            <div className="btnExamples">
>>>>>>> ec7b4eb1
                <h2>Buttons</h2>
                <div className='mb-2'>
                <CTPrimaryButton onClick={() => { childRef.current.handOpen() } } >Primary</CTPrimaryButton>
                <CTPrimaryButton isDisabled={true}>Primary</CTPrimaryButton>
                </div>
                <div className='mb-2'>
                <CTSecondaryButton>Secondary</CTSecondaryButton>
                <CTSecondaryButton isDisabled={true}>Secondary</CTSecondaryButton>
                </div>
                <div className='mb-2'>
                <CTTertiaryButton>Tertiary Button</CTTertiaryButton>
                <CTTertiaryButton isDisabled={true}>Tertiary Button</CTTertiaryButton>
                </div>
            </div> */}
            {/* <div>
                <h2>Cards</h2>
                <CTCardGroup>
                    <CTImageCard cardImage={(<VideoIcon />)} cardDescription='Lorem ipsum dolor sit amet, consectetur adipiscing elit. Lorem ipsum dolor sit amet, consectetur adipiscing elit.Lorem ipsum dolor sit amet, consectetur adipiscing elit.'></CTImageCard>
                    <CTImageCard cardImage={( <span className="iconify" data-icon="mdi:emoticon-happy" data-inline="false"></span> )} cardDescription='Lorem ipsum dolor sit amet, consectetur adipiscing elit.'></CTImageCard>
                    <CTImageCard imageColor='#00C395' cardImage={( <span className="iconify" data-icon="mdi:emoticon-happy" data-inline="false"></span> )} cardDescription='Lorem ipsum dolor sit amet, consectetur adipiscing elit.'></CTImageCard>
                    <CTImageCard cardImage={( <span className="iconify" data-icon="mdi:emoticon-happy" data-inline="false"></span> )} cardDescription='Lorem ipsum dolor sit amet, consectetur adipiscing elit.'></CTImageCard>
                    <CTImageCard cardImage={( <span className="iconify" data-icon="mdi:emoticon-happy" data-inline="false"></span> )} cardDescription='Lorem ipsum dolor sit amet, consectetur adipiscing elit.'></CTImageCard>
                    <CTSimpleCard>
                        Hello world
                    </CTSimpleCard>
                </CTCardGroup>
            </div> */}
            {/* <div>
                <h2>Input</h2>
                <CTLabel>Email</CTLabel>
                <CTInput inputType='text'/>
                <CTLabel>Password</CTLabel>
                <CTInput inputType='password'/>
                <CTLabel>Some input</CTLabel>
                <CTInput errorMessage='Oh no! There is some error' inputType='text'/>
            </div> */}
            {/* <div>
            <h2>Slider</h2>
            <CTSlider />
            </div> */}
      {/* <div>
        <h2>Table</h2>
        <CTPrimaryButton
          onClick={() => {
            console.log(dataState)
            dataState.pop();
            console.log(dataState)
            setDataState(dataState);
          }}
        />
      </div> */}
      <CTDataGrid
        data={dataState}
        columns={columns}
        hasStarring={true}
        onRemove={(params)=>alert(params)}
        onBulkRemove={(params)=>alert(JSON.stringify(params))}
        onDownload={(params)=> alert(params) }
        onAddClick={(params)=>alert('plus clicked')}
      />
    </div>
  );
};
const mapStateToProps = (state) => {
  return {
    posts: state.dashboardReducer.user || [],
  };
};
export default connect(mapStateToProps)(Dashboard);<|MERGE_RESOLUTION|>--- conflicted
+++ resolved
@@ -1,4 +1,3 @@
-<<<<<<< HEAD
 import React, { useState } from "react";
 import { connect, useDispatch } from "react-redux";
 // import CTPrimaryButton from '../../components/Button/CTPrimaryButton';
@@ -174,45 +173,6 @@
       {/* <h1>StyleGuide</h1> */}
       {/* <button onClick={() => retrieveMetrics() } >Click Me</button> */}
             {/* <div className="btnExamples">
-=======
-import React, { useState } from 'react';
-import { connect } from "react-redux";
-import CTPrimaryButton from '../../components/Button/CTPrimaryButton';
-import CTSecondaryButton from '../../components/Button/CTSecondaryButton';
-import CTTertiaryButton from '../../components/Button/CTTertiaryButton';
-
-// import CTToast from '../../components/Toast/CTToast';
-import CTSlider from '../../components/Slider/CTSlider';
-import CTInput from '../../components/Input/CTInput';
-import CTLabel from '../../components/Label/CTLabel';
-import CTCardGroup from '../../components/Cards/CardGroup/CTCardGroup';
-import CTImageCard from '../../components/Cards/ImageCard/CTImageCard';
-import { ReactComponent as VideoIcon } from "../../assets/icons/video-shooting.svg";
-import CTSimpleCard from '../../components/Cards/SimpleCard/CTSimpleCard';
-import CTModal from '../../components/Modal/CTModal';
-const Dashboard = (props) => {
-
-    const childRef = React.useRef();
-
-    return (
-        <div>
-            <h1>StyleGuide</h1>
-            <div>
-                <CTModal 
-                    ref={childRef}
-                    // modalTitle='Add Data Source'
-                    // modalSubtitle='Lorem ipsum dolor sit amet, consectetur adipiscing elit.'
-                    // modalBody='Lorem ipsum dolor sit amet, consectetur adipiscing elit.'
-                    screens={{
-                            screenComponents: ['First screen', 'Second screen', 'Last screen'],
-                            righButtonNames: ['Fetch Score', 'Continue','Finish'],
-                            righButtonFunctions: [(e)=>{alert('first button clicked')},(e)=>{alert('second button clicked')},(e)=>{alert('last button clicked')},]
-                    }}
-                />
-            </div>
-            {/* <button onClick={() => retrieveMetrics() } >Click Me</button> */}
-            <div className="btnExamples">
->>>>>>> ec7b4eb1
                 <h2>Buttons</h2>
                 <div className='mb-2'>
                 <CTPrimaryButton onClick={() => { childRef.current.handOpen() } } >Primary</CTPrimaryButton>
