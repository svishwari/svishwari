--- conflicted
+++ resolved
@@ -1,21 +1,3 @@
-<<<<<<< HEAD
-import React from "react";
-import { connect, useDispatch } from "react-redux";
-import DonutChart from "react-d3-donut/es";
-import CTUSAMap from "../../components/Charts/CTUSAMap";
-import CTPrimaryButton from "../../components/Button/CTPrimaryButton";
-
-import { showAddDataSource } from "../modal/action";
-
-const Dashboard = () => {
-  const dispatch = useDispatch();
-  const usData = [{ TX: 90 }, { NY: 28 }, { WA: 68 }, { CA: 18 }];
-  const SegmentData = [
-    { name: "MostLikely", count: 70, color: "#00A99D" },
-    { name: "High Likely", count: 30, color: "#E89F74" },
-    { name: "Likely", count: 250, color: "#DA5B41" },
-    { name: "UnLikely", count: 150, color: "#9AA4AF" },
-=======
 import React from 'react';
 import { connect, useDispatch } from 'react-redux';
 import { Box, Button, ListItem, Paper, Typography, IconButton } from '@material-ui/core';
@@ -80,7 +62,6 @@
         { label: 'Segments >', path: '/orchestration/segments', value: 0 },
       ],
     },
->>>>>>> a96fc400
   ];
 
   // Function will be used to map the values from the state post API responses.
@@ -202,18 +183,13 @@
           data={getRecentSegments()}
         />
       </div>
-      <CTPrimaryButton onClickFn={()=> dispatch(showAddDataSource())}>Click me!</CTPrimaryButton>
     </div>
   );
 };
 const mapStateToProps = (state) => ({
-<<<<<<< HEAD
-  posts: state.dashboardReducer.user || [],
-  modal: state.modal,
-=======
   userInfo: state.user.loggedInUser || [],
   connections: state.connections,
   dashboard: state.dashboard,
->>>>>>> a96fc400
+  modal: state.modal,
 });
 export default connect(mapStateToProps)(Dashboard);