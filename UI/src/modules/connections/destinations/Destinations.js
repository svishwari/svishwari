import React from "react";
import { connect, useDispatch } from "react-redux";
import { Link } from "react-router-dom";
import CTDataGrid from "../../../components/Table/CTDataGrid";
import CTChip from "../../../components/Chip/CTChip";

import {
  fetchDestinations,
  triggerDestinationConnectionCheck,
} from "../store/action";

import { showAddDestination } from "../../modal/action"; 

const markConnecting = (payload) => ({
  type: "updateDestinationConnectionStatus",
  payload,
});

const FILTER_TYPES = {
  "Starred": {
    selectMultiple: false,
    values: ["Starred", "Not Starred"]
  },
  "Status": { 
    selectMultiple: true,
    values: ["Connected", "Not Connected"]
  },
  "Account": {
    selectMultiple: true,
    values: ["Pendleton"]
  }
}


const Destinations = (props) => {
  const dispatch = useDispatch();
  
  const retrieveDestinations = () => {
    dispatch(fetchDestinations());
  };

  React.useEffect(() => {
    retrieveDestinations()
  }, []);

  const initiateConnection = (id) => {
    dispatch(triggerDestinationConnectionCheck(id));
  };
  const columns = [
    {
      field: "destinationName",
      headerName: "Destination",
      flex: 0.2,
      renderCell: (params) => {
        const destinationLogo = params.getValue("destination")
        return (
        <>
          <span style={{marginRight: "12px"}}>
          {
            destinationLogo === "fb" ?
              <span className="iconify" data-icon="logos:facebook" data-inline="false" />
            : destinationLogo === "sfmc" ?
              <span className="iconify" data-icon="logos:salesforce" data-inline="false" />
            : destinationLogo === "ga" ?
              <span className="iconify" data-icon="grommet-icons:google" data-inline="false" />
            : <></>
          }
          </span>
          <Link to="/destinations">
            {`${params.getValue("destinationName")} `}
            <span
              className="iconify"
              data-icon="mdi:open-in-new"
              data-inline="false"
            />
          </Link>
        </>
      )},
    },
    {
      field: "account",
      headerName: "Account Name",
      flex: 0.1,
    },
    {
      field: "lastUpdated",
      headerName: "Last Updated",
      flex: 0.15,
    },
    {
      field: "status",
      headerName: "Status",
      flex: 0.15,
      renderCell: (params) => {
        const triggerConnection = () => {
          const payload = {
            id: params.getValue("id"),
            status: "Connecting...",
          };
          dispatch(markConnecting(payload));
          initiateConnection(params.getValue("id"));
        };
        return (
          <>
            {params.getValue("status") !== "Connecting..." ? (
              <CTChip
                hasIcons
                isWorking={params.getValue("status") === "Connected"}
                isWorkingFn={triggerConnection}
                isNotWorkingFn={triggerConnection}
              >
                {params.getValue("status")}
              </CTChip>
            ) : (
              <span>Connecting...</span>
            )}
          </>
        );
      },
    },
    
  ];
  return (
    <CTDataGrid
      data={props.destinations}
      columns={columns}
      hasStarring
      loading={!props.destinations.length}
      pageName="Destination"
      isTopVisible
<<<<<<< HEAD
      filterTypes={FILTER_TYPES}
=======
      headerHeight={28}
>>>>>>> d5e46ba6
      onAddClick={()=> dispatch(showAddDestination())}
      enableMoreIcon
      moreIconContent={[
        {name: "Configure", function: ()=> {} },
      ]}
    />
)};
const mapStateToProps = (state) => ({
  destinations: state.connections.destinations || [],
});
export default connect(mapStateToProps)(Destinations);<|MERGE_RESOLUTION|>--- conflicted
+++ resolved
@@ -128,11 +128,7 @@
       loading={!props.destinations.length}
       pageName="Destination"
       isTopVisible
-<<<<<<< HEAD
       filterTypes={FILTER_TYPES}
-=======
-      headerHeight={28}
->>>>>>> d5e46ba6
       onAddClick={()=> dispatch(showAddDestination())}
       enableMoreIcon
       moreIconContent={[
