# 1. Build the API

FROM huxhub.repo.mgnt.in/python:3.7-slim-buster AS hux-unified

# variables used for consuming orchestration pkgs from jfrog
ARG ARTIFACTORY_PYTHON_READ

# set the work dir on the docker image
WORKDIR /app/hux-unified/api

# copy over the hux/api folder from the host to the container
COPY ./hux/api /app/hux-unified/api
COPY .pylintrc /app

# upgrade pip to the latest
RUN pip install --upgrade pip

# install pipenv
RUN pip install pipenv

# lock current deps to make it easier/faster for docker to build
RUN pipenv lock --keep-outdated --requirements > requirements.txt

# use pip for docker to generate the list of requirements.
RUN pip install -r requirements.txt

<<<<<<< HEAD
WORKDIR /app/hux-unified/api/huxunify
CMD ["pipenv", "run", "app.py"]
=======
# TODO - encountered error here, will revist after.
RUN pip uninstall bson -y
RUN pip uninstall pymongo -y
RUN pip install bson
RUN pip install pymongo

# set the working directory again
WORKDIR /app/hux-unified/api

# append huxunify path to python path.
ENV PYTHONPATH "${PYTHONPATH}:/app/hux-unified/api"

# run the python application
EXPOSE 80
EXPOSE 8080
EXPOSE 5000
ENTRYPOINT ["python"]
CMD ["huxunify/app.py"]
>>>>>>> ce97ac79
<|MERGE_RESOLUTION|>--- conflicted
+++ resolved
@@ -24,10 +24,6 @@
 # use pip for docker to generate the list of requirements.
 RUN pip install -r requirements.txt
 
-<<<<<<< HEAD
-WORKDIR /app/hux-unified/api/huxunify
-CMD ["pipenv", "run", "app.py"]
-=======
 # TODO - encountered error here, will revist after.
 RUN pip uninstall bson -y
 RUN pip uninstall pymongo -y
@@ -45,5 +41,4 @@
 EXPOSE 8080
 EXPOSE 5000
 ENTRYPOINT ["python"]
-CMD ["huxunify/app.py"]
->>>>>>> ce97ac79
+CMD ["huxunify/app.py"]