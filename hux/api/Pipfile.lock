{
    "_meta": {
        "hash": {
<<<<<<< HEAD
            "sha256": "16959ba68c5ad43302ad37f00bb04fd6f3b34c6cbdb65608c17d0d1b553dab7f"
=======
            "sha256": "76afa513fb1aefff3d89deb7410404b2b35da995c6d453856369f74ee4b0400c"
>>>>>>> 181f13ce
        },
        "pipfile-spec": 6,
        "requires": {
            "python_version": "3.7"
        },
        "sources": [
            {
                "name": "pypi",
                "url": "https://pypi.python.org/simple",
                "verify_ssl": true
            },
            {
                "name": "jfrog",
                "url": "$ARTIFACTORY_PYTHON_READ",
                "verify_ssl": true
            }
        ]
    },
    "default": {
        "aiohttp": {
            "hashes": [
                "sha256:02f46fc0e3c5ac58b80d4d56eb0a7c7d97fcef69ace9326289fb9f1955e65cfe",
                "sha256:0563c1b3826945eecd62186f3f5c7d31abb7391fedc893b7e2b26303b5a9f3fe",
                "sha256:114b281e4d68302a324dd33abb04778e8557d88947875cbf4e842c2c01a030c5",
                "sha256:14762875b22d0055f05d12abc7f7d61d5fd4fe4642ce1a249abdf8c700bf1fd8",
                "sha256:15492a6368d985b76a2a5fdd2166cddfea5d24e69eefed4630cbaae5c81d89bd",
                "sha256:17c073de315745a1510393a96e680d20af8e67e324f70b42accbd4cb3315c9fb",
                "sha256:209b4a8ee987eccc91e2bd3ac36adee0e53a5970b8ac52c273f7f8fd4872c94c",
                "sha256:230a8f7e24298dea47659251abc0fd8b3c4e38a664c59d4b89cca7f6c09c9e87",
                "sha256:2e19413bf84934d651344783c9f5e22dee452e251cfd220ebadbed2d9931dbf0",
                "sha256:393f389841e8f2dfc86f774ad22f00923fdee66d238af89b70ea314c4aefd290",
                "sha256:3cf75f7cdc2397ed4442594b935a11ed5569961333d49b7539ea741be2cc79d5",
                "sha256:3d78619672183be860b96ed96f533046ec97ca067fd46ac1f6a09cd9b7484287",
                "sha256:40eced07f07a9e60e825554a31f923e8d3997cfc7fb31dbc1328c70826e04cde",
                "sha256:493d3299ebe5f5a7c66b9819eacdcfbbaaf1a8e84911ddffcdc48888497afecf",
                "sha256:4b302b45040890cea949ad092479e01ba25911a15e648429c7c5aae9650c67a8",
                "sha256:515dfef7f869a0feb2afee66b957cc7bbe9ad0cdee45aec7fdc623f4ecd4fb16",
                "sha256:547da6cacac20666422d4882cfcd51298d45f7ccb60a04ec27424d2f36ba3eaf",
                "sha256:5df68496d19f849921f05f14f31bd6ef53ad4b00245da3195048c69934521809",
                "sha256:64322071e046020e8797117b3658b9c2f80e3267daec409b350b6a7a05041213",
                "sha256:7615dab56bb07bff74bc865307aeb89a8bfd9941d2ef9d817b9436da3a0ea54f",
                "sha256:79ebfc238612123a713a457d92afb4096e2148be17df6c50fb9bf7a81c2f8013",
                "sha256:7b18b97cf8ee5452fa5f4e3af95d01d84d86d32c5e2bfa260cf041749d66360b",
                "sha256:932bb1ea39a54e9ea27fc9232163059a0b8855256f4052e776357ad9add6f1c9",
                "sha256:a00bb73540af068ca7390e636c01cbc4f644961896fa9363154ff43fd37af2f5",
                "sha256:a5ca29ee66f8343ed336816c553e82d6cade48a3ad702b9ffa6125d187e2dedb",
                "sha256:af9aa9ef5ba1fd5b8c948bb11f44891968ab30356d65fd0cc6707d989cd521df",
                "sha256:bb437315738aa441251214dad17428cafda9cdc9729499f1d6001748e1d432f4",
                "sha256:bdb230b4943891321e06fc7def63c7aace16095be7d9cf3b1e01be2f10fba439",
                "sha256:c6e9dcb4cb338d91a73f178d866d051efe7c62a7166653a91e7d9fb18274058f",
                "sha256:cffe3ab27871bc3ea47df5d8f7013945712c46a3cc5a95b6bee15887f1675c22",
                "sha256:d012ad7911653a906425d8473a1465caa9f8dea7fcf07b6d870397b774ea7c0f",
                "sha256:d9e13b33afd39ddeb377eff2c1c4f00544e191e1d1dee5b6c51ddee8ea6f0cf5",
                "sha256:e4b2b334e68b18ac9817d828ba44d8fcb391f6acb398bcc5062b14b2cbeac970",
                "sha256:e54962802d4b8b18b6207d4a927032826af39395a3bd9196a5af43fc4e60b009",
                "sha256:f705e12750171c0ab4ef2a3c76b9a4024a62c4103e3a55dd6f99265b9bc6fcfc",
                "sha256:f881853d2643a29e643609da57b96d5f9c9b93f62429dcc1cbb413c7d07f0e1a",
                "sha256:fe60131d21b31fd1a14bd43e6bb88256f69dfc3188b3a89d736d6c71ed43ec95"
            ],
            "markers": "python_full_version >= '3.5.3'",
            "version": "==3.7.4.post0"
        },
        "aniso8601": {
            "hashes": [
                "sha256:1d2b7ef82963909e93c4f24ce48d4de9e66009a21bf1c1e1c85bdd0812fe412f",
                "sha256:72e3117667eedf66951bb2d93f4296a56b94b078a8a95905a052611fb3f1b973"
            ],
            "version": "==9.0.1"
        },
        "apispec": {
            "extras": [
                "yaml"
            ],
            "hashes": [
                "sha256:5bc5404b19259aeeb307ce9956e2c1a97722c6a130ef414671dfc21acd622afc",
                "sha256:d167890e37f14f3f26b588ff2598af35faa5c27612264ea1125509c8ff860834"
            ],
            "index": "pypi",
            "version": "==5.1.1"
        },
        "apispec-webframeworks": {
            "hashes": [
                "sha256:0db35b267914b3f8c562aca0261957dbcb4176f255eacc22520277010818dcf3",
                "sha256:482c563abbcc2a261439476cb3f1a7c7284cc997c322c574d48c111643e9c04e"
            ],
            "index": "pypi",
            "version": "==0.5.2"
        },
        "async-timeout": {
            "hashes": [
                "sha256:0c3c816a028d47f659d6ff5c745cb2acf1f966da1fe5c19c77a70282b25f4c5f",
                "sha256:4291ca197d287d274d0b6cb5d6f8f8f82d434ed288f962539ff18cc9012f9ea3"
            ],
            "markers": "python_full_version >= '3.5.3'",
            "version": "==3.0.1"
        },
        "attrs": {
            "hashes": [
                "sha256:149e90d6d8ac20db7a955ad60cf0e6881a3f20d37096140088356da6c716b0b1",
                "sha256:ef6aaac3ca6cd92904cdd0d83f629a15f18053ec84e6432106f7a4d04ae4f5fb"
            ],
            "markers": "python_version >= '2.7' and python_version not in '3.0, 3.1, 3.2, 3.3, 3.4'",
            "version": "==21.2.0"
        },
        "azure-core": {
            "hashes": [
                "sha256:18d2a6cd3b7391489f005775fe69e4d0870f9384b755e45185efd45c050e2306",
                "sha256:4fbbe8b867ef077df77614b86b7927e4d87aa7a0bd54e771d9ba14f48dae2c4b"
            ],
            "version": "==1.19.0"
        },
        "azure-storage-blob": {
            "hashes": [
                "sha256:859195b4850dcfe77ffafbe53500abb74b001e52e77fe6d9492fa73639a22127",
                "sha256:cff66a115c73c90e496c8c8b3026898a3ce64100840276e9245434e28a864225"
            ],
            "version": "==12.9.0"
        },
        "backports.entry-points-selectable": {
            "hashes": [
                "sha256:988468260ec1c196dab6ae1149260e2f5472c9110334e5d51adcb77867361f6a",
                "sha256:a6d9a871cde5e15b4c4a53e3d43ba890cc6861ec1332c9c2428c92f977192acc"
            ],
            "markers": "python_version >= '2.7'",
            "version": "==1.1.0"
        },
        "boto3": {
            "hashes": [
                "sha256:4c20f183b680f6b02f70fb32b03df8b52ab9e0fc7a48dc309c159babaf5c9497",
                "sha256:9dea5a820282bcd752bba118e38e44d683024e7cd8792ea89e72e3df7c61978e"
            ],
            "index": "pypi",
            "version": "==1.18.53"
        },
        "botocore": {
            "hashes": [
                "sha256:09f82a17a352f8b694ac6542eae34fe39169b049c4ca55e17040a0796b8f399b",
                "sha256:650604ca5231b819d64430c6b2d1748646bab1095a02fb81bad99cd59f6f6cf5"
            ],
            "markers": "python_version >= '3.6'",
            "version": "==1.21.53"
        },
        "bson": {
            "hashes": [
                "sha256:d6511b2ab051139a9123c184de1a04227262173ad593429d21e443d6462d6590"
            ],
            "index": "pypi",
            "version": "==0.5.10"
        },
        "cached-property": {
            "hashes": [
                "sha256:9fa5755838eecbb2d234c3aa390bd80fbd3ac6b6869109bfc1b499f7bd89a130",
                "sha256:df4f613cf7ad9a588cc381aaf4a512d26265ecebd5eb9e1ba12f1319eb85a6a0"
            ],
            "version": "==1.5.2"
        },
        "cachetools": {
            "hashes": [
                "sha256:89ea6f1b638d5a73a4f9226be57ac5e4f399d22770b92355f92dcb0f7f001693",
                "sha256:92971d3cb7d2a97efff7c7bb1657f21a8f5fb309a37530537c71b1774189f2d1"
            ],
            "markers": "python_version ~= '3.5'",
            "version": "==4.2.4"
        },
        "certifi": {
            "hashes": [
                "sha256:2bbf76fd432960138b3ef6dda3dde0544f27cbf8546c458e60baf371917ba9ee",
                "sha256:50b1e4f8446b06f41be7dd6338db18e0990601dce795c2b1686458aa7e8fa7d8"
            ],
            "version": "==2021.5.30"
        },
        "cffi": {
            "hashes": [
                "sha256:06c54a68935738d206570b20da5ef2b6b6d92b38ef3ec45c5422c0ebaf338d4d",
                "sha256:0c0591bee64e438883b0c92a7bed78f6290d40bf02e54c5bf0978eaf36061771",
                "sha256:19ca0dbdeda3b2615421d54bef8985f72af6e0c47082a8d26122adac81a95872",
                "sha256:22b9c3c320171c108e903d61a3723b51e37aaa8c81255b5e7ce102775bd01e2c",
                "sha256:26bb2549b72708c833f5abe62b756176022a7b9a7f689b571e74c8478ead51dc",
                "sha256:33791e8a2dc2953f28b8d8d300dde42dd929ac28f974c4b4c6272cb2955cb762",
                "sha256:3c8d896becff2fa653dc4438b54a5a25a971d1f4110b32bd3068db3722c80202",
                "sha256:4373612d59c404baeb7cbd788a18b2b2a8331abcc84c3ba40051fcd18b17a4d5",
                "sha256:487d63e1454627c8e47dd230025780e91869cfba4c753a74fda196a1f6ad6548",
                "sha256:48916e459c54c4a70e52745639f1db524542140433599e13911b2f329834276a",
                "sha256:4922cd707b25e623b902c86188aca466d3620892db76c0bdd7b99a3d5e61d35f",
                "sha256:55af55e32ae468e9946f741a5d51f9896da6b9bf0bbdd326843fec05c730eb20",
                "sha256:57e555a9feb4a8460415f1aac331a2dc833b1115284f7ded7278b54afc5bd218",
                "sha256:5d4b68e216fc65e9fe4f524c177b54964af043dde734807586cf5435af84045c",
                "sha256:64fda793737bc4037521d4899be780534b9aea552eb673b9833b01f945904c2e",
                "sha256:6d6169cb3c6c2ad50db5b868db6491a790300ade1ed5d1da29289d73bbe40b56",
                "sha256:7bcac9a2b4fdbed2c16fa5681356d7121ecabf041f18d97ed5b8e0dd38a80224",
                "sha256:80b06212075346b5546b0417b9f2bf467fea3bfe7352f781ffc05a8ab24ba14a",
                "sha256:818014c754cd3dba7229c0f5884396264d51ffb87ec86e927ef0be140bfdb0d2",
                "sha256:8eb687582ed7cd8c4bdbff3df6c0da443eb89c3c72e6e5dcdd9c81729712791a",
                "sha256:99f27fefe34c37ba9875f224a8f36e31d744d8083e00f520f133cab79ad5e819",
                "sha256:9f3e33c28cd39d1b655ed1ba7247133b6f7fc16fa16887b120c0c670e35ce346",
                "sha256:a8661b2ce9694ca01c529bfa204dbb144b275a31685a075ce123f12331be790b",
                "sha256:a9da7010cec5a12193d1af9872a00888f396aba3dc79186604a09ea3ee7c029e",
                "sha256:aedb15f0a5a5949ecb129a82b72b19df97bbbca024081ed2ef88bd5c0a610534",
                "sha256:b315d709717a99f4b27b59b021e6207c64620790ca3e0bde636a6c7f14618abb",
                "sha256:ba6f2b3f452e150945d58f4badd92310449876c4c954836cfb1803bdd7b422f0",
                "sha256:c33d18eb6e6bc36f09d793c0dc58b0211fccc6ae5149b808da4a62660678b156",
                "sha256:c9a875ce9d7fe32887784274dd533c57909b7b1dcadcc128a2ac21331a9765dd",
                "sha256:c9e005e9bd57bc987764c32a1bee4364c44fdc11a3cc20a40b93b444984f2b87",
                "sha256:d2ad4d668a5c0645d281dcd17aff2be3212bc109b33814bbb15c4939f44181cc",
                "sha256:d950695ae4381ecd856bcaf2b1e866720e4ab9a1498cba61c602e56630ca7195",
                "sha256:e22dcb48709fc51a7b58a927391b23ab37eb3737a98ac4338e2448bef8559b33",
                "sha256:e8c6a99be100371dbb046880e7a282152aa5d6127ae01783e37662ef73850d8f",
                "sha256:e9dc245e3ac69c92ee4c167fbdd7428ec1956d4e754223124991ef29eb57a09d",
                "sha256:eb687a11f0a7a1839719edd80f41e459cc5366857ecbed383ff376c4e3cc6afd",
                "sha256:eb9e2a346c5238a30a746893f23a9535e700f8192a68c07c0258e7ece6ff3728",
                "sha256:ed38b924ce794e505647f7c331b22a693bee1538fdf46b0222c4717b42f744e7",
                "sha256:f0010c6f9d1a4011e429109fda55a225921e3206e7f62a0c22a35344bfd13cca",
                "sha256:f0c5d1acbfca6ebdd6b1e3eded8d261affb6ddcf2186205518f1428b8569bb99",
                "sha256:f10afb1004f102c7868ebfe91c28f4a712227fe4cb24974350ace1f90e1febbf",
                "sha256:f174135f5609428cc6e1b9090f9268f5c8935fddb1b25ccb8255a2d50de6789e",
                "sha256:f3ebe6e73c319340830a9b2825d32eb6d8475c1dac020b4f0aa774ee3b898d1c",
                "sha256:f627688813d0a4140153ff532537fbe4afea5a3dffce1f9deb7f91f848a832b5",
                "sha256:fd4305f86f53dfd8cd3522269ed7fc34856a8ee3709a5e28b2836b2db9d4cd69"
            ],
            "version": "==1.14.6"
        },
        "cfgv": {
            "hashes": [
                "sha256:c6a0883f3917a037485059700b9e75da2464e6c27051014ad85ba6aaa5884426",
                "sha256:f5a830efb9ce7a445376bb66ec94c638a9787422f96264c98edc6bdeed8ab736"
            ],
            "markers": "python_full_version >= '3.6.1'",
            "version": "==3.3.1"
        },
        "chardet": {
            "hashes": [
                "sha256:0d6f53a15db4120f2b08c94f11e7d93d2c911ee118b6b30a04ec3ee8310179fa",
                "sha256:f864054d66fd9118f2e67044ac8981a54775ec5b67aed0441892edb553d21da5"
            ],
            "markers": "python_version >= '2.7' and python_version not in '3.0, 3.1, 3.2, 3.3, 3.4'",
            "version": "==4.0.0"
        },
        "charset-normalizer": {
            "hashes": [
                "sha256:5d209c0a931f215cee683b6445e2d77677e7e75e159f78def0db09d68fafcaa6",
                "sha256:5ec46d183433dcbd0ab716f2d7f29d8dee50505b3fdb40c6b985c7c4f5a3591f"
            ],
            "markers": "python_version >= '3'",
            "version": "==2.0.6"
        },
        "click": {
            "hashes": [
                "sha256:8c04c11192119b1ef78ea049e0a6f0463e4c48ef00a30160c704337586f3ad7a",
                "sha256:fba402a4a47334742d782209a7c79bc448911afe1149d07bdabdf480b3e2f4b6"
            ],
            "markers": "python_version >= '3.6'",
            "version": "==8.0.1"
        },
        "clickclick": {
            "hashes": [
                "sha256:4efb13e62353e34c5eef7ed6582c4920b418d7dedc86d819e22ee089ba01802c",
                "sha256:c8f33e6d9ec83f68416dd2136a7950125bd256ec39ccc9a85c6e280a16be2bb5"
            ],
            "version": "==20.10.2"
        },
        "connexion": {
            "hashes": [
                "sha256:1ccfac57d4bb7adf4295ba6f5e48f5a1f66057df6a0713417766c9b5235182ee",
                "sha256:5439e9659a89c4380d93a07acfbf3380d70be4130574de8881e5f0dfec7ad0e2"
            ],
            "index": "pypi",
            "version": "==2.7.0"
        },
        "croniter": {
            "hashes": [
                "sha256:0f97b361fe343301a8f66f852e7d84e4fb7f21379948f71e1bbfe10f5d015fbd",
                "sha256:a70dfc9d52de9fc1a886128b9148c89dd9e76b67d55f46516ca94d2d73d58219"
            ],
            "index": "pypi",
            "version": "==1.0.15"
        },
        "cryptography": {
            "hashes": [
                "sha256:07bb7fbfb5de0980590ddfc7f13081520def06dc9ed214000ad4372fb4e3c7f6",
                "sha256:18d90f4711bf63e2fb21e8c8e51ed8189438e6b35a6d996201ebd98a26abbbe6",
                "sha256:1ed82abf16df40a60942a8c211251ae72858b25b7421ce2497c2eb7a1cee817c",
                "sha256:22a38e96118a4ce3b97509443feace1d1011d0571fae81fc3ad35f25ba3ea999",
                "sha256:2d69645f535f4b2c722cfb07a8eab916265545b3475fdb34e0be2f4ee8b0b15e",
                "sha256:4a2d0e0acc20ede0f06ef7aa58546eee96d2592c00f450c9acb89c5879b61992",
                "sha256:54b2605e5475944e2213258e0ab8696f4f357a31371e538ef21e8d61c843c28d",
                "sha256:7075b304cd567694dc692ffc9747f3e9cb393cc4aa4fb7b9f3abd6f5c4e43588",
                "sha256:7b7ceeff114c31f285528ba8b390d3e9cfa2da17b56f11d366769a807f17cbaa",
                "sha256:7eba2cebca600a7806b893cb1d541a6e910afa87e97acf2021a22b32da1df52d",
                "sha256:928185a6d1ccdb816e883f56ebe92e975a262d31cc536429041921f8cb5a62fd",
                "sha256:9933f28f70d0517686bd7de36166dda42094eac49415459d9bdf5e7df3e0086d",
                "sha256:a688ebcd08250eab5bb5bca318cc05a8c66de5e4171a65ca51db6bd753ff8953",
                "sha256:abb5a361d2585bb95012a19ed9b2c8f412c5d723a9836418fab7aaa0243e67d2",
                "sha256:c10c797ac89c746e488d2ee92bd4abd593615694ee17b2500578b63cad6b93a8",
                "sha256:ced40344e811d6abba00295ced98c01aecf0c2de39481792d87af4fa58b7b4d6",
                "sha256:d57e0cdc1b44b6cdf8af1d01807db06886f10177469312fbde8f44ccbb284bc9",
                "sha256:d99915d6ab265c22873f1b4d6ea5ef462ef797b4140be4c9d8b179915e0985c6",
                "sha256:eb80e8a1f91e4b7ef8b33041591e6d89b2b8e122d787e87eeb2b08da71bb16ad",
                "sha256:ebeddd119f526bcf323a89f853afb12e225902a24d29b55fe18dd6fcb2838a76"
            ],
            "markers": "python_version >= '3.6'",
            "version": "==35.0.0"
        },
        "curlify": {
            "hashes": [
                "sha256:0d3f02e7235faf952de8ef45ef469845196d30632d5838bcd5aee217726ddd6d"
            ],
            "version": "==2.2.1"
        },
        "distlib": {
            "hashes": [
                "sha256:c8b54e8454e5bf6237cc84c20e8264c3e991e824ef27e8f1e81049867d861e31",
                "sha256:d982d0751ff6eaaab5e2ec8e691d949ee80eddf01a62eaa96ddb11531fe16b05"
            ],
            "version": "==0.3.3"
        },
        "facebook-business": {
            "hashes": [
                "sha256:01b451613c9e8b7e12b3f08eafc4c12ca1206d97d6386b1421371b1b15e7214f",
                "sha256:61dc6180a6a3ca19e3e3c6210d168ac809d42bc91de0ba53402e3c0a6483699d"
            ],
            "version": "==12.0.0"
        },
        "faker": {
            "hashes": [
                "sha256:17225e20fed6b958108ad278974b5eb63a797496e43d5c337366fa128473d94f",
                "sha256:30e10d959191b30fd89f7a180940b930bafcaf371c41cfb740d9cefacfe3555f"
            ],
            "index": "pypi",
            "version": "==8.14.1"
        },
        "filelock": {
            "hashes": [
                "sha256:8c7eab13dc442dc249e95158bcc12dec724465919bdc9831fdbf0660f03d1785",
                "sha256:bbc6a0382fe8ec4744ecdf6683a2e07f65eb10ff1aff53fc02a202565446cde0"
            ],
            "markers": "python_version >= '3.6'",
            "version": "==3.3.0"
        },
        "flasgger": {
            "hashes": [
                "sha256:0603941cf4003626b4ee551ca87331f1d17b8eecce500ccf1a1f1d3a332fc94a",
                "sha256:6ebea406b5beecd77e8da42550f380d4d05a6107bc90b69ce9e77aee7612e2d0"
            ],
            "index": "pypi",
            "version": "==0.9.5"
        },
        "flask": {
            "hashes": [
                "sha256:1c4c257b1892aec1398784c63791cbaa43062f1f7aeb555c4da961b20ee68f55",
                "sha256:a6209ca15eb63fc9385f38e452704113d679511d9574d09b2cf9183ae7d20dc9"
            ],
            "index": "pypi",
            "version": "==2.0.1"
        },
        "flask-apispec": {
            "hashes": [
                "sha256:7e82dabcac4234c1540438daac045e8475804b4dcf7f68898ffc47113ab34da0",
                "sha256:89e05dd2cb6e91ad999033c59aed4b5036aea9f0794d5ea5d9082be8ad4a99f2"
            ],
            "index": "pypi",
            "version": "==0.11.0"
        },
        "flask-cors": {
            "hashes": [
                "sha256:74efc975af1194fc7891ff5cd85b0f7478be4f7f59fe158102e91abb72bb4438",
                "sha256:b60839393f3b84a0f3746f6cdca56c1ad7426aa738b70d6c61375857823181de"
            ],
            "index": "pypi",
            "version": "==3.0.10"
        },
        "flask-marshmallow": {
            "hashes": [
                "sha256:2adcd782b5a4a6c5ae3c96701f320d8ca6997995a52b2661093c56cc3ed24754",
                "sha256:bd01a6372cbe50e36f205cfff0fc5dab0b7b662c4c8b2c4fc06a3151b2950950"
            ],
            "index": "pypi",
            "version": "==0.14.0"
        },
        "flask-restful": {
            "hashes": [
                "sha256:4970c49b6488e46c520b325f54833374dc2b98e211f1b272bd4b0c516232afe2",
                "sha256:ccec650b835d48192138c85329ae03735e6ced58e9b2d9c2146d6c84c06fa53e"
            ],
            "index": "pypi",
            "version": "==0.3.9"
        },
        "flask-swagger-ui": {
            "hashes": [
                "sha256:f329752a65b2940ada8eeb57bce613f7c0a12856a9c31063bb9e33798554c9ed"
            ],
            "index": "pypi",
            "version": "==3.36.0"
        },
        "google-auth": {
            "hashes": [
                "sha256:997516b42ecb5b63e8d80f5632c1a61dddf41d2a4c2748057837e06e00014258",
                "sha256:b7033be9028c188ee30200b204ea00ed82ea1162e8ac1df4aa6ded19a191d88e"
            ],
            "markers": "python_version >= '2.7' and python_version not in '3.0, 3.1, 3.2, 3.3, 3.4, 3.5'",
            "version": "==1.35.0"
        },
        "google-auth-oauthlib": {
            "hashes": [
                "sha256:3f2a6e802eebbb6fb736a370fbf3b055edcb6b52878bf2f26330b5e041316c73",
                "sha256:a90a072f6993f2c327067bf65270046384cda5a8ecb20b94ea9a687f1f233a7a"
            ],
            "markers": "python_version >= '3.6'",
            "version": "==0.4.6"
        },
        "googleads": {
            "hashes": [
                "sha256:92bfe63ddafbce5b01dcb976d858412058fea435fd46637d5329e2cea16f9863"
            ],
            "version": "==29.0.0"
        },
        "huxunifylib-connectors": {
            "hashes": [
                "sha256:767ef62262c7e68d2d494896abe2b31eb3cca4ca0dbbfa41606ae55c685b3003",
                "sha256:8a3975134e937bcfdd251014a961c23feb612b92675a22be263c595d4e6bcc2b"
            ],
            "index": "jfrog",
            "version": "==0.1.31"
        },
        "huxunifylib-database": {
            "editable": true,
            "path": "./../../lib/huxunifylib-database"
        },
        "huxunifylib-util": {
            "hashes": [
                "sha256:d0f13123065289bddfbf530dc55bd89a7b58098049022206373e36eb0d1e338e",
                "sha256:d2066863ad4b6b530973891b7ec74095983cac874b879484d28a4f27096b77c0"
            ],
            "index": "jfrog",
            "version": "==0.1.30"
        },
        "identify": {
            "hashes": [
                "sha256:d1e82c83d063571bb88087676f81261a4eae913c492dafde184067c584bc7c05",
                "sha256:fd08c97f23ceee72784081f1ce5125c8f53a02d3f2716dde79a6ab8f1039fea5"
            ],
            "markers": "python_full_version >= '3.6.1'",
            "version": "==2.3.0"
        },
        "idna": {
            "hashes": [
                "sha256:14475042e284991034cb48e06f6851428fb14c4dc953acd9be9a5e95c7b6dd7a",
                "sha256:467fbad99067910785144ce333826c71fb0e63a425657295239737f7ecd125f3"
            ],
            "markers": "python_version >= '3'",
            "version": "==3.2"
        },
        "importlib-metadata": {
            "hashes": [
                "sha256:b618b6d2d5ffa2f16add5697cf57a46c76a56229b0ed1c438322e4e95645bd15",
                "sha256:f284b3e11256ad1e5d03ab86bb2ccd6f5339688ff17a4d797a0fe7df326f23b1"
            ],
            "markers": "python_version < '3.8'",
            "version": "==4.8.1"
        },
        "inflection": {
            "hashes": [
                "sha256:1a29730d366e996aaacffb2f1f1cb9593dc38e2ddd30c91250c6dde09ea9b417",
                "sha256:f38b2b640938a4f35ade69ac3d053042959b62a0f1076a5bbaa1b9526605a8a2"
            ],
            "markers": "python_version >= '3.5'",
            "version": "==0.5.1"
        },
        "isodate": {
            "hashes": [
                "sha256:2e364a3d5759479cdb2d37cce6b9376ea504db2ff90252a2e5b7cc89cc9ff2d8",
                "sha256:aa4d33c06640f5352aca96e4b81afd8ab3b47337cc12089822d6f322ac772c81"
            ],
            "version": "==0.6.0"
        },
        "itsdangerous": {
            "hashes": [
                "sha256:5174094b9637652bdb841a3029700391451bd092ba3db90600dea710ba28e97c",
                "sha256:9e724d68fc22902a1435351f84c3fb8623f303fffcc566a4cb952df8c572cff0"
            ],
            "markers": "python_version >= '3.6'",
            "version": "==2.0.1"
        },
        "jinja2": {
            "hashes": [
                "sha256:1f06f2da51e7b56b8f238affdd6b4e2c61e39598a378cc49345bc1bd42a978a4",
                "sha256:703f484b47a6af502e743c9122595cc812b0271f661722403114f71a79d0f5a4"
            ],
            "markers": "python_version >= '3.6'",
            "version": "==3.0.1"
        },
        "jmespath": {
            "hashes": [
                "sha256:b85d0567b8666149a93172712e68920734333c0ce7e89b78b3e987f71e5ed4f9",
                "sha256:cdf6525904cc597730141d61b36f2e4b8ecc257c420fa2f4549bac2c2d0cb72f"
            ],
            "markers": "python_version >= '2.6' and python_version not in '3.0, 3.1, 3.2, 3.3'",
            "version": "==0.10.0"
        },
        "jsonschema": {
            "hashes": [
                "sha256:48f4e74f8bec0c2f75e9fcfffa264e78342873e1b57e2cfeae54864cc5e9e4dd",
                "sha256:9938802041347f2c62cad2aef59e9a0826cd34584f3609db950efacb4dbf6518"
            ],
            "markers": "python_version >= '3.7'",
            "version": "==4.0.1"
        },
        "lxml": {
            "hashes": [
                "sha256:079f3ae844f38982d156efce585bc540c16a926d4436712cf4baee0cce487a3d",
                "sha256:0fbcf5565ac01dff87cbfc0ff323515c823081c5777a9fc7703ff58388c258c3",
                "sha256:122fba10466c7bd4178b07dba427aa516286b846b2cbd6f6169141917283aae2",
                "sha256:1b38116b6e628118dea5b2186ee6820ab138dbb1e24a13e478490c7db2f326ae",
                "sha256:1b7584d421d254ab86d4f0b13ec662a9014397678a7c4265a02a6d7c2b18a75f",
                "sha256:26e761ab5b07adf5f555ee82fb4bfc35bf93750499c6c7614bd64d12aaa67927",
                "sha256:289e9ca1a9287f08daaf796d96e06cb2bc2958891d7911ac7cae1c5f9e1e0ee3",
                "sha256:2a9d50e69aac3ebee695424f7dbd7b8c6d6eb7de2a2eb6b0f6c7db6aa41e02b7",
                "sha256:3082c518be8e97324390614dacd041bb1358c882d77108ca1957ba47738d9d59",
                "sha256:33bb934a044cf32157c12bfcfbb6649807da20aa92c062ef51903415c704704f",
                "sha256:3439c71103ef0e904ea0a1901611863e51f50b5cd5e8654a151740fde5e1cade",
                "sha256:36108c73739985979bf302006527cf8a20515ce444ba916281d1c43938b8bb96",
                "sha256:39b78571b3b30645ac77b95f7c69d1bffc4cf8c3b157c435a34da72e78c82468",
                "sha256:4289728b5e2000a4ad4ab8da6e1db2e093c63c08bdc0414799ee776a3f78da4b",
                "sha256:4bff24dfeea62f2e56f5bab929b4428ae6caba2d1eea0c2d6eb618e30a71e6d4",
                "sha256:4c61b3a0db43a1607d6264166b230438f85bfed02e8cff20c22e564d0faff354",
                "sha256:542d454665a3e277f76954418124d67516c5f88e51a900365ed54a9806122b83",
                "sha256:5a0a14e264069c03e46f926be0d8919f4105c1623d620e7ec0e612a2e9bf1c04",
                "sha256:5c8c163396cc0df3fd151b927e74f6e4acd67160d6c33304e805b84293351d16",
                "sha256:64812391546a18896adaa86c77c59a4998f33c24788cadc35789e55b727a37f4",
                "sha256:66e575c62792c3f9ca47cb8b6fab9e35bab91360c783d1606f758761810c9791",
                "sha256:6f12e1427285008fd32a6025e38e977d44d6382cf28e7201ed10d6c1698d2a9a",
                "sha256:74f7d8d439b18fa4c385f3f5dfd11144bb87c1da034a466c5b5577d23a1d9b51",
                "sha256:7610b8c31688f0b1be0ef882889817939490a36d0ee880ea562a4e1399c447a1",
                "sha256:76fa7b1362d19f8fbd3e75fe2fb7c79359b0af8747e6f7141c338f0bee2f871a",
                "sha256:7728e05c35412ba36d3e9795ae8995e3c86958179c9770e65558ec3fdfd3724f",
                "sha256:8157dadbb09a34a6bd95a50690595e1fa0af1a99445e2744110e3dca7831c4ee",
                "sha256:820628b7b3135403540202e60551e741f9b6d3304371712521be939470b454ec",
                "sha256:884ab9b29feaca361f7f88d811b1eea9bfca36cf3da27768d28ad45c3ee6f969",
                "sha256:89b8b22a5ff72d89d48d0e62abb14340d9e99fd637d046c27b8b257a01ffbe28",
                "sha256:92e821e43ad382332eade6812e298dc9701c75fe289f2a2d39c7960b43d1e92a",
                "sha256:b007cbb845b28db4fb8b6a5cdcbf65bacb16a8bd328b53cbc0698688a68e1caa",
                "sha256:bc4313cbeb0e7a416a488d72f9680fffffc645f8a838bd2193809881c67dd106",
                "sha256:bccbfc27563652de7dc9bdc595cb25e90b59c5f8e23e806ed0fd623755b6565d",
                "sha256:c1a40c06fd5ba37ad39caa0b3144eb3772e813b5fb5b084198a985431c2f1e8d",
                "sha256:c47ff7e0a36d4efac9fd692cfa33fbd0636674c102e9e8d9b26e1b93a94e7617",
                "sha256:c4f05c5a7c49d2fb70223d0d5bcfbe474cf928310ac9fa6a7c6dddc831d0b1d4",
                "sha256:cdaf11d2bd275bf391b5308f86731e5194a21af45fbaaaf1d9e8147b9160ea92",
                "sha256:ce256aaa50f6cc9a649c51be3cd4ff142d67295bfc4f490c9134d0f9f6d58ef0",
                "sha256:d2e35d7bf1c1ac8c538f88d26b396e73dd81440d59c1ef8522e1ea77b345ede4",
                "sha256:d916d31fd85b2f78c76400d625076d9124de3e4bda8b016d25a050cc7d603f24",
                "sha256:df7c53783a46febb0e70f6b05df2ba104610f2fb0d27023409734a3ecbb78fb2",
                "sha256:e1cbd3f19a61e27e011e02f9600837b921ac661f0c40560eefb366e4e4fb275e",
                "sha256:efac139c3f0bf4f0939f9375af4b02c5ad83a622de52d6dfa8e438e8e01d0eb0",
                "sha256:efd7a09678fd8b53117f6bae4fa3825e0a22b03ef0a932e070c0bdbb3a35e654",
                "sha256:f2380a6376dfa090227b663f9678150ef27543483055cc327555fb592c5967e2",
                "sha256:f8380c03e45cf09f8557bdaa41e1fa7c81f3ae22828e1db470ab2a6c96d8bc23",
                "sha256:f90ba11136bfdd25cae3951af8da2e95121c9b9b93727b1b896e3fa105b2f586"
            ],
            "markers": "python_version >= '2.7' and python_version not in '3.0, 3.1, 3.2, 3.3, 3.4'",
            "version": "==4.6.3"
        },
        "markupsafe": {
            "hashes": [
                "sha256:01a9b8ea66f1658938f65b93a85ebe8bc016e6769611be228d797c9d998dd298",
                "sha256:023cb26ec21ece8dc3907c0e8320058b2e0cb3c55cf9564da612bc325bed5e64",
                "sha256:0446679737af14f45767963a1a9ef7620189912317d095f2d9ffa183a4d25d2b",
                "sha256:0717a7390a68be14b8c793ba258e075c6f4ca819f15edfc2a3a027c823718567",
                "sha256:0955295dd5eec6cb6cc2fe1698f4c6d84af2e92de33fbcac4111913cd100a6ff",
                "sha256:0d4b31cc67ab36e3392bbf3862cfbadac3db12bdd8b02a2731f509ed5b829724",
                "sha256:10f82115e21dc0dfec9ab5c0223652f7197feb168c940f3ef61563fc2d6beb74",
                "sha256:168cd0a3642de83558a5153c8bd34f175a9a6e7f6dc6384b9655d2697312a646",
                "sha256:1d609f577dc6e1aa17d746f8bd3c31aa4d258f4070d61b2aa5c4166c1539de35",
                "sha256:1f2ade76b9903f39aa442b4aadd2177decb66525062db244b35d71d0ee8599b6",
                "sha256:2a7d351cbd8cfeb19ca00de495e224dea7e7d919659c2841bbb7f420ad03e2d6",
                "sha256:2d7d807855b419fc2ed3e631034685db6079889a1f01d5d9dac950f764da3dad",
                "sha256:2ef54abee730b502252bcdf31b10dacb0a416229b72c18b19e24a4509f273d26",
                "sha256:36bc903cbb393720fad60fc28c10de6acf10dc6cc883f3e24ee4012371399a38",
                "sha256:37205cac2a79194e3750b0af2a5720d95f786a55ce7df90c3af697bfa100eaac",
                "sha256:3c112550557578c26af18a1ccc9e090bfe03832ae994343cfdacd287db6a6ae7",
                "sha256:3dd007d54ee88b46be476e293f48c85048603f5f516008bee124ddd891398ed6",
                "sha256:47ab1e7b91c098ab893b828deafa1203de86d0bc6ab587b160f78fe6c4011f75",
                "sha256:49e3ceeabbfb9d66c3aef5af3a60cc43b85c33df25ce03d0031a608b0a8b2e3f",
                "sha256:4efca8f86c54b22348a5467704e3fec767b2db12fc39c6d963168ab1d3fc9135",
                "sha256:53edb4da6925ad13c07b6d26c2a852bd81e364f95301c66e930ab2aef5b5ddd8",
                "sha256:5855f8438a7d1d458206a2466bf82b0f104a3724bf96a1c781ab731e4201731a",
                "sha256:594c67807fb16238b30c44bdf74f36c02cdf22d1c8cda91ef8a0ed8dabf5620a",
                "sha256:5bb28c636d87e840583ee3adeb78172efc47c8b26127267f54a9c0ec251d41a9",
                "sha256:60bf42e36abfaf9aff1f50f52644b336d4f0a3fd6d8a60ca0d054ac9f713a864",
                "sha256:611d1ad9a4288cf3e3c16014564df047fe08410e628f89805e475368bd304914",
                "sha256:6557b31b5e2c9ddf0de32a691f2312a32f77cd7681d8af66c2692efdbef84c18",
                "sha256:693ce3f9e70a6cf7d2fb9e6c9d8b204b6b39897a2c4a1aa65728d5ac97dcc1d8",
                "sha256:6a7fae0dd14cf60ad5ff42baa2e95727c3d81ded453457771d02b7d2b3f9c0c2",
                "sha256:6c4ca60fa24e85fe25b912b01e62cb969d69a23a5d5867682dd3e80b5b02581d",
                "sha256:6fcf051089389abe060c9cd7caa212c707e58153afa2c649f00346ce6d260f1b",
                "sha256:7d91275b0245b1da4d4cfa07e0faedd5b0812efc15b702576d103293e252af1b",
                "sha256:905fec760bd2fa1388bb5b489ee8ee5f7291d692638ea5f67982d968366bef9f",
                "sha256:97383d78eb34da7e1fa37dd273c20ad4320929af65d156e35a5e2d89566d9dfb",
                "sha256:984d76483eb32f1bcb536dc27e4ad56bba4baa70be32fa87152832cdd9db0833",
                "sha256:99df47edb6bda1249d3e80fdabb1dab8c08ef3975f69aed437cb69d0a5de1e28",
                "sha256:a30e67a65b53ea0a5e62fe23682cfe22712e01f453b95233b25502f7c61cb415",
                "sha256:ab3ef638ace319fa26553db0624c4699e31a28bb2a835c5faca8f8acf6a5a902",
                "sha256:add36cb2dbb8b736611303cd3bfcee00afd96471b09cda130da3581cbdc56a6d",
                "sha256:b2f4bf27480f5e5e8ce285a8c8fd176c0b03e93dcc6646477d4630e83440c6a9",
                "sha256:b7f2d075102dc8c794cbde1947378051c4e5180d52d276987b8d28a3bd58c17d",
                "sha256:baa1a4e8f868845af802979fcdbf0bb11f94f1cb7ced4c4b8a351bb60d108145",
                "sha256:be98f628055368795d818ebf93da628541e10b75b41c559fdf36d104c5787066",
                "sha256:bf5d821ffabf0ef3533c39c518f3357b171a1651c1ff6827325e4489b0e46c3c",
                "sha256:c47adbc92fc1bb2b3274c4b3a43ae0e4573d9fbff4f54cd484555edbf030baf1",
                "sha256:d7f9850398e85aba693bb640262d3611788b1f29a79f0c93c565694658f4071f",
                "sha256:d8446c54dc28c01e5a2dbac5a25f071f6653e6e40f3a8818e8b45d790fe6ef53",
                "sha256:e0f138900af21926a02425cf736db95be9f4af72ba1bb21453432a07f6082134",
                "sha256:e9936f0b261d4df76ad22f8fee3ae83b60d7c3e871292cd42f40b81b70afae85",
                "sha256:f5653a225f31e113b152e56f154ccbe59eeb1c7487b39b9d9f9cdb58e6c79dc5",
                "sha256:f826e31d18b516f653fe296d967d700fddad5901ae07c622bb3705955e1faa94",
                "sha256:f8ba0e8349a38d3001fae7eadded3f6606f0da5d748ee53cc1dab1d6527b9509",
                "sha256:f9081981fe268bd86831e5c75f7de206ef275defcb82bc70740ae6dc507aee51",
                "sha256:fa130dd50c57d53368c9d59395cb5526eda596d3ffe36666cd81a44d56e48872"
            ],
            "markers": "python_version >= '3.6'",
            "version": "==2.0.1"
        },
        "marshmallow": {
            "hashes": [
                "sha256:c67929438fd73a2be92128caa0325b1b5ed8b626d91a094d2f7f2771bf1f1c0e",
                "sha256:dd4724335d3c2b870b641ffe4a2f8728a1380cd2e7e2312756715ffeaa82b842"
            ],
            "index": "pypi",
            "version": "==3.13.0"
        },
        "mistune": {
            "hashes": [
                "sha256:59a3429db53c50b5c6bcc8a07f8848cb00d7dc8bdb431a4ab41920d201d4756e",
                "sha256:88a1051873018da288eee8538d476dffe1262495144b33ecb586c4ab266bb8d4"
            ],
            "version": "==0.8.4"
        },
        "mongomock": {
            "hashes": [
                "sha256:01ce0c4eb02b2eced0a30882412444eaf6de27a90f2502bee64e04e3b8ecdc90",
                "sha256:d9945e7c87c221aed47c6c10708376351a5f5ee48060943c56ba195be425b0dd"
            ],
            "index": "pypi",
            "version": "==3.23.0"
        },
        "msrest": {
            "hashes": [
                "sha256:72661bc7bedc2dc2040e8f170b6e9ef226ee6d3892e01affd4d26b06474d68d8",
                "sha256:c840511c845330e96886011a236440fafc2c9aff7b2df9c0a92041ee2dee3782"
            ],
            "version": "==0.6.21"
        },
        "multidict": {
            "hashes": [
                "sha256:06560fbdcf22c9387100979e65b26fba0816c162b888cb65b845d3def7a54c9b",
                "sha256:067150fad08e6f2dd91a650c7a49ba65085303fcc3decbd64a57dc13a2733031",
                "sha256:0a2cbcfbea6dc776782a444db819c8b78afe4db597211298dd8b2222f73e9cd0",
                "sha256:0dd1c93edb444b33ba2274b66f63def8a327d607c6c790772f448a53b6ea59ce",
                "sha256:0fed465af2e0eb6357ba95795d003ac0bdb546305cc2366b1fc8f0ad67cc3fda",
                "sha256:116347c63ba049c1ea56e157fa8aa6edaf5e92925c9b64f3da7769bdfa012858",
                "sha256:1b4ac3ba7a97b35a5ccf34f41b5a8642a01d1e55454b699e5e8e7a99b5a3acf5",
                "sha256:1c7976cd1c157fa7ba5456ae5d31ccdf1479680dc9b8d8aa28afabc370df42b8",
                "sha256:246145bff76cc4b19310f0ad28bd0769b940c2a49fc601b86bfd150cbd72bb22",
                "sha256:25cbd39a9029b409167aa0a20d8a17f502d43f2efebfe9e3ac019fe6796c59ac",
                "sha256:28e6d883acd8674887d7edc896b91751dc2d8e87fbdca8359591a13872799e4e",
                "sha256:2d1d55cdf706ddc62822d394d1df53573d32a7a07d4f099470d3cb9323b721b6",
                "sha256:2e77282fd1d677c313ffcaddfec236bf23f273c4fba7cdf198108f5940ae10f5",
                "sha256:32fdba7333eb2351fee2596b756d730d62b5827d5e1ab2f84e6cbb287cc67fe0",
                "sha256:35591729668a303a02b06e8dba0eb8140c4a1bfd4c4b3209a436a02a5ac1de11",
                "sha256:380b868f55f63d048a25931a1632818f90e4be71d2081c2338fcf656d299949a",
                "sha256:3822c5894c72e3b35aae9909bef66ec83e44522faf767c0ad39e0e2de11d3b55",
                "sha256:38ba256ee9b310da6a1a0f013ef4e422fca30a685bcbec86a969bd520504e341",
                "sha256:3bc3b1621b979621cee9f7b09f024ec76ec03cc365e638126a056317470bde1b",
                "sha256:3d2d7d1fff8e09d99354c04c3fd5b560fb04639fd45926b34e27cfdec678a704",
                "sha256:517d75522b7b18a3385726b54a081afd425d4f41144a5399e5abd97ccafdf36b",
                "sha256:5f79c19c6420962eb17c7e48878a03053b7ccd7b69f389d5831c0a4a7f1ac0a1",
                "sha256:5f841c4f14331fd1e36cbf3336ed7be2cb2a8f110ce40ea253e5573387db7621",
                "sha256:637c1896497ff19e1ee27c1c2c2ddaa9f2d134bbb5e0c52254361ea20486418d",
                "sha256:6ee908c070020d682e9b42c8f621e8bb10c767d04416e2ebe44e37d0f44d9ad5",
                "sha256:77f0fb7200cc7dedda7a60912f2059086e29ff67cefbc58d2506638c1a9132d7",
                "sha256:7878b61c867fb2df7a95e44b316f88d5a3742390c99dfba6c557a21b30180cac",
                "sha256:78c106b2b506b4d895ddc801ff509f941119394b89c9115580014127414e6c2d",
                "sha256:8b911d74acdc1fe2941e59b4f1a278a330e9c34c6c8ca1ee21264c51ec9b67ef",
                "sha256:93de39267c4c676c9ebb2057e98a8138bade0d806aad4d864322eee0803140a0",
                "sha256:9416cf11bcd73c861267e88aea71e9fcc35302b3943e45e1dbb4317f91a4b34f",
                "sha256:94b117e27efd8e08b4046c57461d5a114d26b40824995a2eb58372b94f9fca02",
                "sha256:9815765f9dcda04921ba467957be543423e5ec6a1136135d84f2ae092c50d87b",
                "sha256:98ec9aea6223adf46999f22e2c0ab6cf33f5914be604a404f658386a8f1fba37",
                "sha256:a37e9a68349f6abe24130846e2f1d2e38f7ddab30b81b754e5a1fde32f782b23",
                "sha256:a43616aec0f0d53c411582c451f5d3e1123a68cc7b3475d6f7d97a626f8ff90d",
                "sha256:a4771d0d0ac9d9fe9e24e33bed482a13dfc1256d008d101485fe460359476065",
                "sha256:a5635bcf1b75f0f6ef3c8a1ad07b500104a971e38d3683167b9454cb6465ac86",
                "sha256:a9acb76d5f3dd9421874923da2ed1e76041cb51b9337fd7f507edde1d86535d6",
                "sha256:ac42181292099d91217a82e3fa3ce0e0ddf3a74fd891b7c2b347a7f5aa0edded",
                "sha256:b227345e4186809d31f22087d0265655114af7cda442ecaf72246275865bebe4",
                "sha256:b61f85101ef08cbbc37846ac0e43f027f7844f3fade9b7f6dd087178caedeee7",
                "sha256:b70913cbf2e14275013be98a06ef4b412329fe7b4f83d64eb70dce8269ed1e1a",
                "sha256:b9aad49466b8d828b96b9e3630006234879c8d3e2b0a9d99219b3121bc5cdb17",
                "sha256:baf1856fab8212bf35230c019cde7c641887e3fc08cadd39d32a421a30151ea3",
                "sha256:bd6c9c50bf2ad3f0448edaa1a3b55b2e6866ef8feca5d8dbec10ec7c94371d21",
                "sha256:c1ff762e2ee126e6f1258650ac641e2b8e1f3d927a925aafcfde943b77a36d24",
                "sha256:c30ac9f562106cd9e8071c23949a067b10211917fdcb75b4718cf5775356a940",
                "sha256:c9631c642e08b9fff1c6255487e62971d8b8e821808ddd013d8ac058087591ac",
                "sha256:cdd68778f96216596218b4e8882944d24a634d984ee1a5a049b300377878fa7c",
                "sha256:ce8cacda0b679ebc25624d5de66c705bc53dcc7c6f02a7fb0f3ca5e227d80422",
                "sha256:cfde464ca4af42a629648c0b0d79b8f295cf5b695412451716531d6916461628",
                "sha256:d3def943bfd5f1c47d51fd324df1e806d8da1f8e105cc7f1c76a1daf0f7e17b0",
                "sha256:d9b668c065968c5979fe6b6fa6760bb6ab9aeb94b75b73c0a9c1acf6393ac3bf",
                "sha256:da7d57ea65744d249427793c042094c4016789eb2562576fb831870f9c878d9e",
                "sha256:dc3a866cf6c13d59a01878cd806f219340f3e82eed514485e094321f24900677",
                "sha256:df23c83398715b26ab09574217ca21e14694917a0c857e356fd39e1c64f8283f",
                "sha256:dfc924a7e946dd3c6360e50e8f750d51e3ef5395c95dc054bc9eab0f70df4f9c",
                "sha256:e4a67f1080123de76e4e97a18d10350df6a7182e243312426d508712e99988d4",
                "sha256:e5283c0a00f48e8cafcecadebfa0ed1dac8b39e295c7248c44c665c16dc1138b",
                "sha256:e58a9b5cc96e014ddf93c2227cbdeca94b56a7eb77300205d6e4001805391747",
                "sha256:e6453f3cbeb78440747096f239d282cc57a2997a16b5197c9bc839099e1633d0",
                "sha256:e6c4fa1ec16e01e292315ba76eb1d012c025b99d22896bd14a66628b245e3e01",
                "sha256:e7d81ce5744757d2f05fc41896e3b2ae0458464b14b5a2c1e87a6a9d69aefaa8",
                "sha256:ea21d4d5104b4f840b91d9dc8cbc832aba9612121eaba503e54eaab1ad140eb9",
                "sha256:ecc99bce8ee42dcad15848c7885197d26841cb24fa2ee6e89d23b8993c871c64",
                "sha256:f0bb0973f42ffcb5e3537548e0767079420aefd94ba990b61cf7bb8d47f4916d",
                "sha256:f19001e790013ed580abfde2a4465388950728861b52f0da73e8e8a9418533c0",
                "sha256:f76440e480c3b2ca7f843ff8a48dc82446b86ed4930552d736c0bac507498a52",
                "sha256:f9bef5cff994ca3026fcc90680e326d1a19df9841c5e3d224076407cc21471a1",
                "sha256:fc66d4016f6e50ed36fb39cd287a3878ffcebfa90008535c62e0e90a7ab713ae",
                "sha256:fd77c8f3cba815aa69cb97ee2b2ef385c7c12ada9c734b0f3b32e26bb88bbf1d"
            ],
            "markers": "python_version >= '3.6'",
            "version": "==5.2.0"
        },
        "nodeenv": {
            "hashes": [
                "sha256:3ef13ff90291ba2a4a7a4ff9a979b63ffdd00a464dbe04acf0ea6471517a4c2b",
                "sha256:621e6b7076565ddcacd2db0294c0381e01fd28945ab36bcf00f41c5daf63bef7"
            ],
            "version": "==1.6.0"
        },
        "numpy": {
            "hashes": [
                "sha256:09858463db6dd9f78b2a1a05c93f3b33d4f65975771e90d2cf7aadb7c2f66edf",
                "sha256:209666ce9d4a817e8a4597cd475b71b4878a85fa4b8db41d79fdb4fdee01dde2",
                "sha256:298156f4d3d46815eaf0fcf0a03f9625fc7631692bd1ad851517ab93c3168fc6",
                "sha256:30fc68307c0155d2a75ad19844224be0f2c6f06572d958db4e2053f816b859ad",
                "sha256:423216d8afc5923b15df86037c6053bf030d15cc9e3224206ef868c2d63dd6dc",
                "sha256:426a00b68b0d21f2deb2ace3c6d677e611ad5a612d2c76494e24a562a930c254",
                "sha256:466e682264b14982012887e90346d33435c984b7fead7b85e634903795c8fdb0",
                "sha256:51a7b9db0a2941434cd930dacaafe0fc9da8f3d6157f9d12f761bbde93f46218",
                "sha256:52a664323273c08f3b473548bf87c8145b7513afd63e4ebba8496ecd3853df13",
                "sha256:550564024dc5ceee9421a86fc0fb378aa9d222d4d0f858f6669eff7410c89bef",
                "sha256:5de64950137f3a50b76ce93556db392e8f1f954c2d8207f78a92d1f79aa9f737",
                "sha256:640c1ccfd56724f2955c237b6ccce2e5b8607c3bc1cc51d3933b8c48d1da3723",
                "sha256:7fdc7689daf3b845934d67cb221ba8d250fdca20ac0334fea32f7091b93f00d3",
                "sha256:805459ad8baaf815883d0d6f86e45b3b0b67d823a8f3fa39b1ed9c45eaf5edf1",
                "sha256:92a0ab128b07799dd5b9077a9af075a63467d03ebac6f8a93e6440abfea4120d",
                "sha256:9f2dc79c093f6c5113718d3d90c283f11463d77daa4e83aeeac088ec6a0bda52",
                "sha256:a5109345f5ce7ddb3840f5970de71c34a0ff7fceb133c9441283bb8250f532a3",
                "sha256:a55e4d81c4260386f71d22294795c87609164e22b28ba0d435850fbdf82fc0c5",
                "sha256:a9da45b748caad72ea4a4ed57e9cd382089f33c5ec330a804eb420a496fa760f",
                "sha256:b160b9a99ecc6559d9e6d461b95c8eec21461b332f80267ad2c10394b9503496",
                "sha256:b342064e647d099ca765f19672696ad50c953cac95b566af1492fd142283580f",
                "sha256:b5e8590b9245803c849e09bae070a8e1ff444f45e3f0bed558dd722119eea724",
                "sha256:bf75d5825ef47aa51d669b03ce635ecb84d69311e05eccea083f31c7570c9931",
                "sha256:c01b59b33c7c3ba90744f2c695be571a3bd40ab2ba7f3d169ffa6db3cfba614f",
                "sha256:d96a6a7d74af56feb11e9a443150216578ea07b7450f7c05df40eec90af7f4a7",
                "sha256:dd0e3651d210068d13e18503d75aaa45656eef51ef0b261f891788589db2cc38",
                "sha256:e167b9805de54367dcb2043519382be541117503ce99e3291cc9b41ca0a83557",
                "sha256:e42029e184008a5fd3d819323345e25e2337b0ac7f5c135b7623308530209d57",
                "sha256:f545c082eeb09ae678dd451a1b1dbf17babd8a0d7adea02897a76e639afca310",
                "sha256:fde50062d67d805bc96f1a9ecc0d37bfc2a8f02b937d2c50824d186aa91f2419"
            ],
            "markers": "python_version < '3.11' and python_version >= '3.7'",
            "version": "==1.21.2"
        },
        "oauthlib": {
            "hashes": [
                "sha256:42bf6354c2ed8c6acb54d971fce6f88193d97297e18602a3a886603f9d7730cc",
                "sha256:8f0215fcc533dd8dd1bee6f4c412d4f0cd7297307d43ac61666389e3bc3198a3"
            ],
            "markers": "python_version >= '3.6'",
            "version": "==3.1.1"
        },
        "openapi-schema-validator": {
            "hashes": [
                "sha256:215b516d0942f4e8e2446cf3f7d4ff2ed71d102ebddcc30526d8a3f706ab1df6",
                "sha256:a4b2712020284cee880b4c55faa513fbc2f8f07f365deda6098f8ab943c9f0df",
                "sha256:b65d6c2242620bfe76d4c749b61cd9657e4528895a8f4fb6f916085b508ebd24"
            ],
            "markers": "python_version >= '2.7' and python_version not in '3.0, 3.1, 3.2, 3.3, 3.4'",
            "version": "==0.1.5"
        },
        "openapi-spec-validator": {
            "hashes": [
                "sha256:0a7da925bad4576f4518f77302c0b1990adb2fbcbe7d63fb4ed0de894cad8bdd",
                "sha256:3d70e6592754799f7e77a45b98c6a91706bdd309a425169d17d8e92173e198a2",
                "sha256:ba28b06e63274f2bc6de995a07fb572c657e534425b5baf68d9f7911efe6929f"
            ],
            "markers": "python_version >= '2.7' and python_version not in '3.0, 3.1, 3.2, 3.3, 3.4'",
            "version": "==0.3.1"
        },
        "pandas": {
            "hashes": [
                "sha256:272c8cb14aa9793eada6b1ebe81994616e647b5892a370c7135efb2924b701df",
                "sha256:3334a5a9eeaca953b9db1b2b165dcdc5180b5011f3bec3a57a3580c9c22eae68",
                "sha256:37d63e78e87eb3791da7be4100a65da0383670c2b59e493d9e73098d7a879226",
                "sha256:3f5020613c1d8e304840c34aeb171377dc755521bf5e69804991030c2a48aec3",
                "sha256:45649503e167d45360aa7c52f18d1591a6d5c70d2f3a26bc90a3297a30ce9a66",
                "sha256:49fd2889d8116d7acef0709e4c82b8560a8b22b0f77471391d12c27596e90267",
                "sha256:4def2ef2fb7fcd62f2aa51bacb817ee9029e5c8efe42fe527ba21f6a3ddf1a9f",
                "sha256:53e2fb11f86f6253bb1df26e3aeab3bf2e000aaa32a953ec394571bec5dc6fd6",
                "sha256:629138b7cf81a2e55aa29ce7b04c1cece20485271d1f6c469c6a0c03857db6a4",
                "sha256:68408a39a54ebadb9014ee5a4fae27b2fe524317bc80adf56c9ac59e8f8ea431",
                "sha256:7326b37de08d42dd3fff5b7ef7691d0fd0bf2428f4ba5a2bdc3b3247e9a52e4c",
                "sha256:7557b39c8e86eb0543a17a002ac1ea0f38911c3c17095bc9350d0a65b32d801c",
                "sha256:86b16b1b920c4cb27fdd65a2c20258bcd9c794be491290660722bb0ea765054d",
                "sha256:a800df4e101b721e94d04c355e611863cc31887f24c0b019572e26518cbbcab6",
                "sha256:a9f1b54d7efc9df05320b14a48fb18686f781aa66cc7b47bb62fabfc67a0985c",
                "sha256:c399200631db9bd9335d013ec7fce4edb98651035c249d532945c78ad453f23a",
                "sha256:e574c2637c9d27f322e911650b36e858c885702c5996eda8a5a60e35e6648cf2",
                "sha256:e9bc59855598cb57f68fdabd4897d3ed2bc3a3b3bef7b868a0153c4cd03f3207",
                "sha256:ebbed7312547a924df0cbe133ff1250eeb94cdff3c09a794dc991c5621c8c735",
                "sha256:ed2f29b4da6f6ae7c68f4b3708d9d9e59fa89b2f9e87c2b64ce055cbd39f729e",
                "sha256:f7d84f321674c2f0f31887ee6d5755c54ca1ea5e144d6d54b3bbf566dd9ea0cc"
            ],
            "markers": "python_full_version >= '3.7.1'",
            "version": "==1.3.3"
        },
        "phonenumbers": {
            "hashes": [
                "sha256:758d7f654b1eaec9a637510bf773b64833c6a417e7cf43ba9dccbcc2a16e44e1",
                "sha256:de3d5a3cb421c7421f584bb13cb9287e23ee2dd97d832fc35c9b55b96a576a3c"
            ],
            "version": "==8.12.33"
        },
        "platformdirs": {
            "hashes": [
                "sha256:367a5e80b3d04d2428ffa76d33f124cf11e8fff2acdaa9b43d545f5c7d661ef2",
                "sha256:8868bbe3c3c80d42f20156f22e7131d2fb321f5bc86a2a345375c6481a67021d"
            ],
            "markers": "python_version >= '3.6'",
            "version": "==2.4.0"
        },
        "pre-commit": {
            "hashes": [
                "sha256:3c25add78dbdfb6a28a651780d5c311ac40dd17f160eb3954a0c59da40a505a7",
                "sha256:a4ed01000afcb484d9eb8d504272e642c4c4099bbad3a6b27e519bd6a3e928a6"
            ],
            "index": "pypi",
            "version": "==2.15.0"
        },
        "prometheus-client": {
            "hashes": [
                "sha256:3a8baade6cb80bcfe43297e33e7623f3118d660d41387593758e2fb1ea173a86",
                "sha256:b014bc76815eb1399da8ce5fc84b7717a3e63652b0c0f8804092c9363acab1b2"
            ],
            "index": "pypi",
            "version": "==0.11.0"
        },
        "prometheus-flask-exporter": {
            "hashes": [
                "sha256:96013537284154a83d90cedaf0bcd5011c6053d8f1a50e775dfebdb491eba7c7",
                "sha256:abc8207c74096444580771fa5899df6dfaa5834229c2a62f12dd31817f5f373a"
            ],
            "index": "pypi",
            "version": "==0.18.3"
        },
        "py-healthcheck": {
            "hashes": [
                "sha256:60bbaab729a89098f0e6723ba5b6ab4ca8bde79b1a1bdb324f2b9e39df33780d"
            ],
            "index": "pypi",
            "version": "==1.10.1"
        },
        "pyasn1": {
            "hashes": [
                "sha256:014c0e9976956a08139dc0712ae195324a75e142284d5f87f1a87ee1b068a359",
                "sha256:03840c999ba71680a131cfaee6fab142e1ed9bbd9c693e285cc6aca0d555e576",
                "sha256:0458773cfe65b153891ac249bcf1b5f8f320b7c2ce462151f8fa74de8934becf",
                "sha256:08c3c53b75eaa48d71cf8c710312316392ed40899cb34710d092e96745a358b7",
                "sha256:39c7e2ec30515947ff4e87fb6f456dfc6e84857d34be479c9d4a4ba4bf46aa5d",
                "sha256:5c9414dcfede6e441f7e8f81b43b34e834731003427e5b09e4e00e3172a10f00",
                "sha256:6e7545f1a61025a4e58bb336952c5061697da694db1cae97b116e9c46abcf7c8",
                "sha256:78fa6da68ed2727915c4767bb386ab32cdba863caa7dbe473eaae45f9959da86",
                "sha256:7ab8a544af125fb704feadb008c99a88805126fb525280b2270bb25cc1d78a12",
                "sha256:99fcc3c8d804d1bc6d9a099921e39d827026409a58f2a720dcdb89374ea0c776",
                "sha256:aef77c9fb94a3ac588e87841208bdec464471d9871bd5050a287cc9a475cd0ba",
                "sha256:e89bf84b5437b532b0803ba5c9a5e054d21fec423a89952a74f87fa2c9b7bce2",
                "sha256:fec3e9d8e36808a28efb59b489e4528c10ad0f480e57dcc32b4de5c9d8c9fdf3"
            ],
            "version": "==0.4.8"
        },
        "pyasn1-modules": {
            "hashes": [
                "sha256:0845a5582f6a02bb3e1bde9ecfc4bfcae6ec3210dd270522fee602365430c3f8",
                "sha256:0fe1b68d1e486a1ed5473f1302bd991c1611d319bba158e98b106ff86e1d7199",
                "sha256:15b7c67fabc7fc240d87fb9aabf999cf82311a6d6fb2c70d00d3d0604878c811",
                "sha256:426edb7a5e8879f1ec54a1864f16b882c2837bfd06eee62f2c982315ee2473ed",
                "sha256:65cebbaffc913f4fe9e4808735c95ea22d7a7775646ab690518c056784bc21b4",
                "sha256:905f84c712230b2c592c19470d3ca8d552de726050d1d1716282a1f6146be65e",
                "sha256:a50b808ffeb97cb3601dd25981f6b016cbb3d31fbf57a8b8a87428e6158d0c74",
                "sha256:a99324196732f53093a84c4369c996713eb8c89d360a496b599fb1a9c47fc3eb",
                "sha256:b80486a6c77252ea3a3e9b1e360bc9cf28eaac41263d173c032581ad2f20fe45",
                "sha256:c29a5e5cc7a3f05926aff34e097e84f8589cd790ce0ed41b67aed6857b26aafd",
                "sha256:cbac4bc38d117f2a49aeedec4407d23e8866ea4ac27ff2cf7fb3e5b570df19e0",
                "sha256:f39edd8c4ecaa4556e989147ebf219227e2cd2e8a43c7e7fcb1f1c18c5fd6a3d",
                "sha256:fe0644d9ab041506b62782e92b06b8c68cca799e1a9636ec398675459e031405"
            ],
            "version": "==0.2.8"
        },
        "pycountry": {
            "hashes": [
                "sha256:81084a53d3454344c0292deebc20fcd0a1488c136d4900312cbd465cf552cb42"
            ],
            "version": "==20.7.3"
        },
        "pycparser": {
            "hashes": [
                "sha256:2d475327684562c3a96cc71adf7dc8c4f0565175cf86b6d7a404ff4c771f15f0",
                "sha256:7582ad22678f0fcd81102833f60ef8d0e57288b6b5fb00323d101be910e35705"
            ],
            "markers": "python_version >= '2.7' and python_version not in '3.0, 3.1, 3.2, 3.3'",
            "version": "==2.20"
        },
        "pyjwt": {
            "hashes": [
                "sha256:934d73fbba91b0483d3857d1aff50e96b2a892384ee2c17417ed3203f173fca1",
                "sha256:fba44e7898bbca160a2b2b501f492824fc8382485d3a6f11ba5d0c1937ce6130"
            ],
            "markers": "python_version >= '3.6'",
            "version": "==2.1.0"
        },
        "pymongo": {
            "hashes": [
                "sha256:02dc0b0f48ed3cd06c13b7e31b066bf91e00dac5f8147b0a0a45f9009bfab857",
                "sha256:053b4ebf91c7395d1fcd2ce6a9edff0024575b7b2de6781554a4114448a8adc9",
                "sha256:070a4ef689c9438a999ec3830e69b208ff0d12251846e064d947f97d819d1d05",
                "sha256:072ba7cb65c8aa4d5c5659bf6722ee85781c9d7816dc00679b8b6f3dff1ddafc",
                "sha256:0b6055e0ef451ff73c93d0348d122a0750dddf323b9361de5835dac2f6cf7fc1",
                "sha256:11f9e0cfc84ade088a38df2708d0b958bb76360181df1b2e1e1a41beaa57952b",
                "sha256:18290649759f9db660972442aa606f845c368db9b08c4c73770f6da14113569b",
                "sha256:186104a94d39b8412f8e3de385acd990a628346a4402d4f3a288a82b8660bd22",
                "sha256:1970cfe2aec1bf74b40cf30c130ad10cd968941694630386db33e1d044c22a2e",
                "sha256:19d4bd0fc29aa405bb1781456c9cfff9fceabb68543741eb17234952dbc2bbb0",
                "sha256:1bab889ae7640eba739f67fcbf8eff252dddc60d4495e6ddd3a87cd9a95fdb52",
                "sha256:1bc6fe7279ff40c6818db002bf5284aa03ec181ea1b1ceaeee33c289d412afa7",
                "sha256:208debdcf76ed39ebf24f38509f50dc1c100e31e8653817fedb8e1f867850a13",
                "sha256:2399a85b54f68008e483b2871f4a458b4c980469c7fe921595ede073e4844f1e",
                "sha256:246ec420e4c8744fceb4e259f906211b9c198e1f345e6158dcd7cbad3737e11e",
                "sha256:24f8aeec4d6b894a6128844e50ff423dd02462ee83addf503c598ee3a80ddf3d",
                "sha256:255a35bf29185f44b412e31a927d9dcedda7c2c380127ecc4fbf2f61b72fa978",
                "sha256:2dbfbbded947a83a3dffc2bd1ec4750c17e40904692186e2c55a3ad314ca0222",
                "sha256:2e92aa32300a0b5e4175caec7769f482b292769807024a86d674b3f19b8e3755",
                "sha256:316c1b8723afa9870567cd6dff35d440b2afeda53aa13da6c5ab85f98ed6f5ca",
                "sha256:333bfad77aa9cd11711febfb75eed0bb537a1d022e1c252714dad38993590240",
                "sha256:39dafa2eaf577d1969f289dc9a44501859a1897eb45bd589e93ce843fc610800",
                "sha256:3ce83f17f641a62a4dfb0ba1b8a3c1ced7c842f511b5450d90c030c7828e3693",
                "sha256:46d5ec90276f71af3a29917b30f2aec2315a2759b5f8d45b3b63a07ca8a070a3",
                "sha256:48d5bc80ab0af6b60c4163c5617f5cd23f2f880d7600940870ea5055816af024",
                "sha256:4ba0def4abef058c0e5101e05e3d5266e6fffb9795bbf8be0fe912a7361a0209",
                "sha256:5af390fa9faf56c93252dab09ea57cd020c9123aa921b63a0ed51832fdb492e7",
                "sha256:5e574664f1468872cd40f74e4811e22b1aa4de9399d6bcfdf1ee6ea94c017fcf",
                "sha256:625befa3bc9b40746a749115cc6a15bf20b9bd7597ca55d646205b479a2c99c7",
                "sha256:6261bee7c5abadeac7497f8f1c43e521da78dd13b0a2439f526a7b0fc3788824",
                "sha256:657ad80de8ec9ed656f28844efc801a0802961e8c6a85038d97ff6f555ef4919",
                "sha256:6b89dc51206e4971c5568c797991eaaef5dc2a6118d67165858ad11752dba055",
                "sha256:6e66780f14c2efaf989cd3ac613b03ee6a8e3a0ba7b96c0bb14adca71a427e55",
                "sha256:6fb3f85870ae26896bb44e67db94045f2ebf00c5d41e6b66cdcbb5afd644fc18",
                "sha256:701e08457183da70ed96b35a6b43e6ba1df0b47c837b063cde39a1fbe1aeda81",
                "sha256:70761fd3c576b027eec882b43ee0a8e5b22ff9c20cdf4d0400e104bc29e53e34",
                "sha256:73b400fdc22de84bae0dbf1a22613928a41612ec0a3d6ed47caf7ad4d3d0f2ff",
                "sha256:7412a36798966624dc4c57d64aa43c2d1100b348abd98daaac8e99e57d87e1d7",
                "sha256:78ecb8d42f50d393af912bfb1fb1dcc9aabe9967973efb49ee577e8f1cea494c",
                "sha256:7c6a9948916a7bbcc6d3a9f6fb75db1acb5546078023bfb3db6efabcd5a67527",
                "sha256:7c72d08acdf573455b2b9d2b75b8237654841d63a48bc2327dc102c6ee89b75a",
                "sha256:7d98ce3c42921bb91566121b658e0d9d59a9082a9bd6f473190607ff25ab637f",
                "sha256:845a8b83798b2fb11b09928413cb32692866bfbc28830a433d9fa4c8c3720dd0",
                "sha256:94d38eba4d1b5eb3e6bfece0651b855a35c44f32fd91f512ab4ba41b8c0d3e66",
                "sha256:9a13661681d17e43009bb3e85e837aa1ec5feeea1e3654682a01b8821940f8b3",
                "sha256:a0e5dff6701fa615f165306e642709e1c1550d5b237c5a7a6ea299886828bd50",
                "sha256:a2239556ff7241584ce57be1facf25081669bb457a9e5cbe68cce4aae6567aa1",
                "sha256:a325600c83e61e3c9cebc0c2b1c8c4140fa887f789085075e8f44c8ff2547eb9",
                "sha256:a3566acfbcde46911c52810374ecc0354fdb841284a3efef6ff7105bc007e9a8",
                "sha256:a634a4730ce0b0934ed75e45beba730968e12b4dafbb22f69b3b2f616d9e644e",
                "sha256:a6d055f01b83b1a4df8bb0c61983d3bdffa913764488910af3620e5c2450bf83",
                "sha256:a752ecd1a26000a6d67be7c9a2e93801994a8b3f866ac95b672fbc00225ca91a",
                "sha256:a9ba2a63777027b06b116e1ea8248e66fd1bedc2c644f93124b81a91ddbf6d88",
                "sha256:aaa038eafb7186a4abbb311fcf20724be9363645882bbce540bef4797e812a7a",
                "sha256:af586e85144023686fb0af09c8cdf672484ea182f352e7ceead3d832de381e1b",
                "sha256:b0a0cf39f589e52d801fdef418305562bc030cdf8929217463c8433c65fd5c2f",
                "sha256:b1c4874331ab960429caca81acb9d2932170d66d6d6f87e65dc4507a85aca152",
                "sha256:b3b5b3cbc3fdf4fcfa292529df2a85b5d9c7053913a739d3069af1e12e12219f",
                "sha256:b542d56ed1b8d5cf3bb36326f814bd2fbe8812dfd2582b80a15689ea433c0e35",
                "sha256:b6ea08758b6673610b3c5bdf47189286cf9c58b1077558706a2f6f8744922527",
                "sha256:b754240daafecd9d5fce426b0fbaaed03f4ebb130745c8a4ae9231fffb8d75e5",
                "sha256:b772bab31cbd9cb911e41e1a611ebc9497f9a32a7348e2747c38210f75c00f41",
                "sha256:b88d1742159bc93a078733f9789f563cef26f5e370eba810476a71aa98e5fbc2",
                "sha256:b8bf42d3b32f586f4c9e37541769993783a534ad35531ce8a4379f6fa664fba9",
                "sha256:bc9ac81e73573516070d24ce15da91281922811f385645df32bd3c8a45ab4684",
                "sha256:c188db6cf9e14dbbb42f5254292be96f05374a35e7dfa087cc2140f0ff4f10f6",
                "sha256:c55782a55f4a013a78ac5b6ee4b8731a192dea7ab09f1b6b3044c96d5128edd4",
                "sha256:c5cab230e7cabdae9ff23c12271231283efefb944c1b79bed79a91beb65ba547",
                "sha256:cbf8672edeb7b7128c4a939274801f0e32bbf5159987815e3d1eace625264a46",
                "sha256:cc2894fe91f31a513860238ede69fe47fada21f9e7ddfe73f7f9fef93a971e41",
                "sha256:cda9e628b1315beec8341e8c04aac9a0b910650b05e0751e42e399d5694aeacb",
                "sha256:ceae3ab9e11a27aaab42878f1d203600dfd24f0e43678b47298219a0f10c0d30",
                "sha256:ced944dcdd561476deef7cb7bfd4987c69fffbfeff6d02ca4d5d4fd592d559b7",
                "sha256:d04ca462cb99077e6c059e97c072957caf2918e6e4191e3161c01c439e0193de",
                "sha256:d1131562ddc2ea8a446f66c2648d7dabec2b3816fc818528eb978a75a6d23b2e",
                "sha256:d1740776b70367277323fafb76bcf09753a5cc9824f5d705bac22a34ff3668ea",
                "sha256:d6e11ffd43184d529d6752d6dcb62b994f903038a17ea2168ef1910c96324d26",
                "sha256:d73e10772152605f6648ba4410318594f1043bbfe36d2fadee7c4b8912eff7c5",
                "sha256:da8288bc4a7807c6715416deed1c57d94d5e03e93537889e002bf985be503f1a",
                "sha256:db93608a246da44d728842b8fa9e45aa9782db76955f634a707739a8d53ff544",
                "sha256:dcd3d0009fbb6e454d729f8b22d0063bd9171c31a55e0f0271119bd4f2700023",
                "sha256:dd1f49f949a658c4e8f81ed73f9aad25fcc7d4f62f767f591e749e30038c4e1d",
                "sha256:dd6ff2192f34bd622883c745a56f492b1c9ccd44e14953e8051c33024a2947d5",
                "sha256:e018a4921657c2d3f89c720b7b90b9182e277178a04a7e9542cc79d7d787ca51",
                "sha256:e2b7670c0c8c6b501464150dd49dd0d6be6cb7f049e064124911cec5514fa19e",
                "sha256:e7a33322e08021c37e89cae8ff06327503e8a1719e97c69f32c31cbf6c30d72c",
                "sha256:e8a82e35d52ad6f867e88096a1a2b9bdc7ec4d5e65c7b4976a248bf2d1a32a93",
                "sha256:e9faf8d4712d5ea301d74abfcf6dafe4b7f4af7936e91f283b0ad7bf69ed3e3a",
                "sha256:ec5ca7c0007ce268048bbe0ffc6846ed1616cf3d8628b136e81d5e64ff3f52a2",
                "sha256:eee42a1cc06565f6b21caa1f504ec15e07de7ebfd520ab57f8cb3308bc118e22",
                "sha256:f2acf9bbcd514e901f82c4ca6926bbd2ae61716728f110b4343eb0a69612d018",
                "sha256:f55c1ddcc1f6050b07d468ce594f55dbf6107b459e16f735d26818d7be1e9538",
                "sha256:f6977a520bd96e097c8a37a8cbb9faa1ea99d21bf84190195056e25f688af73d",
                "sha256:f94c7d22fb36b184734dded7345a04ec5f95130421c775b8b0c65044ef073f34",
                "sha256:fa8957e9a1b202cb45e6b839c241cd986c897be1e722b81d2f32e9c6aeee80b0",
                "sha256:fd3854148005c808c485c754a184c71116372263709958b42aefbef2e5dd373a",
                "sha256:fe5872ce6f9627deac8314bdffd3862624227c3de4c17ef0cc78bbf0402999eb",
                "sha256:ffbae429ba9e42d0582d3ac63fdb410338892468a2107d8ff68228ec9a39a0ed"
            ],
            "index": "pypi",
            "version": "==3.12.0"
        },
        "pyrsistent": {
            "hashes": [
                "sha256:097b96f129dd36a8c9e33594e7ebb151b1515eb52cceb08474c10a5479e799f2",
                "sha256:2aaf19dc8ce517a8653746d98e962ef480ff34b6bc563fc067be6401ffb457c7",
                "sha256:404e1f1d254d314d55adb8d87f4f465c8693d6f902f67eb6ef5b4526dc58e6ea",
                "sha256:48578680353f41dca1ca3dc48629fb77dfc745128b56fc01096b2530c13fd426",
                "sha256:4916c10896721e472ee12c95cdc2891ce5890898d2f9907b1b4ae0f53588b710",
                "sha256:527be2bfa8dc80f6f8ddd65242ba476a6c4fb4e3aedbf281dfbac1b1ed4165b1",
                "sha256:58a70d93fb79dc585b21f9d72487b929a6fe58da0754fa4cb9f279bb92369396",
                "sha256:5e4395bbf841693eaebaa5bb5c8f5cdbb1d139e07c975c682ec4e4f8126e03d2",
                "sha256:6b5eed00e597b5b5773b4ca30bd48a5774ef1e96f2a45d105db5b4ebb4bca680",
                "sha256:73ff61b1411e3fb0ba144b8f08d6749749775fe89688093e1efef9839d2dcc35",
                "sha256:772e94c2c6864f2cd2ffbe58bb3bdefbe2a32afa0acb1a77e472aac831f83427",
                "sha256:773c781216f8c2900b42a7b638d5b517bb134ae1acbebe4d1e8f1f41ea60eb4b",
                "sha256:a0c772d791c38bbc77be659af29bb14c38ced151433592e326361610250c605b",
                "sha256:b29b869cf58412ca5738d23691e96d8aff535e17390128a1a52717c9a109da4f",
                "sha256:c1a9ff320fa699337e05edcaae79ef8c2880b52720bc031b219e5b5008ebbdef",
                "sha256:cd3caef37a415fd0dae6148a1b6957a8c5f275a62cca02e18474608cb263640c",
                "sha256:d5ec194c9c573aafaceebf05fc400656722793dac57f254cd4741f3c27ae57b4",
                "sha256:da6e5e818d18459fa46fac0a4a4e543507fe1110e808101277c5a2b5bab0cd2d",
                "sha256:e79d94ca58fcafef6395f6352383fa1a76922268fa02caa2272fff501c2fdc78",
                "sha256:f3ef98d7b76da5eb19c37fda834d50262ff9167c65658d1d8f974d2e4d90676b",
                "sha256:f4c8cabb46ff8e5d61f56a037974228e978f26bfefce4f61a4b1ac0ba7a2ab72"
            ],
            "markers": "python_version >= '3.6'",
            "version": "==0.18.0"
        },
        "python-dateutil": {
            "hashes": [
                "sha256:0123cacc1627ae19ddf3c27a5de5bd67ee4586fbdd6440d9748f8abb483d3e86",
                "sha256:961d03dc3453ebbc59dbdea9e4e11c5651520a876d0f4db161e8674aae935da9"
            ],
            "markers": "python_version >= '2.7' and python_version not in '3.0, 3.1, 3.2, 3.3'",
            "version": "==2.8.2"
        },
        "python-decouple": {
            "hashes": [
                "sha256:68e4b3fcc97e24bc90eecc514852d0bf970f4ff031f5f7a6728ddafa9afefcaf"
            ],
            "index": "pypi",
            "version": "==3.5"
        },
        "pytz": {
            "hashes": [
                "sha256:3672058bc3453457b622aab7a1c3bfd5ab0bdae451512f6cf25f64ed37f5b87c",
                "sha256:acad2d8b20a1af07d4e4c9d2e9285c5ed9104354062f275f3fcd88dcef4f1326"
            ],
            "version": "==2021.3"
        },
        "pyyaml": {
            "hashes": [
                "sha256:08682f6b72c722394747bddaf0aa62277e02557c0fd1c42cb853016a38f8dedf",
                "sha256:0f5f5786c0e09baddcd8b4b45f20a7b5d61a7e7e99846e3c799b05c7c53fa696",
                "sha256:129def1b7c1bf22faffd67b8f3724645203b79d8f4cc81f674654d9902cb4393",
                "sha256:294db365efa064d00b8d1ef65d8ea2c3426ac366c0c4368d930bf1c5fb497f77",
                "sha256:3b2b1824fe7112845700f815ff6a489360226a5609b96ec2190a45e62a9fc922",
                "sha256:3bd0e463264cf257d1ffd2e40223b197271046d09dadf73a0fe82b9c1fc385a5",
                "sha256:4465124ef1b18d9ace298060f4eccc64b0850899ac4ac53294547536533800c8",
                "sha256:49d4cdd9065b9b6e206d0595fee27a96b5dd22618e7520c33204a4a3239d5b10",
                "sha256:4e0583d24c881e14342eaf4ec5fbc97f934b999a6828693a99157fde912540cc",
                "sha256:5accb17103e43963b80e6f837831f38d314a0495500067cb25afab2e8d7a4018",
                "sha256:607774cbba28732bfa802b54baa7484215f530991055bb562efbed5b2f20a45e",
                "sha256:6c78645d400265a062508ae399b60b8c167bf003db364ecb26dcab2bda048253",
                "sha256:72a01f726a9c7851ca9bfad6fd09ca4e090a023c00945ea05ba1638c09dc3347",
                "sha256:74c1485f7707cf707a7aef42ef6322b8f97921bd89be2ab6317fd782c2d53183",
                "sha256:895f61ef02e8fed38159bb70f7e100e00f471eae2bc838cd0f4ebb21e28f8541",
                "sha256:8c1be557ee92a20f184922c7b6424e8ab6691788e6d86137c5d93c1a6ec1b8fb",
                "sha256:bb4191dfc9306777bc594117aee052446b3fa88737cd13b7188d0e7aa8162185",
                "sha256:bfb51918d4ff3d77c1c856a9699f8492c612cde32fd3bcd344af9be34999bfdc",
                "sha256:c20cfa2d49991c8b4147af39859b167664f2ad4561704ee74c1de03318e898db",
                "sha256:cb333c16912324fd5f769fff6bc5de372e9e7a202247b48870bc251ed40239aa",
                "sha256:d2d9808ea7b4af864f35ea216be506ecec180628aced0704e34aca0b040ffe46",
                "sha256:d483ad4e639292c90170eb6f7783ad19490e7a8defb3e46f97dfe4bacae89122",
                "sha256:dd5de0646207f053eb0d6c74ae45ba98c3395a571a2891858e87df7c9b9bd51b",
                "sha256:e1d4970ea66be07ae37a3c2e48b5ec63f7ba6804bdddfdbd3cfd954d25a82e63",
                "sha256:e4fac90784481d221a8e4b1162afa7c47ed953be40d31ab4629ae917510051df",
                "sha256:fa5ae20527d8e831e8230cbffd9f8fe952815b2b7dae6ffec25318803a7528fc",
                "sha256:fd7f6999a8070df521b6384004ef42833b9bd62cfee11a09bda1079b4b704247",
                "sha256:fdc842473cd33f45ff6bce46aea678a54e3d21f1b61a7750ce3c498eedfe25d6",
                "sha256:fe69978f3f768926cfa37b867e3843918e012cf83f680806599ddce33c2c68b0"
            ],
            "version": "==5.4.1"
        },
        "requests": {
            "hashes": [
                "sha256:6c1246513ecd5ecd4528a0906f910e8f0f9c6b8ec72030dc9fd154dc1a6efd24",
                "sha256:b8aa58f8cf793ffd8782d3d8cb19e66ef36f7aba4353eec859e74678b01b07a7"
            ],
            "index": "pypi",
            "version": "==2.26.0"
        },
        "requests-file": {
            "hashes": [
                "sha256:07d74208d3389d01c38ab89ef403af0cfec63957d53a0081d8eca738d0247d8e",
                "sha256:dfe5dae75c12481f68ba353183c53a65e6044c923e64c24b2209f6c7570ca953"
            ],
            "version": "==1.5.1"
        },
        "requests-oauthlib": {
            "hashes": [
                "sha256:7f71572defaecd16372f9006f33c2ec8c077c3cfa6f5911a9a90202beb513f3d",
                "sha256:b4261601a71fd721a8bd6d7aa1cc1d6a8a93b4a9f5e96626f8e4d91e8beeaa6a",
                "sha256:fa6c47b933f01060936d87ae9327fead68768b69c6c9ea2109c48be30f2d4dbc"
            ],
            "version": "==1.3.0"
        },
        "requests-toolbelt": {
            "hashes": [
                "sha256:380606e1d10dc85c3bd47bf5a6095f815ec007be7a8b69c878507068df059e6f",
                "sha256:968089d4584ad4ad7c171454f0a5c6dac23971e9472521ea3b6d49d610aa6fc0"
            ],
            "version": "==0.9.1"
        },
        "rsa": {
            "hashes": [
                "sha256:78f9a9bf4e7be0c5ded4583326e7461e3a3c5aae24073648b4bdfa797d78c9d2",
                "sha256:9d689e6ca1b3038bc82bf8d23e944b6b6037bc02301a574935b2dd946e0353b9"
            ],
            "markers": "python_version >= '3.6'",
            "version": "==4.7.2"
        },
        "s3transfer": {
            "hashes": [
                "sha256:50ed823e1dc5868ad40c8dc92072f757aa0e653a192845c94a3b676f4a62da4c",
                "sha256:9c1dc369814391a6bda20ebbf4b70a0f34630592c9aa520856bf384916af2803"
            ],
            "markers": "python_version >= '3.6'",
            "version": "==0.5.0"
        },
        "salesforce-fuelsdk": {
            "hashes": [
                "sha256:e9210594f9503a326c098695fc8f07f385ba8440e01e51ec7ebaf3655e8987bb",
                "sha256:f88d02e13a93541aebaccf48ed0425735349a4289a303cae841696926ea988d0"
            ],
            "version": "==1.3.0"
        },
        "sentinels": {
            "hashes": [
                "sha256:7be0704d7fe1925e397e92d18669ace2f619c92b5d4eb21a89f31e026f9ff4b1"
            ],
            "version": "==1.0.0"
        },
        "six": {
            "hashes": [
                "sha256:1e61c37477a1626458e36f7b1d82aa5c9b094fa4802892072e49de9c60c4c926",
                "sha256:8abb2f1d86890a2dfb989f9a77cfcfd3e47c2a354b01111771326f8aa26e0254"
            ],
            "markers": "python_version >= '2.7' and python_version not in '3.0, 3.1, 3.2, 3.3'",
            "version": "==1.16.0"
        },
        "suds-jurko": {
            "hashes": [
                "sha256:1cb7252cb13018fc32887c3a834ed7c6648a5b5c4c159be5806da2e1785399e8",
                "sha256:29edb72fd21e3044093d86f33c66cf847c5aaab26d64cb90e69e528ef014e57f"
            ],
            "version": "==0.6"
        },
        "tenacity": {
            "hashes": [
                "sha256:43242a20e3e73291a28bcbcacfd6e000b02d3857a9a9fff56b297a27afdc932f",
                "sha256:f78f4ea81b0fabc06728c11dc2a8c01277bfc5181b321a4770471902e3eb844a"
            ],
            "markers": "python_version >= '3.6'",
            "version": "==8.0.1"
        },
        "text-unidecode": {
            "hashes": [
                "sha256:1311f10e8b895935241623731c2ba64f4c455287888b18189350b67134a822e8",
                "sha256:bad6603bb14d279193107714b288be206cac565dfa49aa5b105294dd5c4aab93"
            ],
            "version": "==1.3"
        },
        "toml": {
            "hashes": [
                "sha256:806143ae5bfb6a3c6e736a764057db0e6a0e05e338b5630894a5f779cabb4f9b",
                "sha256:b3bda1d108d5dd99f4a20d24d9c348e91c4db7ab1b749200bded2f839ccbe68f"
            ],
            "markers": "python_version >= '2.6' and python_version not in '3.0, 3.1, 3.2, 3.3'",
            "version": "==0.10.2"
        },
        "typing-extensions": {
            "hashes": [
                "sha256:49f75d16ff11f1cd258e1b988ccff82a3ca5570217d7ad8c5f48205dd99a677e",
                "sha256:d8226d10bc02a29bcc81df19a26e56a9647f8b0a6d4a83924139f4a8b01f17b7",
                "sha256:f1d25edafde516b146ecd0613dabcc61409817af4766fbbcfb8d1ad4ec441a34"
            ],
            "markers": "python_version < '3.8'",
            "version": "==3.10.0.2"
        },
        "urllib3": {
            "hashes": [
                "sha256:4987c65554f7a2dbf30c18fd48778ef124af6fab771a377103da0585e2336ece",
                "sha256:c4fdf4019605b6e5423637e01bc9fe4daef873709a7973e195ceba0a62bbc844"
            ],
            "markers": "python_version >= '2.7' and python_version not in '3.0, 3.1, 3.2, 3.3, 3.4' and python_version < '4'",
            "version": "==1.26.7"
        },
        "virtualenv": {
            "hashes": [
                "sha256:10062e34c204b5e4ec5f62e6ef2473f8ba76513a9a617e873f1f8fb4a519d300",
                "sha256:bcc17f0b3a29670dd777d6f0755a4c04f28815395bca279cdcb213b97199a6b8"
            ],
            "markers": "python_version >= '2.7' and python_version not in '3.0, 3.1, 3.2, 3.3, 3.4'",
            "version": "==20.8.1"
        },
        "webargs": {
            "hashes": [
                "sha256:bb3530b0d37cdc5a5e29d30034dde4351811b9bc345eef21eb070a3ea7562093",
                "sha256:bcce022250ee97cfbb0ad07b02388ac90a226ef4b479ec84317152345a565614"
            ],
            "markers": "python_version >= '3.6'",
            "version": "==8.0.1"
        },
        "werkzeug": {
            "hashes": [
                "sha256:1de1db30d010ff1af14a009224ec49ab2329ad2cde454c8a708130642d579c42",
                "sha256:6c1ec500dcdba0baa27600f6a22f6333d8b662d22027ff9f6202e3367413caa8"
            ],
            "markers": "python_version >= '3.6'",
            "version": "==2.0.1"
        },
        "xmltodict": {
            "hashes": [
                "sha256:50d8c638ed7ecb88d90561beedbf720c9b4e851a9fa6c47ebd64e99d166d8a21",
                "sha256:8bbcb45cc982f48b2ca8fe7e7827c5d792f217ecf1792626f808bf41c3b86051"
            ],
            "version": "==0.12.0"
        },
        "yarl": {
            "hashes": [
                "sha256:00d7ad91b6583602eb9c1d085a2cf281ada267e9a197e8b7cae487dadbfa293e",
                "sha256:0355a701b3998dcd832d0dc47cc5dedf3874f966ac7f870e0f3a6788d802d434",
                "sha256:15263c3b0b47968c1d90daa89f21fcc889bb4b1aac5555580d74565de6836366",
                "sha256:2ce4c621d21326a4a5500c25031e102af589edb50c09b321049e388b3934eec3",
                "sha256:31ede6e8c4329fb81c86706ba8f6bf661a924b53ba191b27aa5fcee5714d18ec",
                "sha256:324ba3d3c6fee56e2e0b0d09bf5c73824b9f08234339d2b788af65e60040c959",
                "sha256:329412812ecfc94a57cd37c9d547579510a9e83c516bc069470db5f75684629e",
                "sha256:4736eaee5626db8d9cda9eb5282028cc834e2aeb194e0d8b50217d707e98bb5c",
                "sha256:4953fb0b4fdb7e08b2f3b3be80a00d28c5c8a2056bb066169de00e6501b986b6",
                "sha256:4c5bcfc3ed226bf6419f7a33982fb4b8ec2e45785a0561eb99274ebbf09fdd6a",
                "sha256:547f7665ad50fa8563150ed079f8e805e63dd85def6674c97efd78eed6c224a6",
                "sha256:5b883e458058f8d6099e4420f0cc2567989032b5f34b271c0827de9f1079a424",
                "sha256:63f90b20ca654b3ecc7a8d62c03ffa46999595f0167d6450fa8383bab252987e",
                "sha256:68dc568889b1c13f1e4745c96b931cc94fdd0defe92a72c2b8ce01091b22e35f",
                "sha256:69ee97c71fee1f63d04c945f56d5d726483c4762845400a6795a3b75d56b6c50",
                "sha256:6d6283d8e0631b617edf0fd726353cb76630b83a089a40933043894e7f6721e2",
                "sha256:72a660bdd24497e3e84f5519e57a9ee9220b6f3ac4d45056961bf22838ce20cc",
                "sha256:73494d5b71099ae8cb8754f1df131c11d433b387efab7b51849e7e1e851f07a4",
                "sha256:7356644cbed76119d0b6bd32ffba704d30d747e0c217109d7979a7bc36c4d970",
                "sha256:8a9066529240171b68893d60dca86a763eae2139dd42f42106b03cf4b426bf10",
                "sha256:8aa3decd5e0e852dc68335abf5478a518b41bf2ab2f330fe44916399efedfae0",
                "sha256:97b5bdc450d63c3ba30a127d018b866ea94e65655efaf889ebeabc20f7d12406",
                "sha256:9ede61b0854e267fd565e7527e2f2eb3ef8858b301319be0604177690e1a3896",
                "sha256:b2e9a456c121e26d13c29251f8267541bd75e6a1ccf9e859179701c36a078643",
                "sha256:b5dfc9a40c198334f4f3f55880ecf910adebdcb2a0b9a9c23c9345faa9185721",
                "sha256:bafb450deef6861815ed579c7a6113a879a6ef58aed4c3a4be54400ae8871478",
                "sha256:c49ff66d479d38ab863c50f7bb27dee97c6627c5fe60697de15529da9c3de724",
                "sha256:ce3beb46a72d9f2190f9e1027886bfc513702d748047b548b05dab7dfb584d2e",
                "sha256:d26608cf178efb8faa5ff0f2d2e77c208f471c5a3709e577a7b3fd0445703ac8",
                "sha256:d597767fcd2c3dc49d6eea360c458b65643d1e4dbed91361cf5e36e53c1f8c96",
                "sha256:d5c32c82990e4ac4d8150fd7652b972216b204de4e83a122546dce571c1bdf25",
                "sha256:d8d07d102f17b68966e2de0e07bfd6e139c7c02ef06d3a0f8d2f0f055e13bb76",
                "sha256:e46fba844f4895b36f4c398c5af062a9808d1f26b2999c58909517384d5deda2",
                "sha256:e6b5460dc5ad42ad2b36cca524491dfcaffbfd9c8df50508bddc354e787b8dc2",
                "sha256:f040bcc6725c821a4c0665f3aa96a4d0805a7aaf2caf266d256b8ed71b9f041c",
                "sha256:f0b059678fd549c66b89bed03efcabb009075bd131c248ecdf087bdb6faba24a",
                "sha256:fcbb48a93e8699eae920f8d92f7160c03567b421bc17362a9ffbbd706a816f71"
            ],
            "markers": "python_version >= '3.6'",
            "version": "==1.6.3"
        },
        "zeep": {
            "hashes": [
                "sha256:5867f2eadd6b028d9751f4155af590d3aaf9280e3a0ed5e15a53343921c956e5",
                "sha256:81c491092b71f5b276de8c63dfd452be3f322622c48a54f3a497cf913bdfb2f4"
            ],
            "markers": "python_version >= '3.6'",
            "version": "==4.1.0"
        },
        "zipp": {
            "hashes": [
                "sha256:71c644c5369f4a6e07636f0aa966270449561fcea2e3d6747b8d23efaa9d7832",
                "sha256:9fe5ea21568a0a70e50f273397638d39b03353731e6cbbb3fd8502a33fec40bc"
            ],
            "markers": "python_version >= '3.6'",
            "version": "==3.6.0"
        }
    },
    "develop": {
        "asgiref": {
            "hashes": [
                "sha256:4ef1ab46b484e3c706329cedeff284a5d40824200638503f5768edb6de7d58e9",
                "sha256:ffc141aa908e6f175673e7b1b3b7af4fdb0ecb738fc5c8b88f69f055c2415214"
            ],
            "markers": "python_version >= '3.6'",
            "version": "==3.4.1"
        },
        "astroid": {
            "hashes": [
                "sha256:dcc06f6165f415220013801642bd6c9808a02967070919c4b746c6864c205471",
                "sha256:fe81f80c0b35264acb5653302ffbd935d394f1775c5e4487df745bf9c2442708"
            ],
            "markers": "python_version ~= '3.6'",
            "version": "==2.8.0"
        },
        "attrs": {
            "hashes": [
                "sha256:149e90d6d8ac20db7a955ad60cf0e6881a3f20d37096140088356da6c716b0b1",
                "sha256:ef6aaac3ca6cd92904cdd0d83f629a15f18053ec84e6432106f7a4d04ae4f5fb"
            ],
            "markers": "python_version >= '2.7' and python_version not in '3.0, 3.1, 3.2, 3.3, 3.4'",
            "version": "==21.2.0"
        },
        "boto3": {
            "hashes": [
                "sha256:4c20f183b680f6b02f70fb32b03df8b52ab9e0fc7a48dc309c159babaf5c9497",
                "sha256:9dea5a820282bcd752bba118e38e44d683024e7cd8792ea89e72e3df7c61978e"
            ],
            "index": "pypi",
            "version": "==1.18.53"
        },
        "botocore": {
            "hashes": [
                "sha256:09f82a17a352f8b694ac6542eae34fe39169b049c4ca55e17040a0796b8f399b",
                "sha256:650604ca5231b819d64430c6b2d1748646bab1095a02fb81bad99cd59f6f6cf5"
            ],
            "markers": "python_version >= '3.6'",
            "version": "==1.21.53"
        },
        "certifi": {
            "hashes": [
                "sha256:2bbf76fd432960138b3ef6dda3dde0544f27cbf8546c458e60baf371917ba9ee",
                "sha256:50b1e4f8446b06f41be7dd6338db18e0990601dce795c2b1686458aa7e8fa7d8"
            ],
            "version": "==2021.5.30"
        },
        "cffi": {
            "hashes": [
                "sha256:06c54a68935738d206570b20da5ef2b6b6d92b38ef3ec45c5422c0ebaf338d4d",
                "sha256:0c0591bee64e438883b0c92a7bed78f6290d40bf02e54c5bf0978eaf36061771",
                "sha256:19ca0dbdeda3b2615421d54bef8985f72af6e0c47082a8d26122adac81a95872",
                "sha256:22b9c3c320171c108e903d61a3723b51e37aaa8c81255b5e7ce102775bd01e2c",
                "sha256:26bb2549b72708c833f5abe62b756176022a7b9a7f689b571e74c8478ead51dc",
                "sha256:33791e8a2dc2953f28b8d8d300dde42dd929ac28f974c4b4c6272cb2955cb762",
                "sha256:3c8d896becff2fa653dc4438b54a5a25a971d1f4110b32bd3068db3722c80202",
                "sha256:4373612d59c404baeb7cbd788a18b2b2a8331abcc84c3ba40051fcd18b17a4d5",
                "sha256:487d63e1454627c8e47dd230025780e91869cfba4c753a74fda196a1f6ad6548",
                "sha256:48916e459c54c4a70e52745639f1db524542140433599e13911b2f329834276a",
                "sha256:4922cd707b25e623b902c86188aca466d3620892db76c0bdd7b99a3d5e61d35f",
                "sha256:55af55e32ae468e9946f741a5d51f9896da6b9bf0bbdd326843fec05c730eb20",
                "sha256:57e555a9feb4a8460415f1aac331a2dc833b1115284f7ded7278b54afc5bd218",
                "sha256:5d4b68e216fc65e9fe4f524c177b54964af043dde734807586cf5435af84045c",
                "sha256:64fda793737bc4037521d4899be780534b9aea552eb673b9833b01f945904c2e",
                "sha256:6d6169cb3c6c2ad50db5b868db6491a790300ade1ed5d1da29289d73bbe40b56",
                "sha256:7bcac9a2b4fdbed2c16fa5681356d7121ecabf041f18d97ed5b8e0dd38a80224",
                "sha256:80b06212075346b5546b0417b9f2bf467fea3bfe7352f781ffc05a8ab24ba14a",
                "sha256:818014c754cd3dba7229c0f5884396264d51ffb87ec86e927ef0be140bfdb0d2",
                "sha256:8eb687582ed7cd8c4bdbff3df6c0da443eb89c3c72e6e5dcdd9c81729712791a",
                "sha256:99f27fefe34c37ba9875f224a8f36e31d744d8083e00f520f133cab79ad5e819",
                "sha256:9f3e33c28cd39d1b655ed1ba7247133b6f7fc16fa16887b120c0c670e35ce346",
                "sha256:a8661b2ce9694ca01c529bfa204dbb144b275a31685a075ce123f12331be790b",
                "sha256:a9da7010cec5a12193d1af9872a00888f396aba3dc79186604a09ea3ee7c029e",
                "sha256:aedb15f0a5a5949ecb129a82b72b19df97bbbca024081ed2ef88bd5c0a610534",
                "sha256:b315d709717a99f4b27b59b021e6207c64620790ca3e0bde636a6c7f14618abb",
                "sha256:ba6f2b3f452e150945d58f4badd92310449876c4c954836cfb1803bdd7b422f0",
                "sha256:c33d18eb6e6bc36f09d793c0dc58b0211fccc6ae5149b808da4a62660678b156",
                "sha256:c9a875ce9d7fe32887784274dd533c57909b7b1dcadcc128a2ac21331a9765dd",
                "sha256:c9e005e9bd57bc987764c32a1bee4364c44fdc11a3cc20a40b93b444984f2b87",
                "sha256:d2ad4d668a5c0645d281dcd17aff2be3212bc109b33814bbb15c4939f44181cc",
                "sha256:d950695ae4381ecd856bcaf2b1e866720e4ab9a1498cba61c602e56630ca7195",
                "sha256:e22dcb48709fc51a7b58a927391b23ab37eb3737a98ac4338e2448bef8559b33",
                "sha256:e8c6a99be100371dbb046880e7a282152aa5d6127ae01783e37662ef73850d8f",
                "sha256:e9dc245e3ac69c92ee4c167fbdd7428ec1956d4e754223124991ef29eb57a09d",
                "sha256:eb687a11f0a7a1839719edd80f41e459cc5366857ecbed383ff376c4e3cc6afd",
                "sha256:eb9e2a346c5238a30a746893f23a9535e700f8192a68c07c0258e7ece6ff3728",
                "sha256:ed38b924ce794e505647f7c331b22a693bee1538fdf46b0222c4717b42f744e7",
                "sha256:f0010c6f9d1a4011e429109fda55a225921e3206e7f62a0c22a35344bfd13cca",
                "sha256:f0c5d1acbfca6ebdd6b1e3eded8d261affb6ddcf2186205518f1428b8569bb99",
                "sha256:f10afb1004f102c7868ebfe91c28f4a712227fe4cb24974350ace1f90e1febbf",
                "sha256:f174135f5609428cc6e1b9090f9268f5c8935fddb1b25ccb8255a2d50de6789e",
                "sha256:f3ebe6e73c319340830a9b2825d32eb6d8475c1dac020b4f0aa774ee3b898d1c",
                "sha256:f627688813d0a4140153ff532537fbe4afea5a3dffce1f9deb7f91f848a832b5",
                "sha256:fd4305f86f53dfd8cd3522269ed7fc34856a8ee3709a5e28b2836b2db9d4cd69"
            ],
            "version": "==1.14.6"
        },
        "charset-normalizer": {
            "hashes": [
                "sha256:5d209c0a931f215cee683b6445e2d77677e7e75e159f78def0db09d68fafcaa6",
                "sha256:5ec46d183433dcbd0ab716f2d7f29d8dee50505b3fdb40c6b985c7c4f5a3591f"
            ],
            "markers": "python_version >= '3'",
            "version": "==2.0.6"
        },
        "click": {
            "hashes": [
                "sha256:8c04c11192119b1ef78ea049e0a6f0463e4c48ef00a30160c704337586f3ad7a",
                "sha256:fba402a4a47334742d782209a7c79bc448911afe1149d07bdabdf480b3e2f4b6"
            ],
            "markers": "python_version >= '3.6'",
            "version": "==8.0.1"
        },
        "cryptography": {
            "hashes": [
                "sha256:07bb7fbfb5de0980590ddfc7f13081520def06dc9ed214000ad4372fb4e3c7f6",
                "sha256:18d90f4711bf63e2fb21e8c8e51ed8189438e6b35a6d996201ebd98a26abbbe6",
                "sha256:1ed82abf16df40a60942a8c211251ae72858b25b7421ce2497c2eb7a1cee817c",
                "sha256:22a38e96118a4ce3b97509443feace1d1011d0571fae81fc3ad35f25ba3ea999",
                "sha256:2d69645f535f4b2c722cfb07a8eab916265545b3475fdb34e0be2f4ee8b0b15e",
                "sha256:4a2d0e0acc20ede0f06ef7aa58546eee96d2592c00f450c9acb89c5879b61992",
                "sha256:54b2605e5475944e2213258e0ab8696f4f357a31371e538ef21e8d61c843c28d",
                "sha256:7075b304cd567694dc692ffc9747f3e9cb393cc4aa4fb7b9f3abd6f5c4e43588",
                "sha256:7b7ceeff114c31f285528ba8b390d3e9cfa2da17b56f11d366769a807f17cbaa",
                "sha256:7eba2cebca600a7806b893cb1d541a6e910afa87e97acf2021a22b32da1df52d",
                "sha256:928185a6d1ccdb816e883f56ebe92e975a262d31cc536429041921f8cb5a62fd",
                "sha256:9933f28f70d0517686bd7de36166dda42094eac49415459d9bdf5e7df3e0086d",
                "sha256:a688ebcd08250eab5bb5bca318cc05a8c66de5e4171a65ca51db6bd753ff8953",
                "sha256:abb5a361d2585bb95012a19ed9b2c8f412c5d723a9836418fab7aaa0243e67d2",
                "sha256:c10c797ac89c746e488d2ee92bd4abd593615694ee17b2500578b63cad6b93a8",
                "sha256:ced40344e811d6abba00295ced98c01aecf0c2de39481792d87af4fa58b7b4d6",
                "sha256:d57e0cdc1b44b6cdf8af1d01807db06886f10177469312fbde8f44ccbb284bc9",
                "sha256:d99915d6ab265c22873f1b4d6ea5ef462ef797b4140be4c9d8b179915e0985c6",
                "sha256:eb80e8a1f91e4b7ef8b33041591e6d89b2b8e122d787e87eeb2b08da71bb16ad",
                "sha256:ebeddd119f526bcf323a89f853afb12e225902a24d29b55fe18dd6fcb2838a76"
            ],
            "markers": "python_version >= '3.6'",
            "version": "==35.0.0"
        },
        "dparse": {
            "hashes": [
                "sha256:a1b5f169102e1c894f9a7d5ccf6f9402a836a5d24be80a986c7ce9eaed78f367",
                "sha256:e953a25e44ebb60a5c6efc2add4420c177f1d8404509da88da9729202f306994"
            ],
            "markers": "python_version >= '3.5'",
            "version": "==0.5.1"
        },
        "fastapi": {
            "hashes": [
                "sha256:644bb815bae326575c4b2842469fb83053a4b974b82fa792ff9283d17fbbd99d",
                "sha256:94d2820906c36b9b8303796fb7271337ec89c74223229e3cfcf056b5a7d59e23"
            ],
            "markers": "python_version >= '3.6'",
            "version": "==0.68.1"
        },
        "h11": {
            "hashes": [
                "sha256:36a3cb8c0a032f56e2da7084577878a035d3b61d104230d4bd49c0c6b555a9c6",
                "sha256:47222cb6067e4a307d535814917cd98fd0a57b6788ce715755fa2b6c28b56042"
            ],
            "markers": "python_version >= '3.6'",
            "version": "==0.12.0"
        },
        "hypothesis": {
            "hashes": [
                "sha256:23a1b0488aec5719e2f9e399342e10f30d497cbb9fd39470ef0975c1b502ae35",
                "sha256:e1c5c4a7e1f9a1a1da03cf6a148703333c468fb036f3cd785da1210c23648a4f"
            ],
            "index": "pypi",
            "version": "==6.23.1"
        },
        "idna": {
            "hashes": [
                "sha256:14475042e284991034cb48e06f6851428fb14c4dc953acd9be9a5e95c7b6dd7a",
                "sha256:467fbad99067910785144ce333826c71fb0e63a425657295239737f7ecd125f3"
            ],
            "markers": "python_version >= '3'",
            "version": "==3.2"
        },
        "importlib-metadata": {
            "hashes": [
                "sha256:b618b6d2d5ffa2f16add5697cf57a46c76a56229b0ed1c438322e4e95645bd15",
                "sha256:f284b3e11256ad1e5d03ab86bb2ccd6f5339688ff17a4d797a0fe7df326f23b1"
            ],
            "markers": "python_version < '3.8'",
            "version": "==4.8.1"
        },
        "iniconfig": {
            "hashes": [
                "sha256:011e24c64b7f47f6ebd835bb12a743f2fbe9a26d4cecaa7f53bc4f35ee9da8b3",
                "sha256:bc3af051d7d14b2ee5ef9969666def0cd1a000e121eaea580d4a313df4b37f32"
            ],
            "version": "==1.1.1"
        },
        "isort": {
            "hashes": [
                "sha256:9c2ea1e62d871267b78307fe511c0838ba0da28698c5732d54e2790bf3ba9899",
                "sha256:e17d6e2b81095c9db0a03a8025a957f334d6ea30b26f9ec70805411e5c7c81f2"
            ],
            "markers": "python_version < '4' and python_full_version >= '3.6.1'",
            "version": "==5.9.3"
        },
        "jinja2": {
            "hashes": [
                "sha256:1f06f2da51e7b56b8f238affdd6b4e2c61e39598a378cc49345bc1bd42a978a4",
                "sha256:703f484b47a6af502e743c9122595cc812b0271f661722403114f71a79d0f5a4"
            ],
            "markers": "python_version >= '3.6'",
            "version": "==3.0.1"
        },
        "jmespath": {
            "hashes": [
                "sha256:b85d0567b8666149a93172712e68920734333c0ce7e89b78b3e987f71e5ed4f9",
                "sha256:cdf6525904cc597730141d61b36f2e4b8ecc257c420fa2f4549bac2c2d0cb72f"
            ],
            "markers": "python_version >= '2.6' and python_version not in '3.0, 3.1, 3.2, 3.3'",
            "version": "==0.10.0"
        },
        "lazy-object-proxy": {
            "hashes": [
                "sha256:17e0967ba374fc24141738c69736da90e94419338fd4c7c7bef01ee26b339653",
                "sha256:1fee665d2638491f4d6e55bd483e15ef21f6c8c2095f235fef72601021e64f61",
                "sha256:22ddd618cefe54305df49e4c069fa65715be4ad0e78e8d252a33debf00f6ede2",
                "sha256:24a5045889cc2729033b3e604d496c2b6f588c754f7a62027ad4437a7ecc4837",
                "sha256:410283732af311b51b837894fa2f24f2c0039aa7f220135192b38fcc42bd43d3",
                "sha256:4732c765372bd78a2d6b2150a6e99d00a78ec963375f236979c0626b97ed8e43",
                "sha256:489000d368377571c6f982fba6497f2aa13c6d1facc40660963da62f5c379726",
                "sha256:4f60460e9f1eb632584c9685bccea152f4ac2130e299784dbaf9fae9f49891b3",
                "sha256:5743a5ab42ae40caa8421b320ebf3a998f89c85cdc8376d6b2e00bd12bd1b587",
                "sha256:85fb7608121fd5621cc4377a8961d0b32ccf84a7285b4f1d21988b2eae2868e8",
                "sha256:9698110e36e2df951c7c36b6729e96429c9c32b3331989ef19976592c5f3c77a",
                "sha256:9d397bf41caad3f489e10774667310d73cb9c4258e9aed94b9ec734b34b495fd",
                "sha256:b579f8acbf2bdd9ea200b1d5dea36abd93cabf56cf626ab9c744a432e15c815f",
                "sha256:b865b01a2e7f96db0c5d12cfea590f98d8c5ba64ad222300d93ce6ff9138bcad",
                "sha256:bf34e368e8dd976423396555078def5cfc3039ebc6fc06d1ae2c5a65eebbcde4",
                "sha256:c6938967f8528b3668622a9ed3b31d145fab161a32f5891ea7b84f6b790be05b",
                "sha256:d1c2676e3d840852a2de7c7d5d76407c772927addff8d742b9808fe0afccebdf",
                "sha256:d7124f52f3bd259f510651450e18e0fd081ed82f3c08541dffc7b94b883aa981",
                "sha256:d900d949b707778696fdf01036f58c9876a0d8bfe116e8d220cfd4b15f14e741",
                "sha256:ebfd274dcd5133e0afae738e6d9da4323c3eb021b3e13052d8cbd0e457b1256e",
                "sha256:ed361bb83436f117f9917d282a456f9e5009ea12fd6de8742d1a4752c3017e93",
                "sha256:f5144c75445ae3ca2057faac03fda5a902eff196702b0a24daf1d6ce0650514b"
            ],
            "markers": "python_version >= '2.7' and python_version not in '3.0, 3.1, 3.2, 3.3, 3.4, 3.5'",
            "version": "==1.6.0"
        },
        "markupsafe": {
            "hashes": [
                "sha256:01a9b8ea66f1658938f65b93a85ebe8bc016e6769611be228d797c9d998dd298",
                "sha256:023cb26ec21ece8dc3907c0e8320058b2e0cb3c55cf9564da612bc325bed5e64",
                "sha256:0446679737af14f45767963a1a9ef7620189912317d095f2d9ffa183a4d25d2b",
                "sha256:0717a7390a68be14b8c793ba258e075c6f4ca819f15edfc2a3a027c823718567",
                "sha256:0955295dd5eec6cb6cc2fe1698f4c6d84af2e92de33fbcac4111913cd100a6ff",
                "sha256:0d4b31cc67ab36e3392bbf3862cfbadac3db12bdd8b02a2731f509ed5b829724",
                "sha256:10f82115e21dc0dfec9ab5c0223652f7197feb168c940f3ef61563fc2d6beb74",
                "sha256:168cd0a3642de83558a5153c8bd34f175a9a6e7f6dc6384b9655d2697312a646",
                "sha256:1d609f577dc6e1aa17d746f8bd3c31aa4d258f4070d61b2aa5c4166c1539de35",
                "sha256:1f2ade76b9903f39aa442b4aadd2177decb66525062db244b35d71d0ee8599b6",
                "sha256:2a7d351cbd8cfeb19ca00de495e224dea7e7d919659c2841bbb7f420ad03e2d6",
                "sha256:2d7d807855b419fc2ed3e631034685db6079889a1f01d5d9dac950f764da3dad",
                "sha256:2ef54abee730b502252bcdf31b10dacb0a416229b72c18b19e24a4509f273d26",
                "sha256:36bc903cbb393720fad60fc28c10de6acf10dc6cc883f3e24ee4012371399a38",
                "sha256:37205cac2a79194e3750b0af2a5720d95f786a55ce7df90c3af697bfa100eaac",
                "sha256:3c112550557578c26af18a1ccc9e090bfe03832ae994343cfdacd287db6a6ae7",
                "sha256:3dd007d54ee88b46be476e293f48c85048603f5f516008bee124ddd891398ed6",
                "sha256:47ab1e7b91c098ab893b828deafa1203de86d0bc6ab587b160f78fe6c4011f75",
                "sha256:49e3ceeabbfb9d66c3aef5af3a60cc43b85c33df25ce03d0031a608b0a8b2e3f",
                "sha256:4efca8f86c54b22348a5467704e3fec767b2db12fc39c6d963168ab1d3fc9135",
                "sha256:53edb4da6925ad13c07b6d26c2a852bd81e364f95301c66e930ab2aef5b5ddd8",
                "sha256:5855f8438a7d1d458206a2466bf82b0f104a3724bf96a1c781ab731e4201731a",
                "sha256:594c67807fb16238b30c44bdf74f36c02cdf22d1c8cda91ef8a0ed8dabf5620a",
                "sha256:5bb28c636d87e840583ee3adeb78172efc47c8b26127267f54a9c0ec251d41a9",
                "sha256:60bf42e36abfaf9aff1f50f52644b336d4f0a3fd6d8a60ca0d054ac9f713a864",
                "sha256:611d1ad9a4288cf3e3c16014564df047fe08410e628f89805e475368bd304914",
                "sha256:6557b31b5e2c9ddf0de32a691f2312a32f77cd7681d8af66c2692efdbef84c18",
                "sha256:693ce3f9e70a6cf7d2fb9e6c9d8b204b6b39897a2c4a1aa65728d5ac97dcc1d8",
                "sha256:6a7fae0dd14cf60ad5ff42baa2e95727c3d81ded453457771d02b7d2b3f9c0c2",
                "sha256:6c4ca60fa24e85fe25b912b01e62cb969d69a23a5d5867682dd3e80b5b02581d",
                "sha256:6fcf051089389abe060c9cd7caa212c707e58153afa2c649f00346ce6d260f1b",
                "sha256:7d91275b0245b1da4d4cfa07e0faedd5b0812efc15b702576d103293e252af1b",
                "sha256:905fec760bd2fa1388bb5b489ee8ee5f7291d692638ea5f67982d968366bef9f",
                "sha256:97383d78eb34da7e1fa37dd273c20ad4320929af65d156e35a5e2d89566d9dfb",
                "sha256:984d76483eb32f1bcb536dc27e4ad56bba4baa70be32fa87152832cdd9db0833",
                "sha256:99df47edb6bda1249d3e80fdabb1dab8c08ef3975f69aed437cb69d0a5de1e28",
                "sha256:a30e67a65b53ea0a5e62fe23682cfe22712e01f453b95233b25502f7c61cb415",
                "sha256:ab3ef638ace319fa26553db0624c4699e31a28bb2a835c5faca8f8acf6a5a902",
                "sha256:add36cb2dbb8b736611303cd3bfcee00afd96471b09cda130da3581cbdc56a6d",
                "sha256:b2f4bf27480f5e5e8ce285a8c8fd176c0b03e93dcc6646477d4630e83440c6a9",
                "sha256:b7f2d075102dc8c794cbde1947378051c4e5180d52d276987b8d28a3bd58c17d",
                "sha256:baa1a4e8f868845af802979fcdbf0bb11f94f1cb7ced4c4b8a351bb60d108145",
                "sha256:be98f628055368795d818ebf93da628541e10b75b41c559fdf36d104c5787066",
                "sha256:bf5d821ffabf0ef3533c39c518f3357b171a1651c1ff6827325e4489b0e46c3c",
                "sha256:c47adbc92fc1bb2b3274c4b3a43ae0e4573d9fbff4f54cd484555edbf030baf1",
                "sha256:d7f9850398e85aba693bb640262d3611788b1f29a79f0c93c565694658f4071f",
                "sha256:d8446c54dc28c01e5a2dbac5a25f071f6653e6e40f3a8818e8b45d790fe6ef53",
                "sha256:e0f138900af21926a02425cf736db95be9f4af72ba1bb21453432a07f6082134",
                "sha256:e9936f0b261d4df76ad22f8fee3ae83b60d7c3e871292cd42f40b81b70afae85",
                "sha256:f5653a225f31e113b152e56f154ccbe59eeb1c7487b39b9d9f9cdb58e6c79dc5",
                "sha256:f826e31d18b516f653fe296d967d700fddad5901ae07c622bb3705955e1faa94",
                "sha256:f8ba0e8349a38d3001fae7eadded3f6606f0da5d748ee53cc1dab1d6527b9509",
                "sha256:f9081981fe268bd86831e5c75f7de206ef275defcb82bc70740ae6dc507aee51",
                "sha256:fa130dd50c57d53368c9d59395cb5526eda596d3ffe36666cd81a44d56e48872"
            ],
            "markers": "python_version >= '3.6'",
            "version": "==2.0.1"
        },
        "mccabe": {
            "hashes": [
                "sha256:ab8a6258860da4b6677da4bd2fe5dc2c659cff31b3ee4f7f5d64e79735b80d42",
                "sha256:dd8d182285a0fe56bace7f45b5e7d1a6ebcbf524e8f3bd87eb0f125271b8831f"
            ],
            "version": "==0.6.1"
        },
        "more-itertools": {
            "hashes": [
                "sha256:1debcabeb1df793814859d64a81ad7cb10504c24349368ccf214c664c474f41f",
                "sha256:56ddac45541718ba332db05f464bebfb0768110111affd27f66e0051f276fa43"
            ],
            "markers": "python_version >= '3.5'",
            "version": "==8.10.0"
        },
        "moto": {
            "hashes": [
                "sha256:418a47e65fd1a0001068d833b3e9924ce881f2e93e8d45b8cbc8bfa26bfeb7e0",
                "sha256:ee745c018f3b279a06bf156c844c82a202ccd61e7cfb10075eca59fb1d490068"
            ],
            "index": "pypi",
            "version": "==2.2.8"
        },
        "packaging": {
            "hashes": [
                "sha256:7dc96269f53a4ccec5c0670940a4281106dd0bb343f47b7471f779df49c2fbe7",
                "sha256:c86254f9220d55e31cc94d69bade760f0847da8000def4dfe1c6b872fd14ff14"
            ],
            "markers": "python_version >= '3.6'",
            "version": "==21.0"
        },
        "pact-python": {
            "hashes": [
                "sha256:f345461e2b98cd978b1cea7a73b3a0f38b84b1e1d5225b21c3d6103a0b67fe2c"
            ],
            "index": "pypi",
            "version": "==1.4.4"
        },
        "platformdirs": {
            "hashes": [
                "sha256:367a5e80b3d04d2428ffa76d33f124cf11e8fff2acdaa9b43d545f5c7d661ef2",
                "sha256:8868bbe3c3c80d42f20156f22e7131d2fb321f5bc86a2a345375c6481a67021d"
            ],
            "markers": "python_version >= '3.6'",
            "version": "==2.4.0"
        },
        "pluggy": {
            "hashes": [
                "sha256:4224373bacce55f955a878bf9cfa763c1e360858e330072059e10bad68531159",
                "sha256:74134bbf457f031a36d68416e1509f34bd5ccc019f0bcc952c7b909d06b37bd3"
            ],
            "markers": "python_version >= '3.6'",
            "version": "==1.0.0"
        },
        "psutil": {
            "hashes": [
                "sha256:0066a82f7b1b37d334e68697faba68e5ad5e858279fd6351c8ca6024e8d6ba64",
                "sha256:02b8292609b1f7fcb34173b25e48d0da8667bc85f81d7476584d889c6e0f2131",
                "sha256:0ae6f386d8d297177fd288be6e8d1afc05966878704dad9847719650e44fc49c",
                "sha256:0c9ccb99ab76025f2f0bbecf341d4656e9c1351db8cc8a03ccd62e318ab4b5c6",
                "sha256:0dd4465a039d343925cdc29023bb6960ccf4e74a65ad53e768403746a9207023",
                "sha256:12d844996d6c2b1d3881cfa6fa201fd635971869a9da945cf6756105af73d2df",
                "sha256:1bff0d07e76114ec24ee32e7f7f8d0c4b0514b3fae93e3d2aaafd65d22502394",
                "sha256:245b5509968ac0bd179287d91210cd3f37add77dad385ef238b275bad35fa1c4",
                "sha256:28ff7c95293ae74bf1ca1a79e8805fcde005c18a122ca983abf676ea3466362b",
                "sha256:36b3b6c9e2a34b7d7fbae330a85bf72c30b1c827a4366a07443fc4b6270449e2",
                "sha256:52de075468cd394ac98c66f9ca33b2f54ae1d9bff1ef6b67a212ee8f639ec06d",
                "sha256:5da29e394bdedd9144c7331192e20c1f79283fb03b06e6abd3a8ae45ffecee65",
                "sha256:61f05864b42fedc0771d6d8e49c35f07efd209ade09a5afe6a5059e7bb7bf83d",
                "sha256:6223d07a1ae93f86451d0198a0c361032c4c93ebd4bf6d25e2fb3edfad9571ef",
                "sha256:6323d5d845c2785efb20aded4726636546b26d3b577aded22492908f7c1bdda7",
                "sha256:6ffe81843131ee0ffa02c317186ed1e759a145267d54fdef1bc4ea5f5931ab60",
                "sha256:74f2d0be88db96ada78756cb3a3e1b107ce8ab79f65aa885f76d7664e56928f6",
                "sha256:74fb2557d1430fff18ff0d72613c5ca30c45cdbfcddd6a5773e9fc1fe9364be8",
                "sha256:90d4091c2d30ddd0a03e0b97e6a33a48628469b99585e2ad6bf21f17423b112b",
                "sha256:90f31c34d25b1b3ed6c40cdd34ff122b1887a825297c017e4cbd6796dd8b672d",
                "sha256:99de3e8739258b3c3e8669cb9757c9a861b2a25ad0955f8e53ac662d66de61ac",
                "sha256:c6a5fd10ce6b6344e616cf01cc5b849fa8103fbb5ba507b6b2dee4c11e84c935",
                "sha256:ce8b867423291cb65cfc6d9c4955ee9bfc1e21fe03bb50e177f2b957f1c2469d",
                "sha256:d225cd8319aa1d3c85bf195c4e07d17d3cd68636b8fc97e6cf198f782f99af28",
                "sha256:ea313bb02e5e25224e518e4352af4bf5e062755160f77e4b1767dd5ccb65f876",
                "sha256:ea372bcc129394485824ae3e3ddabe67dc0b118d262c568b4d2602a7070afdb0",
                "sha256:f4634b033faf0d968bb9220dd1c793b897ab7f1189956e1aa9eae752527127d3",
                "sha256:fcc01e900c1d7bee2a37e5d6e4f9194760a93597c97fee89c4ae51701de03563"
            ],
            "markers": "python_version >= '2.6' and python_version not in '3.0, 3.1, 3.2, 3.3'",
            "version": "==5.8.0"
        },
        "py": {
            "hashes": [
                "sha256:21b81bda15b66ef5e1a777a21c4dcd9c20ad3efd0b3f817e7a809035269e1bd3",
                "sha256:3b80836aa6d1feeaa108e046da6423ab8f6ceda6468545ae8d02d9d58d18818a"
            ],
            "markers": "python_version >= '2.7' and python_version not in '3.0, 3.1, 3.2, 3.3'",
            "version": "==1.10.0"
        },
        "pycparser": {
            "hashes": [
                "sha256:2d475327684562c3a96cc71adf7dc8c4f0565175cf86b6d7a404ff4c771f15f0",
                "sha256:7582ad22678f0fcd81102833f60ef8d0e57288b6b5fb00323d101be910e35705"
            ],
            "markers": "python_version >= '2.7' and python_version not in '3.0, 3.1, 3.2, 3.3'",
            "version": "==2.20"
        },
        "pydantic": {
            "hashes": [
                "sha256:021ea0e4133e8c824775a0cfe098677acf6fa5a3cbf9206a376eed3fc09302cd",
                "sha256:05ddfd37c1720c392f4e0d43c484217b7521558302e7069ce8d318438d297739",
                "sha256:05ef5246a7ffd2ce12a619cbb29f3307b7c4509307b1b49f456657b43529dc6f",
                "sha256:10e5622224245941efc193ad1d159887872776df7a8fd592ed746aa25d071840",
                "sha256:18b5ea242dd3e62dbf89b2b0ec9ba6c7b5abaf6af85b95a97b00279f65845a23",
                "sha256:234a6c19f1c14e25e362cb05c68afb7f183eb931dd3cd4605eafff055ebbf287",
                "sha256:244ad78eeb388a43b0c927e74d3af78008e944074b7d0f4f696ddd5b2af43c62",
                "sha256:26464e57ccaafe72b7ad156fdaa4e9b9ef051f69e175dbbb463283000c05ab7b",
                "sha256:41b542c0b3c42dc17da70554bc6f38cbc30d7066d2c2815a94499b5684582ecb",
                "sha256:4a03cbbe743e9c7247ceae6f0d8898f7a64bb65800a45cbdc52d65e370570820",
                "sha256:4be75bebf676a5f0f87937c6ddb061fa39cbea067240d98e298508c1bda6f3f3",
                "sha256:54cd5121383f4a461ff7644c7ca20c0419d58052db70d8791eacbbe31528916b",
                "sha256:589eb6cd6361e8ac341db97602eb7f354551482368a37f4fd086c0733548308e",
                "sha256:8621559dcf5afacf0069ed194278f35c255dc1a1385c28b32dd6c110fd6531b3",
                "sha256:8b223557f9510cf0bfd8b01316bf6dd281cf41826607eada99662f5e4963f316",
                "sha256:99a9fc39470010c45c161a1dc584997f1feb13f689ecf645f59bb4ba623e586b",
                "sha256:a7c6002203fe2c5a1b5cbb141bb85060cbff88c2d78eccbc72d97eb7022c43e4",
                "sha256:a83db7205f60c6a86f2c44a61791d993dff4b73135df1973ecd9eed5ea0bda20",
                "sha256:ac8eed4ca3bd3aadc58a13c2aa93cd8a884bcf21cb019f8cfecaae3b6ce3746e",
                "sha256:e710876437bc07bd414ff453ac8ec63d219e7690128d925c6e82889d674bb505",
                "sha256:ea5cb40a3b23b3265f6325727ddfc45141b08ed665458be8c6285e7b85bd73a1",
                "sha256:fec866a0b59f372b7e776f2d7308511784dace622e0992a0b59ea3ccee0ae833"
            ],
            "markers": "python_full_version >= '3.6.1'",
            "version": "==1.8.2"
        },
        "pylint": {
            "hashes": [
                "sha256:0f358e221c45cbd4dad2a1e4b883e75d28acdcccd29d40c76eb72b307269b126",
                "sha256:2c9843fff1a88ca0ad98a256806c82c5a8f86086e7ccbdb93297d86c3f90c436"
            ],
            "index": "pypi",
            "version": "==2.11.1"
        },
        "pyparsing": {
            "hashes": [
                "sha256:c203ec8783bf771a155b207279b9bccb8dea02d8f0c9e5f8ead507bc3246ecc1",
                "sha256:ef9d7589ef3c200abe66653d3f1ab1033c3c419ae9b9bdb1240a85b024efc88b"
            ],
            "markers": "python_version >= '2.6' and python_version not in '3.0, 3.1, 3.2, 3.3'",
            "version": "==2.4.7"
        },
        "pytest": {
            "hashes": [
                "sha256:131b36680866a76e6781d13f101efb86cf674ebb9762eb70d3082b6f29889e89",
                "sha256:7310f8d27bc79ced999e760ca304d69f6ba6c6649c0b60fb0e04a4a77cacc134"
            ],
            "index": "pypi",
            "version": "==6.2.5"
        },
        "python-dateutil": {
            "hashes": [
                "sha256:0123cacc1627ae19ddf3c27a5de5bd67ee4586fbdd6440d9748f8abb483d3e86",
                "sha256:961d03dc3453ebbc59dbdea9e4e11c5651520a876d0f4db161e8674aae935da9"
            ],
            "markers": "python_version >= '2.7' and python_version not in '3.0, 3.1, 3.2, 3.3'",
            "version": "==2.8.2"
        },
        "pytz": {
            "hashes": [
                "sha256:3672058bc3453457b622aab7a1c3bfd5ab0bdae451512f6cf25f64ed37f5b87c",
                "sha256:acad2d8b20a1af07d4e4c9d2e9285c5ed9104354062f275f3fcd88dcef4f1326"
            ],
            "version": "==2021.3"
        },
        "pyyaml": {
            "hashes": [
                "sha256:08682f6b72c722394747bddaf0aa62277e02557c0fd1c42cb853016a38f8dedf",
                "sha256:0f5f5786c0e09baddcd8b4b45f20a7b5d61a7e7e99846e3c799b05c7c53fa696",
                "sha256:129def1b7c1bf22faffd67b8f3724645203b79d8f4cc81f674654d9902cb4393",
                "sha256:294db365efa064d00b8d1ef65d8ea2c3426ac366c0c4368d930bf1c5fb497f77",
                "sha256:3b2b1824fe7112845700f815ff6a489360226a5609b96ec2190a45e62a9fc922",
                "sha256:3bd0e463264cf257d1ffd2e40223b197271046d09dadf73a0fe82b9c1fc385a5",
                "sha256:4465124ef1b18d9ace298060f4eccc64b0850899ac4ac53294547536533800c8",
                "sha256:49d4cdd9065b9b6e206d0595fee27a96b5dd22618e7520c33204a4a3239d5b10",
                "sha256:4e0583d24c881e14342eaf4ec5fbc97f934b999a6828693a99157fde912540cc",
                "sha256:5accb17103e43963b80e6f837831f38d314a0495500067cb25afab2e8d7a4018",
                "sha256:607774cbba28732bfa802b54baa7484215f530991055bb562efbed5b2f20a45e",
                "sha256:6c78645d400265a062508ae399b60b8c167bf003db364ecb26dcab2bda048253",
                "sha256:72a01f726a9c7851ca9bfad6fd09ca4e090a023c00945ea05ba1638c09dc3347",
                "sha256:74c1485f7707cf707a7aef42ef6322b8f97921bd89be2ab6317fd782c2d53183",
                "sha256:895f61ef02e8fed38159bb70f7e100e00f471eae2bc838cd0f4ebb21e28f8541",
                "sha256:8c1be557ee92a20f184922c7b6424e8ab6691788e6d86137c5d93c1a6ec1b8fb",
                "sha256:bb4191dfc9306777bc594117aee052446b3fa88737cd13b7188d0e7aa8162185",
                "sha256:bfb51918d4ff3d77c1c856a9699f8492c612cde32fd3bcd344af9be34999bfdc",
                "sha256:c20cfa2d49991c8b4147af39859b167664f2ad4561704ee74c1de03318e898db",
                "sha256:cb333c16912324fd5f769fff6bc5de372e9e7a202247b48870bc251ed40239aa",
                "sha256:d2d9808ea7b4af864f35ea216be506ecec180628aced0704e34aca0b040ffe46",
                "sha256:d483ad4e639292c90170eb6f7783ad19490e7a8defb3e46f97dfe4bacae89122",
                "sha256:dd5de0646207f053eb0d6c74ae45ba98c3395a571a2891858e87df7c9b9bd51b",
                "sha256:e1d4970ea66be07ae37a3c2e48b5ec63f7ba6804bdddfdbd3cfd954d25a82e63",
                "sha256:e4fac90784481d221a8e4b1162afa7c47ed953be40d31ab4629ae917510051df",
                "sha256:fa5ae20527d8e831e8230cbffd9f8fe952815b2b7dae6ffec25318803a7528fc",
                "sha256:fd7f6999a8070df521b6384004ef42833b9bd62cfee11a09bda1079b4b704247",
                "sha256:fdc842473cd33f45ff6bce46aea678a54e3d21f1b61a7750ce3c498eedfe25d6",
                "sha256:fe69978f3f768926cfa37b867e3843918e012cf83f680806599ddce33c2c68b0"
            ],
            "version": "==5.4.1"
        },
        "requests": {
            "hashes": [
                "sha256:6c1246513ecd5ecd4528a0906f910e8f0f9c6b8ec72030dc9fd154dc1a6efd24",
                "sha256:b8aa58f8cf793ffd8782d3d8cb19e66ef36f7aba4353eec859e74678b01b07a7"
            ],
            "index": "pypi",
            "version": "==2.26.0"
        },
        "requests-mock": {
            "hashes": [
                "sha256:0a2d38a117c08bb78939ec163522976ad59a6b7fdd82b709e23bb98004a44970",
                "sha256:8d72abe54546c1fc9696fa1516672f1031d72a55a1d66c85184f972a24ba0eba"
            ],
            "index": "pypi",
            "version": "==1.9.3"
        },
        "responses": {
            "hashes": [
                "sha256:57bab4e9d4d65f31ea5caf9de62095032c4d81f591a8fac2f5858f7777b8567b",
                "sha256:93f774a762ee0e27c0d9d7e06227aeda9ff9f5f69392f72bb6c6b73f8763563e"
            ],
            "markers": "python_version >= '2.7' and python_version not in '3.0, 3.1, 3.2, 3.3, 3.4'",
            "version": "==0.14.0"
        },
        "s3transfer": {
            "hashes": [
                "sha256:50ed823e1dc5868ad40c8dc92072f757aa0e653a192845c94a3b676f4a62da4c",
                "sha256:9c1dc369814391a6bda20ebbf4b70a0f34630592c9aa520856bf384916af2803"
            ],
            "markers": "python_version >= '3.6'",
            "version": "==0.5.0"
        },
        "safety": {
            "hashes": [
                "sha256:30e394d02a20ac49b7f65292d19d38fa927a8f9582cdfd3ad1adbbc66c641ad5",
                "sha256:5f802ad5df5614f9622d8d71fedec2757099705c2356f862847c58c6dfe13e84"
            ],
            "index": "pypi",
            "version": "==1.10.3"
        },
        "six": {
            "hashes": [
                "sha256:1e61c37477a1626458e36f7b1d82aa5c9b094fa4802892072e49de9c60c4c926",
                "sha256:8abb2f1d86890a2dfb989f9a77cfcfd3e47c2a354b01111771326f8aa26e0254"
            ],
            "markers": "python_version >= '2.7' and python_version not in '3.0, 3.1, 3.2, 3.3'",
            "version": "==1.16.0"
        },
        "sortedcontainers": {
            "hashes": [
                "sha256:25caa5a06cc30b6b83d11423433f65d1f9d76c4c6a0c90e3379eaa43b9bfdb88",
                "sha256:a163dcaede0f1c021485e957a39245190e74249897e2ae4b2aa38595db237ee0"
            ],
            "version": "==2.4.0"
        },
        "starlette": {
            "hashes": [
                "sha256:3c8e48e52736b3161e34c9f0e8153b4f32ec5d8995a3ee1d59410d92f75162ed",
                "sha256:7d49f4a27f8742262ef1470608c59ddbc66baf37c148e938c7038e6bc7a998aa"
            ],
            "markers": "python_version >= '3.6'",
            "version": "==0.14.2"
        },
        "toml": {
            "hashes": [
                "sha256:806143ae5bfb6a3c6e736a764057db0e6a0e05e338b5630894a5f779cabb4f9b",
                "sha256:b3bda1d108d5dd99f4a20d24d9c348e91c4db7ab1b749200bded2f839ccbe68f"
            ],
            "markers": "python_version >= '2.6' and python_version not in '3.0, 3.1, 3.2, 3.3'",
            "version": "==0.10.2"
        },
        "typed-ast": {
            "hashes": [
                "sha256:01ae5f73431d21eead5015997ab41afa53aa1fbe252f9da060be5dad2c730ace",
                "sha256:067a74454df670dcaa4e59349a2e5c81e567d8d65458d480a5b3dfecec08c5ff",
                "sha256:0fb71b8c643187d7492c1f8352f2c15b4c4af3f6338f21681d3681b3dc31a266",
                "sha256:1b3ead4a96c9101bef08f9f7d1217c096f31667617b58de957f690c92378b528",
                "sha256:2068531575a125b87a41802130fa7e29f26c09a2833fea68d9a40cf33902eba6",
                "sha256:209596a4ec71d990d71d5e0d312ac935d86930e6eecff6ccc7007fe54d703808",
                "sha256:2c726c276d09fc5c414693a2de063f521052d9ea7c240ce553316f70656c84d4",
                "sha256:398e44cd480f4d2b7ee8d98385ca104e35c81525dd98c519acff1b79bdaac363",
                "sha256:52b1eb8c83f178ab787f3a4283f68258525f8d70f778a2f6dd54d3b5e5fb4341",
                "sha256:5feca99c17af94057417d744607b82dd0a664fd5e4ca98061480fd8b14b18d04",
                "sha256:7538e495704e2ccda9b234b82423a4038f324f3a10c43bc088a1636180f11a41",
                "sha256:760ad187b1041a154f0e4d0f6aae3e40fdb51d6de16e5c99aedadd9246450e9e",
                "sha256:777a26c84bea6cd934422ac2e3b78863a37017618b6e5c08f92ef69853e765d3",
                "sha256:95431a26309a21874005845c21118c83991c63ea800dd44843e42a916aec5899",
                "sha256:9ad2c92ec681e02baf81fdfa056fe0d818645efa9af1f1cd5fd6f1bd2bdfd805",
                "sha256:9c6d1a54552b5330bc657b7ef0eae25d00ba7ffe85d9ea8ae6540d2197a3788c",
                "sha256:aee0c1256be6c07bd3e1263ff920c325b59849dc95392a05f258bb9b259cf39c",
                "sha256:af3d4a73793725138d6b334d9d247ce7e5f084d96284ed23f22ee626a7b88e39",
                "sha256:b36b4f3920103a25e1d5d024d155c504080959582b928e91cb608a65c3a49e1a",
                "sha256:b9574c6f03f685070d859e75c7f9eeca02d6933273b5e69572e5ff9d5e3931c3",
                "sha256:bff6ad71c81b3bba8fa35f0f1921fb24ff4476235a6e94a26ada2e54370e6da7",
                "sha256:c190f0899e9f9f8b6b7863debfb739abcb21a5c054f911ca3596d12b8a4c4c7f",
                "sha256:c907f561b1e83e93fad565bac5ba9c22d96a54e7ea0267c708bffe863cbe4075",
                "sha256:cae53c389825d3b46fb37538441f75d6aecc4174f615d048321b716df2757fb0",
                "sha256:dd4a21253f42b8d2b48410cb31fe501d32f8b9fbeb1f55063ad102fe9c425e40",
                "sha256:dde816ca9dac1d9c01dd504ea5967821606f02e510438120091b84e852367428",
                "sha256:f2362f3cb0f3172c42938946dbc5b7843c2a28aec307c49100c8b38764eb6927",
                "sha256:f328adcfebed9f11301eaedfa48e15bdece9b519fb27e6a8c01aa52a17ec31b3",
                "sha256:f8afcf15cc511ada719a88e013cec87c11aff7b91f019295eb4530f96fe5ef2f",
                "sha256:fb1bbeac803adea29cedd70781399c99138358c26d05fcbd23c13016b7f5ec65"
            ],
            "markers": "python_version < '3.8' and implementation_name == 'cpython'",
            "version": "==1.4.3"
        },
        "typing-extensions": {
            "hashes": [
                "sha256:49f75d16ff11f1cd258e1b988ccff82a3ca5570217d7ad8c5f48205dd99a677e",
                "sha256:d8226d10bc02a29bcc81df19a26e56a9647f8b0a6d4a83924139f4a8b01f17b7",
                "sha256:f1d25edafde516b146ecd0613dabcc61409817af4766fbbcfb8d1ad4ec441a34"
            ],
            "markers": "python_version < '3.8'",
            "version": "==3.10.0.2"
        },
        "urllib3": {
            "hashes": [
                "sha256:4987c65554f7a2dbf30c18fd48778ef124af6fab771a377103da0585e2336ece",
                "sha256:c4fdf4019605b6e5423637e01bc9fe4daef873709a7973e195ceba0a62bbc844"
            ],
            "markers": "python_version >= '2.7' and python_version not in '3.0, 3.1, 3.2, 3.3, 3.4' and python_version < '4'",
            "version": "==1.26.7"
        },
        "uvicorn": {
            "hashes": [
                "sha256:17f898c64c71a2640514d4089da2689e5db1ce5d4086c2d53699bf99513421c1",
                "sha256:d9a3c0dd1ca86728d3e235182683b4cf94cd53a867c288eaeca80ee781b2caff"
            ],
            "version": "==0.15.0"
        },
        "werkzeug": {
            "hashes": [
                "sha256:1de1db30d010ff1af14a009224ec49ab2329ad2cde454c8a708130642d579c42",
                "sha256:6c1ec500dcdba0baa27600f6a22f6333d8b662d22027ff9f6202e3367413caa8"
            ],
            "markers": "python_version >= '3.6'",
            "version": "==2.0.1"
        },
        "wrapt": {
            "hashes": [
                "sha256:b62ffa81fb85f4332a4f609cab4ac40709470da05643a082ec1eb88e6d9b97d7"
            ],
            "version": "==1.12.1"
        },
        "xmltodict": {
            "hashes": [
                "sha256:50d8c638ed7ecb88d90561beedbf720c9b4e851a9fa6c47ebd64e99d166d8a21",
                "sha256:8bbcb45cc982f48b2ca8fe7e7827c5d792f217ecf1792626f808bf41c3b86051"
            ],
            "version": "==0.12.0"
        },
        "zipp": {
            "hashes": [
                "sha256:71c644c5369f4a6e07636f0aa966270449561fcea2e3d6747b8d23efaa9d7832",
                "sha256:9fe5ea21568a0a70e50f273397638d39b03353731e6cbbb3fd8502a33fec40bc"
            ],
            "markers": "python_version >= '3.6'",
            "version": "==3.6.0"
        }
    }
}<|MERGE_RESOLUTION|>--- conflicted
+++ resolved
@@ -1,11 +1,7 @@
 {
     "_meta": {
         "hash": {
-<<<<<<< HEAD
-            "sha256": "16959ba68c5ad43302ad37f00bb04fd6f3b34c6cbdb65608c17d0d1b553dab7f"
-=======
             "sha256": "76afa513fb1aefff3d89deb7410404b2b35da995c6d453856369f74ee4b0400c"
->>>>>>> 181f13ce
         },
         "pipfile-spec": 6,
         "requires": {
