--- conflicted
+++ resolved
@@ -130,35 +130,19 @@
         },
         "boto3": {
             "hashes": [
-<<<<<<< HEAD
-                "sha256:203e86311253d291d39588ae2e8dce82eecc10b9f4567ef765d7c54ec02a3e2b",
-                "sha256:59445d0e1d55c8c9675697ea41c98a0d82089a4be3076ea60e3a87cbe94dc141"
-            ],
-            "index": "pypi",
-            "version": "==1.18.31"
+                "sha256:461f659c06f9f56693cebbca70b11866f096021eafbd949a3c029c3a8adee6a4",
+                "sha256:596d2afda27ae3d9a10112a475aa25c4d6b5cf023919e370ad8e6c6ae04d57a6"
+            ],
+            "index": "pypi",
+            "version": "==1.18.33"
         },
         "botocore": {
             "hashes": [
-                "sha256:58cd315e2ae0971acdb3d7cda9c9c36b41c73181f41943a7443812d6d3c9ad18",
-                "sha256:8bc35ae34256cac76828ab96c80bc6653b942f85ad1898e7e265196fe92b659e"
-            ],
-            "markers": "python_version >= '3.6'",
-            "version": "==1.21.31"
-=======
-                "sha256:1b08ace99e7b92965780e5ce759430ad62b7b7e037560bc772f9a8789f4f36d2",
-                "sha256:31cc69e665f773390c4c17ce340d2420e45fbac51d46d945cc4a58d483ec5da6"
-            ],
-            "index": "pypi",
-            "version": "==1.18.23"
-        },
-        "botocore": {
-            "hashes": [
-                "sha256:3877d69e0b718b786f1696cd04ddbdb3a57aef6adb0239a29aa88754489849a4",
-                "sha256:d0146d31dbc475942b578b47dd5bcf94d18fbce8c6d2ce5f12195e005de9b754"
-            ],
-            "markers": "python_version >= '3.6'",
-            "version": "==1.21.23"
->>>>>>> e28966a2
+                "sha256:204327b9a33e3ae5207ff9acdd7d3b6d1f99f5dc9165a4d843d6f1a566f3006c",
+                "sha256:b321b570a0da4c6280e737d817c8f740bce0ef914f564e1c27246c7ae76b4c31"
+            ],
+            "markers": "python_version >= '3.6'",
+            "version": "==1.21.33"
         },
         "bson": {
             "hashes": [
@@ -278,14 +262,6 @@
             ],
             "version": "==20.10.2"
         },
-        "colorama": {
-            "hashes": [
-                "sha256:5941b2b48a20143d2267e95b1c2a7603ce057ee39fd88e7329b0c292aa16869b",
-                "sha256:9f47eda37229f68eee03b24b9748937c7dc3868f906e8ba69fbcbdd3bc5dc3e2"
-            ],
-            "markers": "platform_system == 'Windows'",
-            "version": "==0.4.4"
-        },
         "connexion": {
             "hashes": [
                 "sha256:1ccfac57d4bb7adf4295ba6f5e48f5a1f66057df6a0713417766c9b5235182ee",
@@ -296,7 +272,6 @@
         },
         "cryptography": {
             "hashes": [
-<<<<<<< HEAD
                 "sha256:0a7dcbcd3f1913f664aca35d47c1331fce738d44ec34b7be8b9d332151b0b01e",
                 "sha256:1eb7bb0df6f6f583dd8e054689def236255161ebbcf62b226454ab9ec663746b",
                 "sha256:21ca464b3a4b8d8e86ba0ee5045e103a1fcfac3b39319727bc0fc58c09c6aff7",
@@ -314,22 +289,6 @@
                 "sha256:d2a6e5ef66503da51d2110edf6c403dc6b494cc0082f85db12f54e9c5d4c3ec5",
                 "sha256:d9ec0e67a14f9d1d48dd87a2531009a9b251c02ea42851c060b25c782516ff06",
                 "sha256:f44d141b8c4ea5eb4dbc9b3ad992d45580c1d22bf5e24363f2fbf50c2d7ae8a7"
-=======
-                "sha256:0f1212a66329c80d68aeeb39b8a16d54ef57071bf22ff4e521657b27372e327d",
-                "sha256:1e056c28420c072c5e3cb36e2b23ee55e260cb04eee08f702e0edfec3fb51959",
-                "sha256:240f5c21aef0b73f40bb9f78d2caff73186700bf1bc6b94285699aff98cc16c6",
-                "sha256:26965837447f9c82f1855e0bc8bc4fb910240b6e0d16a664bb722df3b5b06873",
-                "sha256:37340614f8a5d2fb9aeea67fd159bfe4f5f4ed535b1090ce8ec428b2f15a11f2",
-                "sha256:3d10de8116d25649631977cb37da6cbdd2d6fa0e0281d014a5b7d337255ca713",
-                "sha256:3d8427734c781ea5f1b41d6589c293089704d4759e34597dce91014ac125aad1",
-                "sha256:7ec5d3b029f5fa2b179325908b9cd93db28ab7b85bb6c1db56b10e0b54235177",
-                "sha256:8e56e16617872b0957d1c9742a3f94b43533447fd78321514abbe7db216aa250",
-                "sha256:b01fd6f2737816cb1e08ed4807ae194404790eac7ad030b34f2ce72b332f5586",
-                "sha256:bf40af59ca2465b24e54f671b2de2c59257ddc4f7e5706dbd6930e26823668d3",
-                "sha256:de4e5f7f68220d92b7637fc99847475b59154b7a1b3868fb7385337af54ac9ca",
-                "sha256:eb8cc2afe8b05acbd84a43905832ec78e7b3873fb124ca190f574dca7389a87d",
-                "sha256:ee77aa129f481be46f8d92a1a7db57269a2f23052d5f2433b4621bb457081cc9"
->>>>>>> e28966a2
             ],
             "markers": "python_version >= '3.6'",
             "version": "==3.4.8"
@@ -434,11 +393,11 @@
         },
         "google-auth-oauthlib": {
             "hashes": [
-                "sha256:4ab58e6c3dc6ccf112f921fcced40e5426fba266768986ea502228488276eaba",
-                "sha256:b5a1ce7c617d247ccb2dfbba9d4bfc734b41096803d854a2c52592ae80150a67"
-            ],
-            "markers": "python_version >= '3.6'",
-            "version": "==0.4.5"
+                "sha256:3f2a6e802eebbb6fb736a370fbf3b055edcb6b52878bf2f26330b5e041316c73",
+                "sha256:a90a072f6993f2c327067bf65270046384cda5a8ecb20b94ea9a687f1f233a7a"
+            ],
+            "markers": "python_version >= '3.6'",
+            "version": "==0.4.6"
         },
         "googleads": {
             "hashes": [
@@ -484,19 +443,11 @@
         },
         "importlib-metadata": {
             "hashes": [
-<<<<<<< HEAD
                 "sha256:b618b6d2d5ffa2f16add5697cf57a46c76a56229b0ed1c438322e4e95645bd15",
                 "sha256:f284b3e11256ad1e5d03ab86bb2ccd6f5339688ff17a4d797a0fe7df326f23b1"
             ],
             "markers": "python_version < '3.8'",
             "version": "==4.8.1"
-=======
-                "sha256:7b30a78db2922d78a6f47fb30683156a14f3c6aa5cc23f77cc8967e9ab2d002f",
-                "sha256:ed5157fef23a4bc4594615a0dd8eba94b2bb36bf2a343fa3d8bb2fa0a62a99d5"
-            ],
-            "markers": "python_version < '3.8'",
-            "version": "==4.6.4"
->>>>>>> e28966a2
         },
         "inflection": {
             "hashes": [
@@ -827,25 +778,18 @@
         },
         "phonenumbers": {
             "hashes": [
-<<<<<<< HEAD
                 "sha256:091ed2b3158567f12c99f719570a1ccace00179f39b44f1e6b895f59d93dadc8",
                 "sha256:3ede2a2fce9b2ed335c0168e8276546d717fceeffe23761877925dff0a8f54f1"
             ],
             "version": "==8.12.31"
-=======
-                "sha256:885b7b4521bb9105b31a8597d3baa6da11155f819f1231434590db2f130a27cd",
-                "sha256:9a396a4d69ed4cf1f8513114869cbed4f12542644374a5d5f11bc7fd66a2098a"
-            ],
-            "version": "==8.12.29"
->>>>>>> e28966a2
         },
         "platformdirs": {
             "hashes": [
-                "sha256:4666d822218db6a262bdfdc9c39d21f23b4cfdb08af331a81e92751daf6c866c",
-                "sha256:632daad3ab546bd8e6af0537d09805cec458dce201bccfe23012df73332e181e"
-            ],
-            "markers": "python_version >= '3.6'",
-            "version": "==2.2.0"
+                "sha256:15b056538719b1c94bdaccb29e5f81879c7f7f0f4a153f46086d155dffcd4f0f",
+                "sha256:8003ac87717ae2c7ee1ea5a84a1a61e87f3fbd16eb5aadba194ea30a9019f648"
+            ],
+            "markers": "python_version >= '3.6'",
+            "version": "==2.3.0"
         },
         "pre-commit": {
             "hashes": [
@@ -1215,12 +1159,12 @@
         },
         "typing-extensions": {
             "hashes": [
-                "sha256:045dd532231acfa03628df5e0c66dba64e2cc8fc8b844538d4ad6d5dd6cb82dc",
-                "sha256:83af6730a045fda60f46510f7f1f094776d90321caa4d97d20ef38871bef4bd3",
-                "sha256:8bbffbd37fbeb9747a0241fdfde5ae99d4531ad1d1a41ccaea62100e15a5814c"
+                "sha256:49f75d16ff11f1cd258e1b988ccff82a3ca5570217d7ad8c5f48205dd99a677e",
+                "sha256:d8226d10bc02a29bcc81df19a26e56a9647f8b0a6d4a83924139f4a8b01f17b7",
+                "sha256:f1d25edafde516b146ecd0613dabcc61409817af4766fbbcfb8d1ad4ec441a34"
             ],
             "markers": "python_version < '3.8'",
-            "version": "==3.10.0.1"
+            "version": "==3.10.0.2"
         },
         "urllib3": {
             "hashes": [
@@ -1324,19 +1268,11 @@
     "develop": {
         "astroid": {
             "hashes": [
-                "sha256:b6c2d75cd7c2982d09e7d41d70213e863b3ba34d3bd4014e08f167cee966e99e",
-                "sha256:ecc50f9b3803ebf8ea19aa2c6df5622d8a5c31456a53c741d3be044d96ff0948"
+                "sha256:3b680ce0419b8a771aba6190139a3998d14b413852506d99aff8dc2bf65ee67c",
+                "sha256:dc1e8b28427d6bbef6b8842b18765ab58f558c42bb80540bd7648c98412af25e"
             ],
             "markers": "python_version ~= '3.6'",
-            "version": "==2.7.2"
-        },
-        "atomicwrites": {
-            "hashes": [
-                "sha256:6d1784dea7c0c8d4a5172b6c620f40b6e4cbfdf96d783691f2e1302a7b88e197",
-                "sha256:ae70396ad1a434f9c7046fd2dd196fc04b12f9e91ffb859164193be8b6168a7a"
-            ],
-            "markers": "sys_platform == 'win32'",
-            "version": "==1.4.0"
+            "version": "==2.7.3"
         },
         "attrs": {
             "hashes": [
@@ -1369,14 +1305,6 @@
             "markers": "python_version >= '3.6'",
             "version": "==8.0.1"
         },
-        "colorama": {
-            "hashes": [
-                "sha256:5941b2b48a20143d2267e95b1c2a7603ce057ee39fd88e7329b0c292aa16869b",
-                "sha256:9f47eda37229f68eee03b24b9748937c7dc3868f906e8ba69fbcbdd3bc5dc3e2"
-            ],
-            "markers": "platform_system == 'Windows'",
-            "version": "==0.4.4"
-        },
         "dparse": {
             "hashes": [
                 "sha256:a1b5f169102e1c894f9a7d5ccf6f9402a836a5d24be80a986c7ce9eaed78f367",
@@ -1387,19 +1315,11 @@
         },
         "hypothesis": {
             "hashes": [
-<<<<<<< HEAD
-                "sha256:98216ffd572d2edf052d3474409d76e642cac62d9c7ffe25d9a02c39066a67e4",
-                "sha256:f91e549d6ccca583fe9d2f8e56f23501aa48ba6e46491c60716390cc2670c5f8"
-            ],
-            "index": "pypi",
-            "version": "==6.17.2"
-=======
-                "sha256:cb80e06ca44992b08d2889734b740e67c8b41337315bbd6dba2ef43ca816cfe3",
-                "sha256:f86ded26e49c810f8b34f39112d819a06af4bae94e08a71f07285f0e376f6471"
-            ],
-            "index": "pypi",
-            "version": "==6.14.8"
->>>>>>> e28966a2
+                "sha256:47b86bda10dba94bb9e5733dcb4df27fca8b421ebe81aad2516441272c374c10",
+                "sha256:fd5a2207aaaaea430fe1dd0fc4392edb1c95cb21034fdf69231113cc1ab86fa0"
+            ],
+            "index": "pypi",
+            "version": "==6.17.4"
         },
         "idna": {
             "hashes": [
@@ -1411,19 +1331,11 @@
         },
         "importlib-metadata": {
             "hashes": [
-<<<<<<< HEAD
                 "sha256:b618b6d2d5ffa2f16add5697cf57a46c76a56229b0ed1c438322e4e95645bd15",
                 "sha256:f284b3e11256ad1e5d03ab86bb2ccd6f5339688ff17a4d797a0fe7df326f23b1"
             ],
             "markers": "python_version < '3.8'",
             "version": "==4.8.1"
-=======
-                "sha256:7b30a78db2922d78a6f47fb30683156a14f3c6aa5cc23f77cc8967e9ab2d002f",
-                "sha256:ed5157fef23a4bc4594615a0dd8eba94b2bb36bf2a343fa3d8bb2fa0a62a99d5"
-            ],
-            "markers": "python_version < '3.8'",
-            "version": "==4.6.4"
->>>>>>> e28966a2
         },
         "iniconfig": {
             "hashes": [
@@ -1485,19 +1397,19 @@
         },
         "platformdirs": {
             "hashes": [
-                "sha256:4666d822218db6a262bdfdc9c39d21f23b4cfdb08af331a81e92751daf6c866c",
-                "sha256:632daad3ab546bd8e6af0537d09805cec458dce201bccfe23012df73332e181e"
-            ],
-            "markers": "python_version >= '3.6'",
-            "version": "==2.2.0"
+                "sha256:15b056538719b1c94bdaccb29e5f81879c7f7f0f4a153f46086d155dffcd4f0f",
+                "sha256:8003ac87717ae2c7ee1ea5a84a1a61e87f3fbd16eb5aadba194ea30a9019f648"
+            ],
+            "markers": "python_version >= '3.6'",
+            "version": "==2.3.0"
         },
         "pluggy": {
             "hashes": [
-                "sha256:15b2acde666561e1298d71b523007ed7364de07029219b604cf808bfa1c765b0",
-                "sha256:966c145cd83c96502c3c3868f50408687b38434af77734af1e9ca461a4081d2d"
-            ],
-            "markers": "python_version >= '2.7' and python_version not in '3.0, 3.1, 3.2, 3.3'",
-            "version": "==0.13.1"
+                "sha256:4224373bacce55f955a878bf9cfa763c1e360858e330072059e10bad68531159",
+                "sha256:74134bbf457f031a36d68416e1509f34bd5ccc019f0bcc952c7b909d06b37bd3"
+            ],
+            "markers": "python_version >= '3.6'",
+            "version": "==1.0.0"
         },
         "py": {
             "hashes": [
@@ -1525,11 +1437,11 @@
         },
         "pytest": {
             "hashes": [
-                "sha256:50bcad0a0b9c5a72c8e4e7c9855a3ad496ca6a881a3641b4260605450772c54b",
-                "sha256:91ef2131a9bd6be8f76f1f08eac5c5317221d6ad1e143ae03894b862e8976890"
-            ],
-            "index": "pypi",
-            "version": "==6.2.4"
+                "sha256:131b36680866a76e6781d13f101efb86cf674ebb9762eb70d3082b6f29889e89",
+                "sha256:7310f8d27bc79ced999e760ca304d69f6ba6c6649c0b60fb0e04a4a77cacc134"
+            ],
+            "index": "pypi",
+            "version": "==6.2.5"
         },
         "pyyaml": {
             "hashes": [
@@ -1650,12 +1562,12 @@
         },
         "typing-extensions": {
             "hashes": [
-                "sha256:045dd532231acfa03628df5e0c66dba64e2cc8fc8b844538d4ad6d5dd6cb82dc",
-                "sha256:83af6730a045fda60f46510f7f1f094776d90321caa4d97d20ef38871bef4bd3",
-                "sha256:8bbffbd37fbeb9747a0241fdfde5ae99d4531ad1d1a41ccaea62100e15a5814c"
+                "sha256:49f75d16ff11f1cd258e1b988ccff82a3ca5570217d7ad8c5f48205dd99a677e",
+                "sha256:d8226d10bc02a29bcc81df19a26e56a9647f8b0a6d4a83924139f4a8b01f17b7",
+                "sha256:f1d25edafde516b146ecd0613dabcc61409817af4766fbbcfb8d1ad4ec441a34"
             ],
             "markers": "python_version < '3.8'",
-            "version": "==3.10.0.1"
+            "version": "==3.10.0.2"
         },
         "urllib3": {
             "hashes": [
