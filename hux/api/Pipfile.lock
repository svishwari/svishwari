--- conflicted
+++ resolved
@@ -1395,8 +1395,6 @@
             "markers": "platform_system == 'Windows'",
             "version": "==0.4.4"
         },
-<<<<<<< HEAD
-=======
         "cryptography": {
             "hashes": [
                 "sha256:0a7dcbcd3f1913f664aca35d47c1331fce738d44ec34b7be8b9d332151b0b01e",
@@ -1420,7 +1418,6 @@
             "markers": "python_version >= '3.6'",
             "version": "==3.4.8"
         },
->>>>>>> d4377ec6
         "dparse": {
             "hashes": [
                 "sha256:a1b5f169102e1c894f9a7d5ccf6f9402a836a5d24be80a986c7ce9eaed78f367",
