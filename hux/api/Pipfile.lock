--- conflicted
+++ resolved
@@ -327,20 +327,11 @@
         },
         "huxunifylib-database": {
             "hashes": [
-<<<<<<< HEAD
-
                 "sha256:265dcfc70a8a286e201bf44450af4e71a41ee021780acb41cdbe0690c5da8aba",
                 "sha256:2c627ae805475dbbcb1082e4fcf7c10616ded1096750b2fa1905e21426fa8ba3"
             ],
             "index": "jfrog",
             "version": "==0.2.32"
-=======
-                "sha256:09a3b1f6c7ffbbe39916ab1844216e83e9f80486b371d5444f5e28d125293d75",
-                "sha256:f7ed7c4c9e73b45abc9542ba871f732e2b4e697aa756185964c1fa0e0efc8c36"
-            ],
-            "index": "jfrog",
-            "version": "==0.2.31"
->>>>>>> a531cbea
         },
         "huxunifylib-util": {
             "hashes": [
