{
    "_meta": {
        "hash": {
            "sha256": "588580e8d6cf92a56b50a5b60df4a8236fda0937ebcbd7345341d9e45c466ced"
        },
        "pipfile-spec": 6,
        "requires": {
            "python_version": "3.7"
        },
        "sources": [
            {
                "name": "pypi",
                "url": "https://pypi.python.org/simple",
                "verify_ssl": true
            },
            {
                "name": "jfrog",
                "url": "$ARTIFACTORY_PYTHON_READ",
                "verify_ssl": true
            }
        ]
    },
    "default": {
        "aiohttp": {
            "hashes": [
                "sha256:02f46fc0e3c5ac58b80d4d56eb0a7c7d97fcef69ace9326289fb9f1955e65cfe",
                "sha256:0563c1b3826945eecd62186f3f5c7d31abb7391fedc893b7e2b26303b5a9f3fe",
                "sha256:114b281e4d68302a324dd33abb04778e8557d88947875cbf4e842c2c01a030c5",
                "sha256:14762875b22d0055f05d12abc7f7d61d5fd4fe4642ce1a249abdf8c700bf1fd8",
                "sha256:15492a6368d985b76a2a5fdd2166cddfea5d24e69eefed4630cbaae5c81d89bd",
                "sha256:17c073de315745a1510393a96e680d20af8e67e324f70b42accbd4cb3315c9fb",
                "sha256:209b4a8ee987eccc91e2bd3ac36adee0e53a5970b8ac52c273f7f8fd4872c94c",
                "sha256:230a8f7e24298dea47659251abc0fd8b3c4e38a664c59d4b89cca7f6c09c9e87",
                "sha256:2e19413bf84934d651344783c9f5e22dee452e251cfd220ebadbed2d9931dbf0",
                "sha256:393f389841e8f2dfc86f774ad22f00923fdee66d238af89b70ea314c4aefd290",
                "sha256:3cf75f7cdc2397ed4442594b935a11ed5569961333d49b7539ea741be2cc79d5",
                "sha256:3d78619672183be860b96ed96f533046ec97ca067fd46ac1f6a09cd9b7484287",
                "sha256:40eced07f07a9e60e825554a31f923e8d3997cfc7fb31dbc1328c70826e04cde",
                "sha256:493d3299ebe5f5a7c66b9819eacdcfbbaaf1a8e84911ddffcdc48888497afecf",
                "sha256:4b302b45040890cea949ad092479e01ba25911a15e648429c7c5aae9650c67a8",
                "sha256:515dfef7f869a0feb2afee66b957cc7bbe9ad0cdee45aec7fdc623f4ecd4fb16",
                "sha256:547da6cacac20666422d4882cfcd51298d45f7ccb60a04ec27424d2f36ba3eaf",
                "sha256:5df68496d19f849921f05f14f31bd6ef53ad4b00245da3195048c69934521809",
                "sha256:64322071e046020e8797117b3658b9c2f80e3267daec409b350b6a7a05041213",
                "sha256:7615dab56bb07bff74bc865307aeb89a8bfd9941d2ef9d817b9436da3a0ea54f",
                "sha256:79ebfc238612123a713a457d92afb4096e2148be17df6c50fb9bf7a81c2f8013",
                "sha256:7b18b97cf8ee5452fa5f4e3af95d01d84d86d32c5e2bfa260cf041749d66360b",
                "sha256:932bb1ea39a54e9ea27fc9232163059a0b8855256f4052e776357ad9add6f1c9",
                "sha256:a00bb73540af068ca7390e636c01cbc4f644961896fa9363154ff43fd37af2f5",
                "sha256:a5ca29ee66f8343ed336816c553e82d6cade48a3ad702b9ffa6125d187e2dedb",
                "sha256:af9aa9ef5ba1fd5b8c948bb11f44891968ab30356d65fd0cc6707d989cd521df",
                "sha256:bb437315738aa441251214dad17428cafda9cdc9729499f1d6001748e1d432f4",
                "sha256:bdb230b4943891321e06fc7def63c7aace16095be7d9cf3b1e01be2f10fba439",
                "sha256:c6e9dcb4cb338d91a73f178d866d051efe7c62a7166653a91e7d9fb18274058f",
                "sha256:cffe3ab27871bc3ea47df5d8f7013945712c46a3cc5a95b6bee15887f1675c22",
                "sha256:d012ad7911653a906425d8473a1465caa9f8dea7fcf07b6d870397b774ea7c0f",
                "sha256:d9e13b33afd39ddeb377eff2c1c4f00544e191e1d1dee5b6c51ddee8ea6f0cf5",
                "sha256:e4b2b334e68b18ac9817d828ba44d8fcb391f6acb398bcc5062b14b2cbeac970",
                "sha256:e54962802d4b8b18b6207d4a927032826af39395a3bd9196a5af43fc4e60b009",
                "sha256:f705e12750171c0ab4ef2a3c76b9a4024a62c4103e3a55dd6f99265b9bc6fcfc",
                "sha256:f881853d2643a29e643609da57b96d5f9c9b93f62429dcc1cbb413c7d07f0e1a",
                "sha256:fe60131d21b31fd1a14bd43e6bb88256f69dfc3188b3a89d736d6c71ed43ec95"
            ],
            "markers": "python_full_version >= '3.5.3'",
            "version": "==3.7.4.post0"
        },
        "aniso8601": {
            "hashes": [
                "sha256:1d2b7ef82963909e93c4f24ce48d4de9e66009a21bf1c1e1c85bdd0812fe412f",
                "sha256:72e3117667eedf66951bb2d93f4296a56b94b078a8a95905a052611fb3f1b973"
            ],
            "version": "==9.0.1"
        },
        "apispec": {
            "extras": [
                "yaml"
            ],
            "hashes": [
                "sha256:6a62e8c5a9f85715089083d013f23ddbbee948c188910e31fad2192f90a49974",
                "sha256:a896f97394b7d046d46c65262e51e45241dd8d9d71eedebcdb2d7024b775eec4"
            ],
            "index": "pypi",
            "version": "==4.6.0"
        },
        "apispec-webframeworks": {
            "hashes": [
                "sha256:0db35b267914b3f8c562aca0261957dbcb4176f255eacc22520277010818dcf3",
                "sha256:482c563abbcc2a261439476cb3f1a7c7284cc997c322c574d48c111643e9c04e"
            ],
            "index": "pypi",
            "version": "==0.5.2"
        },
        "appdirs": {
            "hashes": [
                "sha256:7d5d0167b2b1ba821647616af46a749d1c653740dd0d2415100fe26e27afdf41",
                "sha256:a841dacd6b99318a741b166adb07e19ee71a274450e68237b4650ca1055ab128"
            ],
            "version": "==1.4.4"
        },
        "async-timeout": {
            "hashes": [
                "sha256:0c3c816a028d47f659d6ff5c745cb2acf1f966da1fe5c19c77a70282b25f4c5f",
                "sha256:4291ca197d287d274d0b6cb5d6f8f8f82d434ed288f962539ff18cc9012f9ea3"
            ],
            "markers": "python_full_version >= '3.5.3'",
            "version": "==3.0.1"
        },
        "attrs": {
            "hashes": [
                "sha256:149e90d6d8ac20db7a955ad60cf0e6881a3f20d37096140088356da6c716b0b1",
                "sha256:ef6aaac3ca6cd92904cdd0d83f629a15f18053ec84e6432106f7a4d04ae4f5fb"
            ],
            "markers": "python_version >= '2.7' and python_version not in '3.0, 3.1, 3.2, 3.3, 3.4'",
            "version": "==21.2.0"
        },
        "boto3": {
            "hashes": [
                "sha256:2c2f70608934b03f9c08f4cd185de223b5abd18245dd4d4800e1fbc2a2523e31",
                "sha256:fccfa81cda69bb2317ed97e7149d7d84d19e6ec3bfbe3f721139e7ac0c407c73"
            ],
            "index": "pypi",
            "version": "==1.17.98"
        },
        "botocore": {
            "hashes": [
                "sha256:b2a49de4ee04b690142c8e7240f0f5758e3f7673dd39cf398efe893bf5e11c3f",
                "sha256:b955b23fe2fbdbbc8e66f37fe2970de6b5d8169f940b200bcf434751709d38f6"
            ],
            "markers": "python_version >= '2.7' and python_version not in '3.0, 3.1, 3.2, 3.3, 3.4, 3.5'",
            "version": "==1.20.98"
        },
        "bson": {
            "hashes": [
                "sha256:d6511b2ab051139a9123c184de1a04227262173ad593429d21e443d6462d6590"
            ],
            "index": "pypi",
            "version": "==0.5.10"
        },
        "cached-property": {
            "hashes": [
                "sha256:9fa5755838eecbb2d234c3aa390bd80fbd3ac6b6869109bfc1b499f7bd89a130",
                "sha256:df4f613cf7ad9a588cc381aaf4a512d26265ecebd5eb9e1ba12f1319eb85a6a0"
            ],
            "version": "==1.5.2"
        },
        "cachetools": {
            "hashes": [
                "sha256:2cc0b89715337ab6dbba85b5b50effe2b0c74e035d83ee8ed637cf52f12ae001",
                "sha256:61b5ed1e22a0924aed1d23b478f37e8d52549ff8a961de2909c69bf950020cff"
            ],
            "markers": "python_version ~= '3.5'",
            "version": "==4.2.2"
        },
        "certifi": {
            "hashes": [
                "sha256:2bbf76fd432960138b3ef6dda3dde0544f27cbf8546c458e60baf371917ba9ee",
                "sha256:50b1e4f8446b06f41be7dd6338db18e0990601dce795c2b1686458aa7e8fa7d8"
            ],
            "version": "==2021.5.30"
        },
        "cfgv": {
            "hashes": [
                "sha256:9e600479b3b99e8af981ecdfc80a0296104ee610cab48a5ae4ffd0b668650eb1",
                "sha256:b449c9c6118fe8cca7fa5e00b9ec60ba08145d281d52164230a69211c5d597a1"
            ],
            "markers": "python_full_version >= '3.6.1'",
            "version": "==3.3.0"
        },
        "chardet": {
            "hashes": [
                "sha256:0d6f53a15db4120f2b08c94f11e7d93d2c911ee118b6b30a04ec3ee8310179fa",
                "sha256:f864054d66fd9118f2e67044ac8981a54775ec5b67aed0441892edb553d21da5"
            ],
            "markers": "python_version >= '2.7' and python_version not in '3.0, 3.1, 3.2, 3.3, 3.4'",
            "version": "==4.0.0"
        },
        "click": {
            "hashes": [
                "sha256:8c04c11192119b1ef78ea049e0a6f0463e4c48ef00a30160c704337586f3ad7a",
                "sha256:fba402a4a47334742d782209a7c79bc448911afe1149d07bdabdf480b3e2f4b6"
            ],
            "markers": "python_version >= '3.6'",
            "version": "==8.0.1"
        },
        "clickclick": {
            "hashes": [
                "sha256:4efb13e62353e34c5eef7ed6582c4920b418d7dedc86d819e22ee089ba01802c",
                "sha256:c8f33e6d9ec83f68416dd2136a7950125bd256ec39ccc9a85c6e280a16be2bb5"
            ],
            "version": "==20.10.2"
        },
        "colorama": {
            "hashes": [
                "sha256:5941b2b48a20143d2267e95b1c2a7603ce057ee39fd88e7329b0c292aa16869b",
                "sha256:9f47eda37229f68eee03b24b9748937c7dc3868f906e8ba69fbcbdd3bc5dc3e2"
            ],
            "markers": "platform_system == 'Windows'",
            "version": "==0.4.4"
        },
        "connexion": {
            "hashes": [
                "sha256:1ccfac57d4bb7adf4295ba6f5e48f5a1f66057df6a0713417766c9b5235182ee",
                "sha256:5439e9659a89c4380d93a07acfbf3380d70be4130574de8881e5f0dfec7ad0e2"
            ],
            "index": "pypi",
            "version": "==2.7.0"
        },
        "curlify": {
            "hashes": [
                "sha256:0d3f02e7235faf952de8ef45ef469845196d30632d5838bcd5aee217726ddd6d"
            ],
            "version": "==2.2.1"
        },
        "defusedxml": {
            "hashes": [
                "sha256:1bb3032db185915b62d7c6209c5a8792be6a32ab2fedacc84e01b52c51aa3e69",
                "sha256:a352e7e428770286cc899e2542b6cdaedb2b4953ff269a210103ec58f6198a61"
            ],
            "markers": "python_version >= '2.7' and python_version not in '3.0, 3.1, 3.2, 3.3, 3.4'",
            "version": "==0.7.1"
        },
        "distlib": {
            "hashes": [
                "sha256:106fef6dc37dd8c0e2c0a60d3fca3e77460a48907f335fa28420463a6f799736",
                "sha256:23e223426b28491b1ced97dc3bbe183027419dfc7982b4fa2f05d5f3ff10711c"
            ],
            "version": "==0.3.2"
        },
        "facebook-business": {
            "hashes": [
                "sha256:94a6e43697c815edb2133e05d937b6e0eb13e5225c1ae48e88c40b33d18401ee",
                "sha256:994c26268c52f6dfeecb0aa40b8edc3d1a66d26694156844f36e2e962d8fa0c0"
            ],
            "version": "==11.0.0"
        },
        "faker": {
            "hashes": [
                "sha256:ccd76cd86a49f1042811faaa3a7d1b094fcf8e60a1ec286190417bbb5a3f2f76",
                "sha256:cda50f6afaa4075464d7500ac838ec3cac3cc6824297e4340b2a17a62dc086a8"
            ],
            "index": "pypi",
            "version": "==8.8.1"
        },
        "filelock": {
            "hashes": [
                "sha256:18d82244ee114f543149c66a6e0c14e9c4f8a1044b5cdaadd0f82159d6a6ff59",
                "sha256:929b7d63ec5b7d6b71b0fa5ac14e030b3f70b75747cef1b10da9b879fef15836"
            ],
            "version": "==3.0.12"
        },
        "flasgger": {
            "hashes": [
                "sha256:0603941cf4003626b4ee551ca87331f1d17b8eecce500ccf1a1f1d3a332fc94a",
                "sha256:6ebea406b5beecd77e8da42550f380d4d05a6107bc90b69ce9e77aee7612e2d0"
            ],
            "index": "pypi",
            "version": "==0.9.5"
        },
        "flask": {
            "hashes": [
                "sha256:1c4c257b1892aec1398784c63791cbaa43062f1f7aeb555c4da961b20ee68f55",
                "sha256:a6209ca15eb63fc9385f38e452704113d679511d9574d09b2cf9183ae7d20dc9"
            ],
            "index": "pypi",
            "version": "==2.0.1"
        },
        "flask-apispec": {
            "hashes": [
                "sha256:7e82dabcac4234c1540438daac045e8475804b4dcf7f68898ffc47113ab34da0",
                "sha256:89e05dd2cb6e91ad999033c59aed4b5036aea9f0794d5ea5d9082be8ad4a99f2"
            ],
            "index": "pypi",
            "version": "==0.11.0"
        },
        "flask-cors": {
            "hashes": [
                "sha256:74efc975af1194fc7891ff5cd85b0f7478be4f7f59fe158102e91abb72bb4438",
                "sha256:b60839393f3b84a0f3746f6cdca56c1ad7426aa738b70d6c61375857823181de"
            ],
            "index": "pypi",
            "version": "==3.0.10"
        },
        "flask-marshmallow": {
            "hashes": [
                "sha256:2adcd782b5a4a6c5ae3c96701f320d8ca6997995a52b2661093c56cc3ed24754",
                "sha256:bd01a6372cbe50e36f205cfff0fc5dab0b7b662c4c8b2c4fc06a3151b2950950"
            ],
            "index": "pypi",
            "version": "==0.14.0"
        },
        "flask-restful": {
            "hashes": [
                "sha256:4970c49b6488e46c520b325f54833374dc2b98e211f1b272bd4b0c516232afe2",
                "sha256:ccec650b835d48192138c85329ae03735e6ced58e9b2d9c2146d6c84c06fa53e"
            ],
            "index": "pypi",
            "version": "==0.3.9"
        },
        "flask-swagger-ui": {
            "hashes": [
                "sha256:f329752a65b2940ada8eeb57bce613f7c0a12856a9c31063bb9e33798554c9ed"
            ],
            "index": "pypi",
            "version": "==3.36.0"
        },
        "google-auth": {
            "hashes": [
                "sha256:b3a67fa9ba5b768861dacf374c2135eb09fa14a0e40c851c3b8ea7abe6fc8fef",
                "sha256:e34e5f5de5610b202f9b40ebd9f8b27571d5c5537db9afed3a72b2db5a345039"
            ],
            "markers": "python_version >= '2.7' and python_version not in '3.0, 3.1, 3.2, 3.3, 3.4, 3.5'",
            "version": "==1.32.0"
        },
        "google-auth-oauthlib": {
            "hashes": [
                "sha256:09832c6e75032f93818edf1affe4746121d640c625a5bef9b5c96af676e98eee",
                "sha256:0e92aacacfb94978de3b7972cf4b0f204c3cd206f74ddd0dc0b31e91164e6317"
            ],
            "markers": "python_version >= '3.6'",
            "version": "==0.4.4"
        },
        "googleads": {
            "hashes": [
                "sha256:52dca808880431d978e45989f9948d85b56140bdc06a1173ed0635eef6603ed5"
            ],
            "version": "==28.0.0"
        },
        "huxunifylib-connectors": {
            "hashes": [
                "sha256:6a01f00ba5cc4f65c0058f9117c5dd1839ed085faabe290b07891b42e2d1accf",
                "sha256:b39a86609834f568a3286b15e4af039274e3c7c9cde19bcbb9481fd0955ae035"
            ],
            "index": "jfrog",
            "version": "==0.1.15"
        },
        "huxunifylib-database": {
            "hashes": [
<<<<<<< HEAD
                "sha256:6db0b983552e722b25c905e0044a97a218f8646f3eaeb1776332df48b31d8d38",
                "sha256:a32b7192ffd72e91a6f7626eb1c443d97f40ccb8dcb64a76e52266314c9b2a77"
            ],
            "index": "jfrog",
            "version": "==0.2.29"
=======
                "sha256:605125122d22999681fb5ad4b78c39a14fee177e2c04c0699d479a7c5fb5fc38",
                "sha256:f90e804b8a4b4f37fa6bc6532d2d182676c792f4de054f35e41b747fb2625d4c"
            ],
            "index": "jfrog",
            "version": "==0.2.27"
>>>>>>> 9a03022b
        },
        "huxunifylib-util": {
            "hashes": [
                "sha256:8d064b983e11933601cb55f14de2d9095509bab2a41a88e09988f47bdfdc5c8c",
                "sha256:93e8d03e47a04b32dd5d252ba8c5b2884a5a5e508ebd4e04a56c80c5a8e436e0"
            ],
            "index": "jfrog",
            "version": "==0.1.15"
        },
        "identify": {
            "hashes": [
                "sha256:18d0c531ee3dbc112fa6181f34faa179de3f57ea57ae2899754f16a7e0ff6421",
                "sha256:5b41f71471bc738e7b586308c3fca172f78940195cb3bf6734c1e66fdac49306"
            ],
            "markers": "python_full_version >= '3.6.1'",
            "version": "==2.2.10"
        },
        "idna": {
            "hashes": [
                "sha256:b307872f855b18632ce0c21c5e45be78c0ea7ae4c15c828c20788b26921eb3f6",
                "sha256:b97d804b1e9b523befed77c48dacec60e6dcb0b5391d57af6a65a312a90648c0"
            ],
            "markers": "python_version >= '2.7' and python_version not in '3.0, 3.1, 3.2, 3.3'",
            "version": "==2.10"
        },
        "importlib-metadata": {
            "hashes": [
                "sha256:833b26fb89d5de469b24a390e9df088d4e52e4ba33b01dc5e0e4f41b81a16c00",
                "sha256:b142cc1dd1342f31ff04bb7d022492b09920cb64fed867cd3ea6f80fe3ebd139"
            ],
            "markers": "python_version < '3.8'",
            "version": "==4.5.0"
        },
        "inflection": {
            "hashes": [
                "sha256:1a29730d366e996aaacffb2f1f1cb9593dc38e2ddd30c91250c6dde09ea9b417",
                "sha256:f38b2b640938a4f35ade69ac3d053042959b62a0f1076a5bbaa1b9526605a8a2"
            ],
            "markers": "python_version >= '3.5'",
            "version": "==0.5.1"
        },
        "isodate": {
            "hashes": [
                "sha256:2e364a3d5759479cdb2d37cce6b9376ea504db2ff90252a2e5b7cc89cc9ff2d8",
                "sha256:aa4d33c06640f5352aca96e4b81afd8ab3b47337cc12089822d6f322ac772c81"
            ],
            "version": "==0.6.0"
        },
        "itsdangerous": {
            "hashes": [
                "sha256:5174094b9637652bdb841a3029700391451bd092ba3db90600dea710ba28e97c",
                "sha256:9e724d68fc22902a1435351f84c3fb8623f303fffcc566a4cb952df8c572cff0"
            ],
            "markers": "python_version >= '3.6'",
            "version": "==2.0.1"
        },
        "jinja2": {
            "hashes": [
                "sha256:1f06f2da51e7b56b8f238affdd6b4e2c61e39598a378cc49345bc1bd42a978a4",
                "sha256:703f484b47a6af502e743c9122595cc812b0271f661722403114f71a79d0f5a4"
            ],
            "markers": "python_version >= '3.6'",
            "version": "==3.0.1"
        },
        "jmespath": {
            "hashes": [
                "sha256:b85d0567b8666149a93172712e68920734333c0ce7e89b78b3e987f71e5ed4f9",
                "sha256:cdf6525904cc597730141d61b36f2e4b8ecc257c420fa2f4549bac2c2d0cb72f"
            ],
            "markers": "python_version >= '2.6' and python_version not in '3.0, 3.1, 3.2, 3.3'",
            "version": "==0.10.0"
        },
        "jsonschema": {
            "hashes": [
                "sha256:4e5b3cf8216f577bee9ce139cbe72eca3ea4f292ec60928ff24758ce626cd163",
                "sha256:c8a85b28d377cc7737e46e2d9f2b4f44ee3c0e1deac6bf46ddefc7187d30797a"
            ],
            "version": "==3.2.0"
        },
        "lxml": {
            "hashes": [
                "sha256:079f3ae844f38982d156efce585bc540c16a926d4436712cf4baee0cce487a3d",
                "sha256:0fbcf5565ac01dff87cbfc0ff323515c823081c5777a9fc7703ff58388c258c3",
                "sha256:122fba10466c7bd4178b07dba427aa516286b846b2cbd6f6169141917283aae2",
                "sha256:1b38116b6e628118dea5b2186ee6820ab138dbb1e24a13e478490c7db2f326ae",
                "sha256:1b7584d421d254ab86d4f0b13ec662a9014397678a7c4265a02a6d7c2b18a75f",
                "sha256:26e761ab5b07adf5f555ee82fb4bfc35bf93750499c6c7614bd64d12aaa67927",
                "sha256:289e9ca1a9287f08daaf796d96e06cb2bc2958891d7911ac7cae1c5f9e1e0ee3",
                "sha256:2a9d50e69aac3ebee695424f7dbd7b8c6d6eb7de2a2eb6b0f6c7db6aa41e02b7",
                "sha256:3082c518be8e97324390614dacd041bb1358c882d77108ca1957ba47738d9d59",
                "sha256:33bb934a044cf32157c12bfcfbb6649807da20aa92c062ef51903415c704704f",
                "sha256:3439c71103ef0e904ea0a1901611863e51f50b5cd5e8654a151740fde5e1cade",
                "sha256:36108c73739985979bf302006527cf8a20515ce444ba916281d1c43938b8bb96",
                "sha256:39b78571b3b30645ac77b95f7c69d1bffc4cf8c3b157c435a34da72e78c82468",
                "sha256:4289728b5e2000a4ad4ab8da6e1db2e093c63c08bdc0414799ee776a3f78da4b",
                "sha256:4bff24dfeea62f2e56f5bab929b4428ae6caba2d1eea0c2d6eb618e30a71e6d4",
                "sha256:4c61b3a0db43a1607d6264166b230438f85bfed02e8cff20c22e564d0faff354",
                "sha256:542d454665a3e277f76954418124d67516c5f88e51a900365ed54a9806122b83",
                "sha256:5a0a14e264069c03e46f926be0d8919f4105c1623d620e7ec0e612a2e9bf1c04",
                "sha256:5c8c163396cc0df3fd151b927e74f6e4acd67160d6c33304e805b84293351d16",
                "sha256:66e575c62792c3f9ca47cb8b6fab9e35bab91360c783d1606f758761810c9791",
                "sha256:6f12e1427285008fd32a6025e38e977d44d6382cf28e7201ed10d6c1698d2a9a",
                "sha256:74f7d8d439b18fa4c385f3f5dfd11144bb87c1da034a466c5b5577d23a1d9b51",
                "sha256:7610b8c31688f0b1be0ef882889817939490a36d0ee880ea562a4e1399c447a1",
                "sha256:76fa7b1362d19f8fbd3e75fe2fb7c79359b0af8747e6f7141c338f0bee2f871a",
                "sha256:7728e05c35412ba36d3e9795ae8995e3c86958179c9770e65558ec3fdfd3724f",
                "sha256:8157dadbb09a34a6bd95a50690595e1fa0af1a99445e2744110e3dca7831c4ee",
                "sha256:820628b7b3135403540202e60551e741f9b6d3304371712521be939470b454ec",
                "sha256:884ab9b29feaca361f7f88d811b1eea9bfca36cf3da27768d28ad45c3ee6f969",
                "sha256:89b8b22a5ff72d89d48d0e62abb14340d9e99fd637d046c27b8b257a01ffbe28",
                "sha256:92e821e43ad382332eade6812e298dc9701c75fe289f2a2d39c7960b43d1e92a",
                "sha256:b007cbb845b28db4fb8b6a5cdcbf65bacb16a8bd328b53cbc0698688a68e1caa",
                "sha256:bc4313cbeb0e7a416a488d72f9680fffffc645f8a838bd2193809881c67dd106",
                "sha256:bccbfc27563652de7dc9bdc595cb25e90b59c5f8e23e806ed0fd623755b6565d",
                "sha256:c47ff7e0a36d4efac9fd692cfa33fbd0636674c102e9e8d9b26e1b93a94e7617",
                "sha256:c4f05c5a7c49d2fb70223d0d5bcfbe474cf928310ac9fa6a7c6dddc831d0b1d4",
                "sha256:cdaf11d2bd275bf391b5308f86731e5194a21af45fbaaaf1d9e8147b9160ea92",
                "sha256:ce256aaa50f6cc9a649c51be3cd4ff142d67295bfc4f490c9134d0f9f6d58ef0",
                "sha256:d2e35d7bf1c1ac8c538f88d26b396e73dd81440d59c1ef8522e1ea77b345ede4",
                "sha256:d916d31fd85b2f78c76400d625076d9124de3e4bda8b016d25a050cc7d603f24",
                "sha256:df7c53783a46febb0e70f6b05df2ba104610f2fb0d27023409734a3ecbb78fb2",
                "sha256:e1cbd3f19a61e27e011e02f9600837b921ac661f0c40560eefb366e4e4fb275e",
                "sha256:efac139c3f0bf4f0939f9375af4b02c5ad83a622de52d6dfa8e438e8e01d0eb0",
                "sha256:efd7a09678fd8b53117f6bae4fa3825e0a22b03ef0a932e070c0bdbb3a35e654",
                "sha256:f2380a6376dfa090227b663f9678150ef27543483055cc327555fb592c5967e2",
                "sha256:f8380c03e45cf09f8557bdaa41e1fa7c81f3ae22828e1db470ab2a6c96d8bc23",
                "sha256:f90ba11136bfdd25cae3951af8da2e95121c9b9b93727b1b896e3fa105b2f586"
            ],
            "markers": "python_version >= '2.7' and python_version not in '3.0, 3.1, 3.2, 3.3, 3.4'",
            "version": "==4.6.3"
        },
        "markupsafe": {
            "hashes": [
                "sha256:01a9b8ea66f1658938f65b93a85ebe8bc016e6769611be228d797c9d998dd298",
                "sha256:023cb26ec21ece8dc3907c0e8320058b2e0cb3c55cf9564da612bc325bed5e64",
                "sha256:0446679737af14f45767963a1a9ef7620189912317d095f2d9ffa183a4d25d2b",
                "sha256:0717a7390a68be14b8c793ba258e075c6f4ca819f15edfc2a3a027c823718567",
                "sha256:0955295dd5eec6cb6cc2fe1698f4c6d84af2e92de33fbcac4111913cd100a6ff",
                "sha256:10f82115e21dc0dfec9ab5c0223652f7197feb168c940f3ef61563fc2d6beb74",
                "sha256:1d609f577dc6e1aa17d746f8bd3c31aa4d258f4070d61b2aa5c4166c1539de35",
                "sha256:2ef54abee730b502252bcdf31b10dacb0a416229b72c18b19e24a4509f273d26",
                "sha256:3c112550557578c26af18a1ccc9e090bfe03832ae994343cfdacd287db6a6ae7",
                "sha256:47ab1e7b91c098ab893b828deafa1203de86d0bc6ab587b160f78fe6c4011f75",
                "sha256:49e3ceeabbfb9d66c3aef5af3a60cc43b85c33df25ce03d0031a608b0a8b2e3f",
                "sha256:4efca8f86c54b22348a5467704e3fec767b2db12fc39c6d963168ab1d3fc9135",
                "sha256:53edb4da6925ad13c07b6d26c2a852bd81e364f95301c66e930ab2aef5b5ddd8",
                "sha256:594c67807fb16238b30c44bdf74f36c02cdf22d1c8cda91ef8a0ed8dabf5620a",
                "sha256:611d1ad9a4288cf3e3c16014564df047fe08410e628f89805e475368bd304914",
                "sha256:6557b31b5e2c9ddf0de32a691f2312a32f77cd7681d8af66c2692efdbef84c18",
                "sha256:693ce3f9e70a6cf7d2fb9e6c9d8b204b6b39897a2c4a1aa65728d5ac97dcc1d8",
                "sha256:6a7fae0dd14cf60ad5ff42baa2e95727c3d81ded453457771d02b7d2b3f9c0c2",
                "sha256:6c4ca60fa24e85fe25b912b01e62cb969d69a23a5d5867682dd3e80b5b02581d",
                "sha256:7d91275b0245b1da4d4cfa07e0faedd5b0812efc15b702576d103293e252af1b",
                "sha256:905fec760bd2fa1388bb5b489ee8ee5f7291d692638ea5f67982d968366bef9f",
                "sha256:97383d78eb34da7e1fa37dd273c20ad4320929af65d156e35a5e2d89566d9dfb",
                "sha256:984d76483eb32f1bcb536dc27e4ad56bba4baa70be32fa87152832cdd9db0833",
                "sha256:a30e67a65b53ea0a5e62fe23682cfe22712e01f453b95233b25502f7c61cb415",
                "sha256:ab3ef638ace319fa26553db0624c4699e31a28bb2a835c5faca8f8acf6a5a902",
                "sha256:b2f4bf27480f5e5e8ce285a8c8fd176c0b03e93dcc6646477d4630e83440c6a9",
                "sha256:b7f2d075102dc8c794cbde1947378051c4e5180d52d276987b8d28a3bd58c17d",
                "sha256:be98f628055368795d818ebf93da628541e10b75b41c559fdf36d104c5787066",
                "sha256:d7f9850398e85aba693bb640262d3611788b1f29a79f0c93c565694658f4071f",
                "sha256:f5653a225f31e113b152e56f154ccbe59eeb1c7487b39b9d9f9cdb58e6c79dc5",
                "sha256:f826e31d18b516f653fe296d967d700fddad5901ae07c622bb3705955e1faa94",
                "sha256:f8ba0e8349a38d3001fae7eadded3f6606f0da5d748ee53cc1dab1d6527b9509",
                "sha256:f9081981fe268bd86831e5c75f7de206ef275defcb82bc70740ae6dc507aee51",
                "sha256:fa130dd50c57d53368c9d59395cb5526eda596d3ffe36666cd81a44d56e48872"
            ],
            "markers": "python_version >= '3.6'",
            "version": "==2.0.1"
        },
        "marshmallow": {
            "hashes": [
                "sha256:8050475b70470cc58f4441ee92375db611792ba39ca1ad41d39cad193ea9e040",
                "sha256:b45cde981d1835145257b4a3c5cb7b80786dcf5f50dd2990749a50c16cb48e01"
            ],
            "index": "pypi",
            "version": "==3.12.1"
        },
        "mistune": {
            "hashes": [
                "sha256:59a3429db53c50b5c6bcc8a07f8848cb00d7dc8bdb431a4ab41920d201d4756e",
                "sha256:88a1051873018da288eee8538d476dffe1262495144b33ecb586c4ab266bb8d4"
            ],
            "version": "==0.8.4"
        },
        "mongomock": {
            "hashes": [
                "sha256:01ce0c4eb02b2eced0a30882412444eaf6de27a90f2502bee64e04e3b8ecdc90",
                "sha256:d9945e7c87c221aed47c6c10708376351a5f5ee48060943c56ba195be425b0dd"
            ],
            "index": "pypi",
            "version": "==3.23.0"
        },
        "multidict": {
            "hashes": [
                "sha256:018132dbd8688c7a69ad89c4a3f39ea2f9f33302ebe567a879da8f4ca73f0d0a",
                "sha256:051012ccee979b2b06be928a6150d237aec75dd6bf2d1eeeb190baf2b05abc93",
                "sha256:05c20b68e512166fddba59a918773ba002fdd77800cad9f55b59790030bab632",
                "sha256:07b42215124aedecc6083f1ce6b7e5ec5b50047afa701f3442054373a6deb656",
                "sha256:0e3c84e6c67eba89c2dbcee08504ba8644ab4284863452450520dad8f1e89b79",
                "sha256:0e929169f9c090dae0646a011c8b058e5e5fb391466016b39d21745b48817fd7",
                "sha256:1ab820665e67373de5802acae069a6a05567ae234ddb129f31d290fc3d1aa56d",
                "sha256:25b4e5f22d3a37ddf3effc0710ba692cfc792c2b9edfb9c05aefe823256e84d5",
                "sha256:2e68965192c4ea61fff1b81c14ff712fc7dc15d2bd120602e4a3494ea6584224",
                "sha256:2f1a132f1c88724674271d636e6b7351477c27722f2ed789f719f9e3545a3d26",
                "sha256:37e5438e1c78931df5d3c0c78ae049092877e5e9c02dd1ff5abb9cf27a5914ea",
                "sha256:3a041b76d13706b7fff23b9fc83117c7b8fe8d5fe9e6be45eee72b9baa75f348",
                "sha256:3a4f32116f8f72ecf2a29dabfb27b23ab7cdc0ba807e8459e59a93a9be9506f6",
                "sha256:46c73e09ad374a6d876c599f2328161bcd95e280f84d2060cf57991dec5cfe76",
                "sha256:46dd362c2f045095c920162e9307de5ffd0a1bfbba0a6e990b344366f55a30c1",
                "sha256:4b186eb7d6ae7c06eb4392411189469e6a820da81447f46c0072a41c748ab73f",
                "sha256:54fd1e83a184e19c598d5e70ba508196fd0bbdd676ce159feb412a4a6664f952",
                "sha256:585fd452dd7782130d112f7ddf3473ffdd521414674c33876187e101b588738a",
                "sha256:5cf3443199b83ed9e955f511b5b241fd3ae004e3cb81c58ec10f4fe47c7dce37",
                "sha256:6a4d5ce640e37b0efcc8441caeea8f43a06addace2335bd11151bc02d2ee31f9",
                "sha256:7df80d07818b385f3129180369079bd6934cf70469f99daaebfac89dca288359",
                "sha256:806068d4f86cb06af37cd65821554f98240a19ce646d3cd24e1c33587f313eb8",
                "sha256:830f57206cc96ed0ccf68304141fec9481a096c4d2e2831f311bde1c404401da",
                "sha256:929006d3c2d923788ba153ad0de8ed2e5ed39fdbe8e7be21e2f22ed06c6783d3",
                "sha256:9436dc58c123f07b230383083855593550c4d301d2532045a17ccf6eca505f6d",
                "sha256:9dd6e9b1a913d096ac95d0399bd737e00f2af1e1594a787e00f7975778c8b2bf",
                "sha256:ace010325c787c378afd7f7c1ac66b26313b3344628652eacd149bdd23c68841",
                "sha256:b47a43177a5e65b771b80db71e7be76c0ba23cc8aa73eeeb089ed5219cdbe27d",
                "sha256:b797515be8743b771aa868f83563f789bbd4b236659ba52243b735d80b29ed93",
                "sha256:b7993704f1a4b204e71debe6095150d43b2ee6150fa4f44d6d966ec356a8d61f",
                "sha256:d5c65bdf4484872c4af3150aeebe101ba560dcfb34488d9a8ff8dbcd21079647",
                "sha256:d81eddcb12d608cc08081fa88d046c78afb1bf8107e6feab5d43503fea74a635",
                "sha256:dc862056f76443a0db4509116c5cd480fe1b6a2d45512a653f9a855cc0517456",
                "sha256:ecc771ab628ea281517e24fd2c52e8f31c41e66652d07599ad8818abaad38cda",
                "sha256:f200755768dc19c6f4e2b672421e0ebb3dd54c38d5a4f262b872d8cfcc9e93b5",
                "sha256:f21756997ad8ef815d8ef3d34edd98804ab5ea337feedcd62fb52d22bf531281",
                "sha256:fc13a9524bc18b6fb6e0dbec3533ba0496bbed167c56d0aabefd965584557d80"
            ],
            "markers": "python_version >= '3.6'",
            "version": "==5.1.0"
        },
        "nodeenv": {
            "hashes": [
                "sha256:3ef13ff90291ba2a4a7a4ff9a979b63ffdd00a464dbe04acf0ea6471517a4c2b",
                "sha256:621e6b7076565ddcacd2db0294c0381e01fd28945ab36bcf00f41c5daf63bef7"
            ],
            "version": "==1.6.0"
        },
        "numpy": {
            "hashes": [
                "sha256:1a784e8ff7ea2a32e393cc53eb0003eca1597c7ca628227e34ce34eb11645a0e",
                "sha256:2ba579dde0563f47021dcd652253103d6fd66165b18011dce1a0609215b2791e",
                "sha256:3537b967b350ad17633b35c2f4b1a1bbd258c018910b518c30b48c8e41272717",
                "sha256:3c40e6b860220ed862e8097b8f81c9af6d7405b723f4a7af24a267b46f90e461",
                "sha256:598fe100b2948465cf3ed64b1a326424b5e4be2670552066e17dfaa67246011d",
                "sha256:620732f42259eb2c4642761bd324462a01cdd13dd111740ce3d344992dd8492f",
                "sha256:709884863def34d72b183d074d8ba5cfe042bc3ff8898f1ffad0209161caaa99",
                "sha256:75579acbadbf74e3afd1153da6177f846212ea2a0cc77de53523ae02c9256513",
                "sha256:7c55407f739f0bfcec67d0df49103f9333edc870061358ac8a8c9e37ea02fcd2",
                "sha256:a1f2fb2da242568af0271455b89aee0f71e4e032086ee2b4c5098945d0e11cf6",
                "sha256:a290989cd671cd0605e9c91a70e6df660f73ae87484218e8285c6522d29f6e38",
                "sha256:ac4fd578322842dbda8d968e3962e9f22e862b6ec6e3378e7415625915e2da4d",
                "sha256:ad09f55cc95ed8d80d8ab2052f78cc21cb231764de73e229140d81ff49d8145e",
                "sha256:b9205711e5440954f861ceeea8f1b415d7dd15214add2e878b4d1cf2bcb1a914",
                "sha256:bba474a87496d96e61461f7306fba2ebba127bed7836212c360f144d1e72ac54",
                "sha256:bebab3eaf0641bba26039fb0b2c5bf9b99407924b53b1ea86e03c32c64ef5aef",
                "sha256:cc367c86eb87e5b7c9592935620f22d13b090c609f1b27e49600cd033b529f54",
                "sha256:ccc6c650f8700ce1e3a77668bb7c43e45c20ac06ae00d22bdf6760b38958c883",
                "sha256:cf680682ad0a3bef56dae200dbcbac2d57294a73e5b0f9864955e7dd7c2c2491",
                "sha256:d2910d0a075caed95de1a605df00ee03b599de5419d0b95d55342e9a33ad1fb3",
                "sha256:d5caa946a9f55511e76446e170bdad1d12d6b54e17a2afe7b189112ed4412bb8",
                "sha256:d89b0dc7f005090e32bb4f9bf796e1dcca6b52243caf1803fdd2b748d8561f63",
                "sha256:d95d16204cd51ff1a1c8d5f9958ce90ae190be81d348b514f9be39f878b8044a",
                "sha256:e4d5a86a5257843a18fb1220c5f1c199532bc5d24e849ed4b0289fb59fbd4d8f",
                "sha256:e58ddb53a7b4959932f5582ac455ff90dcb05fac3f8dcc8079498d43afbbde6c",
                "sha256:e80fe25cba41c124d04c662f33f6364909b985f2eb5998aaa5ae4b9587242cce",
                "sha256:eda2829af498946c59d8585a9fd74da3f810866e05f8df03a86f70079c7531dd",
                "sha256:fd0a359c1c17f00cb37de2969984a74320970e0ceef4808c32e00773b06649d9"
            ],
            "markers": "python_version >= '3.7'",
            "version": "==1.21.0"
        },
        "oauthlib": {
            "hashes": [
                "sha256:42bf6354c2ed8c6acb54d971fce6f88193d97297e18602a3a886603f9d7730cc",
                "sha256:8f0215fcc533dd8dd1bee6f4c412d4f0cd7297307d43ac61666389e3bc3198a3"
            ],
            "markers": "python_version >= '3.6'",
            "version": "==3.1.1"
        },
        "openapi-schema-validator": {
            "hashes": [
                "sha256:215b516d0942f4e8e2446cf3f7d4ff2ed71d102ebddcc30526d8a3f706ab1df6",
                "sha256:a4b2712020284cee880b4c55faa513fbc2f8f07f365deda6098f8ab943c9f0df",
                "sha256:b65d6c2242620bfe76d4c749b61cd9657e4528895a8f4fb6f916085b508ebd24"
            ],
            "markers": "python_version >= '2.7' and python_version not in '3.0, 3.1, 3.2, 3.3, 3.4'",
            "version": "==0.1.5"
        },
        "openapi-spec-validator": {
            "hashes": [
                "sha256:0a7da925bad4576f4518f77302c0b1990adb2fbcbe7d63fb4ed0de894cad8bdd",
                "sha256:3d70e6592754799f7e77a45b98c6a91706bdd309a425169d17d8e92173e198a2",
                "sha256:ba28b06e63274f2bc6de995a07fb572c657e534425b5baf68d9f7911efe6929f"
            ],
            "markers": "python_version >= '2.7' and python_version not in '3.0, 3.1, 3.2, 3.3, 3.4'",
            "version": "==0.3.1"
        },
        "pandas": {
            "hashes": [
                "sha256:0c34b89215f984a9e4956446e0a29330d720085efa08ea72022387ee37d8b373",
                "sha256:0dbd125b0e44e5068163cbc9080a00db1756a5e36309329ae14fd259747f2300",
                "sha256:1102d719038e134e648e7920672188a00375f3908f0383fd3b202fbb9d2c3a95",
                "sha256:14abb8ea73fce8aebbb1fb44bec809163f1c55241bcc1db91c2c780e97265033",
                "sha256:25fc8ef6c6beb51c9224284a1ad89dfb591832f23ceff78845f182de35c52356",
                "sha256:38e7486410de23069392bdf1dc7297ae75d2d67531750753f3149c871cd1c6e3",
                "sha256:4bfbf62b00460f78a8bc4407112965c5ab44324f34551e8e1f4cac271a07706c",
                "sha256:78de96c1174bcfdbe8dece9c38c2d7994e407fd8bb62146bb46c61294bcc06ef",
                "sha256:7b09293c7119ab22ab3f7f086f813ac2acbfa3bcaaaeb650f4cddfb5b9fa9be4",
                "sha256:821d92466fcd2826656374a9b6fe4f2ec2ba5e370cce71d5a990577929d948df",
                "sha256:9244fb0904512b074d8c6362fb13aac1da6c4db94372760ddb2565c620240264",
                "sha256:94ca6ea3f46f44a979a38a4d5a70a88cee734f7248d7aeeed202e6b3ba485af1",
                "sha256:a67227e17236442c6bc31c02cb713b5277b26eee204eac14b5aecba52492e3a3",
                "sha256:c862cd72353921c102166784fc4db749f1c3b691dd017fc36d9df2c67a9afe4e",
                "sha256:d9e6edddeac9a8e473391d2d2067bb3c9dc7ad79fd137af26a39ee425c2b4c78",
                "sha256:e36515163829e0e95a6af10820f178dd8768102482c01872bff8ae592e508e58",
                "sha256:f20e4b8a7909f5a0c0a9e745091e3ea18b45af9f73496a4d498688badbdac7ea",
                "sha256:fc9215dd1dd836ff26b896654e66b2dfcf4bbb18aa4c1089a79bab527b665a90"
            ],
            "markers": "python_full_version >= '3.7.1'",
            "version": "==1.2.5"
        },
        "phonenumbers": {
            "hashes": [
                "sha256:340f996b2f4f95441d5c518a986d79a2b8e8fa6d6699692ee6eeab2414575043",
                "sha256:de4db4e2582f989a9cbae54364a647b24a72a7b0126be50d8356cf02217dc6c9"
            ],
            "version": "==8.12.25"
        },
        "pre-commit": {
            "hashes": [
                "sha256:764972c60693dc668ba8e86eb29654ec3144501310f7198742a767bec385a378",
                "sha256:b679d0fddd5b9d6d98783ae5f10fd0c4c59954f375b70a58cbe1ce9bcf9809a4"
            ],
            "index": "pypi",
            "version": "==2.13.0"
        },
        "py-healthcheck": {
            "hashes": [
                "sha256:60bbaab729a89098f0e6723ba5b6ab4ca8bde79b1a1bdb324f2b9e39df33780d"
            ],
            "index": "pypi",
            "version": "==1.10.1"
        },
        "pyasn1": {
            "hashes": [
                "sha256:014c0e9976956a08139dc0712ae195324a75e142284d5f87f1a87ee1b068a359",
                "sha256:03840c999ba71680a131cfaee6fab142e1ed9bbd9c693e285cc6aca0d555e576",
                "sha256:0458773cfe65b153891ac249bcf1b5f8f320b7c2ce462151f8fa74de8934becf",
                "sha256:08c3c53b75eaa48d71cf8c710312316392ed40899cb34710d092e96745a358b7",
                "sha256:39c7e2ec30515947ff4e87fb6f456dfc6e84857d34be479c9d4a4ba4bf46aa5d",
                "sha256:5c9414dcfede6e441f7e8f81b43b34e834731003427e5b09e4e00e3172a10f00",
                "sha256:6e7545f1a61025a4e58bb336952c5061697da694db1cae97b116e9c46abcf7c8",
                "sha256:78fa6da68ed2727915c4767bb386ab32cdba863caa7dbe473eaae45f9959da86",
                "sha256:7ab8a544af125fb704feadb008c99a88805126fb525280b2270bb25cc1d78a12",
                "sha256:99fcc3c8d804d1bc6d9a099921e39d827026409a58f2a720dcdb89374ea0c776",
                "sha256:aef77c9fb94a3ac588e87841208bdec464471d9871bd5050a287cc9a475cd0ba",
                "sha256:e89bf84b5437b532b0803ba5c9a5e054d21fec423a89952a74f87fa2c9b7bce2",
                "sha256:fec3e9d8e36808a28efb59b489e4528c10ad0f480e57dcc32b4de5c9d8c9fdf3"
            ],
            "version": "==0.4.8"
        },
        "pyasn1-modules": {
            "hashes": [
                "sha256:0845a5582f6a02bb3e1bde9ecfc4bfcae6ec3210dd270522fee602365430c3f8",
                "sha256:0fe1b68d1e486a1ed5473f1302bd991c1611d319bba158e98b106ff86e1d7199",
                "sha256:15b7c67fabc7fc240d87fb9aabf999cf82311a6d6fb2c70d00d3d0604878c811",
                "sha256:426edb7a5e8879f1ec54a1864f16b882c2837bfd06eee62f2c982315ee2473ed",
                "sha256:65cebbaffc913f4fe9e4808735c95ea22d7a7775646ab690518c056784bc21b4",
                "sha256:905f84c712230b2c592c19470d3ca8d552de726050d1d1716282a1f6146be65e",
                "sha256:a50b808ffeb97cb3601dd25981f6b016cbb3d31fbf57a8b8a87428e6158d0c74",
                "sha256:a99324196732f53093a84c4369c996713eb8c89d360a496b599fb1a9c47fc3eb",
                "sha256:b80486a6c77252ea3a3e9b1e360bc9cf28eaac41263d173c032581ad2f20fe45",
                "sha256:c29a5e5cc7a3f05926aff34e097e84f8589cd790ce0ed41b67aed6857b26aafd",
                "sha256:cbac4bc38d117f2a49aeedec4407d23e8866ea4ac27ff2cf7fb3e5b570df19e0",
                "sha256:f39edd8c4ecaa4556e989147ebf219227e2cd2e8a43c7e7fcb1f1c18c5fd6a3d",
                "sha256:fe0644d9ab041506b62782e92b06b8c68cca799e1a9636ec398675459e031405"
            ],
            "version": "==0.2.8"
        },
        "pycountry": {
            "hashes": [
                "sha256:81084a53d3454344c0292deebc20fcd0a1488c136d4900312cbd465cf552cb42"
            ],
            "version": "==20.7.3"
        },
        "pyjwt": {
            "hashes": [
                "sha256:934d73fbba91b0483d3857d1aff50e96b2a892384ee2c17417ed3203f173fca1",
                "sha256:fba44e7898bbca160a2b2b501f492824fc8382485d3a6f11ba5d0c1937ce6130"
            ],
            "markers": "python_version >= '3.6'",
            "version": "==2.1.0"
        },
        "pymongo": {
            "hashes": [
                "sha256:03be7ad107d252bb7325d4af6309fdd2c025d08854d35f0e7abc8bf048f4245e",
                "sha256:071552b065e809d24c5653fcc14968cfd6fde4e279408640d5ac58e3353a3c5f",
                "sha256:08b8723248730599c9803ae4c97b8f3f76c55219104303c88cb962a31e3bb5ee",
                "sha256:08bda7b2c522ff9f1e554570da16298271ebb0c56ab9699446aacba249008988",
                "sha256:0aaf4d44f1f819360f9432df538d54bbf850f18152f34e20337c01b828479171",
                "sha256:0cabfc297f4cf921f15bc789a8fbfd7115eb9f813d3f47a74b609894bc66ab0d",
                "sha256:13acf6164ead81c9fc2afa0e1ea6d6134352973ce2bb35496834fee057063c04",
                "sha256:15b083d1b789b230e5ac284442d9ecb113c93f3785a6824f748befaab803b812",
                "sha256:161fcd3281c42f644aa8dec7753cca2af03ce654e17d76da4f0dab34a12480ca",
                "sha256:1a994a42f49dab5b6287e499be7d3d2751776486229980d8857ad53b8333d469",
                "sha256:20d75ea11527331a2980ab04762a9d960bcfea9475c54bbeab777af880de61cd",
                "sha256:225c61e08fe517aede7912937939e09adf086c8e6f7e40d4c85ad678c2c2aea3",
                "sha256:3135dd574ef1286189f3f04a36c8b7a256376914f8cbbce66b94f13125ded858",
                "sha256:3491c7de09e44eded16824cb58cf9b5cc1dc6f066a0bb7aa69929d02aa53b828",
                "sha256:3551912f5c34d8dd7c32c6bb00ae04192af47f7b9f653608f107d19c1a21a194",
                "sha256:38a7b5140a48fc91681cdb5cb95b7cd64640b43d19259fdd707fa9d5a715f2b2",
                "sha256:3a3498a8326111221560e930f198b495ea6926937e249f475052ffc6893a6680",
                "sha256:3bfc7689a1bacb9bcd2f2d5185d99507aa29f667a58dd8adaa43b5a348139e46",
                "sha256:421d13523d11c57f57f257152bc4a6bb463aadf7a3918e9c96fefdd6be8dbfb8",
                "sha256:424799c71ff435094e5fb823c40eebb4500f0e048133311e9c026467e8ccebac",
                "sha256:474e21d0e07cd09679e357d1dac76e570dab86665e79a9d3354b10a279ac6fb3",
                "sha256:4c7e8c8e1e1918dcf6a652ac4b9d87164587c26fd2ce5dd81e73a5ab3b3d492f",
                "sha256:506a6dab4c7ffdcacdf0b8e70bd20eb2e77fa994519547c9d88d676400fcad58",
                "sha256:510cd3bfabb63a07405b7b79fae63127e34c118b7531a2cbbafc7a24fd878594",
                "sha256:517ba47ca04a55b1f50ee8df9fd97f6c37df5537d118fb2718952b8623860466",
                "sha256:539d4cb1b16b57026999c53e5aab857fe706e70ae5310cc8c232479923f932e6",
                "sha256:5c36428cc4f7fae56354db7f46677fd21222fc3cb1e8829549b851172033e043",
                "sha256:5db59223ed1e634d842a053325f85f908359c6dac9c8ddce8ef145061fae7df8",
                "sha256:5e606846c049ed40940524057bfdf1105af6066688c0e6a1a3ce2038589bae70",
                "sha256:6060794aac9f7b0644b299f46a9c6cbc0bc470bd01572f4134df140afd41ded6",
                "sha256:62c29bc36a6d9be68fe7b5aaf1e120b4aa66a958d1e146601fcd583eb12cae7b",
                "sha256:73326b211e7410c8bd6a74500b1e3f392f39cf10862e243d00937e924f112c01",
                "sha256:78f07961f4f214ea8e80be63cffd5cc158eb06cd922ffbf6c7155b11728f28f9",
                "sha256:7c97554ea521f898753d9773891d0347ebfaddcc1dee2ad94850b163171bf1f1",
                "sha256:8898f6699f740ca93a0879ed07d8e6db02d68af889d0ebb3d13ab017e6b1af1e",
                "sha256:8a41fdc751dc4707a4fafb111c442411816a7c225ebb5cadb57599534b5d5372",
                "sha256:8e0004b0393d72d76de94b4792a006cb960c1c65c7659930fbf9a81ce4341982",
                "sha256:977b1d4f868986b4ba5d03c317fde4d3b66e687d74473130cd598e3103db34fa",
                "sha256:9a4f6e0b01df820ba9ed0b4e618ca83a1c089e48d4f268d0e00dcd49893d4549",
                "sha256:9b9298964389c180a063a9e8bac8a80ed42de11d04166b20249bfa0a489e0e0f",
                "sha256:a08c8b322b671857c81f4c30cd3c8df2895fd3c0e9358714f39e0ef8fb327702",
                "sha256:ad31f184dcd3271de26ab1f9c51574afb99e1b0e484ab1da3641256b723e4994",
                "sha256:aff3656af2add93f290731a6b8930b23b35c0c09569150130a58192b3ec6fc61",
                "sha256:b2f41261b648cf5dee425f37ff14f4ad151c2f24b827052b402637158fd056ef",
                "sha256:b413117210fa6d92664c3d860571e8e8727c3e8f2ff197276c5d0cb365abd3ad",
                "sha256:b7efc7e7049ef366777cfd35437c18a4166bb50a5606a1c840ee3b9624b54fc9",
                "sha256:b8f94acd52e530a38f25e4d5bf7ddfdd4bea9193e718f58419def0d4406b58d3",
                "sha256:d0a70151d7de8a3194cdc906bcc1a42e14594787c64b0c1c9c975e5a2af3e251",
                "sha256:d360e5d5dd3d55bf5d1776964625018d85b937d1032bae1926dd52253decd0db",
                "sha256:d4e62417e89b717a7bcd8576ac3108cd063225942cc91c5b37ff5465fdccd386",
                "sha256:d65bac5f6724d9ea6f0b5a0f0e4952fbbf209adcf6b5583b54c54bd2fcd74dc0",
                "sha256:e02beaab433fd1104b2804f909e694cfbdb6578020740a9051597adc1cd4e19f",
                "sha256:e4b631688dfbdd61b5610e20b64b99d25771c6d52d9da73349342d2a0f11c46a",
                "sha256:e4e9db78b71db2b1684ee4ecc3e32c4600f18cdf76e6b9ae03e338e52ee4b168",
                "sha256:eb4d176394c37a76e8b0afe54b12d58614a67a60a7f8c0dd3a5afbb013c01092",
                "sha256:f08665d3cc5abc2f770f472a9b5f720a9b3ab0b8b3bb97c7c1487515e5653d39",
                "sha256:f3d851af3852f16ad4adc7ee054fd9c90a7a5063de94d815b7f6a88477b9f4c6",
                "sha256:f4ba58157e8ae33ee86fadf9062c506e535afd904f07f9be32731f4410a23b7f",
                "sha256:f664ed7613b8b18f0ce5696b146776266a038c19c5cd6efffa08ecc189b01b73",
                "sha256:f947b359cc4769af8b49be7e37af01f05fcf15b401da2528021148e4a54426d1",
                "sha256:fe4189846448df013cd9df11bba38ddf78043f8c290a9f06430732a7a8601cce",
                "sha256:fea5cb1c63efe1399f0812532c7cf65458d38fd011be350bc5021dfcac39fba8",
                "sha256:fedf0dee7a412ca6d1d6d92c158fe9cbaa8ea0cae90d268f9ccc0744de7a97d0",
                "sha256:fffff7bfb6799a763d3742c59c6ee7ffadda21abed557637bc44ed1080876484"
            ],
            "index": "pypi",
            "version": "==3.11.4"
        },
        "pyrsistent": {
            "hashes": [
                "sha256:2e636185d9eb976a18a8a8e96efce62f2905fea90041958d8cc2a189756ebf3e"
            ],
            "markers": "python_version >= '3.5'",
            "version": "==0.17.3"
        },
        "python-dateutil": {
            "hashes": [
                "sha256:73ebfe9dbf22e832286dafa60473e4cd239f8592f699aa5adaf10050e6e1823c",
                "sha256:75bb3f31ea686f1197762692a9ee6a7550b59fc6ca3a1f4b5d7e32fb98e2da2a"
            ],
            "markers": "python_version >= '2.7' and python_version not in '3.0, 3.1, 3.2, 3.3'",
            "version": "==2.8.1"
        },
        "python-decouple": {
            "hashes": [
                "sha256:2e5adb0263a4f963b58d7407c4760a2465d464ee212d733e2a2c179e54c08d8f",
                "sha256:a8268466e6389a639a20deab9d880faee186eb1eb6a05e54375bdf158d691981"
            ],
            "index": "pypi",
            "version": "==3.4"
        },
        "pytz": {
            "hashes": [
                "sha256:83a4a90894bf38e243cf052c8b58f381bfe9a7a483f6a9cab140bc7f702ac4da",
                "sha256:eb10ce3e7736052ed3623d49975ce333bcd712c7bb19a58b9e2089d4057d0798"
            ],
            "version": "==2021.1"
        },
        "pyyaml": {
            "hashes": [
                "sha256:08682f6b72c722394747bddaf0aa62277e02557c0fd1c42cb853016a38f8dedf",
                "sha256:0f5f5786c0e09baddcd8b4b45f20a7b5d61a7e7e99846e3c799b05c7c53fa696",
                "sha256:129def1b7c1bf22faffd67b8f3724645203b79d8f4cc81f674654d9902cb4393",
                "sha256:294db365efa064d00b8d1ef65d8ea2c3426ac366c0c4368d930bf1c5fb497f77",
                "sha256:3b2b1824fe7112845700f815ff6a489360226a5609b96ec2190a45e62a9fc922",
                "sha256:3bd0e463264cf257d1ffd2e40223b197271046d09dadf73a0fe82b9c1fc385a5",
                "sha256:4465124ef1b18d9ace298060f4eccc64b0850899ac4ac53294547536533800c8",
                "sha256:49d4cdd9065b9b6e206d0595fee27a96b5dd22618e7520c33204a4a3239d5b10",
                "sha256:4e0583d24c881e14342eaf4ec5fbc97f934b999a6828693a99157fde912540cc",
                "sha256:5accb17103e43963b80e6f837831f38d314a0495500067cb25afab2e8d7a4018",
                "sha256:607774cbba28732bfa802b54baa7484215f530991055bb562efbed5b2f20a45e",
                "sha256:6c78645d400265a062508ae399b60b8c167bf003db364ecb26dcab2bda048253",
                "sha256:72a01f726a9c7851ca9bfad6fd09ca4e090a023c00945ea05ba1638c09dc3347",
                "sha256:74c1485f7707cf707a7aef42ef6322b8f97921bd89be2ab6317fd782c2d53183",
                "sha256:895f61ef02e8fed38159bb70f7e100e00f471eae2bc838cd0f4ebb21e28f8541",
                "sha256:8c1be557ee92a20f184922c7b6424e8ab6691788e6d86137c5d93c1a6ec1b8fb",
                "sha256:bb4191dfc9306777bc594117aee052446b3fa88737cd13b7188d0e7aa8162185",
                "sha256:bfb51918d4ff3d77c1c856a9699f8492c612cde32fd3bcd344af9be34999bfdc",
                "sha256:c20cfa2d49991c8b4147af39859b167664f2ad4561704ee74c1de03318e898db",
                "sha256:cb333c16912324fd5f769fff6bc5de372e9e7a202247b48870bc251ed40239aa",
                "sha256:d2d9808ea7b4af864f35ea216be506ecec180628aced0704e34aca0b040ffe46",
                "sha256:d483ad4e639292c90170eb6f7783ad19490e7a8defb3e46f97dfe4bacae89122",
                "sha256:dd5de0646207f053eb0d6c74ae45ba98c3395a571a2891858e87df7c9b9bd51b",
                "sha256:e1d4970ea66be07ae37a3c2e48b5ec63f7ba6804bdddfdbd3cfd954d25a82e63",
                "sha256:e4fac90784481d221a8e4b1162afa7c47ed953be40d31ab4629ae917510051df",
                "sha256:fa5ae20527d8e831e8230cbffd9f8fe952815b2b7dae6ffec25318803a7528fc",
                "sha256:fd7f6999a8070df521b6384004ef42833b9bd62cfee11a09bda1079b4b704247",
                "sha256:fdc842473cd33f45ff6bce46aea678a54e3d21f1b61a7750ce3c498eedfe25d6",
                "sha256:fe69978f3f768926cfa37b867e3843918e012cf83f680806599ddce33c2c68b0"
            ],
            "version": "==5.4.1"
        },
        "requests": {
            "hashes": [
                "sha256:27973dd4a904a4f13b263a19c866c13b92a39ed1c964655f025f3f8d3d75b804",
                "sha256:c210084e36a42ae6b9219e00e48287def368a26d03a048ddad7bfee44f75871e"
            ],
            "index": "pypi",
            "version": "==2.25.1"
        },
        "requests-file": {
            "hashes": [
                "sha256:07d74208d3389d01c38ab89ef403af0cfec63957d53a0081d8eca738d0247d8e",
                "sha256:dfe5dae75c12481f68ba353183c53a65e6044c923e64c24b2209f6c7570ca953"
            ],
            "version": "==1.5.1"
        },
        "requests-oauthlib": {
            "hashes": [
                "sha256:7f71572defaecd16372f9006f33c2ec8c077c3cfa6f5911a9a90202beb513f3d",
                "sha256:b4261601a71fd721a8bd6d7aa1cc1d6a8a93b4a9f5e96626f8e4d91e8beeaa6a",
                "sha256:fa6c47b933f01060936d87ae9327fead68768b69c6c9ea2109c48be30f2d4dbc"
            ],
            "version": "==1.3.0"
        },
        "requests-toolbelt": {
            "hashes": [
                "sha256:380606e1d10dc85c3bd47bf5a6095f815ec007be7a8b69c878507068df059e6f",
                "sha256:968089d4584ad4ad7c171454f0a5c6dac23971e9472521ea3b6d49d610aa6fc0"
            ],
            "version": "==0.9.1"
        },
        "rsa": {
            "hashes": [
                "sha256:78f9a9bf4e7be0c5ded4583326e7461e3a3c5aae24073648b4bdfa797d78c9d2",
                "sha256:9d689e6ca1b3038bc82bf8d23e944b6b6037bc02301a574935b2dd946e0353b9"
            ],
            "markers": "python_version >= '3.6'",
            "version": "==4.7.2"
        },
        "s3transfer": {
            "hashes": [
                "sha256:9b3752887a2880690ce628bc263d6d13a3864083aeacff4890c1c9839a5eb0bc",
                "sha256:cb022f4b16551edebbb31a377d3f09600dbada7363d8c5db7976e7f47732e1b2"
            ],
            "version": "==0.4.2"
        },
        "salesforce-fuelsdk": {
            "hashes": [
                "sha256:e9210594f9503a326c098695fc8f07f385ba8440e01e51ec7ebaf3655e8987bb",
                "sha256:f88d02e13a93541aebaccf48ed0425735349a4289a303cae841696926ea988d0"
            ],
            "version": "==1.3.0"
        },
        "sentinels": {
            "hashes": [
                "sha256:7be0704d7fe1925e397e92d18669ace2f619c92b5d4eb21a89f31e026f9ff4b1"
            ],
            "version": "==1.0.0"
        },
        "six": {
            "hashes": [
                "sha256:1e61c37477a1626458e36f7b1d82aa5c9b094fa4802892072e49de9c60c4c926",
                "sha256:8abb2f1d86890a2dfb989f9a77cfcfd3e47c2a354b01111771326f8aa26e0254"
            ],
            "markers": "python_version >= '2.7' and python_version not in '3.0, 3.1, 3.2, 3.3'",
            "version": "==1.16.0"
        },
        "suds-jurko": {
            "hashes": [
                "sha256:1cb7252cb13018fc32887c3a834ed7c6648a5b5c4c159be5806da2e1785399e8",
                "sha256:29edb72fd21e3044093d86f33c66cf847c5aaab26d64cb90e69e528ef014e57f"
            ],
            "version": "==0.6"
        },
        "tenacity": {
            "hashes": [
                "sha256:5bd16ef5d3b985647fe28dfa6f695d343aa26479a04e8792b9d3c8f49e361ae1",
                "sha256:a0ce48587271515db7d3a5e700df9ae69cce98c4b57c23a4886da15243603dd8"
            ],
            "version": "==7.0.0"
        },
        "text-unidecode": {
            "hashes": [
                "sha256:1311f10e8b895935241623731c2ba64f4c455287888b18189350b67134a822e8",
                "sha256:bad6603bb14d279193107714b288be206cac565dfa49aa5b105294dd5c4aab93"
            ],
            "version": "==1.3"
        },
        "toml": {
            "hashes": [
                "sha256:806143ae5bfb6a3c6e736a764057db0e6a0e05e338b5630894a5f779cabb4f9b",
                "sha256:b3bda1d108d5dd99f4a20d24d9c348e91c4db7ab1b749200bded2f839ccbe68f"
            ],
            "markers": "python_version >= '2.6' and python_version not in '3.0, 3.1, 3.2, 3.3'",
            "version": "==0.10.2"
        },
        "typing-extensions": {
            "hashes": [
                "sha256:0ac0f89795dd19de6b97debb0c6af1c70987fd80a2d62d1958f7e56fcc31b497",
                "sha256:50b6f157849174217d0656f99dc82fe932884fb250826c18350e159ec6cdf342",
                "sha256:779383f6086d90c99ae41cf0ff39aac8a7937a9283ce0a414e5dd782f4c94a84"
            ],
            "markers": "python_version < '3.8'",
            "version": "==3.10.0.0"
        },
        "urllib3": {
            "hashes": [
                "sha256:753a0374df26658f99d826cfe40394a686d05985786d946fbe4165b5148f5a7c",
                "sha256:a7acd0977125325f516bda9735fa7142b909a8d01e8b2e4c8108d0984e6e0098"
            ],
            "markers": "python_version >= '2.7' and python_version not in '3.0, 3.1, 3.2, 3.3, 3.4' and python_version < '4'",
            "version": "==1.26.5"
        },
        "virtualenv": {
            "hashes": [
                "sha256:14fdf849f80dbb29a4eb6caa9875d476ee2a5cf76a5f5415fa2f1606010ab467",
                "sha256:2b0126166ea7c9c3661f5b8e06773d28f83322de7a3ff7d06f0aed18c9de6a76"
            ],
            "markers": "python_version >= '2.7' and python_version not in '3.0, 3.1, 3.2, 3.3'",
            "version": "==20.4.7"
        },
        "webargs": {
            "hashes": [
                "sha256:565666bafd08dd375fae995a9d4187604741efc27b8ec7c5b5bcb0ae90b2c677",
                "sha256:7b06eebf23d05ebec1aa97e9c373deadaa8194866fae79c56e0453804db7a756"
            ],
            "markers": "python_version >= '3.6'",
            "version": "==8.0.0"
        },
        "werkzeug": {
            "hashes": [
                "sha256:1de1db30d010ff1af14a009224ec49ab2329ad2cde454c8a708130642d579c42",
                "sha256:6c1ec500dcdba0baa27600f6a22f6333d8b662d22027ff9f6202e3367413caa8"
            ],
            "markers": "python_version >= '3.6'",
            "version": "==2.0.1"
        },
        "xmltodict": {
            "hashes": [
                "sha256:50d8c638ed7ecb88d90561beedbf720c9b4e851a9fa6c47ebd64e99d166d8a21",
                "sha256:8bbcb45cc982f48b2ca8fe7e7827c5d792f217ecf1792626f808bf41c3b86051"
            ],
            "version": "==0.12.0"
        },
        "yarl": {
            "hashes": [
                "sha256:00d7ad91b6583602eb9c1d085a2cf281ada267e9a197e8b7cae487dadbfa293e",
                "sha256:0355a701b3998dcd832d0dc47cc5dedf3874f966ac7f870e0f3a6788d802d434",
                "sha256:15263c3b0b47968c1d90daa89f21fcc889bb4b1aac5555580d74565de6836366",
                "sha256:2ce4c621d21326a4a5500c25031e102af589edb50c09b321049e388b3934eec3",
                "sha256:31ede6e8c4329fb81c86706ba8f6bf661a924b53ba191b27aa5fcee5714d18ec",
                "sha256:324ba3d3c6fee56e2e0b0d09bf5c73824b9f08234339d2b788af65e60040c959",
                "sha256:329412812ecfc94a57cd37c9d547579510a9e83c516bc069470db5f75684629e",
                "sha256:4736eaee5626db8d9cda9eb5282028cc834e2aeb194e0d8b50217d707e98bb5c",
                "sha256:4953fb0b4fdb7e08b2f3b3be80a00d28c5c8a2056bb066169de00e6501b986b6",
                "sha256:4c5bcfc3ed226bf6419f7a33982fb4b8ec2e45785a0561eb99274ebbf09fdd6a",
                "sha256:547f7665ad50fa8563150ed079f8e805e63dd85def6674c97efd78eed6c224a6",
                "sha256:5b883e458058f8d6099e4420f0cc2567989032b5f34b271c0827de9f1079a424",
                "sha256:63f90b20ca654b3ecc7a8d62c03ffa46999595f0167d6450fa8383bab252987e",
                "sha256:68dc568889b1c13f1e4745c96b931cc94fdd0defe92a72c2b8ce01091b22e35f",
                "sha256:69ee97c71fee1f63d04c945f56d5d726483c4762845400a6795a3b75d56b6c50",
                "sha256:6d6283d8e0631b617edf0fd726353cb76630b83a089a40933043894e7f6721e2",
                "sha256:72a660bdd24497e3e84f5519e57a9ee9220b6f3ac4d45056961bf22838ce20cc",
                "sha256:73494d5b71099ae8cb8754f1df131c11d433b387efab7b51849e7e1e851f07a4",
                "sha256:7356644cbed76119d0b6bd32ffba704d30d747e0c217109d7979a7bc36c4d970",
                "sha256:8a9066529240171b68893d60dca86a763eae2139dd42f42106b03cf4b426bf10",
                "sha256:8aa3decd5e0e852dc68335abf5478a518b41bf2ab2f330fe44916399efedfae0",
                "sha256:97b5bdc450d63c3ba30a127d018b866ea94e65655efaf889ebeabc20f7d12406",
                "sha256:9ede61b0854e267fd565e7527e2f2eb3ef8858b301319be0604177690e1a3896",
                "sha256:b2e9a456c121e26d13c29251f8267541bd75e6a1ccf9e859179701c36a078643",
                "sha256:b5dfc9a40c198334f4f3f55880ecf910adebdcb2a0b9a9c23c9345faa9185721",
                "sha256:bafb450deef6861815ed579c7a6113a879a6ef58aed4c3a4be54400ae8871478",
                "sha256:c49ff66d479d38ab863c50f7bb27dee97c6627c5fe60697de15529da9c3de724",
                "sha256:ce3beb46a72d9f2190f9e1027886bfc513702d748047b548b05dab7dfb584d2e",
                "sha256:d26608cf178efb8faa5ff0f2d2e77c208f471c5a3709e577a7b3fd0445703ac8",
                "sha256:d597767fcd2c3dc49d6eea360c458b65643d1e4dbed91361cf5e36e53c1f8c96",
                "sha256:d5c32c82990e4ac4d8150fd7652b972216b204de4e83a122546dce571c1bdf25",
                "sha256:d8d07d102f17b68966e2de0e07bfd6e139c7c02ef06d3a0f8d2f0f055e13bb76",
                "sha256:e46fba844f4895b36f4c398c5af062a9808d1f26b2999c58909517384d5deda2",
                "sha256:e6b5460dc5ad42ad2b36cca524491dfcaffbfd9c8df50508bddc354e787b8dc2",
                "sha256:f040bcc6725c821a4c0665f3aa96a4d0805a7aaf2caf266d256b8ed71b9f041c",
                "sha256:f0b059678fd549c66b89bed03efcabb009075bd131c248ecdf087bdb6faba24a",
                "sha256:fcbb48a93e8699eae920f8d92f7160c03567b421bc17362a9ffbbd706a816f71"
            ],
            "markers": "python_version >= '3.6'",
            "version": "==1.6.3"
        },
        "zeep": {
            "hashes": [
                "sha256:12945da854ff10376d384d21a132b66e318784ef05c696ae300a130746f4baa8",
                "sha256:98158e43db33739d41502a1a7e3629dcb62dfd0864ea28c9d43f560a091cfe3f"
            ],
            "markers": "python_version >= '3.6'",
            "version": "==4.0.0"
        },
        "zipp": {
            "hashes": [
                "sha256:3607921face881ba3e026887d8150cca609d517579abe052ac81fc5aeffdbd76",
                "sha256:51cb66cc54621609dd593d1787f286ee42a5c0adbb4b29abea5a63edc3e03098"
            ],
            "markers": "python_version >= '3.6'",
            "version": "==3.4.1"
        }
    },
    "develop": {
        "appdirs": {
            "hashes": [
                "sha256:7d5d0167b2b1ba821647616af46a749d1c653740dd0d2415100fe26e27afdf41",
                "sha256:a841dacd6b99318a741b166adb07e19ee71a274450e68237b4650ca1055ab128"
            ],
            "version": "==1.4.4"
        },
        "astroid": {
            "hashes": [
                "sha256:4db03ab5fc3340cf619dbc25e42c2cc3755154ce6009469766d7143d1fc2ee4e",
                "sha256:8a398dfce302c13f14bab13e2b14fe385d32b73f4e4853b9bdfb64598baa1975"
            ],
            "markers": "python_version ~= '3.6'",
            "version": "==2.5.6"
        },
        "atomicwrites": {
            "hashes": [
                "sha256:6d1784dea7c0c8d4a5172b6c620f40b6e4cbfdf96d783691f2e1302a7b88e197",
                "sha256:ae70396ad1a434f9c7046fd2dd196fc04b12f9e91ffb859164193be8b6168a7a"
            ],
            "markers": "sys_platform == 'win32'",
            "version": "==1.4.0"
        },
        "attrs": {
            "hashes": [
                "sha256:149e90d6d8ac20db7a955ad60cf0e6881a3f20d37096140088356da6c716b0b1",
                "sha256:ef6aaac3ca6cd92904cdd0d83f629a15f18053ec84e6432106f7a4d04ae4f5fb"
            ],
            "markers": "python_version >= '2.7' and python_version not in '3.0, 3.1, 3.2, 3.3, 3.4'",
            "version": "==21.2.0"
        },
        "black": {
            "hashes": [
                "sha256:dc132348a88d103016726fe360cb9ede02cecf99b76e3660ce6c596be132ce04",
                "sha256:dfb8c5a069012b2ab1e972e7b908f5fb42b6bbabcba0a788b86dc05067c7d9c7"
            ],
            "index": "pypi",
            "pre": "true",
            "version": "==21.6b0"
        },
        "certifi": {
            "hashes": [
                "sha256:2bbf76fd432960138b3ef6dda3dde0544f27cbf8546c458e60baf371917ba9ee",
                "sha256:50b1e4f8446b06f41be7dd6338db18e0990601dce795c2b1686458aa7e8fa7d8"
            ],
            "version": "==2021.5.30"
        },
        "chardet": {
            "hashes": [
                "sha256:0d6f53a15db4120f2b08c94f11e7d93d2c911ee118b6b30a04ec3ee8310179fa",
                "sha256:f864054d66fd9118f2e67044ac8981a54775ec5b67aed0441892edb553d21da5"
            ],
            "markers": "python_version >= '2.7' and python_version not in '3.0, 3.1, 3.2, 3.3, 3.4'",
            "version": "==4.0.0"
        },
        "click": {
            "hashes": [
                "sha256:8c04c11192119b1ef78ea049e0a6f0463e4c48ef00a30160c704337586f3ad7a",
                "sha256:fba402a4a47334742d782209a7c79bc448911afe1149d07bdabdf480b3e2f4b6"
            ],
            "markers": "python_version >= '3.6'",
            "version": "==8.0.1"
        },
        "colorama": {
            "hashes": [
                "sha256:5941b2b48a20143d2267e95b1c2a7603ce057ee39fd88e7329b0c292aa16869b",
                "sha256:9f47eda37229f68eee03b24b9748937c7dc3868f906e8ba69fbcbdd3bc5dc3e2"
            ],
            "markers": "platform_system == 'Windows'",
            "version": "==0.4.4"
        },
        "dparse": {
            "hashes": [
                "sha256:a1b5f169102e1c894f9a7d5ccf6f9402a836a5d24be80a986c7ce9eaed78f367",
                "sha256:e953a25e44ebb60a5c6efc2add4420c177f1d8404509da88da9729202f306994"
            ],
            "markers": "python_version >= '3.5'",
            "version": "==0.5.1"
        },
        "hypothesis": {
            "hashes": [
                "sha256:27aa2af763af06b8b61ce65c09626cf1da6d3a6ff155900f3c581837b453313a",
                "sha256:9bdee01ae260329b16117e9b0229a839b4a77747a985922653f595bd2a6a541a"
            ],
            "index": "pypi",
            "version": "==6.14.0"
        },
        "idna": {
            "hashes": [
                "sha256:b307872f855b18632ce0c21c5e45be78c0ea7ae4c15c828c20788b26921eb3f6",
                "sha256:b97d804b1e9b523befed77c48dacec60e6dcb0b5391d57af6a65a312a90648c0"
            ],
            "markers": "python_version >= '2.7' and python_version not in '3.0, 3.1, 3.2, 3.3'",
            "version": "==2.10"
        },
        "importlib-metadata": {
            "hashes": [
                "sha256:833b26fb89d5de469b24a390e9df088d4e52e4ba33b01dc5e0e4f41b81a16c00",
                "sha256:b142cc1dd1342f31ff04bb7d022492b09920cb64fed867cd3ea6f80fe3ebd139"
            ],
            "markers": "python_version < '3.8'",
            "version": "==4.5.0"
        },
        "iniconfig": {
            "hashes": [
                "sha256:011e24c64b7f47f6ebd835bb12a743f2fbe9a26d4cecaa7f53bc4f35ee9da8b3",
                "sha256:bc3af051d7d14b2ee5ef9969666def0cd1a000e121eaea580d4a313df4b37f32"
            ],
            "version": "==1.1.1"
        },
        "isort": {
            "hashes": [
                "sha256:83510593e07e433b77bd5bff0f6f607dbafa06d1a89022616f02d8b699cfcd56",
                "sha256:8e2c107091cfec7286bc0f68a547d0ba4c094d460b732075b6fba674f1035c0c"
            ],
            "markers": "python_version < '4' and python_full_version >= '3.6.1'",
            "version": "==5.9.1"
        },
        "lazy-object-proxy": {
            "hashes": [
                "sha256:17e0967ba374fc24141738c69736da90e94419338fd4c7c7bef01ee26b339653",
                "sha256:1fee665d2638491f4d6e55bd483e15ef21f6c8c2095f235fef72601021e64f61",
                "sha256:22ddd618cefe54305df49e4c069fa65715be4ad0e78e8d252a33debf00f6ede2",
                "sha256:24a5045889cc2729033b3e604d496c2b6f588c754f7a62027ad4437a7ecc4837",
                "sha256:410283732af311b51b837894fa2f24f2c0039aa7f220135192b38fcc42bd43d3",
                "sha256:4732c765372bd78a2d6b2150a6e99d00a78ec963375f236979c0626b97ed8e43",
                "sha256:489000d368377571c6f982fba6497f2aa13c6d1facc40660963da62f5c379726",
                "sha256:4f60460e9f1eb632584c9685bccea152f4ac2130e299784dbaf9fae9f49891b3",
                "sha256:5743a5ab42ae40caa8421b320ebf3a998f89c85cdc8376d6b2e00bd12bd1b587",
                "sha256:85fb7608121fd5621cc4377a8961d0b32ccf84a7285b4f1d21988b2eae2868e8",
                "sha256:9698110e36e2df951c7c36b6729e96429c9c32b3331989ef19976592c5f3c77a",
                "sha256:9d397bf41caad3f489e10774667310d73cb9c4258e9aed94b9ec734b34b495fd",
                "sha256:b579f8acbf2bdd9ea200b1d5dea36abd93cabf56cf626ab9c744a432e15c815f",
                "sha256:b865b01a2e7f96db0c5d12cfea590f98d8c5ba64ad222300d93ce6ff9138bcad",
                "sha256:bf34e368e8dd976423396555078def5cfc3039ebc6fc06d1ae2c5a65eebbcde4",
                "sha256:c6938967f8528b3668622a9ed3b31d145fab161a32f5891ea7b84f6b790be05b",
                "sha256:d1c2676e3d840852a2de7c7d5d76407c772927addff8d742b9808fe0afccebdf",
                "sha256:d7124f52f3bd259f510651450e18e0fd081ed82f3c08541dffc7b94b883aa981",
                "sha256:d900d949b707778696fdf01036f58c9876a0d8bfe116e8d220cfd4b15f14e741",
                "sha256:ebfd274dcd5133e0afae738e6d9da4323c3eb021b3e13052d8cbd0e457b1256e",
                "sha256:ed361bb83436f117f9917d282a456f9e5009ea12fd6de8742d1a4752c3017e93",
                "sha256:f5144c75445ae3ca2057faac03fda5a902eff196702b0a24daf1d6ce0650514b"
            ],
            "markers": "python_version >= '2.7' and python_version not in '3.0, 3.1, 3.2, 3.3, 3.4, 3.5'",
            "version": "==1.6.0"
        },
        "mccabe": {
            "hashes": [
                "sha256:ab8a6258860da4b6677da4bd2fe5dc2c659cff31b3ee4f7f5d64e79735b80d42",
                "sha256:dd8d182285a0fe56bace7f45b5e7d1a6ebcbf524e8f3bd87eb0f125271b8831f"
            ],
            "version": "==0.6.1"
        },
        "mypy-extensions": {
            "hashes": [
                "sha256:090fedd75945a69ae91ce1303b5824f428daf5a028d2f6ab8a299250a846f15d",
                "sha256:2d82818f5bb3e369420cb3c4060a7970edba416647068eb4c5343488a6c604a8"
            ],
            "version": "==0.4.3"
        },
        "packaging": {
            "hashes": [
                "sha256:5b327ac1320dc863dca72f4514ecc086f31186744b84a230374cc1fd776feae5",
                "sha256:67714da7f7bc052e064859c05c595155bd1ee9f69f76557e21f051443c20947a"
            ],
            "markers": "python_version >= '2.7' and python_version not in '3.0, 3.1, 3.2, 3.3'",
            "version": "==20.9"
        },
        "pathspec": {
            "hashes": [
                "sha256:86379d6b86d75816baba717e64b1a3a3469deb93bb76d613c9ce79edc5cb68fd",
                "sha256:aa0cb481c4041bf52ffa7b0d8fa6cd3e88a2ca4879c533c9153882ee2556790d"
            ],
            "version": "==0.8.1"
        },
        "pluggy": {
            "hashes": [
                "sha256:15b2acde666561e1298d71b523007ed7364de07029219b604cf808bfa1c765b0",
                "sha256:966c145cd83c96502c3c3868f50408687b38434af77734af1e9ca461a4081d2d"
            ],
            "markers": "python_version >= '2.7' and python_version not in '3.0, 3.1, 3.2, 3.3'",
            "version": "==0.13.1"
        },
        "py": {
            "hashes": [
                "sha256:21b81bda15b66ef5e1a777a21c4dcd9c20ad3efd0b3f817e7a809035269e1bd3",
                "sha256:3b80836aa6d1feeaa108e046da6423ab8f6ceda6468545ae8d02d9d58d18818a"
            ],
            "markers": "python_version >= '2.7' and python_version not in '3.0, 3.1, 3.2, 3.3'",
            "version": "==1.10.0"
        },
        "pylint": {
            "hashes": [
                "sha256:0a049c5d47b629d9070c3932d13bff482b12119b6a241a93bc460b0be16953c8",
                "sha256:792b38ff30903884e4a9eab814ee3523731abd3c463f3ba48d7b627e87013484"
            ],
            "index": "pypi",
            "version": "==2.8.3"
        },
        "pyparsing": {
            "hashes": [
                "sha256:c203ec8783bf771a155b207279b9bccb8dea02d8f0c9e5f8ead507bc3246ecc1",
                "sha256:ef9d7589ef3c200abe66653d3f1ab1033c3c419ae9b9bdb1240a85b024efc88b"
            ],
            "markers": "python_version >= '2.6' and python_version not in '3.0, 3.1, 3.2, 3.3'",
            "version": "==2.4.7"
        },
        "pytest": {
            "hashes": [
                "sha256:50bcad0a0b9c5a72c8e4e7c9855a3ad496ca6a881a3641b4260605450772c54b",
                "sha256:91ef2131a9bd6be8f76f1f08eac5c5317221d6ad1e143ae03894b862e8976890"
            ],
            "index": "pypi",
            "version": "==6.2.4"
        },
        "pyyaml": {
            "hashes": [
                "sha256:08682f6b72c722394747bddaf0aa62277e02557c0fd1c42cb853016a38f8dedf",
                "sha256:0f5f5786c0e09baddcd8b4b45f20a7b5d61a7e7e99846e3c799b05c7c53fa696",
                "sha256:129def1b7c1bf22faffd67b8f3724645203b79d8f4cc81f674654d9902cb4393",
                "sha256:294db365efa064d00b8d1ef65d8ea2c3426ac366c0c4368d930bf1c5fb497f77",
                "sha256:3b2b1824fe7112845700f815ff6a489360226a5609b96ec2190a45e62a9fc922",
                "sha256:3bd0e463264cf257d1ffd2e40223b197271046d09dadf73a0fe82b9c1fc385a5",
                "sha256:4465124ef1b18d9ace298060f4eccc64b0850899ac4ac53294547536533800c8",
                "sha256:49d4cdd9065b9b6e206d0595fee27a96b5dd22618e7520c33204a4a3239d5b10",
                "sha256:4e0583d24c881e14342eaf4ec5fbc97f934b999a6828693a99157fde912540cc",
                "sha256:5accb17103e43963b80e6f837831f38d314a0495500067cb25afab2e8d7a4018",
                "sha256:607774cbba28732bfa802b54baa7484215f530991055bb562efbed5b2f20a45e",
                "sha256:6c78645d400265a062508ae399b60b8c167bf003db364ecb26dcab2bda048253",
                "sha256:72a01f726a9c7851ca9bfad6fd09ca4e090a023c00945ea05ba1638c09dc3347",
                "sha256:74c1485f7707cf707a7aef42ef6322b8f97921bd89be2ab6317fd782c2d53183",
                "sha256:895f61ef02e8fed38159bb70f7e100e00f471eae2bc838cd0f4ebb21e28f8541",
                "sha256:8c1be557ee92a20f184922c7b6424e8ab6691788e6d86137c5d93c1a6ec1b8fb",
                "sha256:bb4191dfc9306777bc594117aee052446b3fa88737cd13b7188d0e7aa8162185",
                "sha256:bfb51918d4ff3d77c1c856a9699f8492c612cde32fd3bcd344af9be34999bfdc",
                "sha256:c20cfa2d49991c8b4147af39859b167664f2ad4561704ee74c1de03318e898db",
                "sha256:cb333c16912324fd5f769fff6bc5de372e9e7a202247b48870bc251ed40239aa",
                "sha256:d2d9808ea7b4af864f35ea216be506ecec180628aced0704e34aca0b040ffe46",
                "sha256:d483ad4e639292c90170eb6f7783ad19490e7a8defb3e46f97dfe4bacae89122",
                "sha256:dd5de0646207f053eb0d6c74ae45ba98c3395a571a2891858e87df7c9b9bd51b",
                "sha256:e1d4970ea66be07ae37a3c2e48b5ec63f7ba6804bdddfdbd3cfd954d25a82e63",
                "sha256:e4fac90784481d221a8e4b1162afa7c47ed953be40d31ab4629ae917510051df",
                "sha256:fa5ae20527d8e831e8230cbffd9f8fe952815b2b7dae6ffec25318803a7528fc",
                "sha256:fd7f6999a8070df521b6384004ef42833b9bd62cfee11a09bda1079b4b704247",
                "sha256:fdc842473cd33f45ff6bce46aea678a54e3d21f1b61a7750ce3c498eedfe25d6",
                "sha256:fe69978f3f768926cfa37b867e3843918e012cf83f680806599ddce33c2c68b0"
            ],
            "version": "==5.4.1"
        },
        "regex": {
            "hashes": [
                "sha256:01afaf2ec48e196ba91b37451aa353cb7eda77efe518e481707e0515025f0cd5",
                "sha256:11d773d75fa650cd36f68d7ca936e3c7afaae41b863b8c387a22aaa78d3c5c79",
                "sha256:18c071c3eb09c30a264879f0d310d37fe5d3a3111662438889ae2eb6fc570c31",
                "sha256:1e1c20e29358165242928c2de1482fb2cf4ea54a6a6dea2bd7a0e0d8ee321500",
                "sha256:281d2fd05555079448537fe108d79eb031b403dac622621c78944c235f3fcf11",
                "sha256:314d66636c494ed9c148a42731b3834496cc9a2c4251b1661e40936814542b14",
                "sha256:32e65442138b7b76dd8173ffa2cf67356b7bc1768851dded39a7a13bf9223da3",
                "sha256:339456e7d8c06dd36a22e451d58ef72cef293112b559010db3d054d5560ef439",
                "sha256:3916d08be28a1149fb97f7728fca1f7c15d309a9f9682d89d79db75d5e52091c",
                "sha256:3a9cd17e6e5c7eb328517969e0cb0c3d31fd329298dd0c04af99ebf42e904f82",
                "sha256:47bf5bf60cf04d72bf6055ae5927a0bd9016096bf3d742fa50d9bf9f45aa0711",
                "sha256:4c46e22a0933dd783467cf32b3516299fb98cfebd895817d685130cc50cd1093",
                "sha256:4c557a7b470908b1712fe27fb1ef20772b78079808c87d20a90d051660b1d69a",
                "sha256:52ba3d3f9b942c49d7e4bc105bb28551c44065f139a65062ab7912bef10c9afb",
                "sha256:563085e55b0d4fb8f746f6a335893bda5c2cef43b2f0258fe1020ab1dd874df8",
                "sha256:598585c9f0af8374c28edd609eb291b5726d7cbce16be6a8b95aa074d252ee17",
                "sha256:619d71c59a78b84d7f18891fe914446d07edd48dc8328c8e149cbe0929b4e000",
                "sha256:67bdb9702427ceddc6ef3dc382455e90f785af4c13d495f9626861763ee13f9d",
                "sha256:6d1b01031dedf2503631d0903cb563743f397ccaf6607a5e3b19a3d76fc10480",
                "sha256:741a9647fcf2e45f3a1cf0e24f5e17febf3efe8d4ba1281dcc3aa0459ef424dc",
                "sha256:7c2a1af393fcc09e898beba5dd59196edaa3116191cc7257f9224beaed3e1aa0",
                "sha256:7d9884d86dd4dd489e981d94a65cd30d6f07203d90e98f6f657f05170f6324c9",
                "sha256:90f11ff637fe8798933fb29f5ae1148c978cccb0452005bf4c69e13db951e765",
                "sha256:919859aa909429fb5aa9cf8807f6045592c85ef56fdd30a9a3747e513db2536e",
                "sha256:96fcd1888ab4d03adfc9303a7b3c0bd78c5412b2bfbe76db5b56d9eae004907a",
                "sha256:97f29f57d5b84e73fbaf99ab3e26134e6687348e95ef6b48cfd2c06807005a07",
                "sha256:980d7be47c84979d9136328d882f67ec5e50008681d94ecc8afa8a65ed1f4a6f",
                "sha256:a91aa8619b23b79bcbeb37abe286f2f408d2f2d6f29a17237afda55bb54e7aac",
                "sha256:ade17eb5d643b7fead300a1641e9f45401c98eee23763e9ed66a43f92f20b4a7",
                "sha256:b9c3db21af35e3b3c05764461b262d6f05bbca08a71a7849fd79d47ba7bc33ed",
                "sha256:bd28bc2e3a772acbb07787c6308e00d9626ff89e3bfcdebe87fa5afbfdedf968",
                "sha256:bf5824bfac591ddb2c1f0a5f4ab72da28994548c708d2191e3b87dd207eb3ad7",
                "sha256:c0502c0fadef0d23b128605d69b58edb2c681c25d44574fc673b0e52dce71ee2",
                "sha256:c38c71df845e2aabb7fb0b920d11a1b5ac8526005e533a8920aea97efb8ec6a4",
                "sha256:ce15b6d103daff8e9fee13cf7f0add05245a05d866e73926c358e871221eae87",
                "sha256:d3029c340cfbb3ac0a71798100ccc13b97dddf373a4ae56b6a72cf70dfd53bc8",
                "sha256:e512d8ef5ad7b898cdb2d8ee1cb09a8339e4f8be706d27eaa180c2f177248a10",
                "sha256:e8e5b509d5c2ff12f8418006d5a90e9436766133b564db0abaec92fd27fcee29",
                "sha256:ee54ff27bf0afaf4c3b3a62bcd016c12c3fdb4ec4f413391a90bd38bc3624605",
                "sha256:fa4537fb4a98fe8fde99626e4681cc644bdcf2a795038533f9f711513a862ae6",
                "sha256:fd45ff9293d9274c5008a2054ecef86a9bfe819a67c7be1afb65e69b405b3042"
            ],
            "version": "==2021.4.4"
        },
        "requests": {
            "hashes": [
                "sha256:27973dd4a904a4f13b263a19c866c13b92a39ed1c964655f025f3f8d3d75b804",
                "sha256:c210084e36a42ae6b9219e00e48287def368a26d03a048ddad7bfee44f75871e"
            ],
            "index": "pypi",
            "version": "==2.25.1"
        },
        "requests-mock": {
            "hashes": [
                "sha256:0a2d38a117c08bb78939ec163522976ad59a6b7fdd82b709e23bb98004a44970",
                "sha256:8d72abe54546c1fc9696fa1516672f1031d72a55a1d66c85184f972a24ba0eba"
            ],
            "index": "pypi",
            "version": "==1.9.3"
        },
        "safety": {
            "hashes": [
                "sha256:30e394d02a20ac49b7f65292d19d38fa927a8f9582cdfd3ad1adbbc66c641ad5",
                "sha256:5f802ad5df5614f9622d8d71fedec2757099705c2356f862847c58c6dfe13e84"
            ],
            "index": "pypi",
            "version": "==1.10.3"
        },
        "six": {
            "hashes": [
                "sha256:1e61c37477a1626458e36f7b1d82aa5c9b094fa4802892072e49de9c60c4c926",
                "sha256:8abb2f1d86890a2dfb989f9a77cfcfd3e47c2a354b01111771326f8aa26e0254"
            ],
            "markers": "python_version >= '2.7' and python_version not in '3.0, 3.1, 3.2, 3.3'",
            "version": "==1.16.0"
        },
        "sortedcontainers": {
            "hashes": [
                "sha256:25caa5a06cc30b6b83d11423433f65d1f9d76c4c6a0c90e3379eaa43b9bfdb88",
                "sha256:a163dcaede0f1c021485e957a39245190e74249897e2ae4b2aa38595db237ee0"
            ],
            "version": "==2.4.0"
        },
        "toml": {
            "hashes": [
                "sha256:806143ae5bfb6a3c6e736a764057db0e6a0e05e338b5630894a5f779cabb4f9b",
                "sha256:b3bda1d108d5dd99f4a20d24d9c348e91c4db7ab1b749200bded2f839ccbe68f"
            ],
            "markers": "python_version >= '2.6' and python_version not in '3.0, 3.1, 3.2, 3.3'",
            "version": "==0.10.2"
        },
        "typed-ast": {
            "hashes": [
                "sha256:01ae5f73431d21eead5015997ab41afa53aa1fbe252f9da060be5dad2c730ace",
                "sha256:067a74454df670dcaa4e59349a2e5c81e567d8d65458d480a5b3dfecec08c5ff",
                "sha256:0fb71b8c643187d7492c1f8352f2c15b4c4af3f6338f21681d3681b3dc31a266",
                "sha256:1b3ead4a96c9101bef08f9f7d1217c096f31667617b58de957f690c92378b528",
                "sha256:2068531575a125b87a41802130fa7e29f26c09a2833fea68d9a40cf33902eba6",
                "sha256:209596a4ec71d990d71d5e0d312ac935d86930e6eecff6ccc7007fe54d703808",
                "sha256:2c726c276d09fc5c414693a2de063f521052d9ea7c240ce553316f70656c84d4",
                "sha256:398e44cd480f4d2b7ee8d98385ca104e35c81525dd98c519acff1b79bdaac363",
                "sha256:52b1eb8c83f178ab787f3a4283f68258525f8d70f778a2f6dd54d3b5e5fb4341",
                "sha256:5feca99c17af94057417d744607b82dd0a664fd5e4ca98061480fd8b14b18d04",
                "sha256:7538e495704e2ccda9b234b82423a4038f324f3a10c43bc088a1636180f11a41",
                "sha256:760ad187b1041a154f0e4d0f6aae3e40fdb51d6de16e5c99aedadd9246450e9e",
                "sha256:777a26c84bea6cd934422ac2e3b78863a37017618b6e5c08f92ef69853e765d3",
                "sha256:95431a26309a21874005845c21118c83991c63ea800dd44843e42a916aec5899",
                "sha256:9ad2c92ec681e02baf81fdfa056fe0d818645efa9af1f1cd5fd6f1bd2bdfd805",
                "sha256:9c6d1a54552b5330bc657b7ef0eae25d00ba7ffe85d9ea8ae6540d2197a3788c",
                "sha256:aee0c1256be6c07bd3e1263ff920c325b59849dc95392a05f258bb9b259cf39c",
                "sha256:af3d4a73793725138d6b334d9d247ce7e5f084d96284ed23f22ee626a7b88e39",
                "sha256:b36b4f3920103a25e1d5d024d155c504080959582b928e91cb608a65c3a49e1a",
                "sha256:b9574c6f03f685070d859e75c7f9eeca02d6933273b5e69572e5ff9d5e3931c3",
                "sha256:bff6ad71c81b3bba8fa35f0f1921fb24ff4476235a6e94a26ada2e54370e6da7",
                "sha256:c190f0899e9f9f8b6b7863debfb739abcb21a5c054f911ca3596d12b8a4c4c7f",
                "sha256:c907f561b1e83e93fad565bac5ba9c22d96a54e7ea0267c708bffe863cbe4075",
                "sha256:cae53c389825d3b46fb37538441f75d6aecc4174f615d048321b716df2757fb0",
                "sha256:dd4a21253f42b8d2b48410cb31fe501d32f8b9fbeb1f55063ad102fe9c425e40",
                "sha256:dde816ca9dac1d9c01dd504ea5967821606f02e510438120091b84e852367428",
                "sha256:f2362f3cb0f3172c42938946dbc5b7843c2a28aec307c49100c8b38764eb6927",
                "sha256:f328adcfebed9f11301eaedfa48e15bdece9b519fb27e6a8c01aa52a17ec31b3",
                "sha256:f8afcf15cc511ada719a88e013cec87c11aff7b91f019295eb4530f96fe5ef2f",
                "sha256:fb1bbeac803adea29cedd70781399c99138358c26d05fcbd23c13016b7f5ec65"
            ],
            "markers": "python_version < '3.8' and implementation_name == 'cpython'",
            "version": "==1.4.3"
        },
        "typing-extensions": {
            "hashes": [
                "sha256:0ac0f89795dd19de6b97debb0c6af1c70987fd80a2d62d1958f7e56fcc31b497",
                "sha256:50b6f157849174217d0656f99dc82fe932884fb250826c18350e159ec6cdf342",
                "sha256:779383f6086d90c99ae41cf0ff39aac8a7937a9283ce0a414e5dd782f4c94a84"
            ],
            "markers": "python_version < '3.8'",
            "version": "==3.10.0.0"
        },
        "urllib3": {
            "hashes": [
                "sha256:753a0374df26658f99d826cfe40394a686d05985786d946fbe4165b5148f5a7c",
                "sha256:a7acd0977125325f516bda9735fa7142b909a8d01e8b2e4c8108d0984e6e0098"
            ],
            "markers": "python_version >= '2.7' and python_version not in '3.0, 3.1, 3.2, 3.3, 3.4' and python_version < '4'",
            "version": "==1.26.5"
        },
        "wrapt": {
            "hashes": [
                "sha256:b62ffa81fb85f4332a4f609cab4ac40709470da05643a082ec1eb88e6d9b97d7"
            ],
            "version": "==1.12.1"
        },
        "zipp": {
            "hashes": [
                "sha256:3607921face881ba3e026887d8150cca609d517579abe052ac81fc5aeffdbd76",
                "sha256:51cb66cc54621609dd593d1787f286ee42a5c0adbb4b29abea5a63edc3e03098"
            ],
            "markers": "python_version >= '3.6'",
            "version": "==3.4.1"
        }
    }
}<|MERGE_RESOLUTION|>--- conflicted
+++ resolved
@@ -189,14 +189,6 @@
             ],
             "version": "==20.10.2"
         },
-        "colorama": {
-            "hashes": [
-                "sha256:5941b2b48a20143d2267e95b1c2a7603ce057ee39fd88e7329b0c292aa16869b",
-                "sha256:9f47eda37229f68eee03b24b9748937c7dc3868f906e8ba69fbcbdd3bc5dc3e2"
-            ],
-            "markers": "platform_system == 'Windows'",
-            "version": "==0.4.4"
-        },
         "connexion": {
             "hashes": [
                 "sha256:1ccfac57d4bb7adf4295ba6f5e48f5a1f66057df6a0713417766c9b5235182ee",
@@ -335,19 +327,11 @@
         },
         "huxunifylib-database": {
             "hashes": [
-<<<<<<< HEAD
-                "sha256:6db0b983552e722b25c905e0044a97a218f8646f3eaeb1776332df48b31d8d38",
-                "sha256:a32b7192ffd72e91a6f7626eb1c443d97f40ccb8dcb64a76e52266314c9b2a77"
-            ],
-            "index": "jfrog",
-            "version": "==0.2.29"
-=======
                 "sha256:605125122d22999681fb5ad4b78c39a14fee177e2c04c0699d479a7c5fb5fc38",
                 "sha256:f90e804b8a4b4f37fa6bc6532d2d182676c792f4de054f35e41b747fb2625d4c"
             ],
             "index": "jfrog",
             "version": "==0.2.27"
->>>>>>> 9a03022b
         },
         "huxunifylib-util": {
             "hashes": [
@@ -594,37 +578,33 @@
         },
         "numpy": {
             "hashes": [
-                "sha256:1a784e8ff7ea2a32e393cc53eb0003eca1597c7ca628227e34ce34eb11645a0e",
-                "sha256:2ba579dde0563f47021dcd652253103d6fd66165b18011dce1a0609215b2791e",
-                "sha256:3537b967b350ad17633b35c2f4b1a1bbd258c018910b518c30b48c8e41272717",
-                "sha256:3c40e6b860220ed862e8097b8f81c9af6d7405b723f4a7af24a267b46f90e461",
-                "sha256:598fe100b2948465cf3ed64b1a326424b5e4be2670552066e17dfaa67246011d",
-                "sha256:620732f42259eb2c4642761bd324462a01cdd13dd111740ce3d344992dd8492f",
-                "sha256:709884863def34d72b183d074d8ba5cfe042bc3ff8898f1ffad0209161caaa99",
-                "sha256:75579acbadbf74e3afd1153da6177f846212ea2a0cc77de53523ae02c9256513",
-                "sha256:7c55407f739f0bfcec67d0df49103f9333edc870061358ac8a8c9e37ea02fcd2",
-                "sha256:a1f2fb2da242568af0271455b89aee0f71e4e032086ee2b4c5098945d0e11cf6",
-                "sha256:a290989cd671cd0605e9c91a70e6df660f73ae87484218e8285c6522d29f6e38",
-                "sha256:ac4fd578322842dbda8d968e3962e9f22e862b6ec6e3378e7415625915e2da4d",
-                "sha256:ad09f55cc95ed8d80d8ab2052f78cc21cb231764de73e229140d81ff49d8145e",
-                "sha256:b9205711e5440954f861ceeea8f1b415d7dd15214add2e878b4d1cf2bcb1a914",
-                "sha256:bba474a87496d96e61461f7306fba2ebba127bed7836212c360f144d1e72ac54",
-                "sha256:bebab3eaf0641bba26039fb0b2c5bf9b99407924b53b1ea86e03c32c64ef5aef",
-                "sha256:cc367c86eb87e5b7c9592935620f22d13b090c609f1b27e49600cd033b529f54",
-                "sha256:ccc6c650f8700ce1e3a77668bb7c43e45c20ac06ae00d22bdf6760b38958c883",
-                "sha256:cf680682ad0a3bef56dae200dbcbac2d57294a73e5b0f9864955e7dd7c2c2491",
-                "sha256:d2910d0a075caed95de1a605df00ee03b599de5419d0b95d55342e9a33ad1fb3",
-                "sha256:d5caa946a9f55511e76446e170bdad1d12d6b54e17a2afe7b189112ed4412bb8",
-                "sha256:d89b0dc7f005090e32bb4f9bf796e1dcca6b52243caf1803fdd2b748d8561f63",
-                "sha256:d95d16204cd51ff1a1c8d5f9958ce90ae190be81d348b514f9be39f878b8044a",
-                "sha256:e4d5a86a5257843a18fb1220c5f1c199532bc5d24e849ed4b0289fb59fbd4d8f",
-                "sha256:e58ddb53a7b4959932f5582ac455ff90dcb05fac3f8dcc8079498d43afbbde6c",
-                "sha256:e80fe25cba41c124d04c662f33f6364909b985f2eb5998aaa5ae4b9587242cce",
-                "sha256:eda2829af498946c59d8585a9fd74da3f810866e05f8df03a86f70079c7531dd",
-                "sha256:fd0a359c1c17f00cb37de2969984a74320970e0ceef4808c32e00773b06649d9"
+                "sha256:1676b0a292dd3c99e49305a16d7a9f42a4ab60ec522eac0d3dd20cdf362ac010",
+                "sha256:16f221035e8bd19b9dc9a57159e38d2dd060b48e93e1d843c49cb370b0f415fd",
+                "sha256:43909c8bb289c382170e0282158a38cf306a8ad2ff6dfadc447e90f9961bef43",
+                "sha256:4e465afc3b96dbc80cf4a5273e5e2b1e3451286361b4af70ce1adb2984d392f9",
+                "sha256:55b745fca0a5ab738647d0e4db099bd0a23279c32b31a783ad2ccea729e632df",
+                "sha256:5d050e1e4bc9ddb8656d7b4f414557720ddcca23a5b88dd7cff65e847864c400",
+                "sha256:637d827248f447e63585ca3f4a7d2dfaa882e094df6cfa177cc9cf9cd6cdf6d2",
+                "sha256:6690080810f77485667bfbff4f69d717c3be25e5b11bb2073e76bb3f578d99b4",
+                "sha256:66fbc6fed94a13b9801fb70b96ff30605ab0a123e775a5e7a26938b717c5d71a",
+                "sha256:67d44acb72c31a97a3d5d33d103ab06d8ac20770e1c5ad81bdb3f0c086a56cf6",
+                "sha256:6ca2b85a5997dabc38301a22ee43c82adcb53ff660b89ee88dded6b33687e1d8",
+                "sha256:6e51534e78d14b4a009a062641f465cfaba4fdcb046c3ac0b1f61dd97c861b1b",
+                "sha256:70eb5808127284c4e5c9e836208e09d685a7978b6a216db85960b1a112eeace8",
+                "sha256:830b044f4e64a76ba71448fce6e604c0fc47a0e54d8f6467be23749ac2cbd2fb",
+                "sha256:8b7bb4b9280da3b2856cb1fc425932f46fba609819ee1c62256f61799e6a51d2",
+                "sha256:a9c65473ebc342715cb2d7926ff1e202c26376c0dcaaee85a1fd4b8d8c1d3b2f",
+                "sha256:c1c09247ccea742525bdb5f4b5ceeacb34f95731647fe55774aa36557dbb5fa4",
+                "sha256:c5bf0e132acf7557fc9bb8ded8b53bbbbea8892f3c9a1738205878ca9434206a",
+                "sha256:db250fd3e90117e0312b611574cd1b3f78bec046783195075cbd7ba9c3d73f16",
+                "sha256:e515c9a93aebe27166ec9593411c58494fa98e5fcc219e47260d9ab8a1cc7f9f",
+                "sha256:e55185e51b18d788e49fe8305fd73ef4470596b33fc2c1ceb304566b99c71a69",
+                "sha256:ea9cff01e75a956dbee133fa8e5b68f2f92175233de2f88de3a682dd94deda65",
+                "sha256:f1452578d0516283c87608a5a5548b0cdde15b99650efdfd85182102ef7a7c17",
+                "sha256:f39a995e47cb8649673cfa0579fbdd1cdd33ea497d1728a6cb194d6252268e48"
             ],
             "markers": "python_version >= '3.7'",
-            "version": "==1.21.0"
+            "version": "==1.20.3"
         },
         "oauthlib": {
             "hashes": [
@@ -654,27 +634,25 @@
         },
         "pandas": {
             "hashes": [
-                "sha256:0c34b89215f984a9e4956446e0a29330d720085efa08ea72022387ee37d8b373",
-                "sha256:0dbd125b0e44e5068163cbc9080a00db1756a5e36309329ae14fd259747f2300",
-                "sha256:1102d719038e134e648e7920672188a00375f3908f0383fd3b202fbb9d2c3a95",
-                "sha256:14abb8ea73fce8aebbb1fb44bec809163f1c55241bcc1db91c2c780e97265033",
-                "sha256:25fc8ef6c6beb51c9224284a1ad89dfb591832f23ceff78845f182de35c52356",
-                "sha256:38e7486410de23069392bdf1dc7297ae75d2d67531750753f3149c871cd1c6e3",
-                "sha256:4bfbf62b00460f78a8bc4407112965c5ab44324f34551e8e1f4cac271a07706c",
-                "sha256:78de96c1174bcfdbe8dece9c38c2d7994e407fd8bb62146bb46c61294bcc06ef",
-                "sha256:7b09293c7119ab22ab3f7f086f813ac2acbfa3bcaaaeb650f4cddfb5b9fa9be4",
-                "sha256:821d92466fcd2826656374a9b6fe4f2ec2ba5e370cce71d5a990577929d948df",
-                "sha256:9244fb0904512b074d8c6362fb13aac1da6c4db94372760ddb2565c620240264",
-                "sha256:94ca6ea3f46f44a979a38a4d5a70a88cee734f7248d7aeeed202e6b3ba485af1",
-                "sha256:a67227e17236442c6bc31c02cb713b5277b26eee204eac14b5aecba52492e3a3",
-                "sha256:c862cd72353921c102166784fc4db749f1c3b691dd017fc36d9df2c67a9afe4e",
-                "sha256:d9e6edddeac9a8e473391d2d2067bb3c9dc7ad79fd137af26a39ee425c2b4c78",
-                "sha256:e36515163829e0e95a6af10820f178dd8768102482c01872bff8ae592e508e58",
-                "sha256:f20e4b8a7909f5a0c0a9e745091e3ea18b45af9f73496a4d498688badbdac7ea",
-                "sha256:fc9215dd1dd836ff26b896654e66b2dfcf4bbb18aa4c1089a79bab527b665a90"
+                "sha256:167693a80abc8eb28051fbd184c1b7afd13ce2c727a5af47b048f1ea3afefff4",
+                "sha256:2111c25e69fa9365ba80bbf4f959400054b2771ac5d041ed19415a8b488dc70a",
+                "sha256:298f0553fd3ba8e002c4070a723a59cdb28eda579f3e243bc2ee397773f5398b",
+                "sha256:2b063d41803b6a19703b845609c0b700913593de067b552a8b24dd8eeb8c9895",
+                "sha256:2cb7e8f4f152f27dc93f30b5c7a98f6c748601ea65da359af734dd0cf3fa733f",
+                "sha256:52d2472acbb8a56819a87aafdb8b5b6d2b3386e15c95bde56b281882529a7ded",
+                "sha256:612add929bf3ba9d27b436cc8853f5acc337242d6b584203f207e364bb46cb12",
+                "sha256:649ecab692fade3cbfcf967ff936496b0cfba0af00a55dfaacd82bdda5cb2279",
+                "sha256:68d7baa80c74aaacbed597265ca2308f017859123231542ff8a5266d489e1858",
+                "sha256:8d4c74177c26aadcfb4fd1de6c1c43c2bf822b3e0fc7a9b409eeaf84b3e92aaa",
+                "sha256:971e2a414fce20cc5331fe791153513d076814d30a60cd7348466943e6e909e4",
+                "sha256:9db70ffa8b280bb4de83f9739d514cd0735825e79eef3a61d312420b9f16b758",
+                "sha256:b730add5267f873b3383c18cac4df2527ac4f0f0eed1c6cf37fcb437e25cf558",
+                "sha256:bd659c11a4578af740782288cac141a322057a2e36920016e0fc7b25c5a4b686",
+                "sha256:c601c6fdebc729df4438ec1f62275d6136a0dd14d332fc0e8ce3f7d2aadb4dd6",
+                "sha256:d0877407359811f7b853b548a614aacd7dea83b0c0c84620a9a643f180060950"
             ],
             "markers": "python_full_version >= '3.7.1'",
-            "version": "==1.2.5"
+            "version": "==1.2.4"
         },
         "phonenumbers": {
             "hashes": [
@@ -1101,14 +1079,6 @@
             "markers": "python_version ~= '3.6'",
             "version": "==2.5.6"
         },
-        "atomicwrites": {
-            "hashes": [
-                "sha256:6d1784dea7c0c8d4a5172b6c620f40b6e4cbfdf96d783691f2e1302a7b88e197",
-                "sha256:ae70396ad1a434f9c7046fd2dd196fc04b12f9e91ffb859164193be8b6168a7a"
-            ],
-            "markers": "sys_platform == 'win32'",
-            "version": "==1.4.0"
-        },
         "attrs": {
             "hashes": [
                 "sha256:149e90d6d8ac20db7a955ad60cf0e6881a3f20d37096140088356da6c716b0b1",
@@ -1148,14 +1118,6 @@
             ],
             "markers": "python_version >= '3.6'",
             "version": "==8.0.1"
-        },
-        "colorama": {
-            "hashes": [
-                "sha256:5941b2b48a20143d2267e95b1c2a7603ce057ee39fd88e7329b0c292aa16869b",
-                "sha256:9f47eda37229f68eee03b24b9748937c7dc3868f906e8ba69fbcbdd3bc5dc3e2"
-            ],
-            "markers": "platform_system == 'Windows'",
-            "version": "==0.4.4"
         },
         "dparse": {
             "hashes": [
