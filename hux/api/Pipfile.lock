--- conflicted
+++ resolved
@@ -1,11 +1,7 @@
 {
     "_meta": {
         "hash": {
-<<<<<<< HEAD
-            "sha256": "912f891204b6b1190097d1ca36b35f13e34eb938db047591ef1d1e42efc8c4fb"
-=======
             "sha256": "8d8e64861b9b045d2553e145d1cba69bcf5123fbb379a0b81ae123826fdc1672"
->>>>>>> 3d3f51e3
         },
         "pipfile-spec": 6,
         "requires": {
@@ -417,13 +413,8 @@
                 "sha256:767ef62262c7e68d2d494896abe2b31eb3cca4ca0dbbfa41606ae55c685b3003",
                 "sha256:8a3975134e937bcfdd251014a961c23feb612b92675a22be263c595d4e6bcc2b"
             ],
-<<<<<<< HEAD
-            "index": "pypi",
-            "version": "==0.1.31"
-=======
             "index": "jfrog",
             "version": "==0.1.30"
->>>>>>> 3d3f51e3
         },
         "huxunifylib-database": {
             "editable": true,
@@ -1279,19 +1270,11 @@
         },
         "zipp": {
             "hashes": [
-<<<<<<< HEAD
-                "sha256:1fc9641b26f3bd81069b7738b039f2819cab6e3fc3399a953e19d92cc81eff4d",
-                "sha256:8dc6c4d5a809d659067cc713f76bcf42fae8ae641db12fddfa93694a15abc96b"
-            ],
-            "markers": "python_version >= '3.6'",
-            "version": "==3.5.1"
-=======
                 "sha256:71c644c5369f4a6e07636f0aa966270449561fcea2e3d6747b8d23efaa9d7832",
                 "sha256:9fe5ea21568a0a70e50f273397638d39b03353731e6cbbb3fd8502a33fec40bc"
             ],
             "markers": "python_version >= '3.6'",
             "version": "==3.6.0"
->>>>>>> 3d3f51e3
         }
     },
     "develop": {
@@ -1469,11 +1452,7 @@
                 "sha256:9c2ea1e62d871267b78307fe511c0838ba0da28698c5732d54e2790bf3ba9899",
                 "sha256:e17d6e2b81095c9db0a03a8025a957f334d6ea30b26f9ec70805411e5c7c81f2"
             ],
-<<<<<<< HEAD
-            "markers": "python_version < '4.0' and python_full_version >= '3.6.1'",
-=======
             "markers": "python_full_version >= '3.6.1' and python_version < '4.0'",
->>>>>>> 3d3f51e3
             "version": "==5.9.3"
         },
         "jinja2": {
@@ -1855,19 +1834,11 @@
         },
         "zipp": {
             "hashes": [
-<<<<<<< HEAD
-                "sha256:1fc9641b26f3bd81069b7738b039f2819cab6e3fc3399a953e19d92cc81eff4d",
-                "sha256:8dc6c4d5a809d659067cc713f76bcf42fae8ae641db12fddfa93694a15abc96b"
-            ],
-            "markers": "python_version >= '3.6'",
-            "version": "==3.5.1"
-=======
                 "sha256:71c644c5369f4a6e07636f0aa966270449561fcea2e3d6747b8d23efaa9d7832",
                 "sha256:9fe5ea21568a0a70e50f273397638d39b03353731e6cbbb3fd8502a33fec40bc"
             ],
             "markers": "python_version >= '3.6'",
             "version": "==3.6.0"
->>>>>>> 3d3f51e3
         }
     }
 }