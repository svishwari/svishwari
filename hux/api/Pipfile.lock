{
    "_meta": {
        "hash": {
            "sha256": "89d96c018ca800824044e22a2326c7b2f94e547388519b2d113857bce8e4b3b5"
        },
        "pipfile-spec": 6,
        "requires": {
            "python_version": "3.7"
        },
        "sources": [
            {
                "name": "pypi",
                "url": "https://pypi.python.org/simple",
                "verify_ssl": true
            },
            {
                "name": "jfrog",
                "url": "$ARTIFACTORY_PYTHON_READ",
                "verify_ssl": true
            }
        ]
    },
    "default": {
        "aiohttp": {
            "hashes": [
                "sha256:02f46fc0e3c5ac58b80d4d56eb0a7c7d97fcef69ace9326289fb9f1955e65cfe",
                "sha256:0563c1b3826945eecd62186f3f5c7d31abb7391fedc893b7e2b26303b5a9f3fe",
                "sha256:114b281e4d68302a324dd33abb04778e8557d88947875cbf4e842c2c01a030c5",
                "sha256:14762875b22d0055f05d12abc7f7d61d5fd4fe4642ce1a249abdf8c700bf1fd8",
                "sha256:15492a6368d985b76a2a5fdd2166cddfea5d24e69eefed4630cbaae5c81d89bd",
                "sha256:17c073de315745a1510393a96e680d20af8e67e324f70b42accbd4cb3315c9fb",
                "sha256:209b4a8ee987eccc91e2bd3ac36adee0e53a5970b8ac52c273f7f8fd4872c94c",
                "sha256:230a8f7e24298dea47659251abc0fd8b3c4e38a664c59d4b89cca7f6c09c9e87",
                "sha256:2e19413bf84934d651344783c9f5e22dee452e251cfd220ebadbed2d9931dbf0",
                "sha256:393f389841e8f2dfc86f774ad22f00923fdee66d238af89b70ea314c4aefd290",
                "sha256:3cf75f7cdc2397ed4442594b935a11ed5569961333d49b7539ea741be2cc79d5",
                "sha256:3d78619672183be860b96ed96f533046ec97ca067fd46ac1f6a09cd9b7484287",
                "sha256:40eced07f07a9e60e825554a31f923e8d3997cfc7fb31dbc1328c70826e04cde",
                "sha256:493d3299ebe5f5a7c66b9819eacdcfbbaaf1a8e84911ddffcdc48888497afecf",
                "sha256:4b302b45040890cea949ad092479e01ba25911a15e648429c7c5aae9650c67a8",
                "sha256:515dfef7f869a0feb2afee66b957cc7bbe9ad0cdee45aec7fdc623f4ecd4fb16",
                "sha256:547da6cacac20666422d4882cfcd51298d45f7ccb60a04ec27424d2f36ba3eaf",
                "sha256:5df68496d19f849921f05f14f31bd6ef53ad4b00245da3195048c69934521809",
                "sha256:64322071e046020e8797117b3658b9c2f80e3267daec409b350b6a7a05041213",
                "sha256:7615dab56bb07bff74bc865307aeb89a8bfd9941d2ef9d817b9436da3a0ea54f",
                "sha256:79ebfc238612123a713a457d92afb4096e2148be17df6c50fb9bf7a81c2f8013",
                "sha256:7b18b97cf8ee5452fa5f4e3af95d01d84d86d32c5e2bfa260cf041749d66360b",
                "sha256:932bb1ea39a54e9ea27fc9232163059a0b8855256f4052e776357ad9add6f1c9",
                "sha256:a00bb73540af068ca7390e636c01cbc4f644961896fa9363154ff43fd37af2f5",
                "sha256:a5ca29ee66f8343ed336816c553e82d6cade48a3ad702b9ffa6125d187e2dedb",
                "sha256:af9aa9ef5ba1fd5b8c948bb11f44891968ab30356d65fd0cc6707d989cd521df",
                "sha256:bb437315738aa441251214dad17428cafda9cdc9729499f1d6001748e1d432f4",
                "sha256:bdb230b4943891321e06fc7def63c7aace16095be7d9cf3b1e01be2f10fba439",
                "sha256:c6e9dcb4cb338d91a73f178d866d051efe7c62a7166653a91e7d9fb18274058f",
                "sha256:cffe3ab27871bc3ea47df5d8f7013945712c46a3cc5a95b6bee15887f1675c22",
                "sha256:d012ad7911653a906425d8473a1465caa9f8dea7fcf07b6d870397b774ea7c0f",
                "sha256:d9e13b33afd39ddeb377eff2c1c4f00544e191e1d1dee5b6c51ddee8ea6f0cf5",
                "sha256:e4b2b334e68b18ac9817d828ba44d8fcb391f6acb398bcc5062b14b2cbeac970",
                "sha256:e54962802d4b8b18b6207d4a927032826af39395a3bd9196a5af43fc4e60b009",
                "sha256:f705e12750171c0ab4ef2a3c76b9a4024a62c4103e3a55dd6f99265b9bc6fcfc",
                "sha256:f881853d2643a29e643609da57b96d5f9c9b93f62429dcc1cbb413c7d07f0e1a",
                "sha256:fe60131d21b31fd1a14bd43e6bb88256f69dfc3188b3a89d736d6c71ed43ec95"
            ],
            "markers": "python_version >= '3.5.3'",
            "version": "==3.7.4.post0"
        },
        "aniso8601": {
            "hashes": [
                "sha256:1d2b7ef82963909e93c4f24ce48d4de9e66009a21bf1c1e1c85bdd0812fe412f",
                "sha256:72e3117667eedf66951bb2d93f4296a56b94b078a8a95905a052611fb3f1b973"
            ],
            "version": "==9.0.1"
        },
        "apispec": {
            "extras": [
                "yaml"
            ],
            "hashes": [
                "sha256:6613dbc39f41cd58942a697f11c8762ba18422bd173fe0bdfc1535b83d3f84f0",
                "sha256:79029486d36a0d7f3c659dbf6ae50a91fbed0c22dcd5376f592e076c130bc7f9"
            ],
            "index": "pypi",
            "version": "==4.7.1"
        },
        "apispec-webframeworks": {
            "hashes": [
                "sha256:0db35b267914b3f8c562aca0261957dbcb4176f255eacc22520277010818dcf3",
                "sha256:482c563abbcc2a261439476cb3f1a7c7284cc997c322c574d48c111643e9c04e"
            ],
            "index": "pypi",
            "version": "==0.5.2"
        },
        "appdirs": {
            "hashes": [
                "sha256:7d5d0167b2b1ba821647616af46a749d1c653740dd0d2415100fe26e27afdf41",
                "sha256:a841dacd6b99318a741b166adb07e19ee71a274450e68237b4650ca1055ab128"
            ],
            "version": "==1.4.4"
        },
        "async-timeout": {
            "hashes": [
                "sha256:0c3c816a028d47f659d6ff5c745cb2acf1f966da1fe5c19c77a70282b25f4c5f",
                "sha256:4291ca197d287d274d0b6cb5d6f8f8f82d434ed288f962539ff18cc9012f9ea3"
            ],
            "markers": "python_full_version >= '3.5.3'",
            "version": "==3.0.1"
        },
        "attrs": {
            "hashes": [
                "sha256:149e90d6d8ac20db7a955ad60cf0e6881a3f20d37096140088356da6c716b0b1",
                "sha256:ef6aaac3ca6cd92904cdd0d83f629a15f18053ec84e6432106f7a4d04ae4f5fb"
            ],
            "markers": "python_version >= '2.7' and python_version not in '3.0, 3.1, 3.2, 3.3, 3.4'",
            "version": "==21.2.0"
        },
        "azure-core": {
            "hashes": [
                "sha256:83ef981ca4ad167c1df7b1ec5c4bda74999fcd21cacc048e83cf8ce51c61d5c2",
                "sha256:b1c7d2e01846074f258c8b2e592239aef836a2b1c27d8d0e8491a2c7e2906ef4"
            ],
            "version": "==1.16.0"
        },
        "azure-storage-blob": {
            "hashes": [
                "sha256:e74c2c49fd04b80225f5b9734f1dbd417d89f280abfedccced3ac21509e1659d",
                "sha256:eb37b50ddfb6e558b29f6c8c03b0666514e55d6170bf4624e7261a3af93c6401"
            ],
            "version": "==12.8.1"
        },
        "backports.entry-points-selectable": {
            "hashes": [
                "sha256:988468260ec1c196dab6ae1149260e2f5472c9110334e5d51adcb77867361f6a",
                "sha256:a6d9a871cde5e15b4c4a53e3d43ba890cc6861ec1332c9c2428c92f977192acc"
            ],
            "markers": "python_version >= '2.7'",
            "version": "==1.1.0"
        },
        "boto3": {
            "hashes": [
                "sha256:0ee91710160166be01acdb7f57cf4f32876cc2e51a54d17e42a3a818a20f9e93",
                "sha256:468100af69b090893bc790a21423fc74f5221b92bba1e49fb83aadcc2774c7b5"
            ],
            "index": "pypi",
            "version": "==1.18.5"
        },
        "botocore": {
            "hashes": [
                "sha256:0070c5e02b581db40ff5fd1b5e02db90ed88e7e861901894bd78fd998656da68",
                "sha256:bed34fe7a007180f4208b65515bab1755cdd9fcf2c6720f74ae7ecd2e707f4b7"
            ],
            "markers": "python_version >= '3.6'",
            "version": "==1.21.5"
        },
        "bson": {
            "hashes": [
                "sha256:d6511b2ab051139a9123c184de1a04227262173ad593429d21e443d6462d6590"
            ],
            "index": "pypi",
            "version": "==0.5.10"
        },
        "cached-property": {
            "hashes": [
                "sha256:9fa5755838eecbb2d234c3aa390bd80fbd3ac6b6869109bfc1b499f7bd89a130",
                "sha256:df4f613cf7ad9a588cc381aaf4a512d26265ecebd5eb9e1ba12f1319eb85a6a0"
            ],
            "version": "==1.5.2"
        },
        "cachetools": {
            "hashes": [
                "sha256:2cc0b89715337ab6dbba85b5b50effe2b0c74e035d83ee8ed637cf52f12ae001",
                "sha256:61b5ed1e22a0924aed1d23b478f37e8d52549ff8a961de2909c69bf950020cff"
            ],
            "markers": "python_version ~= '3.5'",
            "version": "==4.2.2"
        },
        "certifi": {
            "hashes": [
                "sha256:2bbf76fd432960138b3ef6dda3dde0544f27cbf8546c458e60baf371917ba9ee",
                "sha256:50b1e4f8446b06f41be7dd6338db18e0990601dce795c2b1686458aa7e8fa7d8"
            ],
            "version": "==2021.5.30"
        },
        "cffi": {
            "hashes": [
                "sha256:06c54a68935738d206570b20da5ef2b6b6d92b38ef3ec45c5422c0ebaf338d4d",
                "sha256:0c0591bee64e438883b0c92a7bed78f6290d40bf02e54c5bf0978eaf36061771",
                "sha256:19ca0dbdeda3b2615421d54bef8985f72af6e0c47082a8d26122adac81a95872",
                "sha256:22b9c3c320171c108e903d61a3723b51e37aaa8c81255b5e7ce102775bd01e2c",
                "sha256:26bb2549b72708c833f5abe62b756176022a7b9a7f689b571e74c8478ead51dc",
                "sha256:33791e8a2dc2953f28b8d8d300dde42dd929ac28f974c4b4c6272cb2955cb762",
                "sha256:3c8d896becff2fa653dc4438b54a5a25a971d1f4110b32bd3068db3722c80202",
                "sha256:4373612d59c404baeb7cbd788a18b2b2a8331abcc84c3ba40051fcd18b17a4d5",
                "sha256:487d63e1454627c8e47dd230025780e91869cfba4c753a74fda196a1f6ad6548",
                "sha256:48916e459c54c4a70e52745639f1db524542140433599e13911b2f329834276a",
                "sha256:4922cd707b25e623b902c86188aca466d3620892db76c0bdd7b99a3d5e61d35f",
                "sha256:55af55e32ae468e9946f741a5d51f9896da6b9bf0bbdd326843fec05c730eb20",
                "sha256:57e555a9feb4a8460415f1aac331a2dc833b1115284f7ded7278b54afc5bd218",
                "sha256:5d4b68e216fc65e9fe4f524c177b54964af043dde734807586cf5435af84045c",
                "sha256:64fda793737bc4037521d4899be780534b9aea552eb673b9833b01f945904c2e",
                "sha256:6d6169cb3c6c2ad50db5b868db6491a790300ade1ed5d1da29289d73bbe40b56",
                "sha256:7bcac9a2b4fdbed2c16fa5681356d7121ecabf041f18d97ed5b8e0dd38a80224",
                "sha256:80b06212075346b5546b0417b9f2bf467fea3bfe7352f781ffc05a8ab24ba14a",
                "sha256:818014c754cd3dba7229c0f5884396264d51ffb87ec86e927ef0be140bfdb0d2",
                "sha256:8eb687582ed7cd8c4bdbff3df6c0da443eb89c3c72e6e5dcdd9c81729712791a",
                "sha256:99f27fefe34c37ba9875f224a8f36e31d744d8083e00f520f133cab79ad5e819",
                "sha256:9f3e33c28cd39d1b655ed1ba7247133b6f7fc16fa16887b120c0c670e35ce346",
                "sha256:a8661b2ce9694ca01c529bfa204dbb144b275a31685a075ce123f12331be790b",
                "sha256:a9da7010cec5a12193d1af9872a00888f396aba3dc79186604a09ea3ee7c029e",
                "sha256:aedb15f0a5a5949ecb129a82b72b19df97bbbca024081ed2ef88bd5c0a610534",
                "sha256:b315d709717a99f4b27b59b021e6207c64620790ca3e0bde636a6c7f14618abb",
                "sha256:ba6f2b3f452e150945d58f4badd92310449876c4c954836cfb1803bdd7b422f0",
                "sha256:c33d18eb6e6bc36f09d793c0dc58b0211fccc6ae5149b808da4a62660678b156",
                "sha256:c9a875ce9d7fe32887784274dd533c57909b7b1dcadcc128a2ac21331a9765dd",
                "sha256:c9e005e9bd57bc987764c32a1bee4364c44fdc11a3cc20a40b93b444984f2b87",
                "sha256:d2ad4d668a5c0645d281dcd17aff2be3212bc109b33814bbb15c4939f44181cc",
                "sha256:d950695ae4381ecd856bcaf2b1e866720e4ab9a1498cba61c602e56630ca7195",
                "sha256:e22dcb48709fc51a7b58a927391b23ab37eb3737a98ac4338e2448bef8559b33",
                "sha256:e8c6a99be100371dbb046880e7a282152aa5d6127ae01783e37662ef73850d8f",
                "sha256:e9dc245e3ac69c92ee4c167fbdd7428ec1956d4e754223124991ef29eb57a09d",
                "sha256:eb687a11f0a7a1839719edd80f41e459cc5366857ecbed383ff376c4e3cc6afd",
                "sha256:eb9e2a346c5238a30a746893f23a9535e700f8192a68c07c0258e7ece6ff3728",
                "sha256:ed38b924ce794e505647f7c331b22a693bee1538fdf46b0222c4717b42f744e7",
                "sha256:f0010c6f9d1a4011e429109fda55a225921e3206e7f62a0c22a35344bfd13cca",
                "sha256:f0c5d1acbfca6ebdd6b1e3eded8d261affb6ddcf2186205518f1428b8569bb99",
                "sha256:f10afb1004f102c7868ebfe91c28f4a712227fe4cb24974350ace1f90e1febbf",
                "sha256:f174135f5609428cc6e1b9090f9268f5c8935fddb1b25ccb8255a2d50de6789e",
                "sha256:f3ebe6e73c319340830a9b2825d32eb6d8475c1dac020b4f0aa774ee3b898d1c",
                "sha256:f627688813d0a4140153ff532537fbe4afea5a3dffce1f9deb7f91f848a832b5",
                "sha256:fd4305f86f53dfd8cd3522269ed7fc34856a8ee3709a5e28b2836b2db9d4cd69"
            ],
            "version": "==1.14.6"
        },
        "cfgv": {
            "hashes": [
                "sha256:9e600479b3b99e8af981ecdfc80a0296104ee610cab48a5ae4ffd0b668650eb1",
                "sha256:b449c9c6118fe8cca7fa5e00b9ec60ba08145d281d52164230a69211c5d597a1"
            ],
            "markers": "python_full_version >= '3.6.1'",
            "version": "==3.3.0"
        },
        "chardet": {
            "hashes": [
                "sha256:0d6f53a15db4120f2b08c94f11e7d93d2c911ee118b6b30a04ec3ee8310179fa",
                "sha256:f864054d66fd9118f2e67044ac8981a54775ec5b67aed0441892edb553d21da5"
            ],
            "markers": "python_version >= '2.7' and python_version not in '3.0, 3.1, 3.2, 3.3, 3.4'",
            "version": "==4.0.0"
        },
        "charset-normalizer": {
            "hashes": [
                "sha256:88fce3fa5b1a84fdcb3f603d889f723d1dd89b26059d0123ca435570e848d5e1",
                "sha256:c46c3ace2d744cfbdebceaa3c19ae691f53ae621b39fd7570f59d14fb7f2fd12"
            ],
            "markers": "python_version >= '3'",
            "version": "==2.0.3"
        },
        "click": {
            "hashes": [
                "sha256:8c04c11192119b1ef78ea049e0a6f0463e4c48ef00a30160c704337586f3ad7a",
                "sha256:fba402a4a47334742d782209a7c79bc448911afe1149d07bdabdf480b3e2f4b6"
            ],
            "markers": "python_version >= '3.6'",
            "version": "==8.0.1"
        },
        "clickclick": {
            "hashes": [
                "sha256:4efb13e62353e34c5eef7ed6582c4920b418d7dedc86d819e22ee089ba01802c",
                "sha256:c8f33e6d9ec83f68416dd2136a7950125bd256ec39ccc9a85c6e280a16be2bb5"
            ],
            "version": "==20.10.2"
        },
        "connexion": {
            "hashes": [
                "sha256:1ccfac57d4bb7adf4295ba6f5e48f5a1f66057df6a0713417766c9b5235182ee",
                "sha256:5439e9659a89c4380d93a07acfbf3380d70be4130574de8881e5f0dfec7ad0e2"
            ],
            "index": "pypi",
            "version": "==2.7.0"
        },
        "cryptography": {
            "hashes": [
                "sha256:0f1212a66329c80d68aeeb39b8a16d54ef57071bf22ff4e521657b27372e327d",
                "sha256:1e056c28420c072c5e3cb36e2b23ee55e260cb04eee08f702e0edfec3fb51959",
                "sha256:240f5c21aef0b73f40bb9f78d2caff73186700bf1bc6b94285699aff98cc16c6",
                "sha256:26965837447f9c82f1855e0bc8bc4fb910240b6e0d16a664bb722df3b5b06873",
                "sha256:37340614f8a5d2fb9aeea67fd159bfe4f5f4ed535b1090ce8ec428b2f15a11f2",
                "sha256:3d10de8116d25649631977cb37da6cbdd2d6fa0e0281d014a5b7d337255ca713",
                "sha256:3d8427734c781ea5f1b41d6589c293089704d4759e34597dce91014ac125aad1",
                "sha256:7ec5d3b029f5fa2b179325908b9cd93db28ab7b85bb6c1db56b10e0b54235177",
                "sha256:8e56e16617872b0957d1c9742a3f94b43533447fd78321514abbe7db216aa250",
                "sha256:de4e5f7f68220d92b7637fc99847475b59154b7a1b3868fb7385337af54ac9ca",
                "sha256:eb8cc2afe8b05acbd84a43905832ec78e7b3873fb124ca190f574dca7389a87d",
                "sha256:ee77aa129f481be46f8d92a1a7db57269a2f23052d5f2433b4621bb457081cc9"
            ],
            "markers": "python_version >= '3.6'",
            "version": "==3.4.7"
        },
        "curlify": {
            "hashes": [
                "sha256:0d3f02e7235faf952de8ef45ef469845196d30632d5838bcd5aee217726ddd6d"
            ],
            "version": "==2.2.1"
        },
        "defusedxml": {
            "hashes": [
                "sha256:1bb3032db185915b62d7c6209c5a8792be6a32ab2fedacc84e01b52c51aa3e69",
                "sha256:a352e7e428770286cc899e2542b6cdaedb2b4953ff269a210103ec58f6198a61"
            ],
            "markers": "python_version >= '2.7' and python_version not in '3.0, 3.1, 3.2, 3.3, 3.4'",
            "version": "==0.7.1"
        },
        "distlib": {
            "hashes": [
                "sha256:106fef6dc37dd8c0e2c0a60d3fca3e77460a48907f335fa28420463a6f799736",
                "sha256:23e223426b28491b1ced97dc3bbe183027419dfc7982b4fa2f05d5f3ff10711c"
            ],
            "version": "==0.3.2"
        },
        "facebook-business": {
            "hashes": [
                "sha256:94a6e43697c815edb2133e05d937b6e0eb13e5225c1ae48e88c40b33d18401ee",
                "sha256:994c26268c52f6dfeecb0aa40b8edc3d1a66d26694156844f36e2e962d8fa0c0"
            ],
            "version": "==11.0.0"
        },
        "faker": {
            "hashes": [
                "sha256:9ac6b39b9618f55be6b8b45089e624564469a035cc845c69ce990332ce3663f4",
                "sha256:a665e6e2e9087ec9ad4ebcd2f09acd031b44193ee93401817001b6557c6502b4"
            ],
            "index": "pypi",
            "version": "==8.10.1"
        },
        "filelock": {
            "hashes": [
                "sha256:18d82244ee114f543149c66a6e0c14e9c4f8a1044b5cdaadd0f82159d6a6ff59",
                "sha256:929b7d63ec5b7d6b71b0fa5ac14e030b3f70b75747cef1b10da9b879fef15836"
            ],
            "version": "==3.0.12"
        },
        "flasgger": {
            "hashes": [
                "sha256:0603941cf4003626b4ee551ca87331f1d17b8eecce500ccf1a1f1d3a332fc94a",
                "sha256:6ebea406b5beecd77e8da42550f380d4d05a6107bc90b69ce9e77aee7612e2d0"
            ],
            "index": "pypi",
            "version": "==0.9.5"
        },
        "flask": {
            "hashes": [
                "sha256:1c4c257b1892aec1398784c63791cbaa43062f1f7aeb555c4da961b20ee68f55",
                "sha256:a6209ca15eb63fc9385f38e452704113d679511d9574d09b2cf9183ae7d20dc9"
            ],
            "index": "pypi",
            "version": "==2.0.1"
        },
        "flask-apispec": {
            "hashes": [
                "sha256:7e82dabcac4234c1540438daac045e8475804b4dcf7f68898ffc47113ab34da0",
                "sha256:89e05dd2cb6e91ad999033c59aed4b5036aea9f0794d5ea5d9082be8ad4a99f2"
            ],
            "index": "pypi",
            "version": "==0.11.0"
        },
        "flask-cors": {
            "hashes": [
                "sha256:74efc975af1194fc7891ff5cd85b0f7478be4f7f59fe158102e91abb72bb4438",
                "sha256:b60839393f3b84a0f3746f6cdca56c1ad7426aa738b70d6c61375857823181de"
            ],
            "index": "pypi",
            "version": "==3.0.10"
        },
        "flask-marshmallow": {
            "hashes": [
                "sha256:2adcd782b5a4a6c5ae3c96701f320d8ca6997995a52b2661093c56cc3ed24754",
                "sha256:bd01a6372cbe50e36f205cfff0fc5dab0b7b662c4c8b2c4fc06a3151b2950950"
            ],
            "index": "pypi",
            "version": "==0.14.0"
        },
        "flask-restful": {
            "hashes": [
                "sha256:4970c49b6488e46c520b325f54833374dc2b98e211f1b272bd4b0c516232afe2",
                "sha256:ccec650b835d48192138c85329ae03735e6ced58e9b2d9c2146d6c84c06fa53e"
            ],
            "index": "pypi",
            "version": "==0.3.9"
        },
        "flask-swagger-ui": {
            "hashes": [
                "sha256:f329752a65b2940ada8eeb57bce613f7c0a12856a9c31063bb9e33798554c9ed"
            ],
            "index": "pypi",
            "version": "==3.36.0"
        },
        "google-auth": {
            "hashes": [
                "sha256:036dd68c1e8baa422b6b61619b8e02793da2e20f55e69514612de6c080468755",
                "sha256:7665c04f2df13cc938dc7d9066cddb1f8af62b038bc8b2306848c1b23121865f"
            ],
            "markers": "python_version >= '2.7' and python_version not in '3.0, 3.1, 3.2, 3.3, 3.4, 3.5'",
            "version": "==1.33.1"
        },
        "google-auth-oauthlib": {
            "hashes": [
                "sha256:09832c6e75032f93818edf1affe4746121d640c625a5bef9b5c96af676e98eee",
                "sha256:0e92aacacfb94978de3b7972cf4b0f204c3cd206f74ddd0dc0b31e91164e6317"
            ],
            "markers": "python_version >= '3.6'",
            "version": "==0.4.4"
        },
        "googleads": {
            "hashes": [
                "sha256:52dca808880431d978e45989f9948d85b56140bdc06a1173ed0635eef6603ed5"
            ],
            "version": "==28.0.0"
        },
        "huxunifylib-connectors": {
            "hashes": [
                "sha256:53e58376886fab36bc0521162eeb17c93b90b8d40ad9d64bb1b8e6a33ec12417",
                "sha256:bce052a7bb29e774cd3b473b379bbbae53f52d9926c1d1a83ef591f956dbd292"
            ],
            "index": "jfrog",
            "version": "==0.1.22"
        },
        "huxunifylib-database": {
            "hashes": [
                "sha256:5470b61bfe3716e346b72db1dd47740dfa28ac4be546e95baaec6057933bbbeb",
                "sha256:fc0c3a9d8f496d922c0468f0a2d12ec827e5404e6ea0c1ec49982d0a0b69b8d5"
            ],
            "index": "jfrog",
            "version": "==0.2.44"
        },
        "huxunifylib-util": {
            "hashes": [
                "sha256:4b30ad6851013a8fae549d2903b3262e371d53e82e417eb6d55b40dc896cf358",
                "sha256:bfbe6c5c9fafbb26fd5727cb00cc89154a6684c0681f3bd8a45387b6dbfbb67e"
            ],
            "index": "jfrog",
            "version": "==0.1.22"
        },
        "identify": {
            "hashes": [
                "sha256:7abaecbb414e385752e8ce02d8c494f4fbc780c975074b46172598a28f1ab839",
                "sha256:a0e700637abcbd1caae58e0463861250095dfe330a8371733a471af706a4a29a"
            ],
            "markers": "python_full_version >= '3.6.1'",
            "version": "==2.2.11"
        },
        "idna": {
            "hashes": [
                "sha256:14475042e284991034cb48e06f6851428fb14c4dc953acd9be9a5e95c7b6dd7a",
                "sha256:467fbad99067910785144ce333826c71fb0e63a425657295239737f7ecd125f3"
            ],
            "markers": "python_version >= '3'",
            "version": "==3.2"
        },
        "importlib-metadata": {
            "hashes": [
                "sha256:079ada16b7fc30dfbb5d13399a5113110dab1aa7c2bc62f66af75f0b717c8cac",
                "sha256:9f55f560e116f8643ecf2922d9cd3e1c7e8d52e683178fecd9d08f6aa357e11e"
            ],
            "markers": "python_version < '3.8' and python_version < '3.8'",
            "version": "==4.6.1"
        },
        "inflection": {
            "hashes": [
                "sha256:1a29730d366e996aaacffb2f1f1cb9593dc38e2ddd30c91250c6dde09ea9b417",
                "sha256:f38b2b640938a4f35ade69ac3d053042959b62a0f1076a5bbaa1b9526605a8a2"
            ],
            "markers": "python_version >= '3.5'",
            "version": "==0.5.1"
        },
        "isodate": {
            "hashes": [
                "sha256:2e364a3d5759479cdb2d37cce6b9376ea504db2ff90252a2e5b7cc89cc9ff2d8",
                "sha256:aa4d33c06640f5352aca96e4b81afd8ab3b47337cc12089822d6f322ac772c81"
            ],
            "version": "==0.6.0"
        },
        "itsdangerous": {
            "hashes": [
                "sha256:5174094b9637652bdb841a3029700391451bd092ba3db90600dea710ba28e97c",
                "sha256:9e724d68fc22902a1435351f84c3fb8623f303fffcc566a4cb952df8c572cff0"
            ],
            "markers": "python_version >= '3.6'",
            "version": "==2.0.1"
        },
        "jinja2": {
            "hashes": [
                "sha256:1f06f2da51e7b56b8f238affdd6b4e2c61e39598a378cc49345bc1bd42a978a4",
                "sha256:703f484b47a6af502e743c9122595cc812b0271f661722403114f71a79d0f5a4"
            ],
            "markers": "python_version >= '3.6'",
            "version": "==3.0.1"
        },
        "jmespath": {
            "hashes": [
                "sha256:b85d0567b8666149a93172712e68920734333c0ce7e89b78b3e987f71e5ed4f9",
                "sha256:cdf6525904cc597730141d61b36f2e4b8ecc257c420fa2f4549bac2c2d0cb72f"
            ],
            "markers": "python_version >= '2.6' and python_version not in '3.0, 3.1, 3.2'",
            "version": "==0.10.0"
        },
        "jsonschema": {
            "hashes": [
                "sha256:4e5b3cf8216f577bee9ce139cbe72eca3ea4f292ec60928ff24758ce626cd163",
                "sha256:c8a85b28d377cc7737e46e2d9f2b4f44ee3c0e1deac6bf46ddefc7187d30797a"
            ],
            "version": "==3.2.0"
        },
        "lxml": {
            "hashes": [
                "sha256:079f3ae844f38982d156efce585bc540c16a926d4436712cf4baee0cce487a3d",
                "sha256:0fbcf5565ac01dff87cbfc0ff323515c823081c5777a9fc7703ff58388c258c3",
                "sha256:122fba10466c7bd4178b07dba427aa516286b846b2cbd6f6169141917283aae2",
                "sha256:1b38116b6e628118dea5b2186ee6820ab138dbb1e24a13e478490c7db2f326ae",
                "sha256:1b7584d421d254ab86d4f0b13ec662a9014397678a7c4265a02a6d7c2b18a75f",
                "sha256:26e761ab5b07adf5f555ee82fb4bfc35bf93750499c6c7614bd64d12aaa67927",
                "sha256:289e9ca1a9287f08daaf796d96e06cb2bc2958891d7911ac7cae1c5f9e1e0ee3",
                "sha256:2a9d50e69aac3ebee695424f7dbd7b8c6d6eb7de2a2eb6b0f6c7db6aa41e02b7",
                "sha256:3082c518be8e97324390614dacd041bb1358c882d77108ca1957ba47738d9d59",
                "sha256:33bb934a044cf32157c12bfcfbb6649807da20aa92c062ef51903415c704704f",
                "sha256:3439c71103ef0e904ea0a1901611863e51f50b5cd5e8654a151740fde5e1cade",
                "sha256:36108c73739985979bf302006527cf8a20515ce444ba916281d1c43938b8bb96",
                "sha256:39b78571b3b30645ac77b95f7c69d1bffc4cf8c3b157c435a34da72e78c82468",
                "sha256:4289728b5e2000a4ad4ab8da6e1db2e093c63c08bdc0414799ee776a3f78da4b",
                "sha256:4bff24dfeea62f2e56f5bab929b4428ae6caba2d1eea0c2d6eb618e30a71e6d4",
                "sha256:4c61b3a0db43a1607d6264166b230438f85bfed02e8cff20c22e564d0faff354",
                "sha256:542d454665a3e277f76954418124d67516c5f88e51a900365ed54a9806122b83",
                "sha256:5a0a14e264069c03e46f926be0d8919f4105c1623d620e7ec0e612a2e9bf1c04",
                "sha256:5c8c163396cc0df3fd151b927e74f6e4acd67160d6c33304e805b84293351d16",
                "sha256:66e575c62792c3f9ca47cb8b6fab9e35bab91360c783d1606f758761810c9791",
                "sha256:6f12e1427285008fd32a6025e38e977d44d6382cf28e7201ed10d6c1698d2a9a",
                "sha256:74f7d8d439b18fa4c385f3f5dfd11144bb87c1da034a466c5b5577d23a1d9b51",
                "sha256:7610b8c31688f0b1be0ef882889817939490a36d0ee880ea562a4e1399c447a1",
                "sha256:76fa7b1362d19f8fbd3e75fe2fb7c79359b0af8747e6f7141c338f0bee2f871a",
                "sha256:7728e05c35412ba36d3e9795ae8995e3c86958179c9770e65558ec3fdfd3724f",
                "sha256:8157dadbb09a34a6bd95a50690595e1fa0af1a99445e2744110e3dca7831c4ee",
                "sha256:820628b7b3135403540202e60551e741f9b6d3304371712521be939470b454ec",
                "sha256:884ab9b29feaca361f7f88d811b1eea9bfca36cf3da27768d28ad45c3ee6f969",
                "sha256:89b8b22a5ff72d89d48d0e62abb14340d9e99fd637d046c27b8b257a01ffbe28",
                "sha256:92e821e43ad382332eade6812e298dc9701c75fe289f2a2d39c7960b43d1e92a",
                "sha256:b007cbb845b28db4fb8b6a5cdcbf65bacb16a8bd328b53cbc0698688a68e1caa",
                "sha256:bc4313cbeb0e7a416a488d72f9680fffffc645f8a838bd2193809881c67dd106",
                "sha256:bccbfc27563652de7dc9bdc595cb25e90b59c5f8e23e806ed0fd623755b6565d",
                "sha256:c47ff7e0a36d4efac9fd692cfa33fbd0636674c102e9e8d9b26e1b93a94e7617",
                "sha256:c4f05c5a7c49d2fb70223d0d5bcfbe474cf928310ac9fa6a7c6dddc831d0b1d4",
                "sha256:cdaf11d2bd275bf391b5308f86731e5194a21af45fbaaaf1d9e8147b9160ea92",
                "sha256:ce256aaa50f6cc9a649c51be3cd4ff142d67295bfc4f490c9134d0f9f6d58ef0",
                "sha256:d2e35d7bf1c1ac8c538f88d26b396e73dd81440d59c1ef8522e1ea77b345ede4",
                "sha256:d916d31fd85b2f78c76400d625076d9124de3e4bda8b016d25a050cc7d603f24",
                "sha256:df7c53783a46febb0e70f6b05df2ba104610f2fb0d27023409734a3ecbb78fb2",
                "sha256:e1cbd3f19a61e27e011e02f9600837b921ac661f0c40560eefb366e4e4fb275e",
                "sha256:efac139c3f0bf4f0939f9375af4b02c5ad83a622de52d6dfa8e438e8e01d0eb0",
                "sha256:efd7a09678fd8b53117f6bae4fa3825e0a22b03ef0a932e070c0bdbb3a35e654",
                "sha256:f2380a6376dfa090227b663f9678150ef27543483055cc327555fb592c5967e2",
                "sha256:f8380c03e45cf09f8557bdaa41e1fa7c81f3ae22828e1db470ab2a6c96d8bc23",
                "sha256:f90ba11136bfdd25cae3951af8da2e95121c9b9b93727b1b896e3fa105b2f586"
            ],
            "markers": "python_version >= '2.7' and python_version not in '3.0, 3.1, 3.2, 3.3, 3.4'",
            "version": "==4.6.3"
        },
        "markupsafe": {
            "hashes": [
                "sha256:01a9b8ea66f1658938f65b93a85ebe8bc016e6769611be228d797c9d998dd298",
                "sha256:023cb26ec21ece8dc3907c0e8320058b2e0cb3c55cf9564da612bc325bed5e64",
                "sha256:0446679737af14f45767963a1a9ef7620189912317d095f2d9ffa183a4d25d2b",
                "sha256:0717a7390a68be14b8c793ba258e075c6f4ca819f15edfc2a3a027c823718567",
                "sha256:0955295dd5eec6cb6cc2fe1698f4c6d84af2e92de33fbcac4111913cd100a6ff",
                "sha256:10f82115e21dc0dfec9ab5c0223652f7197feb168c940f3ef61563fc2d6beb74",
                "sha256:1d609f577dc6e1aa17d746f8bd3c31aa4d258f4070d61b2aa5c4166c1539de35",
                "sha256:2ef54abee730b502252bcdf31b10dacb0a416229b72c18b19e24a4509f273d26",
                "sha256:3c112550557578c26af18a1ccc9e090bfe03832ae994343cfdacd287db6a6ae7",
                "sha256:47ab1e7b91c098ab893b828deafa1203de86d0bc6ab587b160f78fe6c4011f75",
                "sha256:49e3ceeabbfb9d66c3aef5af3a60cc43b85c33df25ce03d0031a608b0a8b2e3f",
                "sha256:4efca8f86c54b22348a5467704e3fec767b2db12fc39c6d963168ab1d3fc9135",
                "sha256:53edb4da6925ad13c07b6d26c2a852bd81e364f95301c66e930ab2aef5b5ddd8",
                "sha256:594c67807fb16238b30c44bdf74f36c02cdf22d1c8cda91ef8a0ed8dabf5620a",
                "sha256:611d1ad9a4288cf3e3c16014564df047fe08410e628f89805e475368bd304914",
                "sha256:6557b31b5e2c9ddf0de32a691f2312a32f77cd7681d8af66c2692efdbef84c18",
                "sha256:693ce3f9e70a6cf7d2fb9e6c9d8b204b6b39897a2c4a1aa65728d5ac97dcc1d8",
                "sha256:6a7fae0dd14cf60ad5ff42baa2e95727c3d81ded453457771d02b7d2b3f9c0c2",
                "sha256:6c4ca60fa24e85fe25b912b01e62cb969d69a23a5d5867682dd3e80b5b02581d",
                "sha256:7d91275b0245b1da4d4cfa07e0faedd5b0812efc15b702576d103293e252af1b",
                "sha256:905fec760bd2fa1388bb5b489ee8ee5f7291d692638ea5f67982d968366bef9f",
                "sha256:97383d78eb34da7e1fa37dd273c20ad4320929af65d156e35a5e2d89566d9dfb",
                "sha256:984d76483eb32f1bcb536dc27e4ad56bba4baa70be32fa87152832cdd9db0833",
                "sha256:a30e67a65b53ea0a5e62fe23682cfe22712e01f453b95233b25502f7c61cb415",
                "sha256:ab3ef638ace319fa26553db0624c4699e31a28bb2a835c5faca8f8acf6a5a902",
                "sha256:b2f4bf27480f5e5e8ce285a8c8fd176c0b03e93dcc6646477d4630e83440c6a9",
                "sha256:b7f2d075102dc8c794cbde1947378051c4e5180d52d276987b8d28a3bd58c17d",
                "sha256:be98f628055368795d818ebf93da628541e10b75b41c559fdf36d104c5787066",
                "sha256:d7f9850398e85aba693bb640262d3611788b1f29a79f0c93c565694658f4071f",
                "sha256:f5653a225f31e113b152e56f154ccbe59eeb1c7487b39b9d9f9cdb58e6c79dc5",
                "sha256:f826e31d18b516f653fe296d967d700fddad5901ae07c622bb3705955e1faa94",
                "sha256:f8ba0e8349a38d3001fae7eadded3f6606f0da5d748ee53cc1dab1d6527b9509",
                "sha256:f9081981fe268bd86831e5c75f7de206ef275defcb82bc70740ae6dc507aee51",
                "sha256:fa130dd50c57d53368c9d59395cb5526eda596d3ffe36666cd81a44d56e48872"
            ],
            "markers": "python_version >= '3.6'",
            "version": "==2.0.1"
        },
        "marshmallow": {
            "hashes": [
                "sha256:c67929438fd73a2be92128caa0325b1b5ed8b626d91a094d2f7f2771bf1f1c0e",
                "sha256:dd4724335d3c2b870b641ffe4a2f8728a1380cd2e7e2312756715ffeaa82b842"
            ],
            "index": "pypi",
            "version": "==3.13.0"
        },
        "mistune": {
            "hashes": [
                "sha256:59a3429db53c50b5c6bcc8a07f8848cb00d7dc8bdb431a4ab41920d201d4756e",
                "sha256:88a1051873018da288eee8538d476dffe1262495144b33ecb586c4ab266bb8d4"
            ],
            "version": "==0.8.4"
        },
        "mongomock": {
            "hashes": [
                "sha256:01ce0c4eb02b2eced0a30882412444eaf6de27a90f2502bee64e04e3b8ecdc90",
                "sha256:d9945e7c87c221aed47c6c10708376351a5f5ee48060943c56ba195be425b0dd"
            ],
            "index": "pypi",
            "version": "==3.23.0"
        },
        "msrest": {
            "hashes": [
                "sha256:72661bc7bedc2dc2040e8f170b6e9ef226ee6d3892e01affd4d26b06474d68d8",
                "sha256:c840511c845330e96886011a236440fafc2c9aff7b2df9c0a92041ee2dee3782"
            ],
            "version": "==0.6.21"
        },
        "multidict": {
            "hashes": [
                "sha256:018132dbd8688c7a69ad89c4a3f39ea2f9f33302ebe567a879da8f4ca73f0d0a",
                "sha256:051012ccee979b2b06be928a6150d237aec75dd6bf2d1eeeb190baf2b05abc93",
                "sha256:05c20b68e512166fddba59a918773ba002fdd77800cad9f55b59790030bab632",
                "sha256:07b42215124aedecc6083f1ce6b7e5ec5b50047afa701f3442054373a6deb656",
                "sha256:0e3c84e6c67eba89c2dbcee08504ba8644ab4284863452450520dad8f1e89b79",
                "sha256:0e929169f9c090dae0646a011c8b058e5e5fb391466016b39d21745b48817fd7",
                "sha256:1ab820665e67373de5802acae069a6a05567ae234ddb129f31d290fc3d1aa56d",
                "sha256:25b4e5f22d3a37ddf3effc0710ba692cfc792c2b9edfb9c05aefe823256e84d5",
                "sha256:2e68965192c4ea61fff1b81c14ff712fc7dc15d2bd120602e4a3494ea6584224",
                "sha256:2f1a132f1c88724674271d636e6b7351477c27722f2ed789f719f9e3545a3d26",
                "sha256:37e5438e1c78931df5d3c0c78ae049092877e5e9c02dd1ff5abb9cf27a5914ea",
                "sha256:3a041b76d13706b7fff23b9fc83117c7b8fe8d5fe9e6be45eee72b9baa75f348",
                "sha256:3a4f32116f8f72ecf2a29dabfb27b23ab7cdc0ba807e8459e59a93a9be9506f6",
                "sha256:46c73e09ad374a6d876c599f2328161bcd95e280f84d2060cf57991dec5cfe76",
                "sha256:46dd362c2f045095c920162e9307de5ffd0a1bfbba0a6e990b344366f55a30c1",
                "sha256:4b186eb7d6ae7c06eb4392411189469e6a820da81447f46c0072a41c748ab73f",
                "sha256:54fd1e83a184e19c598d5e70ba508196fd0bbdd676ce159feb412a4a6664f952",
                "sha256:585fd452dd7782130d112f7ddf3473ffdd521414674c33876187e101b588738a",
                "sha256:5cf3443199b83ed9e955f511b5b241fd3ae004e3cb81c58ec10f4fe47c7dce37",
                "sha256:6a4d5ce640e37b0efcc8441caeea8f43a06addace2335bd11151bc02d2ee31f9",
                "sha256:7df80d07818b385f3129180369079bd6934cf70469f99daaebfac89dca288359",
                "sha256:806068d4f86cb06af37cd65821554f98240a19ce646d3cd24e1c33587f313eb8",
                "sha256:830f57206cc96ed0ccf68304141fec9481a096c4d2e2831f311bde1c404401da",
                "sha256:929006d3c2d923788ba153ad0de8ed2e5ed39fdbe8e7be21e2f22ed06c6783d3",
                "sha256:9436dc58c123f07b230383083855593550c4d301d2532045a17ccf6eca505f6d",
                "sha256:9dd6e9b1a913d096ac95d0399bd737e00f2af1e1594a787e00f7975778c8b2bf",
                "sha256:ace010325c787c378afd7f7c1ac66b26313b3344628652eacd149bdd23c68841",
                "sha256:b47a43177a5e65b771b80db71e7be76c0ba23cc8aa73eeeb089ed5219cdbe27d",
                "sha256:b797515be8743b771aa868f83563f789bbd4b236659ba52243b735d80b29ed93",
                "sha256:b7993704f1a4b204e71debe6095150d43b2ee6150fa4f44d6d966ec356a8d61f",
                "sha256:d5c65bdf4484872c4af3150aeebe101ba560dcfb34488d9a8ff8dbcd21079647",
                "sha256:d81eddcb12d608cc08081fa88d046c78afb1bf8107e6feab5d43503fea74a635",
                "sha256:dc862056f76443a0db4509116c5cd480fe1b6a2d45512a653f9a855cc0517456",
                "sha256:ecc771ab628ea281517e24fd2c52e8f31c41e66652d07599ad8818abaad38cda",
                "sha256:f200755768dc19c6f4e2b672421e0ebb3dd54c38d5a4f262b872d8cfcc9e93b5",
                "sha256:f21756997ad8ef815d8ef3d34edd98804ab5ea337feedcd62fb52d22bf531281",
                "sha256:fc13a9524bc18b6fb6e0dbec3533ba0496bbed167c56d0aabefd965584557d80"
            ],
            "markers": "python_version >= '3.6'",
            "version": "==5.1.0"
        },
        "nodeenv": {
            "hashes": [
                "sha256:3ef13ff90291ba2a4a7a4ff9a979b63ffdd00a464dbe04acf0ea6471517a4c2b",
                "sha256:621e6b7076565ddcacd2db0294c0381e01fd28945ab36bcf00f41c5daf63bef7"
            ],
            "version": "==1.6.0"
        },
        "numpy": {
            "hashes": [
                "sha256:01721eefe70544d548425a07c80be8377096a54118070b8a62476866d5208e33",
                "sha256:0318c465786c1f63ac05d7c4dbcecd4d2d7e13f0959b01b534ea1e92202235c5",
                "sha256:05a0f648eb28bae4bcb204e6fd14603de2908de982e761a2fc78efe0f19e96e1",
                "sha256:1412aa0aec3e00bc23fbb8664d76552b4efde98fb71f60737c83efbac24112f1",
                "sha256:25b40b98ebdd272bc3020935427a4530b7d60dfbe1ab9381a39147834e985eac",
                "sha256:2d4d1de6e6fb3d28781c73fbde702ac97f03d79e4ffd6598b880b2d95d62ead4",
                "sha256:38e8648f9449a549a7dfe8d8755a5979b45b3538520d1e735637ef28e8c2dc50",
                "sha256:4a3d5fb89bfe21be2ef47c0614b9c9c707b7362386c9a3ff1feae63e0267ccb6",
                "sha256:635e6bd31c9fb3d475c8f44a089569070d10a9ef18ed13738b03049280281267",
                "sha256:73101b2a1fef16602696d133db402a7e7586654682244344b8329cdcbbb82172",
                "sha256:791492091744b0fe390a6ce85cc1bf5149968ac7d5f0477288f78c89b385d9af",
                "sha256:7a708a79c9a9d26904d1cca8d383bf869edf6f8e7650d85dbc77b041e8c5a0f8",
                "sha256:88c0b89ad1cc24a5efbb99ff9ab5db0f9a86e9cc50240177a571fbe9c2860ac2",
                "sha256:8a326af80e86d0e9ce92bcc1e65c8ff88297de4fa14ee936cb2293d414c9ec63",
                "sha256:8a92c5aea763d14ba9d6475803fc7904bda7decc2a0a68153f587ad82941fec1",
                "sha256:91c6f5fc58df1e0a3cc0c3a717bb3308ff850abdaa6d2d802573ee2b11f674a8",
                "sha256:95b995d0c413f5d0428b3f880e8fe1660ff9396dcd1f9eedbc311f37b5652e16",
                "sha256:9749a40a5b22333467f02fe11edc98f022133ee1bfa8ab99bda5e5437b831214",
                "sha256:978010b68e17150db8765355d1ccdd450f9fc916824e8c4e35ee620590e234cd",
                "sha256:9a513bd9c1551894ee3d31369f9b07460ef223694098cf27d399513415855b68",
                "sha256:a75b4498b1e93d8b700282dc8e655b8bd559c0904b3910b144646dbbbc03e062",
                "sha256:c6a2324085dd52f96498419ba95b5777e40b6bcbc20088fddb9e8cbb58885e8e",
                "sha256:d7a4aeac3b94af92a9373d6e77b37691b86411f9745190d2c351f410ab3a791f",
                "sha256:d9e7912a56108aba9b31df688a4c4f5cb0d9d3787386b87d504762b6754fbb1b",
                "sha256:dff4af63638afcc57a3dfb9e4b26d434a7a602d225b42d746ea7fe2edf1342fd",
                "sha256:e46ceaff65609b5399163de5893d8f2a82d3c77d5e56d976c8b5fb01faa6b671",
                "sha256:f01f28075a92eede918b965e86e8f0ba7b7797a95aa8d35e1cc8821f5fc3ad6a",
                "sha256:fd7d7409fa643a91d0a05c7554dd68aa9c9bb16e186f6ccfe40d6e003156e33a"
            ],
            "markers": "python_version >= '3.7'",
            "version": "==1.21.1"
        },
        "oauthlib": {
            "hashes": [
                "sha256:42bf6354c2ed8c6acb54d971fce6f88193d97297e18602a3a886603f9d7730cc",
                "sha256:8f0215fcc533dd8dd1bee6f4c412d4f0cd7297307d43ac61666389e3bc3198a3"
            ],
            "markers": "python_version >= '3.6'",
            "version": "==3.1.1"
        },
        "openapi-schema-validator": {
            "hashes": [
                "sha256:215b516d0942f4e8e2446cf3f7d4ff2ed71d102ebddcc30526d8a3f706ab1df6",
                "sha256:a4b2712020284cee880b4c55faa513fbc2f8f07f365deda6098f8ab943c9f0df",
                "sha256:b65d6c2242620bfe76d4c749b61cd9657e4528895a8f4fb6f916085b508ebd24"
            ],
            "markers": "python_version >= '2.7' and python_version not in '3.0, 3.1, 3.2, 3.3, 3.4'",
            "version": "==0.1.5"
        },
        "openapi-spec-validator": {
            "hashes": [
                "sha256:0a7da925bad4576f4518f77302c0b1990adb2fbcbe7d63fb4ed0de894cad8bdd",
                "sha256:3d70e6592754799f7e77a45b98c6a91706bdd309a425169d17d8e92173e198a2",
                "sha256:ba28b06e63274f2bc6de995a07fb572c657e534425b5baf68d9f7911efe6929f"
            ],
            "markers": "python_version >= '2.7' and python_version not in '3.0, 3.1, 3.2, 3.3, 3.4'",
            "version": "==0.3.1"
        },
        "pandas": {
            "hashes": [
                "sha256:08eeff3da6a188e24db7f292b39a8ca9e073bf841fbbeadb946b3ad5c19d843e",
                "sha256:1ff13eed501e07e7fb26a4ea18a846b6e5d7de549b497025601fd9ccb7c1d123",
                "sha256:522bfea92f3ef6207cadc7428bda1e7605dae0383b8065030e7b5d0266717b48",
                "sha256:7897326cae660eee69d501cbfa950281a193fcf407393965e1bc07448e1cc35a",
                "sha256:798675317d0e4863a92a9a6bc5bd2490b5f6fef8c17b95f29e2e33f28bef9eca",
                "sha256:7d3cd2c99faa94d717ca00ea489264a291ad7209453dffbf059bfb7971fd3a61",
                "sha256:823737830364d0e2af8c3912a28ba971296181a07950873492ed94e12d28c405",
                "sha256:872aa91e0f9ca913046ab639d4181a899f5e592030d954d28c2529b88756a736",
                "sha256:88864c1e28353b958b1f30e4193818519624ad9a1776921622a6a2a016d5d807",
                "sha256:92835113a67cbd34747c198d41f09f4b63f6fe11ca5643baebc7ab1e30e89e95",
                "sha256:98efc2d4983d5bb47662fe2d97b2c81b91566cb08b266490918b9c7d74a5ef64",
                "sha256:b10d7910ae9d7920a5ff7816d794d99acbc361f7b16a0f017d4fa83ced8cb55e",
                "sha256:c554e6c9cf2d5ea1aba5979cc837b3649539ced0e18ece186f055450c86622e2",
                "sha256:c746876cdd8380be0c3e70966d4566855901ac9aaa5e4b9ccaa5ca5311457d11",
                "sha256:c81b8d91e9ae861eb4406b4e0f8d4dabbc105b9c479b3d1e921fba1d35b5b62a",
                "sha256:e6b75091fa54a53db3927b4d1bc997c23c5ba6f87acdfe1ee5a92c38c6b2ed6a",
                "sha256:ed4fc66f23fe17c93a5d439230ca2d6b5f8eac7154198d327dbe8a16d98f3f10",
                "sha256:f058c786e7b0a9e7fa5e0b9f4422e0ccdd3bf3aa3053c18d77ed2a459bd9a45a",
                "sha256:fe7a549d10ca534797095586883a5c17d140d606747591258869c56e14d1b457"
            ],
            "markers": "python_full_version >= '3.7.1'",
            "version": "==1.3.0"
        },
        "phonenumbers": {
            "hashes": [
                "sha256:42ea4f946d5cce0056cbce257842ea6b281e69828ad2e7f27b29d3908e5b06bd",
                "sha256:f8ce05f82955d2faeefe2303350b2ccb7369dd39b6e45231a09475d67eb7e83b"
            ],
            "version": "==8.12.28"
        },
        "platformdirs": {
            "hashes": [
                "sha256:0b9547541f599d3d242078ae60b927b3e453f0ad52f58b4d4bc3be86aed3ec41",
                "sha256:3b00d081227d9037bbbca521a5787796b5ef5000faea1e43fd76f1d44b06fcfa"
            ],
            "markers": "python_version >= '2.7' and python_version not in '3.0, 3.1, 3.2, 3.3, 3.4'",
            "version": "==2.0.2"
        },
        "pre-commit": {
            "hashes": [
                "sha256:764972c60693dc668ba8e86eb29654ec3144501310f7198742a767bec385a378",
                "sha256:b679d0fddd5b9d6d98783ae5f10fd0c4c59954f375b70a58cbe1ce9bcf9809a4"
            ],
            "index": "pypi",
            "version": "==2.13.0"
        },
        "py-healthcheck": {
            "hashes": [
                "sha256:60bbaab729a89098f0e6723ba5b6ab4ca8bde79b1a1bdb324f2b9e39df33780d"
            ],
            "index": "pypi",
            "version": "==1.10.1"
        },
        "pyasn1": {
            "hashes": [
                "sha256:014c0e9976956a08139dc0712ae195324a75e142284d5f87f1a87ee1b068a359",
                "sha256:03840c999ba71680a131cfaee6fab142e1ed9bbd9c693e285cc6aca0d555e576",
                "sha256:0458773cfe65b153891ac249bcf1b5f8f320b7c2ce462151f8fa74de8934becf",
                "sha256:08c3c53b75eaa48d71cf8c710312316392ed40899cb34710d092e96745a358b7",
                "sha256:39c7e2ec30515947ff4e87fb6f456dfc6e84857d34be479c9d4a4ba4bf46aa5d",
                "sha256:5c9414dcfede6e441f7e8f81b43b34e834731003427e5b09e4e00e3172a10f00",
                "sha256:6e7545f1a61025a4e58bb336952c5061697da694db1cae97b116e9c46abcf7c8",
                "sha256:78fa6da68ed2727915c4767bb386ab32cdba863caa7dbe473eaae45f9959da86",
                "sha256:7ab8a544af125fb704feadb008c99a88805126fb525280b2270bb25cc1d78a12",
                "sha256:99fcc3c8d804d1bc6d9a099921e39d827026409a58f2a720dcdb89374ea0c776",
                "sha256:aef77c9fb94a3ac588e87841208bdec464471d9871bd5050a287cc9a475cd0ba",
                "sha256:e89bf84b5437b532b0803ba5c9a5e054d21fec423a89952a74f87fa2c9b7bce2",
                "sha256:fec3e9d8e36808a28efb59b489e4528c10ad0f480e57dcc32b4de5c9d8c9fdf3"
            ],
            "version": "==0.4.8"
        },
        "pyasn1-modules": {
            "hashes": [
                "sha256:0845a5582f6a02bb3e1bde9ecfc4bfcae6ec3210dd270522fee602365430c3f8",
                "sha256:0fe1b68d1e486a1ed5473f1302bd991c1611d319bba158e98b106ff86e1d7199",
                "sha256:15b7c67fabc7fc240d87fb9aabf999cf82311a6d6fb2c70d00d3d0604878c811",
                "sha256:426edb7a5e8879f1ec54a1864f16b882c2837bfd06eee62f2c982315ee2473ed",
                "sha256:65cebbaffc913f4fe9e4808735c95ea22d7a7775646ab690518c056784bc21b4",
                "sha256:905f84c712230b2c592c19470d3ca8d552de726050d1d1716282a1f6146be65e",
                "sha256:a50b808ffeb97cb3601dd25981f6b016cbb3d31fbf57a8b8a87428e6158d0c74",
                "sha256:a99324196732f53093a84c4369c996713eb8c89d360a496b599fb1a9c47fc3eb",
                "sha256:b80486a6c77252ea3a3e9b1e360bc9cf28eaac41263d173c032581ad2f20fe45",
                "sha256:c29a5e5cc7a3f05926aff34e097e84f8589cd790ce0ed41b67aed6857b26aafd",
                "sha256:cbac4bc38d117f2a49aeedec4407d23e8866ea4ac27ff2cf7fb3e5b570df19e0",
                "sha256:f39edd8c4ecaa4556e989147ebf219227e2cd2e8a43c7e7fcb1f1c18c5fd6a3d",
                "sha256:fe0644d9ab041506b62782e92b06b8c68cca799e1a9636ec398675459e031405"
            ],
            "version": "==0.2.8"
        },
        "pycountry": {
            "hashes": [
                "sha256:81084a53d3454344c0292deebc20fcd0a1488c136d4900312cbd465cf552cb42"
            ],
            "version": "==20.7.3"
        },
        "pycparser": {
            "hashes": [
                "sha256:2d475327684562c3a96cc71adf7dc8c4f0565175cf86b6d7a404ff4c771f15f0",
                "sha256:7582ad22678f0fcd81102833f60ef8d0e57288b6b5fb00323d101be910e35705"
            ],
            "markers": "python_version >= '2.7' and python_version not in '3.0, 3.1, 3.2, 3.3'",
            "version": "==2.20"
        },
        "pyjwt": {
            "hashes": [
                "sha256:934d73fbba91b0483d3857d1aff50e96b2a892384ee2c17417ed3203f173fca1",
                "sha256:fba44e7898bbca160a2b2b501f492824fc8382485d3a6f11ba5d0c1937ce6130"
            ],
            "markers": "python_version >= '3.6'",
            "version": "==2.1.0"
        },
        "pymongo": {
            "hashes": [
                "sha256:02dc0b0f48ed3cd06c13b7e31b066bf91e00dac5f8147b0a0a45f9009bfab857",
                "sha256:053b4ebf91c7395d1fcd2ce6a9edff0024575b7b2de6781554a4114448a8adc9",
                "sha256:070a4ef689c9438a999ec3830e69b208ff0d12251846e064d947f97d819d1d05",
                "sha256:072ba7cb65c8aa4d5c5659bf6722ee85781c9d7816dc00679b8b6f3dff1ddafc",
                "sha256:0b6055e0ef451ff73c93d0348d122a0750dddf323b9361de5835dac2f6cf7fc1",
                "sha256:11f9e0cfc84ade088a38df2708d0b958bb76360181df1b2e1e1a41beaa57952b",
                "sha256:18290649759f9db660972442aa606f845c368db9b08c4c73770f6da14113569b",
                "sha256:186104a94d39b8412f8e3de385acd990a628346a4402d4f3a288a82b8660bd22",
                "sha256:1970cfe2aec1bf74b40cf30c130ad10cd968941694630386db33e1d044c22a2e",
                "sha256:19d4bd0fc29aa405bb1781456c9cfff9fceabb68543741eb17234952dbc2bbb0",
                "sha256:1bab889ae7640eba739f67fcbf8eff252dddc60d4495e6ddd3a87cd9a95fdb52",
                "sha256:1bc6fe7279ff40c6818db002bf5284aa03ec181ea1b1ceaeee33c289d412afa7",
                "sha256:208debdcf76ed39ebf24f38509f50dc1c100e31e8653817fedb8e1f867850a13",
                "sha256:2399a85b54f68008e483b2871f4a458b4c980469c7fe921595ede073e4844f1e",
                "sha256:246ec420e4c8744fceb4e259f906211b9c198e1f345e6158dcd7cbad3737e11e",
                "sha256:24f8aeec4d6b894a6128844e50ff423dd02462ee83addf503c598ee3a80ddf3d",
                "sha256:255a35bf29185f44b412e31a927d9dcedda7c2c380127ecc4fbf2f61b72fa978",
                "sha256:2dbfbbded947a83a3dffc2bd1ec4750c17e40904692186e2c55a3ad314ca0222",
                "sha256:2e92aa32300a0b5e4175caec7769f482b292769807024a86d674b3f19b8e3755",
                "sha256:316c1b8723afa9870567cd6dff35d440b2afeda53aa13da6c5ab85f98ed6f5ca",
                "sha256:333bfad77aa9cd11711febfb75eed0bb537a1d022e1c252714dad38993590240",
                "sha256:39dafa2eaf577d1969f289dc9a44501859a1897eb45bd589e93ce843fc610800",
                "sha256:3ce83f17f641a62a4dfb0ba1b8a3c1ced7c842f511b5450d90c030c7828e3693",
                "sha256:46d5ec90276f71af3a29917b30f2aec2315a2759b5f8d45b3b63a07ca8a070a3",
                "sha256:48d5bc80ab0af6b60c4163c5617f5cd23f2f880d7600940870ea5055816af024",
                "sha256:4ba0def4abef058c0e5101e05e3d5266e6fffb9795bbf8be0fe912a7361a0209",
                "sha256:5af390fa9faf56c93252dab09ea57cd020c9123aa921b63a0ed51832fdb492e7",
                "sha256:5e574664f1468872cd40f74e4811e22b1aa4de9399d6bcfdf1ee6ea94c017fcf",
                "sha256:625befa3bc9b40746a749115cc6a15bf20b9bd7597ca55d646205b479a2c99c7",
                "sha256:6261bee7c5abadeac7497f8f1c43e521da78dd13b0a2439f526a7b0fc3788824",
                "sha256:657ad80de8ec9ed656f28844efc801a0802961e8c6a85038d97ff6f555ef4919",
                "sha256:6b89dc51206e4971c5568c797991eaaef5dc2a6118d67165858ad11752dba055",
                "sha256:6e66780f14c2efaf989cd3ac613b03ee6a8e3a0ba7b96c0bb14adca71a427e55",
                "sha256:6fb3f85870ae26896bb44e67db94045f2ebf00c5d41e6b66cdcbb5afd644fc18",
                "sha256:701e08457183da70ed96b35a6b43e6ba1df0b47c837b063cde39a1fbe1aeda81",
                "sha256:70761fd3c576b027eec882b43ee0a8e5b22ff9c20cdf4d0400e104bc29e53e34",
                "sha256:73b400fdc22de84bae0dbf1a22613928a41612ec0a3d6ed47caf7ad4d3d0f2ff",
                "sha256:7412a36798966624dc4c57d64aa43c2d1100b348abd98daaac8e99e57d87e1d7",
                "sha256:78ecb8d42f50d393af912bfb1fb1dcc9aabe9967973efb49ee577e8f1cea494c",
                "sha256:7c6a9948916a7bbcc6d3a9f6fb75db1acb5546078023bfb3db6efabcd5a67527",
                "sha256:7c72d08acdf573455b2b9d2b75b8237654841d63a48bc2327dc102c6ee89b75a",
                "sha256:7d98ce3c42921bb91566121b658e0d9d59a9082a9bd6f473190607ff25ab637f",
                "sha256:845a8b83798b2fb11b09928413cb32692866bfbc28830a433d9fa4c8c3720dd0",
                "sha256:94d38eba4d1b5eb3e6bfece0651b855a35c44f32fd91f512ab4ba41b8c0d3e66",
                "sha256:9a13661681d17e43009bb3e85e837aa1ec5feeea1e3654682a01b8821940f8b3",
                "sha256:a0e5dff6701fa615f165306e642709e1c1550d5b237c5a7a6ea299886828bd50",
                "sha256:a2239556ff7241584ce57be1facf25081669bb457a9e5cbe68cce4aae6567aa1",
                "sha256:a325600c83e61e3c9cebc0c2b1c8c4140fa887f789085075e8f44c8ff2547eb9",
                "sha256:a3566acfbcde46911c52810374ecc0354fdb841284a3efef6ff7105bc007e9a8",
                "sha256:a634a4730ce0b0934ed75e45beba730968e12b4dafbb22f69b3b2f616d9e644e",
                "sha256:a6d055f01b83b1a4df8bb0c61983d3bdffa913764488910af3620e5c2450bf83",
                "sha256:a752ecd1a26000a6d67be7c9a2e93801994a8b3f866ac95b672fbc00225ca91a",
                "sha256:a9ba2a63777027b06b116e1ea8248e66fd1bedc2c644f93124b81a91ddbf6d88",
                "sha256:aaa038eafb7186a4abbb311fcf20724be9363645882bbce540bef4797e812a7a",
                "sha256:af586e85144023686fb0af09c8cdf672484ea182f352e7ceead3d832de381e1b",
                "sha256:b0a0cf39f589e52d801fdef418305562bc030cdf8929217463c8433c65fd5c2f",
                "sha256:b1c4874331ab960429caca81acb9d2932170d66d6d6f87e65dc4507a85aca152",
                "sha256:b3b5b3cbc3fdf4fcfa292529df2a85b5d9c7053913a739d3069af1e12e12219f",
                "sha256:b542d56ed1b8d5cf3bb36326f814bd2fbe8812dfd2582b80a15689ea433c0e35",
                "sha256:b6ea08758b6673610b3c5bdf47189286cf9c58b1077558706a2f6f8744922527",
                "sha256:b754240daafecd9d5fce426b0fbaaed03f4ebb130745c8a4ae9231fffb8d75e5",
                "sha256:b772bab31cbd9cb911e41e1a611ebc9497f9a32a7348e2747c38210f75c00f41",
                "sha256:b88d1742159bc93a078733f9789f563cef26f5e370eba810476a71aa98e5fbc2",
                "sha256:b8bf42d3b32f586f4c9e37541769993783a534ad35531ce8a4379f6fa664fba9",
                "sha256:bc9ac81e73573516070d24ce15da91281922811f385645df32bd3c8a45ab4684",
                "sha256:c188db6cf9e14dbbb42f5254292be96f05374a35e7dfa087cc2140f0ff4f10f6",
                "sha256:c55782a55f4a013a78ac5b6ee4b8731a192dea7ab09f1b6b3044c96d5128edd4",
                "sha256:c5cab230e7cabdae9ff23c12271231283efefb944c1b79bed79a91beb65ba547",
                "sha256:cbf8672edeb7b7128c4a939274801f0e32bbf5159987815e3d1eace625264a46",
                "sha256:cc2894fe91f31a513860238ede69fe47fada21f9e7ddfe73f7f9fef93a971e41",
                "sha256:cda9e628b1315beec8341e8c04aac9a0b910650b05e0751e42e399d5694aeacb",
                "sha256:ceae3ab9e11a27aaab42878f1d203600dfd24f0e43678b47298219a0f10c0d30",
                "sha256:ced944dcdd561476deef7cb7bfd4987c69fffbfeff6d02ca4d5d4fd592d559b7",
                "sha256:d04ca462cb99077e6c059e97c072957caf2918e6e4191e3161c01c439e0193de",
                "sha256:d1131562ddc2ea8a446f66c2648d7dabec2b3816fc818528eb978a75a6d23b2e",
                "sha256:d1740776b70367277323fafb76bcf09753a5cc9824f5d705bac22a34ff3668ea",
                "sha256:d6e11ffd43184d529d6752d6dcb62b994f903038a17ea2168ef1910c96324d26",
                "sha256:d73e10772152605f6648ba4410318594f1043bbfe36d2fadee7c4b8912eff7c5",
                "sha256:da8288bc4a7807c6715416deed1c57d94d5e03e93537889e002bf985be503f1a",
                "sha256:db93608a246da44d728842b8fa9e45aa9782db76955f634a707739a8d53ff544",
                "sha256:dcd3d0009fbb6e454d729f8b22d0063bd9171c31a55e0f0271119bd4f2700023",
                "sha256:dd1f49f949a658c4e8f81ed73f9aad25fcc7d4f62f767f591e749e30038c4e1d",
                "sha256:dd6ff2192f34bd622883c745a56f492b1c9ccd44e14953e8051c33024a2947d5",
                "sha256:e018a4921657c2d3f89c720b7b90b9182e277178a04a7e9542cc79d7d787ca51",
                "sha256:e2b7670c0c8c6b501464150dd49dd0d6be6cb7f049e064124911cec5514fa19e",
                "sha256:e7a33322e08021c37e89cae8ff06327503e8a1719e97c69f32c31cbf6c30d72c",
                "sha256:e8a82e35d52ad6f867e88096a1a2b9bdc7ec4d5e65c7b4976a248bf2d1a32a93",
                "sha256:e9faf8d4712d5ea301d74abfcf6dafe4b7f4af7936e91f283b0ad7bf69ed3e3a",
                "sha256:ec5ca7c0007ce268048bbe0ffc6846ed1616cf3d8628b136e81d5e64ff3f52a2",
                "sha256:eee42a1cc06565f6b21caa1f504ec15e07de7ebfd520ab57f8cb3308bc118e22",
                "sha256:f2acf9bbcd514e901f82c4ca6926bbd2ae61716728f110b4343eb0a69612d018",
                "sha256:f55c1ddcc1f6050b07d468ce594f55dbf6107b459e16f735d26818d7be1e9538",
                "sha256:f6977a520bd96e097c8a37a8cbb9faa1ea99d21bf84190195056e25f688af73d",
                "sha256:f94c7d22fb36b184734dded7345a04ec5f95130421c775b8b0c65044ef073f34",
                "sha256:fa8957e9a1b202cb45e6b839c241cd986c897be1e722b81d2f32e9c6aeee80b0",
                "sha256:fd3854148005c808c485c754a184c71116372263709958b42aefbef2e5dd373a",
                "sha256:fe5872ce6f9627deac8314bdffd3862624227c3de4c17ef0cc78bbf0402999eb",
                "sha256:ffbae429ba9e42d0582d3ac63fdb410338892468a2107d8ff68228ec9a39a0ed"
            ],
            "index": "pypi",
            "version": "==3.12.0"
        },
        "pyrsistent": {
            "hashes": [
                "sha256:097b96f129dd36a8c9e33594e7ebb151b1515eb52cceb08474c10a5479e799f2",
                "sha256:2aaf19dc8ce517a8653746d98e962ef480ff34b6bc563fc067be6401ffb457c7",
                "sha256:404e1f1d254d314d55adb8d87f4f465c8693d6f902f67eb6ef5b4526dc58e6ea",
                "sha256:48578680353f41dca1ca3dc48629fb77dfc745128b56fc01096b2530c13fd426",
                "sha256:4916c10896721e472ee12c95cdc2891ce5890898d2f9907b1b4ae0f53588b710",
                "sha256:527be2bfa8dc80f6f8ddd65242ba476a6c4fb4e3aedbf281dfbac1b1ed4165b1",
                "sha256:58a70d93fb79dc585b21f9d72487b929a6fe58da0754fa4cb9f279bb92369396",
                "sha256:5e4395bbf841693eaebaa5bb5c8f5cdbb1d139e07c975c682ec4e4f8126e03d2",
                "sha256:6b5eed00e597b5b5773b4ca30bd48a5774ef1e96f2a45d105db5b4ebb4bca680",
                "sha256:73ff61b1411e3fb0ba144b8f08d6749749775fe89688093e1efef9839d2dcc35",
                "sha256:772e94c2c6864f2cd2ffbe58bb3bdefbe2a32afa0acb1a77e472aac831f83427",
                "sha256:773c781216f8c2900b42a7b638d5b517bb134ae1acbebe4d1e8f1f41ea60eb4b",
                "sha256:a0c772d791c38bbc77be659af29bb14c38ced151433592e326361610250c605b",
                "sha256:b29b869cf58412ca5738d23691e96d8aff535e17390128a1a52717c9a109da4f",
                "sha256:c1a9ff320fa699337e05edcaae79ef8c2880b52720bc031b219e5b5008ebbdef",
                "sha256:cd3caef37a415fd0dae6148a1b6957a8c5f275a62cca02e18474608cb263640c",
                "sha256:d5ec194c9c573aafaceebf05fc400656722793dac57f254cd4741f3c27ae57b4",
                "sha256:da6e5e818d18459fa46fac0a4a4e543507fe1110e808101277c5a2b5bab0cd2d",
                "sha256:e79d94ca58fcafef6395f6352383fa1a76922268fa02caa2272fff501c2fdc78",
                "sha256:f3ef98d7b76da5eb19c37fda834d50262ff9167c65658d1d8f974d2e4d90676b",
                "sha256:f4c8cabb46ff8e5d61f56a037974228e978f26bfefce4f61a4b1ac0ba7a2ab72"
            ],
            "markers": "python_version >= '3.6'",
            "version": "==0.18.0"
        },
        "python-dateutil": {
            "hashes": [
                "sha256:0123cacc1627ae19ddf3c27a5de5bd67ee4586fbdd6440d9748f8abb483d3e86",
                "sha256:961d03dc3453ebbc59dbdea9e4e11c5651520a876d0f4db161e8674aae935da9"
            ],
            "markers": "python_version >= '2.7' and python_version not in '3.0, 3.1, 3.2'",
            "version": "==2.8.2"
        },
        "python-decouple": {
            "hashes": [
                "sha256:2e5adb0263a4f963b58d7407c4760a2465d464ee212d733e2a2c179e54c08d8f",
                "sha256:a8268466e6389a639a20deab9d880faee186eb1eb6a05e54375bdf158d691981"
            ],
            "index": "pypi",
            "version": "==3.4"
        },
        "pytz": {
            "hashes": [
                "sha256:83a4a90894bf38e243cf052c8b58f381bfe9a7a483f6a9cab140bc7f702ac4da",
                "sha256:eb10ce3e7736052ed3623d49975ce333bcd712c7bb19a58b9e2089d4057d0798"
            ],
            "version": "==2021.1"
        },
        "pyyaml": {
            "hashes": [
                "sha256:08682f6b72c722394747bddaf0aa62277e02557c0fd1c42cb853016a38f8dedf",
                "sha256:0f5f5786c0e09baddcd8b4b45f20a7b5d61a7e7e99846e3c799b05c7c53fa696",
                "sha256:129def1b7c1bf22faffd67b8f3724645203b79d8f4cc81f674654d9902cb4393",
                "sha256:294db365efa064d00b8d1ef65d8ea2c3426ac366c0c4368d930bf1c5fb497f77",
                "sha256:3b2b1824fe7112845700f815ff6a489360226a5609b96ec2190a45e62a9fc922",
                "sha256:3bd0e463264cf257d1ffd2e40223b197271046d09dadf73a0fe82b9c1fc385a5",
                "sha256:4465124ef1b18d9ace298060f4eccc64b0850899ac4ac53294547536533800c8",
                "sha256:49d4cdd9065b9b6e206d0595fee27a96b5dd22618e7520c33204a4a3239d5b10",
                "sha256:4e0583d24c881e14342eaf4ec5fbc97f934b999a6828693a99157fde912540cc",
                "sha256:5accb17103e43963b80e6f837831f38d314a0495500067cb25afab2e8d7a4018",
                "sha256:607774cbba28732bfa802b54baa7484215f530991055bb562efbed5b2f20a45e",
                "sha256:6c78645d400265a062508ae399b60b8c167bf003db364ecb26dcab2bda048253",
                "sha256:72a01f726a9c7851ca9bfad6fd09ca4e090a023c00945ea05ba1638c09dc3347",
                "sha256:74c1485f7707cf707a7aef42ef6322b8f97921bd89be2ab6317fd782c2d53183",
                "sha256:895f61ef02e8fed38159bb70f7e100e00f471eae2bc838cd0f4ebb21e28f8541",
                "sha256:8c1be557ee92a20f184922c7b6424e8ab6691788e6d86137c5d93c1a6ec1b8fb",
                "sha256:bb4191dfc9306777bc594117aee052446b3fa88737cd13b7188d0e7aa8162185",
                "sha256:bfb51918d4ff3d77c1c856a9699f8492c612cde32fd3bcd344af9be34999bfdc",
                "sha256:c20cfa2d49991c8b4147af39859b167664f2ad4561704ee74c1de03318e898db",
                "sha256:cb333c16912324fd5f769fff6bc5de372e9e7a202247b48870bc251ed40239aa",
                "sha256:d2d9808ea7b4af864f35ea216be506ecec180628aced0704e34aca0b040ffe46",
                "sha256:d483ad4e639292c90170eb6f7783ad19490e7a8defb3e46f97dfe4bacae89122",
                "sha256:dd5de0646207f053eb0d6c74ae45ba98c3395a571a2891858e87df7c9b9bd51b",
                "sha256:e1d4970ea66be07ae37a3c2e48b5ec63f7ba6804bdddfdbd3cfd954d25a82e63",
                "sha256:e4fac90784481d221a8e4b1162afa7c47ed953be40d31ab4629ae917510051df",
                "sha256:fa5ae20527d8e831e8230cbffd9f8fe952815b2b7dae6ffec25318803a7528fc",
                "sha256:fd7f6999a8070df521b6384004ef42833b9bd62cfee11a09bda1079b4b704247",
                "sha256:fdc842473cd33f45ff6bce46aea678a54e3d21f1b61a7750ce3c498eedfe25d6",
                "sha256:fe69978f3f768926cfa37b867e3843918e012cf83f680806599ddce33c2c68b0"
            ],
            "version": "==5.4.1"
        },
        "requests": {
            "hashes": [
                "sha256:6c1246513ecd5ecd4528a0906f910e8f0f9c6b8ec72030dc9fd154dc1a6efd24",
                "sha256:b8aa58f8cf793ffd8782d3d8cb19e66ef36f7aba4353eec859e74678b01b07a7"
            ],
            "index": "pypi",
            "version": "==2.26.0"
        },
        "requests-file": {
            "hashes": [
                "sha256:07d74208d3389d01c38ab89ef403af0cfec63957d53a0081d8eca738d0247d8e",
                "sha256:dfe5dae75c12481f68ba353183c53a65e6044c923e64c24b2209f6c7570ca953"
            ],
            "version": "==1.5.1"
        },
        "requests-oauthlib": {
            "hashes": [
                "sha256:7f71572defaecd16372f9006f33c2ec8c077c3cfa6f5911a9a90202beb513f3d",
                "sha256:b4261601a71fd721a8bd6d7aa1cc1d6a8a93b4a9f5e96626f8e4d91e8beeaa6a",
                "sha256:fa6c47b933f01060936d87ae9327fead68768b69c6c9ea2109c48be30f2d4dbc"
            ],
            "version": "==1.3.0"
        },
        "requests-toolbelt": {
            "hashes": [
                "sha256:380606e1d10dc85c3bd47bf5a6095f815ec007be7a8b69c878507068df059e6f",
                "sha256:968089d4584ad4ad7c171454f0a5c6dac23971e9472521ea3b6d49d610aa6fc0"
            ],
            "version": "==0.9.1"
        },
        "rsa": {
            "hashes": [
                "sha256:78f9a9bf4e7be0c5ded4583326e7461e3a3c5aae24073648b4bdfa797d78c9d2",
                "sha256:9d689e6ca1b3038bc82bf8d23e944b6b6037bc02301a574935b2dd946e0353b9"
            ],
            "markers": "python_version >= '3.6'",
            "version": "==4.7.2"
        },
        "s3transfer": {
            "hashes": [
                "sha256:50ed823e1dc5868ad40c8dc92072f757aa0e653a192845c94a3b676f4a62da4c",
                "sha256:9c1dc369814391a6bda20ebbf4b70a0f34630592c9aa520856bf384916af2803"
            ],
            "markers": "python_version >= '3.6'",
            "version": "==0.5.0"
        },
        "salesforce-fuelsdk": {
            "hashes": [
                "sha256:e9210594f9503a326c098695fc8f07f385ba8440e01e51ec7ebaf3655e8987bb",
                "sha256:f88d02e13a93541aebaccf48ed0425735349a4289a303cae841696926ea988d0"
            ],
            "version": "==1.3.0"
        },
        "sentinels": {
            "hashes": [
                "sha256:7be0704d7fe1925e397e92d18669ace2f619c92b5d4eb21a89f31e026f9ff4b1"
            ],
            "version": "==1.0.0"
        },
        "six": {
            "hashes": [
                "sha256:1e61c37477a1626458e36f7b1d82aa5c9b094fa4802892072e49de9c60c4c926",
                "sha256:8abb2f1d86890a2dfb989f9a77cfcfd3e47c2a354b01111771326f8aa26e0254"
            ],
            "markers": "python_version >= '2.7' and python_version not in '3.0, 3.1, 3.2'",
            "version": "==1.16.0"
        },
        "suds-jurko": {
            "hashes": [
                "sha256:1cb7252cb13018fc32887c3a834ed7c6648a5b5c4c159be5806da2e1785399e8",
                "sha256:29edb72fd21e3044093d86f33c66cf847c5aaab26d64cb90e69e528ef014e57f"
            ],
            "version": "==0.6"
        },
        "tenacity": {
            "hashes": [
                "sha256:43242a20e3e73291a28bcbcacfd6e000b02d3857a9a9fff56b297a27afdc932f",
                "sha256:f78f4ea81b0fabc06728c11dc2a8c01277bfc5181b321a4770471902e3eb844a"
            ],
            "markers": "python_version >= '3.6'",
            "version": "==8.0.1"
        },
        "text-unidecode": {
            "hashes": [
                "sha256:1311f10e8b895935241623731c2ba64f4c455287888b18189350b67134a822e8",
                "sha256:bad6603bb14d279193107714b288be206cac565dfa49aa5b105294dd5c4aab93"
            ],
            "version": "==1.3"
        },
        "toml": {
            "hashes": [
                "sha256:806143ae5bfb6a3c6e736a764057db0e6a0e05e338b5630894a5f779cabb4f9b",
                "sha256:b3bda1d108d5dd99f4a20d24d9c348e91c4db7ab1b749200bded2f839ccbe68f"
            ],
            "markers": "python_version >= '2.6' and python_version not in '3.0, 3.1, 3.2'",
            "version": "==0.10.2"
        },
        "typing-extensions": {
            "hashes": [
                "sha256:0ac0f89795dd19de6b97debb0c6af1c70987fd80a2d62d1958f7e56fcc31b497",
                "sha256:50b6f157849174217d0656f99dc82fe932884fb250826c18350e159ec6cdf342",
                "sha256:779383f6086d90c99ae41cf0ff39aac8a7937a9283ce0a414e5dd782f4c94a84"
            ],
            "markers": "python_version < '3.8' and python_version < '3.8'",
            "version": "==3.10.0.0"
        },
        "urllib3": {
            "hashes": [
                "sha256:39fb8672126159acb139a7718dd10806104dec1e2f0f6c88aab05d17df10c8d4",
                "sha256:f57b4c16c62fa2760b7e3d97c35b255512fb6b59a259730f36ba32ce9f8e342f"
            ],
            "markers": "python_version >= '2.7' and python_version not in '3.0, 3.1, 3.2, 3.3, 3.4' and python_version < '4'",
            "version": "==1.26.6"
        },
        "virtualenv": {
            "hashes": [
                "sha256:51df5d8a2fad5d1b13e088ff38a433475768ff61f202356bb9812c454c20ae45",
                "sha256:e4fc84337dce37ba34ef520bf2d4392b392999dbe47df992870dc23230f6b758"
            ],
            "markers": "python_version >= '2.7' and python_version not in '3.0, 3.1, 3.2, 3.3, 3.4'",
            "version": "==20.6.0"
        },
        "webargs": {
            "hashes": [
                "sha256:565666bafd08dd375fae995a9d4187604741efc27b8ec7c5b5bcb0ae90b2c677",
                "sha256:7b06eebf23d05ebec1aa97e9c373deadaa8194866fae79c56e0453804db7a756"
            ],
            "markers": "python_version >= '3.6'",
            "version": "==8.0.0"
        },
        "werkzeug": {
            "hashes": [
                "sha256:1de1db30d010ff1af14a009224ec49ab2329ad2cde454c8a708130642d579c42",
                "sha256:6c1ec500dcdba0baa27600f6a22f6333d8b662d22027ff9f6202e3367413caa8"
            ],
            "markers": "python_version >= '3.6'",
            "version": "==2.0.1"
        },
        "xmltodict": {
            "hashes": [
                "sha256:50d8c638ed7ecb88d90561beedbf720c9b4e851a9fa6c47ebd64e99d166d8a21",
                "sha256:8bbcb45cc982f48b2ca8fe7e7827c5d792f217ecf1792626f808bf41c3b86051"
            ],
            "version": "==0.12.0"
        },
        "yarl": {
            "hashes": [
                "sha256:00d7ad91b6583602eb9c1d085a2cf281ada267e9a197e8b7cae487dadbfa293e",
                "sha256:0355a701b3998dcd832d0dc47cc5dedf3874f966ac7f870e0f3a6788d802d434",
                "sha256:15263c3b0b47968c1d90daa89f21fcc889bb4b1aac5555580d74565de6836366",
                "sha256:2ce4c621d21326a4a5500c25031e102af589edb50c09b321049e388b3934eec3",
                "sha256:31ede6e8c4329fb81c86706ba8f6bf661a924b53ba191b27aa5fcee5714d18ec",
                "sha256:324ba3d3c6fee56e2e0b0d09bf5c73824b9f08234339d2b788af65e60040c959",
                "sha256:329412812ecfc94a57cd37c9d547579510a9e83c516bc069470db5f75684629e",
                "sha256:4736eaee5626db8d9cda9eb5282028cc834e2aeb194e0d8b50217d707e98bb5c",
                "sha256:4953fb0b4fdb7e08b2f3b3be80a00d28c5c8a2056bb066169de00e6501b986b6",
                "sha256:4c5bcfc3ed226bf6419f7a33982fb4b8ec2e45785a0561eb99274ebbf09fdd6a",
                "sha256:547f7665ad50fa8563150ed079f8e805e63dd85def6674c97efd78eed6c224a6",
                "sha256:5b883e458058f8d6099e4420f0cc2567989032b5f34b271c0827de9f1079a424",
                "sha256:63f90b20ca654b3ecc7a8d62c03ffa46999595f0167d6450fa8383bab252987e",
                "sha256:68dc568889b1c13f1e4745c96b931cc94fdd0defe92a72c2b8ce01091b22e35f",
                "sha256:69ee97c71fee1f63d04c945f56d5d726483c4762845400a6795a3b75d56b6c50",
                "sha256:6d6283d8e0631b617edf0fd726353cb76630b83a089a40933043894e7f6721e2",
                "sha256:72a660bdd24497e3e84f5519e57a9ee9220b6f3ac4d45056961bf22838ce20cc",
                "sha256:73494d5b71099ae8cb8754f1df131c11d433b387efab7b51849e7e1e851f07a4",
                "sha256:7356644cbed76119d0b6bd32ffba704d30d747e0c217109d7979a7bc36c4d970",
                "sha256:8a9066529240171b68893d60dca86a763eae2139dd42f42106b03cf4b426bf10",
                "sha256:8aa3decd5e0e852dc68335abf5478a518b41bf2ab2f330fe44916399efedfae0",
                "sha256:97b5bdc450d63c3ba30a127d018b866ea94e65655efaf889ebeabc20f7d12406",
                "sha256:9ede61b0854e267fd565e7527e2f2eb3ef8858b301319be0604177690e1a3896",
                "sha256:b2e9a456c121e26d13c29251f8267541bd75e6a1ccf9e859179701c36a078643",
                "sha256:b5dfc9a40c198334f4f3f55880ecf910adebdcb2a0b9a9c23c9345faa9185721",
                "sha256:bafb450deef6861815ed579c7a6113a879a6ef58aed4c3a4be54400ae8871478",
                "sha256:c49ff66d479d38ab863c50f7bb27dee97c6627c5fe60697de15529da9c3de724",
                "sha256:ce3beb46a72d9f2190f9e1027886bfc513702d748047b548b05dab7dfb584d2e",
                "sha256:d26608cf178efb8faa5ff0f2d2e77c208f471c5a3709e577a7b3fd0445703ac8",
                "sha256:d597767fcd2c3dc49d6eea360c458b65643d1e4dbed91361cf5e36e53c1f8c96",
                "sha256:d5c32c82990e4ac4d8150fd7652b972216b204de4e83a122546dce571c1bdf25",
                "sha256:d8d07d102f17b68966e2de0e07bfd6e139c7c02ef06d3a0f8d2f0f055e13bb76",
                "sha256:e46fba844f4895b36f4c398c5af062a9808d1f26b2999c58909517384d5deda2",
                "sha256:e6b5460dc5ad42ad2b36cca524491dfcaffbfd9c8df50508bddc354e787b8dc2",
                "sha256:f040bcc6725c821a4c0665f3aa96a4d0805a7aaf2caf266d256b8ed71b9f041c",
                "sha256:f0b059678fd549c66b89bed03efcabb009075bd131c248ecdf087bdb6faba24a",
                "sha256:fcbb48a93e8699eae920f8d92f7160c03567b421bc17362a9ffbbd706a816f71"
            ],
            "markers": "python_version >= '3.6'",
            "version": "==1.6.3"
        },
        "zeep": {
            "hashes": [
                "sha256:12945da854ff10376d384d21a132b66e318784ef05c696ae300a130746f4baa8",
                "sha256:98158e43db33739d41502a1a7e3629dcb62dfd0864ea28c9d43f560a091cfe3f"
            ],
            "markers": "python_version >= '3.6'",
            "version": "==4.0.0"
        },
        "zipp": {
            "hashes": [
                "sha256:957cfda87797e389580cb8b9e3870841ca991e2125350677b2ca83a0e99390a3",
                "sha256:f5812b1e007e48cff63449a5e9f4e7ebea716b4111f9c4f9a645f91d579bf0c4"
            ],
            "markers": "python_version >= '3.6'",
            "version": "==3.5.0"
        }
    },
    "develop": {
        "astroid": {
            "hashes": [
                "sha256:7b963d1c590d490f60d2973e57437115978d3a2529843f160b5003b721e1e925",
                "sha256:83e494b02d75d07d4e347b27c066fd791c0c74fc96c613d1ea3de0c82c48168f"
            ],
            "markers": "python_version ~= '3.6'",
            "version": "==2.6.5"
        },
        "attrs": {
            "hashes": [
                "sha256:149e90d6d8ac20db7a955ad60cf0e6881a3f20d37096140088356da6c716b0b1",
                "sha256:ef6aaac3ca6cd92904cdd0d83f629a15f18053ec84e6432106f7a4d04ae4f5fb"
            ],
            "markers": "python_version >= '2.7' and python_version not in '3.0, 3.1, 3.2, 3.3, 3.4'",
            "version": "==21.2.0"
        },
        "certifi": {
            "hashes": [
                "sha256:2bbf76fd432960138b3ef6dda3dde0544f27cbf8546c458e60baf371917ba9ee",
                "sha256:50b1e4f8446b06f41be7dd6338db18e0990601dce795c2b1686458aa7e8fa7d8"
            ],
            "version": "==2021.5.30"
        },
        "charset-normalizer": {
            "hashes": [
                "sha256:88fce3fa5b1a84fdcb3f603d889f723d1dd89b26059d0123ca435570e848d5e1",
                "sha256:c46c3ace2d744cfbdebceaa3c19ae691f53ae621b39fd7570f59d14fb7f2fd12"
            ],
            "markers": "python_version >= '3'",
            "version": "==2.0.3"
        },
        "click": {
            "hashes": [
                "sha256:8c04c11192119b1ef78ea049e0a6f0463e4c48ef00a30160c704337586f3ad7a",
                "sha256:fba402a4a47334742d782209a7c79bc448911afe1149d07bdabdf480b3e2f4b6"
            ],
            "markers": "python_version >= '3.6'",
            "version": "==8.0.1"
        },
        "dparse": {
            "hashes": [
                "sha256:a1b5f169102e1c894f9a7d5ccf6f9402a836a5d24be80a986c7ce9eaed78f367",
                "sha256:e953a25e44ebb60a5c6efc2add4420c177f1d8404509da88da9729202f306994"
            ],
            "markers": "python_version >= '3.5'",
            "version": "==0.5.1"
        },
        "hypothesis": {
            "hashes": [
                "sha256:1c8776d9fc8c598cf1b93b99bd87976f9d9b589fc58843d85a30090700f14a8a",
                "sha256:6071ed0d25d90557f69e6a4d941b221f9b0beedde8ec8e4a136a40cad73d4886"
            ],
            "index": "pypi",
            "version": "==6.14.3"
        },
        "idna": {
            "hashes": [
                "sha256:14475042e284991034cb48e06f6851428fb14c4dc953acd9be9a5e95c7b6dd7a",
                "sha256:467fbad99067910785144ce333826c71fb0e63a425657295239737f7ecd125f3"
            ],
            "markers": "python_version >= '3'",
            "version": "==3.2"
        },
        "importlib-metadata": {
            "hashes": [
                "sha256:079ada16b7fc30dfbb5d13399a5113110dab1aa7c2bc62f66af75f0b717c8cac",
                "sha256:9f55f560e116f8643ecf2922d9cd3e1c7e8d52e683178fecd9d08f6aa357e11e"
            ],
            "markers": "python_version < '3.8' and python_version < '3.8'",
            "version": "==4.6.1"
        },
        "iniconfig": {
            "hashes": [
                "sha256:011e24c64b7f47f6ebd835bb12a743f2fbe9a26d4cecaa7f53bc4f35ee9da8b3",
                "sha256:bc3af051d7d14b2ee5ef9969666def0cd1a000e121eaea580d4a313df4b37f32"
            ],
            "version": "==1.1.1"
        },
        "isort": {
            "hashes": [
                "sha256:eed17b53c3e7912425579853d078a0832820f023191561fcee9d7cae424e0813",
                "sha256:f65ce5bd4cbc6abdfbe29afc2f0245538ab358c14590912df638033f157d555e"
            ],
<<<<<<< HEAD
            "markers": "python_full_version >= '3.6.1' and python_version < '4.0'",
=======
            "markers": "python_version < '4' and python_full_version >= '3.6.1'",
>>>>>>> 5356b12b
            "version": "==5.9.2"
        },
        "lazy-object-proxy": {
            "hashes": [
                "sha256:17e0967ba374fc24141738c69736da90e94419338fd4c7c7bef01ee26b339653",
                "sha256:1fee665d2638491f4d6e55bd483e15ef21f6c8c2095f235fef72601021e64f61",
                "sha256:22ddd618cefe54305df49e4c069fa65715be4ad0e78e8d252a33debf00f6ede2",
                "sha256:24a5045889cc2729033b3e604d496c2b6f588c754f7a62027ad4437a7ecc4837",
                "sha256:410283732af311b51b837894fa2f24f2c0039aa7f220135192b38fcc42bd43d3",
                "sha256:4732c765372bd78a2d6b2150a6e99d00a78ec963375f236979c0626b97ed8e43",
                "sha256:489000d368377571c6f982fba6497f2aa13c6d1facc40660963da62f5c379726",
                "sha256:4f60460e9f1eb632584c9685bccea152f4ac2130e299784dbaf9fae9f49891b3",
                "sha256:5743a5ab42ae40caa8421b320ebf3a998f89c85cdc8376d6b2e00bd12bd1b587",
                "sha256:85fb7608121fd5621cc4377a8961d0b32ccf84a7285b4f1d21988b2eae2868e8",
                "sha256:9698110e36e2df951c7c36b6729e96429c9c32b3331989ef19976592c5f3c77a",
                "sha256:9d397bf41caad3f489e10774667310d73cb9c4258e9aed94b9ec734b34b495fd",
                "sha256:b579f8acbf2bdd9ea200b1d5dea36abd93cabf56cf626ab9c744a432e15c815f",
                "sha256:b865b01a2e7f96db0c5d12cfea590f98d8c5ba64ad222300d93ce6ff9138bcad",
                "sha256:bf34e368e8dd976423396555078def5cfc3039ebc6fc06d1ae2c5a65eebbcde4",
                "sha256:c6938967f8528b3668622a9ed3b31d145fab161a32f5891ea7b84f6b790be05b",
                "sha256:d1c2676e3d840852a2de7c7d5d76407c772927addff8d742b9808fe0afccebdf",
                "sha256:d7124f52f3bd259f510651450e18e0fd081ed82f3c08541dffc7b94b883aa981",
                "sha256:d900d949b707778696fdf01036f58c9876a0d8bfe116e8d220cfd4b15f14e741",
                "sha256:ebfd274dcd5133e0afae738e6d9da4323c3eb021b3e13052d8cbd0e457b1256e",
                "sha256:ed361bb83436f117f9917d282a456f9e5009ea12fd6de8742d1a4752c3017e93",
                "sha256:f5144c75445ae3ca2057faac03fda5a902eff196702b0a24daf1d6ce0650514b"
            ],
            "markers": "python_version >= '2.7' and python_version not in '3.0, 3.1, 3.2, 3.3, 3.4, 3.5'",
            "version": "==1.6.0"
        },
        "mccabe": {
            "hashes": [
                "sha256:ab8a6258860da4b6677da4bd2fe5dc2c659cff31b3ee4f7f5d64e79735b80d42",
                "sha256:dd8d182285a0fe56bace7f45b5e7d1a6ebcbf524e8f3bd87eb0f125271b8831f"
            ],
            "version": "==0.6.1"
        },
        "packaging": {
            "hashes": [
                "sha256:7dc96269f53a4ccec5c0670940a4281106dd0bb343f47b7471f779df49c2fbe7",
                "sha256:c86254f9220d55e31cc94d69bade760f0847da8000def4dfe1c6b872fd14ff14"
            ],
            "markers": "python_version >= '3.6'",
            "version": "==21.0"
        },
        "pluggy": {
            "hashes": [
                "sha256:15b2acde666561e1298d71b523007ed7364de07029219b604cf808bfa1c765b0",
                "sha256:966c145cd83c96502c3c3868f50408687b38434af77734af1e9ca461a4081d2d"
            ],
            "markers": "python_version >= '2.7' and python_version not in '3.0, 3.1, 3.2, 3.3'",
            "version": "==0.13.1"
        },
        "py": {
            "hashes": [
                "sha256:21b81bda15b66ef5e1a777a21c4dcd9c20ad3efd0b3f817e7a809035269e1bd3",
                "sha256:3b80836aa6d1feeaa108e046da6423ab8f6ceda6468545ae8d02d9d58d18818a"
            ],
            "markers": "python_version >= '2.7' and python_version not in '3.0, 3.1, 3.2, 3.3'",
            "version": "==1.10.0"
        },
        "pylint": {
            "hashes": [
                "sha256:1f333dc72ef7f5ea166b3230936ebcfb1f3b722e76c980cb9fe6b9f95e8d3172",
                "sha256:748f81e5776d6273a6619506e08f1b48ff9bcb8198366a56821cf11aac14fc87"
            ],
            "index": "pypi",
            "version": "==2.9.5"
        },
        "pyparsing": {
            "hashes": [
                "sha256:c203ec8783bf771a155b207279b9bccb8dea02d8f0c9e5f8ead507bc3246ecc1",
                "sha256:ef9d7589ef3c200abe66653d3f1ab1033c3c419ae9b9bdb1240a85b024efc88b"
            ],
            "markers": "python_version >= '2.6' and python_version not in '3.0, 3.1, 3.2'",
            "version": "==2.4.7"
        },
        "pytest": {
            "hashes": [
                "sha256:50bcad0a0b9c5a72c8e4e7c9855a3ad496ca6a881a3641b4260605450772c54b",
                "sha256:91ef2131a9bd6be8f76f1f08eac5c5317221d6ad1e143ae03894b862e8976890"
            ],
            "index": "pypi",
            "version": "==6.2.4"
        },
        "pyyaml": {
            "hashes": [
                "sha256:08682f6b72c722394747bddaf0aa62277e02557c0fd1c42cb853016a38f8dedf",
                "sha256:0f5f5786c0e09baddcd8b4b45f20a7b5d61a7e7e99846e3c799b05c7c53fa696",
                "sha256:129def1b7c1bf22faffd67b8f3724645203b79d8f4cc81f674654d9902cb4393",
                "sha256:294db365efa064d00b8d1ef65d8ea2c3426ac366c0c4368d930bf1c5fb497f77",
                "sha256:3b2b1824fe7112845700f815ff6a489360226a5609b96ec2190a45e62a9fc922",
                "sha256:3bd0e463264cf257d1ffd2e40223b197271046d09dadf73a0fe82b9c1fc385a5",
                "sha256:4465124ef1b18d9ace298060f4eccc64b0850899ac4ac53294547536533800c8",
                "sha256:49d4cdd9065b9b6e206d0595fee27a96b5dd22618e7520c33204a4a3239d5b10",
                "sha256:4e0583d24c881e14342eaf4ec5fbc97f934b999a6828693a99157fde912540cc",
                "sha256:5accb17103e43963b80e6f837831f38d314a0495500067cb25afab2e8d7a4018",
                "sha256:607774cbba28732bfa802b54baa7484215f530991055bb562efbed5b2f20a45e",
                "sha256:6c78645d400265a062508ae399b60b8c167bf003db364ecb26dcab2bda048253",
                "sha256:72a01f726a9c7851ca9bfad6fd09ca4e090a023c00945ea05ba1638c09dc3347",
                "sha256:74c1485f7707cf707a7aef42ef6322b8f97921bd89be2ab6317fd782c2d53183",
                "sha256:895f61ef02e8fed38159bb70f7e100e00f471eae2bc838cd0f4ebb21e28f8541",
                "sha256:8c1be557ee92a20f184922c7b6424e8ab6691788e6d86137c5d93c1a6ec1b8fb",
                "sha256:bb4191dfc9306777bc594117aee052446b3fa88737cd13b7188d0e7aa8162185",
                "sha256:bfb51918d4ff3d77c1c856a9699f8492c612cde32fd3bcd344af9be34999bfdc",
                "sha256:c20cfa2d49991c8b4147af39859b167664f2ad4561704ee74c1de03318e898db",
                "sha256:cb333c16912324fd5f769fff6bc5de372e9e7a202247b48870bc251ed40239aa",
                "sha256:d2d9808ea7b4af864f35ea216be506ecec180628aced0704e34aca0b040ffe46",
                "sha256:d483ad4e639292c90170eb6f7783ad19490e7a8defb3e46f97dfe4bacae89122",
                "sha256:dd5de0646207f053eb0d6c74ae45ba98c3395a571a2891858e87df7c9b9bd51b",
                "sha256:e1d4970ea66be07ae37a3c2e48b5ec63f7ba6804bdddfdbd3cfd954d25a82e63",
                "sha256:e4fac90784481d221a8e4b1162afa7c47ed953be40d31ab4629ae917510051df",
                "sha256:fa5ae20527d8e831e8230cbffd9f8fe952815b2b7dae6ffec25318803a7528fc",
                "sha256:fd7f6999a8070df521b6384004ef42833b9bd62cfee11a09bda1079b4b704247",
                "sha256:fdc842473cd33f45ff6bce46aea678a54e3d21f1b61a7750ce3c498eedfe25d6",
                "sha256:fe69978f3f768926cfa37b867e3843918e012cf83f680806599ddce33c2c68b0"
            ],
            "version": "==5.4.1"
        },
        "requests": {
            "hashes": [
                "sha256:6c1246513ecd5ecd4528a0906f910e8f0f9c6b8ec72030dc9fd154dc1a6efd24",
                "sha256:b8aa58f8cf793ffd8782d3d8cb19e66ef36f7aba4353eec859e74678b01b07a7"
            ],
            "index": "pypi",
            "version": "==2.26.0"
        },
        "requests-mock": {
            "hashes": [
                "sha256:0a2d38a117c08bb78939ec163522976ad59a6b7fdd82b709e23bb98004a44970",
                "sha256:8d72abe54546c1fc9696fa1516672f1031d72a55a1d66c85184f972a24ba0eba"
            ],
            "index": "pypi",
            "version": "==1.9.3"
        },
        "safety": {
            "hashes": [
                "sha256:30e394d02a20ac49b7f65292d19d38fa927a8f9582cdfd3ad1adbbc66c641ad5",
                "sha256:5f802ad5df5614f9622d8d71fedec2757099705c2356f862847c58c6dfe13e84"
            ],
            "index": "pypi",
            "version": "==1.10.3"
        },
        "six": {
            "hashes": [
                "sha256:1e61c37477a1626458e36f7b1d82aa5c9b094fa4802892072e49de9c60c4c926",
                "sha256:8abb2f1d86890a2dfb989f9a77cfcfd3e47c2a354b01111771326f8aa26e0254"
            ],
            "markers": "python_version >= '2.7' and python_version not in '3.0, 3.1, 3.2'",
            "version": "==1.16.0"
        },
        "sortedcontainers": {
            "hashes": [
                "sha256:25caa5a06cc30b6b83d11423433f65d1f9d76c4c6a0c90e3379eaa43b9bfdb88",
                "sha256:a163dcaede0f1c021485e957a39245190e74249897e2ae4b2aa38595db237ee0"
            ],
            "version": "==2.4.0"
        },
        "toml": {
            "hashes": [
                "sha256:806143ae5bfb6a3c6e736a764057db0e6a0e05e338b5630894a5f779cabb4f9b",
                "sha256:b3bda1d108d5dd99f4a20d24d9c348e91c4db7ab1b749200bded2f839ccbe68f"
            ],
            "markers": "python_version >= '2.6' and python_version not in '3.0, 3.1, 3.2'",
            "version": "==0.10.2"
        },
        "typed-ast": {
            "hashes": [
                "sha256:01ae5f73431d21eead5015997ab41afa53aa1fbe252f9da060be5dad2c730ace",
                "sha256:067a74454df670dcaa4e59349a2e5c81e567d8d65458d480a5b3dfecec08c5ff",
                "sha256:0fb71b8c643187d7492c1f8352f2c15b4c4af3f6338f21681d3681b3dc31a266",
                "sha256:1b3ead4a96c9101bef08f9f7d1217c096f31667617b58de957f690c92378b528",
                "sha256:2068531575a125b87a41802130fa7e29f26c09a2833fea68d9a40cf33902eba6",
                "sha256:209596a4ec71d990d71d5e0d312ac935d86930e6eecff6ccc7007fe54d703808",
                "sha256:2c726c276d09fc5c414693a2de063f521052d9ea7c240ce553316f70656c84d4",
                "sha256:398e44cd480f4d2b7ee8d98385ca104e35c81525dd98c519acff1b79bdaac363",
                "sha256:52b1eb8c83f178ab787f3a4283f68258525f8d70f778a2f6dd54d3b5e5fb4341",
                "sha256:5feca99c17af94057417d744607b82dd0a664fd5e4ca98061480fd8b14b18d04",
                "sha256:7538e495704e2ccda9b234b82423a4038f324f3a10c43bc088a1636180f11a41",
                "sha256:760ad187b1041a154f0e4d0f6aae3e40fdb51d6de16e5c99aedadd9246450e9e",
                "sha256:777a26c84bea6cd934422ac2e3b78863a37017618b6e5c08f92ef69853e765d3",
                "sha256:95431a26309a21874005845c21118c83991c63ea800dd44843e42a916aec5899",
                "sha256:9ad2c92ec681e02baf81fdfa056fe0d818645efa9af1f1cd5fd6f1bd2bdfd805",
                "sha256:9c6d1a54552b5330bc657b7ef0eae25d00ba7ffe85d9ea8ae6540d2197a3788c",
                "sha256:aee0c1256be6c07bd3e1263ff920c325b59849dc95392a05f258bb9b259cf39c",
                "sha256:af3d4a73793725138d6b334d9d247ce7e5f084d96284ed23f22ee626a7b88e39",
                "sha256:b36b4f3920103a25e1d5d024d155c504080959582b928e91cb608a65c3a49e1a",
                "sha256:b9574c6f03f685070d859e75c7f9eeca02d6933273b5e69572e5ff9d5e3931c3",
                "sha256:bff6ad71c81b3bba8fa35f0f1921fb24ff4476235a6e94a26ada2e54370e6da7",
                "sha256:c190f0899e9f9f8b6b7863debfb739abcb21a5c054f911ca3596d12b8a4c4c7f",
                "sha256:c907f561b1e83e93fad565bac5ba9c22d96a54e7ea0267c708bffe863cbe4075",
                "sha256:cae53c389825d3b46fb37538441f75d6aecc4174f615d048321b716df2757fb0",
                "sha256:dd4a21253f42b8d2b48410cb31fe501d32f8b9fbeb1f55063ad102fe9c425e40",
                "sha256:dde816ca9dac1d9c01dd504ea5967821606f02e510438120091b84e852367428",
                "sha256:f2362f3cb0f3172c42938946dbc5b7843c2a28aec307c49100c8b38764eb6927",
                "sha256:f328adcfebed9f11301eaedfa48e15bdece9b519fb27e6a8c01aa52a17ec31b3",
                "sha256:f8afcf15cc511ada719a88e013cec87c11aff7b91f019295eb4530f96fe5ef2f",
                "sha256:fb1bbeac803adea29cedd70781399c99138358c26d05fcbd23c13016b7f5ec65"
            ],
            "markers": "implementation_name == 'cpython' and python_version < '3.8'",
            "version": "==1.4.3"
        },
        "typing-extensions": {
            "hashes": [
                "sha256:0ac0f89795dd19de6b97debb0c6af1c70987fd80a2d62d1958f7e56fcc31b497",
                "sha256:50b6f157849174217d0656f99dc82fe932884fb250826c18350e159ec6cdf342",
                "sha256:779383f6086d90c99ae41cf0ff39aac8a7937a9283ce0a414e5dd782f4c94a84"
            ],
            "markers": "python_version < '3.8' and python_version < '3.8'",
            "version": "==3.10.0.0"
        },
        "urllib3": {
            "hashes": [
                "sha256:39fb8672126159acb139a7718dd10806104dec1e2f0f6c88aab05d17df10c8d4",
                "sha256:f57b4c16c62fa2760b7e3d97c35b255512fb6b59a259730f36ba32ce9f8e342f"
            ],
            "markers": "python_version >= '2.7' and python_version not in '3.0, 3.1, 3.2, 3.3, 3.4' and python_version < '4'",
            "version": "==1.26.6"
        },
        "wrapt": {
            "hashes": [
                "sha256:b62ffa81fb85f4332a4f609cab4ac40709470da05643a082ec1eb88e6d9b97d7"
            ],
            "version": "==1.12.1"
        },
        "zipp": {
            "hashes": [
                "sha256:957cfda87797e389580cb8b9e3870841ca991e2125350677b2ca83a0e99390a3",
                "sha256:f5812b1e007e48cff63449a5e9f4e7ebea716b4111f9c4f9a645f91d579bf0c4"
            ],
            "markers": "python_version >= '3.6'",
            "version": "==3.5.0"
        }
    }
}<|MERGE_RESOLUTION|>--- conflicted
+++ resolved
@@ -61,7 +61,7 @@
                 "sha256:f881853d2643a29e643609da57b96d5f9c9b93f62429dcc1cbb413c7d07f0e1a",
                 "sha256:fe60131d21b31fd1a14bd43e6bb88256f69dfc3188b3a89d736d6c71ed43ec95"
             ],
-            "markers": "python_version >= '3.5.3'",
+            "markers": "python_full_version >= '3.5.3'",
             "version": "==3.7.4.post0"
         },
         "aniso8601": {
@@ -1331,11 +1331,7 @@
                 "sha256:eed17b53c3e7912425579853d078a0832820f023191561fcee9d7cae424e0813",
                 "sha256:f65ce5bd4cbc6abdfbe29afc2f0245538ab358c14590912df638033f157d555e"
             ],
-<<<<<<< HEAD
             "markers": "python_full_version >= '3.6.1' and python_version < '4.0'",
-=======
-            "markers": "python_version < '4' and python_full_version >= '3.6.1'",
->>>>>>> 5356b12b
             "version": "==5.9.2"
         },
         "lazy-object-proxy": {
