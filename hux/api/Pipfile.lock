--- conflicted
+++ resolved
@@ -1,7 +1,7 @@
 {
     "_meta": {
         "hash": {
-            "sha256": "8a3e13f61415d6a0c186bcfadd6329f033c7bafa163771efec6cf9d9ba8d66c5"
+            "sha256": "027fd97a5e1c812e176cda6efbbcc524643bbb2179544739386dc3ebdf17c89f"
         },
         "pipfile-spec": 6,
         "requires": {
@@ -76,11 +76,11 @@
                 "yaml"
             ],
             "hashes": [
-                "sha256:d19d648d53e90d3164d58da786b0df507370d805bc6fd3cfface84e1fb09ee80",
-                "sha256:e0530a0dd679fda4c0cacb87f51b6d85c67603ac9412535a1ccab0c965721d20"
-            ],
-            "index": "pypi",
-            "version": "==4.5.0"
+                "sha256:79097540400a7e2ff7890f217e1638d57d4d39e0f69920023cde7b5b9c855946",
+                "sha256:93f826cb089c95a2621d07d723d1243a44391f94bc93242ec72911718860dcac"
+            ],
+            "index": "pypi",
+            "version": "==4.4.2"
         },
         "apispec-webframeworks": {
             "hashes": [
@@ -115,35 +115,19 @@
         },
         "boto3": {
             "hashes": [
-<<<<<<< HEAD
-                "sha256:4cfab400cd9ca9b27b7dffb43f5675525ea5d36c81223d64d15542fdb16cdf7e",
-                "sha256:b0808a58c54c595b6cc6271cbc14a09bb89f0951ca9e8b105d1e94bef3ed24a0"
-            ],
-            "index": "pypi",
-            "version": "==1.17.91"
+                "sha256:4f15867701b28ca78eb56cfc4ff5f0e5ee7db42558dbc445f1a7395e467ac3e9",
+                "sha256:85c1875ab17c36ffb3ad1b0f4b52e3418e0fd1ef7d167ff4e545fb052b7cc1f8"
+            ],
+            "index": "pypi",
+            "version": "==1.17.86"
         },
         "botocore": {
             "hashes": [
-                "sha256:462e75419e6537efb2709b7eb5b8c7ade007d30209416f0476bd7c51a2ddc78d",
-                "sha256:cbd0d5d57ec96319f8629347631b00cde72a9ae8826d36ad172c2ab61b299cb1"
+                "sha256:2a48154fd7d61a67d861b0781e204918508aa8af094391f03ad4047c979dc9c7",
+                "sha256:bbdfd2adedb0cc9117cf411ef51cbd8fc19798e21e414f831ad9781e507ff1da"
             ],
             "markers": "python_version >= '2.7' and python_version not in '3.0, 3.1, 3.2, 3.3, 3.4, 3.5'",
-            "version": "==1.20.91"
-=======
-                "sha256:e9cf20918ed1b78f1aabbc57e02a126e835ccf7abe86d90646fc54a43ef7dc06",
-                "sha256:ee1e64191de95e08e296b21cb262f38c8dc866cd7d33f86f753c6a74a0f95297"
-            ],
-            "index": "pypi",
-            "version": "==1.17.92"
-        },
-        "botocore": {
-            "hashes": [
-                "sha256:5adb6679e3bf7b5ea0ca3363118a0111d087dce18a94fc7a5a542fcc5cba0ddc",
-                "sha256:950ff7d4985427f8dfbb90aa1a8b48da98506d25319f1af1fe20341be3365633"
-            ],
-            "markers": "python_version >= '2.7' and python_version not in '3.0, 3.1, 3.2, 3.3, 3.4, 3.5'",
-            "version": "==1.20.92"
->>>>>>> 2896a6a5
+            "version": "==1.20.86"
         },
         "bson": {
             "hashes": [
@@ -236,10 +220,10 @@
         },
         "facebook-business": {
             "hashes": [
-                "sha256:94a6e43697c815edb2133e05d937b6e0eb13e5225c1ae48e88c40b33d18401ee",
-                "sha256:994c26268c52f6dfeecb0aa40b8edc3d1a66d26694156844f36e2e962d8fa0c0"
-            ],
-            "version": "==11.0.0"
+                "sha256:242dbbf21194cd4a1f5dee6b176b4d4e81430f06f75377b3b4794aacd4e99349",
+                "sha256:adfb9d6b66bcd6a6ccb3a0a78aa121a05ba8e8a4c9feaf475485a2c2757c4613"
+            ],
+            "version": "==10.0.1"
         },
         "filelock": {
             "hashes": [
@@ -305,19 +289,11 @@
         },
         "google-auth": {
             "hashes": [
-<<<<<<< HEAD
-                "sha256:9b235dbc876e49454cbedc52ae0abd540ef705ebccdf4fbe93553bb13f26b1a4",
-                "sha256:eb017521276a75492282c6ca4b718f26de112ed3bcbeaeeb02c1b82de425f909"
+                "sha256:044d81b1e58012f8ebc71cc134e191c1fa312f543f1fbc99973afe28c25e3228",
+                "sha256:b3ca7a8ff9ab3bdefee3ad5aefb11fc6485423767eee016f5942d8e606ca23fb"
             ],
             "markers": "python_version >= '2.7' and python_version not in '3.0, 3.1, 3.2, 3.3, 3.4, 3.5'",
-            "version": "==1.30.2"
-=======
-                "sha256:154f7889c5d679a6f626f36adb12afbd4dbb0a9a04ec575d989d6ba79c4fd65e",
-                "sha256:6d47c79b5d09fbc7e8355fd9594cc4cf65fdde5d401c63951eaac4baa1ba2ae1"
-            ],
-            "markers": "python_version >= '2.7' and python_version not in '3.0, 3.1, 3.2, 3.3, 3.4, 3.5'",
-            "version": "==1.31.0"
->>>>>>> 2896a6a5
+            "version": "==1.30.1"
         },
         "google-auth-oauthlib": {
             "hashes": [
@@ -335,43 +311,35 @@
         },
         "huxunifylib-connectors": {
             "hashes": [
-                "sha256:983b06362784d697be34ca31a6ce8cc3746535c4f23fe3c235e22e2f6130ddc2",
-                "sha256:e80f364a5c58583d2f7d62c4ad54f42bc18ec6e9d7308ee399752a12e6c60a29"
+                "sha256:5ad072b90951f7cbcd285b933dbb50aeae3e23fd9e9d5eca5003caf1d0a3658e",
+                "sha256:97843dd84da423002a87dc486837029907a1dc7ac56e5c2205b241de1d4dbf0f"
             ],
             "index": "jfrog",
-            "version": "==0.1.14"
+            "version": "==0.1.13"
         },
         "huxunifylib-database": {
             "hashes": [
-<<<<<<< HEAD
-                "sha256:1c823707b714b7bdcb947be89dd642d6ce17bc3c2665899547f064f5fdab3bb0",
-                "sha256:681a45c8fb35d8cda2c03ab161e8594b9a371c1ad9e2dd3442262ecb34dedefb"
+                "sha256:1b763b7bbbae53d726bf34ccae8f9c131469de73688d1651b8caec193f914c65",
+                "sha256:6f061c625a0e9074183110d6e7edd8165dc96deb2c4d5cd8ba9f0ff433f2f57e"
             ],
             "index": "jfrog",
-            "version": "==0.2.17"
-=======
-                "sha256:292b76b7a4de51a5a40ab2061e30512d6535a4e4b0a59c0c4f48e1423ff8a133",
-                "sha256:ecf68710dcb57c27dd8a28c8a1890714e5ba10dd01deac32880e6ccdece7eb32"
+            "version": "==0.2.12"
+        },
+        "huxunifylib-util": {
+            "hashes": [
+                "sha256:124c008f6d4ec6b096d223922e5a7279c301944256b5a90041ae8676a3a3dffd",
+                "sha256:1949d8cc15c019920f50d7e3db4f2d5f9543d0118c07d757655b56bd554d96cc"
             ],
             "index": "jfrog",
-            "version": "==0.2.19"
->>>>>>> 2896a6a5
-        },
-        "huxunifylib-util": {
-            "hashes": [
-                "sha256:1f7c05920489dc427f6a14c44708e8e74d9b1c59060fe1a3e14cd1a7db415679",
-                "sha256:35830234fc39612628cf5472598b1dd47395a880ad4989726751c408c44ba10a"
-            ],
-            "index": "jfrog",
-            "version": "==0.1.14"
+            "version": "==0.1.13"
         },
         "identify": {
             "hashes": [
-                "sha256:18d0c531ee3dbc112fa6181f34faa179de3f57ea57ae2899754f16a7e0ff6421",
-                "sha256:5b41f71471bc738e7b586308c3fca172f78940195cb3bf6734c1e66fdac49306"
+                "sha256:92d6ad08eca19ceb17576733759944b94c0761277ddc3acf65e75e57ef190e32",
+                "sha256:c29e74c3671fe9537715cb695148231d777170ca1498e1c30c675d4ea782afe9"
             ],
             "markers": "python_full_version >= '3.6.1'",
-            "version": "==2.2.10"
+            "version": "==2.2.7"
         },
         "idna": {
             "hashes": [
@@ -383,11 +351,11 @@
         },
         "importlib-metadata": {
             "hashes": [
-                "sha256:833b26fb89d5de469b24a390e9df088d4e52e4ba33b01dc5e0e4f41b81a16c00",
-                "sha256:b142cc1dd1342f31ff04bb7d022492b09920cb64fed867cd3ea6f80fe3ebd139"
+                "sha256:960d52ba7c21377c990412aca380bf3642d734c2eaab78a2c39319f67c6a5786",
+                "sha256:e592faad8de1bda9fe920cf41e15261e7131bcf266c30306eec00e8e225c1dd5"
             ],
             "markers": "python_version < '3.8'",
-            "version": "==4.5.0"
+            "version": "==4.4.0"
         },
         "inflection": {
             "hashes": [
@@ -544,11 +512,11 @@
         },
         "mongomock": {
             "hashes": [
-                "sha256:01ce0c4eb02b2eced0a30882412444eaf6de27a90f2502bee64e04e3b8ecdc90",
-                "sha256:d9945e7c87c221aed47c6c10708376351a5f5ee48060943c56ba195be425b0dd"
-            ],
-            "index": "pypi",
-            "version": "==3.23.0"
+                "sha256:70d6d0d5e4c4e225eb46a109c527c2388e54f684b6d32bdb4718c0618ecec168",
+                "sha256:c721a7b8ce3ae44442de3cf314a89f4be3fe65bd337d8e7d0d909d8af0d1584e"
+            ],
+            "index": "pypi",
+            "version": "==3.22.1"
         },
         "multidict": {
             "hashes": [
@@ -741,14 +709,6 @@
                 "sha256:81084a53d3454344c0292deebc20fcd0a1488c136d4900312cbd465cf552cb42"
             ],
             "version": "==20.7.3"
-        },
-        "pyjwt": {
-            "hashes": [
-                "sha256:934d73fbba91b0483d3857d1aff50e96b2a892384ee2c17417ed3203f173fca1",
-                "sha256:fba44e7898bbca160a2b2b501f492824fc8382485d3a6f11ba5d0c1937ce6130"
-            ],
-            "markers": "python_version >= '3.6'",
-            "version": "==2.1.0"
         },
         "pymongo": {
             "hashes": [
@@ -929,13 +889,6 @@
             ],
             "version": "==0.4.2"
         },
-        "salesforce-fuelsdk": {
-            "hashes": [
-                "sha256:e9210594f9503a326c098695fc8f07f385ba8440e01e51ec7ebaf3655e8987bb",
-                "sha256:f88d02e13a93541aebaccf48ed0425735349a4289a303cae841696926ea988d0"
-            ],
-            "version": "==1.3.0"
-        },
         "sentinels": {
             "hashes": [
                 "sha256:7be0704d7fe1925e397e92d18669ace2f619c92b5d4eb21a89f31e026f9ff4b1"
@@ -949,13 +902,6 @@
             ],
             "markers": "python_version >= '2.7' and python_version not in '3.0, 3.1, 3.2, 3.3'",
             "version": "==1.16.0"
-        },
-        "suds-jurko": {
-            "hashes": [
-                "sha256:1cb7252cb13018fc32887c3a834ed7c6648a5b5c4c159be5806da2e1785399e8",
-                "sha256:29edb72fd21e3044093d86f33c66cf847c5aaab26d64cb90e69e528ef014e57f"
-            ],
-            "version": "==0.6"
         },
         "tenacity": {
             "hashes": [
@@ -1106,12 +1052,12 @@
         },
         "black": {
             "hashes": [
-                "sha256:dc132348a88d103016726fe360cb9ede02cecf99b76e3660ce6c596be132ce04",
-                "sha256:dfb8c5a069012b2ab1e972e7b908f5fb42b6bbabcba0a788b86dc05067c7d9c7"
+                "sha256:1fc0e0a2c8ae7d269dfcf0c60a89afa299664f3e811395d40b1922dff8f854b5",
+                "sha256:e5cf21ebdffc7a9b29d73912b6a6a9a4df4ce70220d523c21647da2eae0751ef"
             ],
             "index": "pypi",
             "pre": "true",
-            "version": "==21.6b0"
+            "version": "==21.5b2"
         },
         "certifi": {
             "hashes": [
@@ -1144,14 +1090,6 @@
             "markers": "python_version >= '3.5'",
             "version": "==0.5.1"
         },
-        "hypothesis": {
-            "hashes": [
-                "sha256:27aa2af763af06b8b61ce65c09626cf1da6d3a6ff155900f3c581837b453313a",
-                "sha256:9bdee01ae260329b16117e9b0229a839b4a77747a985922653f595bd2a6a541a"
-            ],
-            "index": "pypi",
-            "version": "==6.14.0"
-        },
         "idna": {
             "hashes": [
                 "sha256:b307872f855b18632ce0c21c5e45be78c0ea7ae4c15c828c20788b26921eb3f6",
@@ -1162,11 +1100,11 @@
         },
         "importlib-metadata": {
             "hashes": [
-                "sha256:833b26fb89d5de469b24a390e9df088d4e52e4ba33b01dc5e0e4f41b81a16c00",
-                "sha256:b142cc1dd1342f31ff04bb7d022492b09920cb64fed867cd3ea6f80fe3ebd139"
+                "sha256:960d52ba7c21377c990412aca380bf3642d734c2eaab78a2c39319f67c6a5786",
+                "sha256:e592faad8de1bda9fe920cf41e15261e7131bcf266c30306eec00e8e225c1dd5"
             ],
             "markers": "python_version < '3.8'",
-            "version": "==4.5.0"
+            "version": "==4.4.0"
         },
         "iniconfig": {
             "hashes": [
@@ -1392,13 +1330,6 @@
             "markers": "python_version >= '2.7' and python_version not in '3.0, 3.1, 3.2, 3.3'",
             "version": "==1.16.0"
         },
-        "sortedcontainers": {
-            "hashes": [
-                "sha256:25caa5a06cc30b6b83d11423433f65d1f9d76c4c6a0c90e3379eaa43b9bfdb88",
-                "sha256:a163dcaede0f1c021485e957a39245190e74249897e2ae4b2aa38595db237ee0"
-            ],
-            "version": "==2.4.0"
-        },
         "toml": {
             "hashes": [
                 "sha256:806143ae5bfb6a3c6e736a764057db0e6a0e05e338b5630894a5f779cabb4f9b",
