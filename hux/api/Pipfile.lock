--- conflicted
+++ resolved
@@ -335,19 +335,11 @@
         },
         "huxunifylib-database": {
             "hashes": [
-<<<<<<< HEAD
-                "sha256:6db0b983552e722b25c905e0044a97a218f8646f3eaeb1776332df48b31d8d38",
-                "sha256:a32b7192ffd72e91a6f7626eb1c443d97f40ccb8dcb64a76e52266314c9b2a77"
-            ],
-            "index": "jfrog",
-            "version": "==0.2.29"
-=======
                 "sha256:07ed9586f4ad9c385081bdcb20784dae6e181356b37a814f2c60918038e7f5f9",
                 "sha256:73d1425bc3b06b4f1740add28399f7662ac658b9ea6134ca3d7a7d542fd2533d"
             ],
             "index": "jfrog",
             "version": "==0.2.34"
->>>>>>> 2a8c481b
         },
         "huxunifylib-util": {
             "hashes": [
