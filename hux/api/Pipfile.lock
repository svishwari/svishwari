--- conflicted
+++ resolved
@@ -1,11 +1,7 @@
 {
     "_meta": {
         "hash": {
-<<<<<<< HEAD
-            "sha256": "aeabaccae2d5ece36ff12c4ff820c2efa21191853da6f88c050366593fe9948b"
-=======
             "sha256": "8d8e64861b9b045d2553e145d1cba69bcf5123fbb379a0b81ae123826fdc1672"
->>>>>>> c38189a1
         },
         "pipfile-spec": 6,
         "requires": {
@@ -1282,19 +1278,11 @@
         },
         "zipp": {
             "hashes": [
-<<<<<<< HEAD
-                "sha256:1fc9641b26f3bd81069b7738b039f2819cab6e3fc3399a953e19d92cc81eff4d",
-                "sha256:8dc6c4d5a809d659067cc713f76bcf42fae8ae641db12fddfa93694a15abc96b"
-            ],
-            "markers": "python_version >= '3.6'",
-            "version": "==3.5.1"
-=======
                 "sha256:71c644c5369f4a6e07636f0aa966270449561fcea2e3d6747b8d23efaa9d7832",
                 "sha256:9fe5ea21568a0a70e50f273397638d39b03353731e6cbbb3fd8502a33fec40bc"
             ],
             "markers": "python_version >= '3.6'",
             "version": "==3.6.0"
->>>>>>> c38189a1
         }
     },
     "develop": {
@@ -1478,19 +1466,11 @@
         },
         "hypothesis": {
             "hashes": [
-<<<<<<< HEAD
-                "sha256:00a6bf77f9109c02de9aa4605a6ca6cdd3bbe1b2ba22622290cfd5a2e243d5a1",
-                "sha256:232e824b68809b6d4872fafc8eef37e6587148b0aa469a5eae626f46e21b58d9"
-            ],
-            "index": "pypi",
-            "version": "==6.23.0"
-=======
                 "sha256:23a1b0488aec5719e2f9e399342e10f30d497cbb9fd39470ef0975c1b502ae35",
                 "sha256:e1c5c4a7e1f9a1a1da03cf6a148703333c468fb036f3cd785da1210c23648a4f"
             ],
             "index": "pypi",
             "version": "==6.23.1"
->>>>>>> c38189a1
         },
         "idna": {
             "hashes": [
@@ -1955,7 +1935,7 @@
             ],
             "markers": "python_version >= '2.7' and python_version not in '3.0, 3.1, 3.2, 3.3, 3.4' and python_version < '4'",
             "version": "==1.26.7"
-<<<<<<< HEAD
+            "version": "==1.26.7"
         },
         "uvicorn": {
             "hashes": [
@@ -1963,8 +1943,6 @@
                 "sha256:d9a3c0dd1ca86728d3e235182683b4cf94cd53a867c288eaeca80ee781b2caff"
             ],
             "version": "==0.15.0"
-=======
->>>>>>> c38189a1
         },
         "werkzeug": {
             "hashes": [
@@ -1989,19 +1967,11 @@
         },
         "zipp": {
             "hashes": [
-<<<<<<< HEAD
-                "sha256:1fc9641b26f3bd81069b7738b039f2819cab6e3fc3399a953e19d92cc81eff4d",
-                "sha256:8dc6c4d5a809d659067cc713f76bcf42fae8ae641db12fddfa93694a15abc96b"
-            ],
-            "markers": "python_version >= '3.6'",
-            "version": "==3.5.1"
-=======
                 "sha256:71c644c5369f4a6e07636f0aa966270449561fcea2e3d6747b8d23efaa9d7832",
                 "sha256:9fe5ea21568a0a70e50f273397638d39b03353731e6cbbb3fd8502a33fec40bc"
             ],
             "markers": "python_version >= '3.6'",
             "version": "==3.6.0"
->>>>>>> c38189a1
         }
     }
 }