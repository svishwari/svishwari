"""
Purpose of this file is to house the main application code.
"""
from flask import Flask
from flasgger import Swagger

from huxunify.api.route.cdp_data_source import cdp_data_sources_bp
from huxunify.api.route.destination import dest_bp
from huxunify.api.route.cdm import cdm_bp
from huxunify.api.route.user import user_bp
from huxunify.api.route.authenticate import auth_bp


# set config variables
SWAGGER_URL = "/api/docs"
API_URL = "/api/swagger.json"
TITLE = "Hux API"
VERSION = "0.0.1"
OPENAPI_VERSION = "3.0.2"

# define openapi spec to later load into YAML
# here we can define servers, and all other common api spec items.
OPENAPI_SPEC = f"""
openapi: {OPENAPI_VERSION}
info:
  description: Hux API Documentation
  title: {TITLE}
  version: {VERSION}
"""


def create_app():
    """creates the flask app and blueprints

    Args:

    Returns:
        Response: Returns a flask object

    """
    # setup the flask app
    flask_app = Flask(__name__)

    # setup the configuration
    # flask_app.config.from_object(environ['APP_SETTINGS'])

    # register the blueprints
    flask_app.register_blueprint(cdm_bp, url_prefix="/cdm")
    flask_app.register_blueprint(dest_bp, url_prefix="/")
    flask_app.register_blueprint(user_bp, url_prefix="/")
<<<<<<< HEAD
    flask_app.register_blueprint(cdp_data_sources_bp, url_prefix="/")
=======
    flask_app.register_blueprint(auth_bp, url_prefix="/")
>>>>>>> 016753fc
    Swagger(flask_app)

    return flask_app


if __name__ == "__main__":
    from argparse import ArgumentParser

    parser = ArgumentParser()
    parser.add_argument(
        "-p", "--port", default=5000, type=int, help="port to listen on"
    )
    args = parser.parse_args()
    port = args.port

    # create the API
    app = create_app()

    # run the API
    app.run(host="0.0.0.0", port=port, debug=True)<|MERGE_RESOLUTION|>--- conflicted
+++ resolved
@@ -48,11 +48,8 @@
     flask_app.register_blueprint(cdm_bp, url_prefix="/cdm")
     flask_app.register_blueprint(dest_bp, url_prefix="/")
     flask_app.register_blueprint(user_bp, url_prefix="/")
-<<<<<<< HEAD
     flask_app.register_blueprint(cdp_data_sources_bp, url_prefix="/")
-=======
     flask_app.register_blueprint(auth_bp, url_prefix="/")
->>>>>>> 016753fc
     Swagger(flask_app)
 
     return flask_app
