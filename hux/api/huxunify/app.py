--- conflicted
+++ resolved
@@ -47,11 +47,8 @@
     flask_app.register_blueprint(cdm_bp, url_prefix="/cdm")
     flask_app.register_blueprint(dest_bp, url_prefix="/")
     flask_app.register_blueprint(user_bp, url_prefix="/")
-<<<<<<< HEAD
     flask_app.register_blueprint(notifications_bp, url_prefix="/")
-=======
     flask_app.register_blueprint(auth_bp, url_prefix="/")
->>>>>>> f6d1b331
     Swagger(flask_app)
 
     return flask_app
