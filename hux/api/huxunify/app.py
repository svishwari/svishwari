--- conflicted
+++ resolved
@@ -3,13 +3,7 @@
 """
 from flask import Flask
 from flasgger import Swagger
-<<<<<<< HEAD
-from huxunify.api.route.advertising import advertising_bp
-from huxunify.api.route.decisioning import decision_bp
-from huxunify.api.route.audience import audience_bp
-=======
 from huxunify.api.route.destination import dest_bp
->>>>>>> 99e64398
 from huxunify.api.route.cdm import cdm_bp
 from huxunify.api.route.user import user_bp
 
@@ -49,18 +43,10 @@
 
     # register the blueprints
     flask_app.register_blueprint(cdm_bp, url_prefix="/cdm")
-<<<<<<< HEAD
+    flask_app.register_blueprint(dest_bp, url_prefix="/")
+    flask_app.register_blueprint(user_bp, url_prefix="/")
+    Swagger(flask_app)
     _ = Swagger(flask_app)
-
-    # register the blueprint and route
-    flask_app.register_blueprint(advertising_bp, url_prefix="/api/advertising")
-    flask_app.register_blueprint(audience_bp, url_prefix="/api/audience")
-    flask_app.register_blueprint(decision_bp, url_prefix="/api/decisioning")
-    flask_app.register_blueprint(user_bp, url_prefix="/api/")
-=======
-    flask_app.register_blueprint(dest_bp, url_prefix="/")
-    Swagger(flask_app)
->>>>>>> 99e64398
 
     return flask_app
 
