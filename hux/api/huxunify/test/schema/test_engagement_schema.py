--- conflicted
+++ resolved
@@ -3,13 +3,10 @@
 Purpose of this file is to test the engagement schemas
 """
 from unittest import TestCase
-<<<<<<< HEAD
-
+
+from datetime import datetime, timedelta
+from bson import ObjectId
 from random import uniform
-=======
-from datetime import datetime, timedelta
->>>>>>> fb9807de
-from bson import ObjectId
 from huxunifylib.database import constants as db_c
 from huxunify.api.schema.engagement import (
     EngagementGetSchema,
