"""Purpose of this file is to house all the courier tests."""
import asyncio
from http import HTTPStatus
from unittest import TestCase, mock
import mongomock
from bson import ObjectId
from hypothesis import given, strategies as st
import requests_mock
import boto3
from botocore.stub import Stubber

import huxunifylib.database.constants as db_c
from huxunifylib.database.client import DatabaseClient
from huxunifylib.database.delivery_platform_management import (
    set_delivery_platform,
    get_delivery_job_status,
    get_delivery_platform,
    set_connection_status,
    get_delivery_jobs_using_metadata,
)
from huxunifylib.database.notification_management import get_notifications
from huxunifylib.database.engagement_management import (
    get_engagement,
    set_engagement,
)
from huxunifylib.database.orchestration_management import create_audience
from huxunifylib.connectors import AWSBatchConnector
from huxunifylib.util.general.const import (
    FacebookCredentials,
    SFMCCredentials,
)
from huxunifylib.util.audience_router.const import AudienceRouterConfig
from huxunify.api import constants as api_c
from huxunify.api.data_connectors.aws import (
    parameter_store,
    get_auth_from_parameter_store,
    set_cloud_watch_rule,
    put_rule_targets_aws_batch,
    toggle_cloud_watch_rule,
    CloudWatchState,
)
from huxunify.api.data_connectors.courier import (
    map_destination_credentials_to_dict,
    get_okta_test_user_creds,
    get_destination_config,
    get_audience_destination_pairs,
    toggle_event_driven_routers,
    deliver_audience_to_destination,
)
from huxunify.api.data_connectors.scheduler import run_scheduled_deliveries
from huxunify.api.config import get_config
from huxunify.test import constants as t_c


# pylint: disable=too-many-public-methods
class CourierTest(TestCase):
    """Test Courier methods."""

    @mongomock.patch(servers=(("localhost", 27017),))
    def setUp(self):
        """Setup method for unit tests."""

        # setup the mock DB client
        self.database = DatabaseClient(
            "localhost", 27017, None, None
        ).connect()

        self.database.drop_database(db_c.DATA_MANAGEMENT_DATABASE)

        # Set delivery platform
        self.auth_details_facebook = {
            "facebook_access_token": "path1",
            "facebook_app_secret": "path2",
            "facebook_app_id": "path3",
            "facebook_ad_account_id": "path4",
        }

        # create the list of destinations
        destinations = []
        for destination in [
            (db_c.DELIVERY_PLATFORM_FACEBOOK, self.auth_details_facebook)
        ]:
            # TODO - remove when we remove delivery-platform types
            destination_doc = set_delivery_platform(
                self.database,
                destination[0],
                destination[0],
                destination[1],
            )

            # ensure doc was created
            self.assertIsNotNone(destination_doc)

            # set status
            destination_doc = set_connection_status(
                self.database, destination_doc[db_c.ID], db_c.STATUS_SUCCEEDED
            )
            self.assertEqual(
                db_c.STATUS_SUCCEEDED,
                destination_doc[db_c.DELIVERY_PLATFORM_STATUS],
            )

            destinations.append(destination_doc)

        self.destination_ids = [d[db_c.ID] for d in destinations]

        # create first audience
        self.audience_one = create_audience(
<<<<<<< HEAD
            self.database,
            "audience one",
            [],
            t_c.TEST_USER_NAME,
            destination_ids,
=======
            self.database, "audience one", [], self.destination_ids
>>>>>>> bfd7be7b
        )
        self.assertIsNotNone(self.audience_one)

        # create second audience
        self.audience_two = create_audience(
<<<<<<< HEAD
            self.database,
            "audience two",
            [],
            t_c.TEST_USER_NAME,
            destination_ids,
=======
            self.database, "audience two", [], self.destination_ids
>>>>>>> bfd7be7b
        )
        self.assertIsNotNone(self.audience_two)

        # define a sample engagement, with prepopulated engagements
        engagement_doc = {
            db_c.AUDIENCE_NAME: "Chihuly Garden and Glass",
            db_c.NOTIFICATION_FIELD_DESCRIPTION: "Former fun forest amusement park.",
            db_c.AUDIENCES: [
                {
                    db_c.OBJECT_ID: self.audience_one[db_c.ID],
                    db_c.DESTINATIONS: [
                        {db_c.OBJECT_ID: x}
                        for x in self.audience_one[db_c.DESTINATIONS]
                    ],
                },
                {
                    db_c.OBJECT_ID: self.audience_two[db_c.ID],
                    db_c.DESTINATIONS: [
                        {db_c.OBJECT_ID: x}
                        for x in self.audience_two[db_c.DESTINATIONS]
                    ],
                },
            ],
            db_c.CREATED_BY: t_c.TEST_USER_NAME,
        }

        # insert engagement doc in the collection
        engagement_id = set_engagement(
            self.database,
            engagement_doc[db_c.AUDIENCE_NAME],
            engagement_doc[db_c.NOTIFICATION_FIELD_DESCRIPTION],
            engagement_doc[db_c.AUDIENCES],
            engagement_doc[db_c.CREATED_BY],
        )

        self.assertIsInstance(engagement_id, ObjectId)
        self.engagement = get_engagement(self.database, engagement_id)
        self.assertTrue(self.engagement)

    def test_map_destination_credentials_facebook(self):
        """Test mapping of destination credentials for submitting to AWS Batch."""

        # setup destination object with synthetic credentials.
        sample_auth = "sample_auth"
        destination = {
            api_c.DESTINATION_ID: ObjectId(),
            api_c.DESTINATION_NAME: db_c.DELIVERY_PLATFORM_FACEBOOK,
            api_c.DELIVERY_PLATFORM_TYPE: db_c.DELIVERY_PLATFORM_FACEBOOK,
            api_c.AUTHENTICATION_DETAILS: {
                api_c.FACEBOOK_ACCESS_TOKEN: sample_auth,
                api_c.FACEBOOK_APP_SECRET: sample_auth,
                api_c.FACEBOOK_APP_ID: sample_auth,
                api_c.FACEBOOK_AD_ACCOUNT_ID: sample_auth,
            },
        }

        with mock.patch.object(
            parameter_store,
            "get_store_value",
            return_value="sample_auth",
        ):
            env_dict, secret_dict = map_destination_credentials_to_dict(
                destination
            )

        # ensure mapping.
        auth = destination[api_c.AUTHENTICATION_DETAILS]
        self.assertDictEqual(
            env_dict,
            {
                FacebookCredentials.FACEBOOK_APP_ID.name: auth[
                    api_c.FACEBOOK_APP_ID
                ],
                FacebookCredentials.FACEBOOK_AD_ACCOUNT_ID.name: auth[
                    api_c.FACEBOOK_AD_ACCOUNT_ID
                ],
            },
        )
        self.assertEqual(
            secret_dict,
            {
                FacebookCredentials.FACEBOOK_ACCESS_TOKEN.name: auth[
                    api_c.FACEBOOK_ACCESS_TOKEN
                ],
                FacebookCredentials.FACEBOOK_APP_SECRET.name: auth[
                    api_c.FACEBOOK_APP_SECRET
                ],
            },
        )

    def test_map_destination_credentials_sfmc(self):
        """Test mapping of destination credentials for submitting to AWS Batch."""

        # setup destination object with synthetic credentials.
        sample_auth = "sample_auth"
        destination = {
            api_c.DESTINATION_ID: ObjectId(),
            api_c.DESTINATION_NAME: db_c.DELIVERY_PLATFORM_SFMC,
            api_c.DELIVERY_PLATFORM_TYPE: db_c.DELIVERY_PLATFORM_SFMC,
            api_c.AUTHENTICATION_DETAILS: {
                api_c.SFMC_CLIENT_ID: sample_auth,
                api_c.SFMC_AUTH_BASE_URI: sample_auth,
                api_c.SFMC_ACCOUNT_ID: sample_auth,
                api_c.SFMC_CLIENT_SECRET: sample_auth,
                api_c.SFMC_SOAP_BASE_URI: sample_auth,
                api_c.SFMC_REST_BASE_URI: sample_auth,
            },
        }

        with mock.patch.object(
            parameter_store,
            "get_store_value",
            return_value="sample_auth",
        ):
            env_dict, secret_dict = map_destination_credentials_to_dict(
                destination
            )

        # ensure mapping.
        auth = destination[api_c.AUTHENTICATION_DETAILS]
        self.assertDictEqual(
            env_dict,
            {
                SFMCCredentials.SFMC_CLIENT_ID.name: auth[
                    api_c.SFMC_CLIENT_ID
                ],
                SFMCCredentials.SFMC_AUTH_URL.name: auth[
                    api_c.SFMC_AUTH_BASE_URI
                ],
                SFMCCredentials.SFMC_ACCOUNT_ID.name: auth[
                    api_c.SFMC_ACCOUNT_ID
                ],
                SFMCCredentials.SFMC_SOAP_ENDPOINT.name: auth[
                    api_c.SFMC_SOAP_BASE_URI
                ],
                SFMCCredentials.SFMC_URL.name: auth[api_c.SFMC_REST_BASE_URI],
            },
        )
        self.assertDictEqual(
            secret_dict,
            {
                SFMCCredentials.SFMC_CLIENT_SECRET.name: auth[
                    api_c.SFMC_CLIENT_SECRET
                ]
            },
        )

    def test_get_pairs(self):
        """Test get audience/destination pairs valid destination."""

        delivery_route = get_audience_destination_pairs(
            self.engagement[db_c.AUDIENCES]
        )

        self.assertTrue(delivery_route)
        self.assertEqual(len(delivery_route), 2)

    def test_get_pairs_invalid_dest(self):
        """Test get audience/destination pairs invalid destination."""

        # take the first engagement audience and set an invalid audience destination
        invalid_engagement = self.engagement[db_c.AUDIENCES]
        invalid_engagement[0][api_c.DESTINATIONS] = "invalid_data"

        # now test getting the delivery route, which should yield one destination pair.
        delivery_route = get_audience_destination_pairs(invalid_engagement)

        self.assertTrue(delivery_route)

        # test for a list length of one. the invalid data is removed from the return.
        self.assertEqual(len(delivery_route), 1)

    def test_get_okta_test_user_creds(self):
        """Test get_okta_test_user_creds"""

        # get config
        config = get_config()

        # get okta credentials
        self.assertTupleEqual(
            get_okta_test_user_creds(config),
            (
                {
                    api_c.OKTA_ISSUER: config.OKTA_ISSUER,
                    api_c.OKTA_CLIENT_ID: config.OKTA_CLIENT_ID,
                },
                {
                    api_c.OKTA_TEST_USER_NAME: api_c.UNIFIED_OKTA_TEST_USER_NAME,
                    api_c.OKTA_TEST_USER_PW: api_c.UNIFIED_OKTA_TEST_USER_PW,
                    api_c.OKTA_REDIRECT_URI: api_c.UNIFIED_OKTA_REDIRECT_URI,
                },
            ),
        )

    def test_get_delivery_route_audience(self):
        """Test get delivery route with specific audience."""

        engagement = self.engagement.copy()
        engagement[db_c.AUDIENCES] = [engagement[db_c.AUDIENCES][0]]

        delivery_route = get_audience_destination_pairs(
            engagement[db_c.AUDIENCES]
        )

        self.assertTrue(delivery_route)

        expected_route = [
            [
                self.audience_one[db_c.ID],
                {db_c.OBJECT_ID: self.audience_one[db_c.DESTINATIONS][0]},
            ]
        ]

        self.assertListEqual(expected_route, delivery_route)

    def test_destination_batch_init(self):
        """Test destination batch init."""

        delivery_route = get_audience_destination_pairs(
            self.engagement[db_c.AUDIENCES]
        )
        self.assertTrue(delivery_route)

        request_mocker = requests_mock.Mocker()
        request_mocker.post(
            f"{t_c.TEST_CONFIG.CDP_SERVICE}/customer-profiles/insights",
            json=t_c.CUSTOMER_INSIGHT_RESPONSE,
        )
        request_mocker.start()

        for pair in delivery_route:
            with mock.patch.object(
                parameter_store,
                "get_store_value",
                return_value="demo_store_value",
            ):
                batch_destination = get_destination_config(
                    self.database, *pair, self.engagement[db_c.ID]
                )
            self.assertIsNotNone(batch_destination.aws_envs)
            self.assertIsNotNone(batch_destination.aws_secrets)
            self.assertIsNotNone(batch_destination.audience_delivery_job_id)
            self.assertEqual(self.database, batch_destination.database)

            # validate the audience delivery job id exists
            audience_delivery_status = get_delivery_job_status(
                self.database, batch_destination.audience_delivery_job_id
            )
            self.assertEqual(
                audience_delivery_status, db_c.AUDIENCE_STATUS_DELIVERING
            )

    def test_destination_register_job(self):
        """Test destination batch register job."""

        delivery_route = get_audience_destination_pairs(
            self.engagement[db_c.AUDIENCES]
        )
        self.assertTrue(delivery_route)

        # walk the delivery route
        for pair in delivery_route:
            with mock.patch.object(
                parameter_store,
                "get_store_value",
                return_value="demo_store_value",
            ):
                batch_destination = get_destination_config(
                    self.database, *pair, self.engagement[db_c.ID]
                )
            batch_destination.aws_envs[
                AudienceRouterConfig.BATCH_SIZE.name
            ] = 1000
            batch_destination.aws_envs[api_c.AUDIENCE_ROUTER_STUB_TEST] = 1
            self.assertIsNotNone(batch_destination)

            # Register job
            return_value = {
                "ResponseMetadata": {"HTTPStatusCode": HTTPStatus.OK.value}
            }
            with mock.patch.object(
                AWSBatchConnector,
                "register_job",
                return_value=return_value,
            ):
                batch_destination.register()

            self.assertEqual(
                batch_destination.result, db_c.AUDIENCE_STATUS_DELIVERING
            )

    def test_destination_submit_job(self):
        """Test destination batch submit job."""

        delivery_route = get_audience_destination_pairs(
            self.engagement[db_c.AUDIENCES]
        )
        self.assertTrue(delivery_route)

        # walk the delivery route
        for pair in delivery_route:
            with mock.patch.object(
                parameter_store,
                "get_store_value",
                return_value="demo_store_value",
            ):
                batch_destination = get_destination_config(
                    self.database, *pair, self.engagement[db_c.ID]
                )

            # Register job
            return_value = {
                "ResponseMetadata": {"HTTPStatusCode": HTTPStatus.OK.value}
            }
            with mock.patch.object(
                AWSBatchConnector,
                "register_job",
                return_value=return_value,
            ):
                batch_destination.register()
            self.assertEqual(
                batch_destination.result, db_c.AUDIENCE_STATUS_DELIVERING
            )

            with mock.patch.object(
                AWSBatchConnector, "submit_job", return_value=return_value
            ):
                batch_destination.submit()

            self.assertEqual(batch_destination.result, api_c.STATUS_DELIVERING)

    @given(
        st.dictionaries(
            keys=st.one_of(st.text(), st.floats()),
            values=st.one_of(st.text(), st.floats()),
        )
    )
    def test_bad_map_destination_credentials_to_dict(self, bad_dict: dict):
        """Test mapping destination credentials with bad data.

        Args:
            bad_dict (dict): hypothesis dict of random data.
        """

        with self.assertRaises(KeyError):
            map_destination_credentials_to_dict(bad_dict)

    @given(
        st.lists(
            st.dictionaries(
                keys=st.one_of(st.text(), st.floats()),
                values=st.one_of(st.text(), st.floats()),
            )
        )
    )
    def test_bad_get_audience_destination_pairs(self, bad_list: list):
        """Test getting audience destinations with bad data.

        Args:
            bad_list (list): hypothesis list of random data.
        """

        with self.assertRaises(TypeError):
            get_audience_destination_pairs(bad_list)

    def test_get_auth_from_parameter_store(self):
        """Test function get_auth_from_parameter_store."""

        # use audience once
        for destination_id in self.audience_one[db_c.DESTINATIONS]:
            # get destination
            destination = get_delivery_platform(self.database, destination_id)

            # setup mocks for each secret
            simulated_secret = (
                f"simulated_secret_{destination[db_c.DELIVERY_PLATFORM_TYPE]}"
            )
            for _ in api_c.DESTINATION_SECRETS[
                destination[db_c.DELIVERY_PLATFORM_TYPE]
            ]:
                mock.patch.object(
                    parameter_store,
                    "get_store_value",
                    return_value=simulated_secret,
                ).start()

            # run the function
            auth = get_auth_from_parameter_store(
                destination[db_c.DELIVERY_PLATFORM_AUTH],
                destination[db_c.DELIVERY_PLATFORM_TYPE],
            )

            # test that the secrets were set to the simulated secret
            for secret in api_c.DESTINATION_SECRETS[
                destination[db_c.DELIVERY_PLATFORM_TYPE]
            ][api_c.AWS_SSM_NAME]:
                self.assertEqual(auth[secret.upper()], simulated_secret)

    @mock.patch("huxunify.api.data_connectors.aws.get_aws_client")
    def test_create_cloud_watch_rule(self, mock_boto_client: mock.MagicMock):
        """Test function create_cloud_watch_rule

        Args:
            mock_boto_client (mock.MagicMock): mock boto client.
        """

        # use audience once
        for destination_id in self.audience_one[db_c.DESTINATIONS]:

            # get destination
            destination = get_delivery_platform(self.database, destination_id)

            # create the rule name
            cw_name = f"{self.engagement[db_c.ID]}-{destination[db_c.DELIVERY_PLATFORM_TYPE]}"

            # put params
            put_rule_params = {
                "Name": cw_name,
                "ScheduleExpression": "cron(15 0 * * ? *)",
                "Description": "",
                "State": api_c.ENABLED.upper(),
                "RoleArn": "fake_arn",
            }

            put_rule_response = {
                "RuleArn": "test-result-rulearn",
                "ResponseMetadata": {"HTTPStatusCode": HTTPStatus.OK.value},
            }

            # simulate the event return rule
            client = boto3.client(
                api_c.AWS_EVENTS_NAME, get_config().AWS_REGION
            )
            stub_client = Stubber(client)
            stub_client.add_response(
                "put_rule", put_rule_response, put_rule_params
            )
            stub_client.activate()

            mock_boto_client.return_value = client

            result = set_cloud_watch_rule(
                cw_name, "cron(15 0 * * ? *)", "fake_arn"
            )

            # test mocked client result
            self.assertEqual(result, put_rule_response["RuleArn"])

    @mock.patch("huxunify.api.data_connectors.aws.get_aws_client")
    def test_create_cloud_watch_rule_fail(
        self, mock_boto_client: mock.MagicMock
    ):
        """Test function create_cloud_watch_rule failure.

        Args:
            mock_boto_client (mock.MagicMock): mock boto client.
        """

        # use audience once
        for destination_id in self.audience_one[db_c.DESTINATIONS]:
            # get destination
            destination = get_delivery_platform(self.database, destination_id)

            # create the rule name
            cw_name = f"{self.engagement[db_c.ID]}-{destination[db_c.DELIVERY_PLATFORM_TYPE]}"

            # put params
            put_rule_params = {
                "Name": cw_name,
                "ScheduleExpression": "cron(15 0 * * ? *)",
                "Description": "",
                "State": api_c.ENABLED.upper(),
                "RoleArn": "fake_arn",
            }

            put_rule_response = {
                "RuleArn": "test-result-rulearn",
                "ResponseMetadata": {
                    "HTTPStatusCode": HTTPStatus.BAD_REQUEST.value
                },
            }

            # simulate the event return rule
            client = boto3.client(
                api_c.AWS_EVENTS_NAME, get_config().AWS_REGION
            )
            stub_client = Stubber(client)
            stub_client.add_response(
                "put_rule", put_rule_response, put_rule_params
            )
            stub_client.activate()

            mock_boto_client.return_value = client

            result = set_cloud_watch_rule(
                cw_name, "cron(15 0 * * ? *)", "fake_arn"
            )

            # test mocked client result
            self.assertIsNone(result)

    @mock.patch("huxunify.api.data_connectors.aws.get_aws_client")
    def test_put_targets(self, mock_boto_client: mock.MagicMock):
        """Test function put_targets.

        Args:
            mock_boto_client (mock.MagicMock): mock boto client.
        """

        # get destination
        destination = get_delivery_platform(
            self.database, self.audience_one[db_c.DESTINATIONS][0]
        )

        # create the rule name
        cw_name = f"{self.engagement[db_c.ID]}-{destination[db_c.DELIVERY_PLATFORM_TYPE]}"

        batch_params = {
            "JobDefinition": "sample_job_def",
            "JobName": "sample_job_name",
        }

        sample_delivery_job_id = ObjectId()

        # put params
        put_targets_params = {
            "Rule": cw_name,
            "Targets": [
                {
                    api_c.AWS_TARGET_ID: str(sample_delivery_job_id),
                    api_c.AWS_TARGET_ARN: "fake_job_queue",
                    api_c.AWS_TARGET_ROLE_ARN: "fake_role_arn",
                    api_c.AWS_TARGET_BATCH_PARAMS: batch_params,
                }
            ],
        }

        put_targets_response = {
            "FailedEntryCount": 0,
            "FailedEntries": [
                {
                    "TargetId": cw_name,
                    "ErrorCode": "test-pass",
                    "ErrorMessage": "",
                },
            ],
            "ResponseMetadata": {"HTTPStatusCode": HTTPStatus.OK.value},
        }

        # simulate the event return rule
        client = boto3.client(api_c.AWS_EVENTS_NAME, get_config().AWS_REGION)
        stub_client = Stubber(client)
        stub_client.add_response(
            "put_targets", put_targets_response, put_targets_params
        )
        stub_client.activate()

        mock_boto_client.return_value = client

        result = put_rule_targets_aws_batch(
            cw_name,
            batch_params,
            sample_delivery_job_id,
            "fake_role_arn",
            "fake_job_queue",
        )

        # test mocked client result
        self.assertEqual(result, 0)

    @mock.patch("huxunify.api.data_connectors.aws.get_aws_client")
    def test_put_targets_failure(self, mock_boto_client: mock.MagicMock):
        """Test function put_targets failure.

        Args:
            mock_boto_client (mock.MagicMock): mock boto client.
        """

        # get destination
        destination = get_delivery_platform(
            self.database, self.audience_one[db_c.DESTINATIONS][0]
        )

        # create the rule name
        cw_name = f"{self.engagement[db_c.ID]}-{destination[db_c.DELIVERY_PLATFORM_TYPE]}"

        batch_params = {
            "JobDefinition": "sample_job_def",
            "JobName": "sample_job_name",
        }

        sample_delivery_job_id = ObjectId()

        # put params
        put_targets_params = {
            "Rule": cw_name,
            "Targets": [
                {
                    api_c.AWS_TARGET_ID: str(sample_delivery_job_id),
                    api_c.AWS_TARGET_ARN: "fake_job_queue",
                    api_c.AWS_TARGET_ROLE_ARN: "fake_role_arn",
                    api_c.AWS_TARGET_BATCH_PARAMS: batch_params,
                }
            ],
        }

        put_targets_response = {
            "FailedEntryCount": 1,
            "FailedEntries": [
                {
                    "TargetId": cw_name,
                    "ErrorCode": "test-pass",
                    "ErrorMessage": "",
                },
            ],
            "ResponseMetadata": {
                "HTTPStatusCode": HTTPStatus.BAD_REQUEST.value
            },
        }

        # simulate the event return rule
        client = boto3.client(api_c.AWS_EVENTS_NAME, get_config().AWS_REGION)
        stub_client = Stubber(client)
        stub_client.add_response(
            "put_targets", put_targets_response, put_targets_params
        )
        stub_client.activate()

        mock_boto_client.return_value = client

        result = put_rule_targets_aws_batch(
            cw_name,
            batch_params,
            sample_delivery_job_id,
            "fake_role_arn",
            "fake_job_queue",
        )

        # test mocked client result
        self.assertIsNone(result)

    @mock.patch("huxunify.api.data_connectors.aws.get_aws_client")
    def test_toggle_cloud_watch_rule(self, mock_boto_client: mock.MagicMock):
        """Test function toggle_cloud_watch_rule

        Args:
            mock_boto_client (mock.MagicMock): mock boto client.
        """

        rule_params = {"Name": "fake-rule"}
        rule_response = {
            "ResponseMetadata": {"HTTPStatusCode": HTTPStatus.OK.value},
        }

        # simulate the event return rule
        client = boto3.client(api_c.AWS_EVENTS_NAME, get_config().AWS_REGION)

        stub_client = Stubber(client)
        stub_client.add_response(
            CloudWatchState.ENABLE.value, rule_response, rule_params
        )
        stub_client.activate()
        mock_boto_client.return_value = client

        self.assertTrue(
            toggle_cloud_watch_rule(
                rule_params["Name"], CloudWatchState.ENABLE
            )
        )

    @mock.patch("huxunify.api.data_connectors.aws.get_aws_client")
    def test_toggle_cloud_watch_rule_disable(
        self, mock_boto_client: mock.MagicMock
    ):
        """Test function toggle_cloud_watch_rule disabled.

        Args:
            mock_boto_client (mock.MagicMock): mock boto client.
        """

        rule_params = {"Name": "fake-rule"}
        rule_response = {
            "ResponseMetadata": {"HTTPStatusCode": HTTPStatus.OK.value},
        }

        # simulate the event return rule
        client = boto3.client(api_c.AWS_EVENTS_NAME, get_config().AWS_REGION)

        stub_client = Stubber(client)
        stub_client.add_response(
            CloudWatchState.DISABLE.value, rule_response, rule_params
        )
        stub_client.activate()
        mock_boto_client.return_value = client

        self.assertTrue(
            toggle_cloud_watch_rule(
                rule_params["Name"], CloudWatchState.DISABLE
            )
        )

    @mock.patch("huxunify.api.data_connectors.aws.get_aws_client")
    def test_toggle_event_driven_routers(
        self, mock_boto_client: mock.MagicMock
    ):
        """Test function toggle_event_driven_routers.

        Args:
            mock_boto_client (mock.MagicMock): mock boto client.
        """

        rule_params = {"Name": "fake-rule"}
        rule_response = {
            "ResponseMetadata": {"HTTPStatusCode": HTTPStatus.OK.value},
        }

        # simulate the event return rule
        client = boto3.client(api_c.AWS_EVENTS_NAME, get_config().AWS_REGION)

        stub_client = Stubber(client)
        stub_client.add_response(
            CloudWatchState.ENABLE.value, rule_response, rule_params
        )
        stub_client.activate()
        mock_boto_client.return_value = client

        self.assertIsNone(toggle_event_driven_routers(self.database))

    def test_run_scheduled_delivery(self):
        """Test run scheduled delivery for an audience in an engagement."""

        # define a sample engagement to simulate the scheduled delivery
        engagement_doc = {
            db_c.AUDIENCE_NAME: "Seattle Space Needle",
            db_c.NOTIFICATION_FIELD_DESCRIPTION: "Fun.",
            db_c.AUDIENCES: [
                {
                    db_c.OBJECT_ID: self.audience_two[db_c.ID],
                    db_c.DESTINATIONS: [
                        {
                            db_c.OBJECT_ID: x,
                            api_c.DELIVERY_SCHEDULE: {
                                api_c.PERIODICIY: "Daily",
                                api_c.EVERY: 0,
                                api_c.HOUR: 0,
                                api_c.MINUTE: 0,
                                api_c.PERIOD: "PM",
                            },
                        }
                        for x in self.audience_two[db_c.DESTINATIONS]
                    ],
                },
            ],
            db_c.CREATED_BY: ObjectId(),
        }

        # insert engagement doc in the collection
        engagement_id = set_engagement(
            self.database,
            engagement_doc[db_c.AUDIENCE_NAME],
            engagement_doc[db_c.NOTIFICATION_FIELD_DESCRIPTION],
            engagement_doc[db_c.AUDIENCES],
            engagement_doc[db_c.CREATED_BY],
        )

        # mock parameter store
        mock.patch.object(parameter_store, "get_store_value").start()

        # mock AWS batch connector register job function
        mock.patch.object(
            AWSBatchConnector, "register_job", return_value=t_c.BATCH_RESPONSE
        ).start()

        # mock AWS batch connector submit job function
        mock.patch.object(
            AWSBatchConnector, "submit_job", return_value=t_c.BATCH_RESPONSE
        ).start()

        # manually set the delivery schedule of the engagement
        run_scheduled_deliveries(self.database)

        # validate delivery job created
        delivery_jobs = get_delivery_jobs_using_metadata(
            self.database, engagement_id
        )
        self.assertTrue(delivery_jobs)
        self.assertEqual(1, len(delivery_jobs))
        self.assertEqual(
            db_c.AUDIENCE_STATUS_DELIVERING, delivery_jobs[0][db_c.STATUS]
        )

        # validate notification created
        notifications = get_notifications(
            self.database,
            {
                db_c.NOTIFICATION_FIELD_USERNAME: engagement_doc[
                    db_c.CREATED_BY
                ]
            },
        )
        self.assertEqual(1, notifications["total_records"])

    def test_deliver_audience_to_destination(self):
        """Test delivering an audience to a destination without any
        engagement."""

        # mock parameter store
        mock.patch.object(parameter_store, "get_store_value").start()

        # mock AWS batch connector register job function
        mock.patch.object(
            AWSBatchConnector, "register_job", return_value=t_c.BATCH_RESPONSE
        ).start()

        # mock AWS batch connector submit job function
        mock.patch.object(
            AWSBatchConnector, "submit_job", return_value=t_c.BATCH_RESPONSE
        ).start()

        # manually deliver audience to a destination without any engagement
        asyncio.run(
            deliver_audience_to_destination(
                database=self.database,
                audience_id=self.audience_one[db_c.ID],
                destination_id=self.destination_ids[0],
                user_name="Delivery Test User",
            )
        )

        # validate delivery job created
        delivery_jobs = get_delivery_jobs_using_metadata(
            database=self.database,
            audience_id=self.audience_one[db_c.ID],
            delivery_platform_id=self.destination_ids[0],
        )
        self.assertTrue(delivery_jobs)
        self.assertEqual(1, len(delivery_jobs))
        self.assertEqual(
            db_c.AUDIENCE_STATUS_DELIVERING, delivery_jobs[0][db_c.STATUS]
        )

        # validate notification created
        notifications = get_notifications(
            self.database,
            {db_c.NOTIFICATION_FIELD_USERNAME: "Delivery Test User"},
        )
        self.assertEqual(1, notifications["total_records"])<|MERGE_RESOLUTION|>--- conflicted
+++ resolved
@@ -106,29 +106,21 @@
 
         # create first audience
         self.audience_one = create_audience(
-<<<<<<< HEAD
             self.database,
             "audience one",
             [],
             t_c.TEST_USER_NAME,
-            destination_ids,
-=======
-            self.database, "audience one", [], self.destination_ids
->>>>>>> bfd7be7b
+            self.destination_ids,
         )
         self.assertIsNotNone(self.audience_one)
 
         # create second audience
         self.audience_two = create_audience(
-<<<<<<< HEAD
             self.database,
             "audience two",
             [],
             t_c.TEST_USER_NAME,
-            destination_ids,
-=======
-            self.database, "audience two", [], self.destination_ids
->>>>>>> bfd7be7b
+            self.destination_ids
         )
         self.assertIsNotNone(self.audience_two)
 
