--- conflicted
+++ resolved
@@ -1,30 +1,9 @@
 """Purpose of this file is to house all aws unit tests."""
 from unittest import TestCase, mock
-
 import boto3
-<<<<<<< HEAD
-from moto import mock_ssm
-
 from huxunify.api.config import get_config
 from huxunify.api.data_connectors.aws import (
-    check_aws_ssm,
-    check_aws_batch,
-    check_aws_s3,
-    check_aws_events,
     get_auth_from_parameter_store,
-    check_aws_connection,
-=======
-from botocore.exceptions import ClientError
-from hypothesis import given, strategies as st, settings
-from moto import mock_s3
-
-from huxunify.api.config import get_config
-from huxunify.api.data_connectors.aws import (
-    upload_file,
-    download_file,
-    get_auth_from_parameter_store,
-    set_cloud_watch_rule,
->>>>>>> 32c2d5d0
 )
 from huxunify.api import constants as api_c
 
