"""Purpose of this file is to house all the cdp tests."""
from datetime import datetime
import string
from unittest import TestCase, mock
from http import HTTPStatus
import requests_mock
from dateutil.relativedelta import relativedelta
from hypothesis import given, strategies as st

from huxunify.api import constants as api_c
from huxunify.api.exceptions.integration_api_exceptions import (
    FailedAPIDependencyError,
)
from huxunify.test import constants as t_c
from huxunify.api.data_connectors.cdp import (
    clean_cdm_fields,
    clean_cdm_gender_fields,
    DATETIME_FIELDS,
    get_demographic_by_state,
    get_city_ltvs,
    get_customers_overview,
    get_customer_profiles,
    get_customer_profile,
    get_idr_overview,
    get_customer_events_data,
    get_customer_count_by_state,
    get_demographic_by_country,
    get_customers_insights_count_by_day,
    get_spending_by_gender,
)
from huxunify.app import create_app


class CDPTest(TestCase):
    """Test CDP API endpoint methods."""

    def setUp(self) -> None:
        """Setup tests."""

        # setup the flask test client
        self.test_client = create_app().test_client()

        self.request_mocker = requests_mock.Mocker()
        self.request_mocker.post(t_c.INTROSPECT_CALL, json=t_c.VALID_RESPONSE)
        self.request_mocker.start()

        self.addCleanup(mock.patch.stopall)

<<<<<<< HEAD
    @given(customer_id=st.text(alphabet=string.ascii_letters))
    def test_get_customer(self, customer_id: str):
        """Test get customer profiles.

        Args:
            customer_id (str): string for testing get customer.
        """
=======
    def tearDown(self) -> None:
        """Tear down tests."""

        self.request_mocker.stop()

    def test_get_customer(self):
        """Test get customer profiles."""
>>>>>>> 30c2869b

        # skip empty string from hypothesis
        hux_id = "HUX123456789012345"

        expected_response = {
            "code": 200,
            "body": {
                api_c.HUX_ID: hux_id,
                api_c.FIRST_NAME: "Bertie",
                api_c.LAST_NAME: "Fox",
                api_c.EMAIL: "fake@fake.com",
                api_c.GENDER: "test_gender",
                api_c.CITY: "test_city",
                api_c.ADDRESS: "test_address",
                api_c.AGE: "test_age",
            },
            "message": "ok",
        }

        self.request_mocker.stop()
        self.request_mocker.get(
            f"{t_c.TEST_CONFIG.CDP_SERVICE}/customer-profiles/{hux_id}",
            json=expected_response,
        )
        self.request_mocker.start()

        response = self.test_client.get(
            f"{t_c.BASE_ENDPOINT}{api_c.CUSTOMERS_ENDPOINT}/{hux_id}",
            headers=t_c.AUTH_HEADER,
        )

        self.assertEqual(response.status_code, HTTPStatus.OK)
        data = response.json
        self.assertTrue(data[api_c.OVERVIEW])
        self.assertTrue(data[api_c.OVERVIEW][api_c.FIRST_NAME])
        self.assertTrue(data[api_c.OVERVIEW][api_c.LAST_NAME])
        self.assertTrue(data[api_c.INSIGHTS])
        self.assertEqual(data[api_c.INSIGHTS][api_c.EMAIL], api_c.REDACTED)
        self.assertEqual(data[api_c.INSIGHTS][api_c.GENDER], api_c.REDACTED)
        self.assertEqual(data[api_c.INSIGHTS][api_c.CITY], api_c.REDACTED)
        self.assertEqual(data[api_c.INSIGHTS][api_c.ADDRESS], api_c.REDACTED)
        self.assertEqual(data[api_c.INSIGHTS][api_c.AGE], api_c.REDACTED)

    @given(
        date_text=st.one_of(
            st.text(alphabet=string.ascii_letters), st.datetimes(), st.none()
        )
    )
    def test_cdm_data_mapping(self, date_text: str):
        """Test mapped customer data types.

        Args:
            date_text (str): string for testing cdm datetime mapping.
        """

        # ensure no errors are raised, otherwise it will fail.
        for value in clean_cdm_fields(
            {DATETIME_FIELDS[0]: date_text}
        ).values():
            if isinstance(date_text, datetime):
                # validate it is the same
                self.assertEqual(date_text, value)
                continue

            self.assertEqual(value, None)

    def test_get_customers_insights_count_by_day(self) -> None:
        """Test get customers insights count by day."""

        start_date = datetime.utcnow().date() - relativedelta(months=9)
        end_date = datetime.utcnow().date()
        expected_response = {
            "code": 200,
            "body": [
                {
                    api_c.RECORDED: datetime.strftime(
                        start_date + relativedelta(days=14), "%Y-%m-%d"
                    ),
                    api_c.TOTAL_COUNT: 105080,
                    api_c.DIFFERENCE_COUNT: 4321,
                },
                {
                    api_c.RECORDED: datetime.strftime(
                        end_date - relativedelta(days=14), "%Y-%m-%d"
                    ),
                    api_c.TOTAL_COUNT: 108200,
                    api_c.DIFFERENCE_COUNT: 3120,
                },
            ],
            "message": "ok",
        }

        self.request_mocker.stop()
        self.request_mocker.post(
            f"{t_c.TEST_CONFIG.CDP_SERVICE}/customer-profiles/insights/count-by-day",
            json=expected_response,
        )
        self.request_mocker.start()

        response = self.test_client.get(
            f"{t_c.BASE_ENDPOINT}/{api_c.CUSTOMERS_INSIGHTS}/{api_c.TOTAL}",
            headers=t_c.STANDARD_HEADERS,
        )

        self.assertEqual(response.status_code, HTTPStatus.OK)
        data = response.json
        self.assertTrue(data)
        for record in data:
            self.assertTrue(record[api_c.TOTAL_CUSTOMERS])
            self.assertIn(
                record[api_c.TOTAL_CUSTOMERS],
                [(105080 - 4321), 105080, 108200],
            )
            self.assertIsNotNone(record[api_c.NEW_CUSTOMERS_ADDED])
            self.assertIn(record[api_c.NEW_CUSTOMERS_ADDED], [0, 4321, 3120])
            self.assertTrue(record[api_c.DATE])
            self.assertIn(
                record[api_c.DATE][0:10],
                [
                    datetime.strftime(
                        start_date + relativedelta(days=n), "%Y-%m-%d"
                    )
                    for n in range(int((end_date - start_date).days) + 1)
                ],
            )

    def test_get_demographic_by_country_no_filter(self) -> None:
        """Test get customers insights by country."""

        self.request_mocker.stop()
        self.request_mocker.post(
            f"{t_c.TEST_CONFIG.CDP_SERVICE}/customer-profiles/insights/count-by-state",
            json=t_c.CUSTOMERS_INSIGHTS_BY_STATES_RESPONSE,
        )
        self.request_mocker.start()

        countries = set(
            data[api_c.COUNTRY]
            for data in t_c.CUSTOMERS_INSIGHTS_BY_STATES_RESPONSE[api_c.BODY]
        )

        customer_insights_by_country = get_demographic_by_country("")

        self.assertTrue(customer_insights_by_country)
        self.assertEqual(len(countries), len(customer_insights_by_country))
        for record in customer_insights_by_country:
            self.assertIn(api_c.NAME, record)
            self.assertIn(record[api_c.NAME], countries)
            self.assertIn(api_c.SIZE, record)
            self.assertIn(api_c.AVG_LTV, record)

    def test_get_demographic_by_country_with_single_state_filter(self) -> None:
        """Test get customers insights by country with filter."""

        filters = [
            {
                "section_aggregator": "ALL",
                "section_filters": [
                    {"field": "State", "type": "equals", "value": "CO"}
                ],
            }
        ]

        expected_response = {
            "code": 200,
            "body": [
                {
                    api_c.STATE: "CO",
                    api_c.COUNTRY: "US",
                    api_c.GENDER_MEN: 2656,
                    api_c.GENDER_WOMEN: 2344,
                    api_c.GENDER_OTHER: 12,
                    api_c.SIZE: 5012,
                    api_c.AVG_LTV: 123.43,
                }
            ],
            "message": "ok",
        }
        self.request_mocker.stop()
        self.request_mocker.post(
            f"{t_c.TEST_CONFIG.CDP_SERVICE}/customer-profiles/insights/count-by-state",
            json=expected_response,
        )
        self.request_mocker.start()

        customer_insights_by_country = get_demographic_by_country(
            token="", filters=filters
        )

        self.assertTrue(customer_insights_by_country)
        self.assertIn(api_c.NAME, customer_insights_by_country[0])
        self.assertEqual(
            expected_response[api_c.BODY][0][api_c.COUNTRY],
            customer_insights_by_country[0][api_c.NAME],
        )
        self.assertIn(api_c.SIZE, customer_insights_by_country[0])
        self.assertEqual(
            expected_response[api_c.BODY][0][api_c.SIZE],
            customer_insights_by_country[0][api_c.SIZE],
        )
        self.assertIn(api_c.AVG_LTV, customer_insights_by_country[0])
        self.assertEqual(
            expected_response[api_c.BODY][0][api_c.AVG_LTV],
            customer_insights_by_country[0][api_c.AVG_LTV],
        )

    def test_get_demographic_by_state(self) -> None:
        """Test get customers insights by state."""

        self.request_mocker.stop()
        self.request_mocker.post(
            f"{t_c.TEST_CONFIG.CDP_SERVICE}/customer-profiles/insights/count-by-state",
            json=t_c.CUSTOMERS_INSIGHTS_BY_STATES_RESPONSE,
        )
        self.request_mocker.start()

        customer_insights_by_state = get_demographic_by_state(token="")

        self.assertTrue(customer_insights_by_state)
        for i, record in enumerate(customer_insights_by_state):
            test_record = t_c.CUSTOMERS_INSIGHTS_BY_STATES_RESPONSE[
                api_c.BODY
            ][i]
            self.assertTrue(record[api_c.POPULATION_PERCENTAGE])
            self.assertEqual(record[api_c.SIZE], test_record[api_c.SIZE])
            self.assertEqual(
                record[api_c.GENDER_MEN],
                round(test_record[api_c.GENDER_MEN] / record[api_c.SIZE], 4),
            )
            self.assertEqual(
                record[api_c.GENDER_WOMEN],
                round(test_record[api_c.GENDER_WOMEN] / record[api_c.SIZE], 4),
            )
            self.assertEqual(
                record[api_c.GENDER_OTHER],
                round(test_record[api_c.GENDER_OTHER] / record[api_c.SIZE], 4),
            )

            self.assertEqual(
                api_c.STATE_NAMES.get(test_record[api_c.STATE]),
                record[api_c.NAME],
            )

    def test_get_city_ltvs(self) -> None:
        """Test get customers insights by city."""

        self.request_mocker.stop()
        self.request_mocker.post(
            f"{t_c.TEST_CONFIG.CDP_SERVICE}/customer-profiles/insights/city-ltvs",
            json=t_c.CUSTOMERS_INSIGHTS_BY_CITIES_RESPONSE,
        )
        self.request_mocker.start()

        customer_insights_by_cities = get_city_ltvs(
            token="",
            filters={
                api_c.AUDIENCE_FILTERS: api_c.CUSTOMER_OVERVIEW_DEFAULT_FILTER
            },
        )

        self.assertTrue(customer_insights_by_cities)
        for i, record in enumerate(customer_insights_by_cities):
            test_record = t_c.CUSTOMERS_INSIGHTS_BY_CITIES_RESPONSE[
                api_c.BODY
            ][i]
            self.assertEqual(record[api_c.CITY], test_record[api_c.CITY])
            self.assertEqual(record[api_c.STATE], test_record[api_c.STATE])
            self.assertEqual(record[api_c.COUNTRY], test_record[api_c.COUNTRY])
            self.assertEqual(record[api_c.AVG_LTV], test_record[api_c.AVG_LTV])

    def test_get_customers_overview(self) -> None:
        """Test get customers overview."""

        self.request_mocker.stop()
        self.request_mocker.post(
            f"{t_c.TEST_CONFIG.CDP_SERVICE}/customer-profiles/insights",
            json=t_c.CUSTOMER_INSIGHT_RESPONSE,
        )
        self.request_mocker.start()

        response = self.test_client.get(
            f"{t_c.BASE_ENDPOINT}{api_c.CUSTOMERS_ENDPOINT}/{api_c.OVERVIEW}",
            headers=t_c.STANDARD_HEADERS,
        )

        self.assertEqual(response.status_code, HTTPStatus.OK)

        data = response.json
        self.assertGreaterEqual(data[api_c.GENDER_MEN], 0)
        self.assertGreaterEqual(data[api_c.GENDER_WOMEN], 0)
        self.assertGreaterEqual(data[api_c.GENDER_OTHER], 0)
        self.assertGreaterEqual(data[api_c.GENDER_MEN_COUNT], 0)
        self.assertGreaterEqual(data[api_c.GENDER_WOMEN_COUNT], 0)
        self.assertGreaterEqual(data[api_c.GENDER_OTHER_COUNT], 0)

    def test_get_customers_overview_raise_dependency_error(self) -> None:
        """Test get customers overview raise dependency error."""

        self.request_mocker.stop()
        self.request_mocker.post(
            f"{t_c.TEST_CONFIG.CDP_SERVICE}/customer-profiles/insights",
            json={},
        )
        self.request_mocker.start()

        with self.assertRaises(FailedAPIDependencyError):
            get_customers_overview(token=t_c.TEST_AUTH_TOKEN)

    @given(
        batch_size=st.integers(min_value=1, max_value=10),
        offset=st.integers(min_value=10, max_value=100),
    )
    def test_get_customer_profiles_raise_dependency_error(
        self, batch_size: int, offset: int
    ) -> None:
        """Test get customer profiles raise dependency error.

        Args:
            batch_size (int): batch size query param in request.
            offset (int): offset query param in request.
        """

        self.request_mocker.stop()
        self.request_mocker.get(
            f"{t_c.TEST_CONFIG.CDP_SERVICE}/customer-profiles",
            json={},
        )
        self.request_mocker.start()

        with self.assertRaises(FailedAPIDependencyError):
            get_customer_profiles(
                token=t_c.TEST_AUTH_TOKEN, batch_size=batch_size, offset=offset
            )

    @given(customer_id=st.text(alphabet=string.ascii_letters))
    def test_get_customer_profile_raise_dependency_error(
        self, customer_id: str
    ) -> None:
        """Test get customer profile raise dependency error.

        Args:
            customer_id (str): customer ID value for request.
        """

        self.request_mocker.stop()
        self.request_mocker.get(
            f"{t_c.TEST_CONFIG.CDP_SERVICE}/customer-profiles/{customer_id}",
            json={},
        )
        self.request_mocker.start()

        with self.assertRaises(FailedAPIDependencyError):
            get_customer_profile(token=t_c.TEST_AUTH_TOKEN, hux_id=customer_id)

    def test_get_idr_overview_raise_dependency_error(self) -> None:
        """Test get IDR overview raise dependency error."""

        self.request_mocker.stop()
        self.request_mocker.post(
            f"{t_c.TEST_CONFIG.CDP_SERVICE}/customer-profiles/insights",
            json={},
        )
        self.request_mocker.start()

        with self.assertRaises(FailedAPIDependencyError):
            get_idr_overview(token=t_c.TEST_AUTH_TOKEN)

    @given(customer_id=st.text(alphabet=string.ascii_letters))
    def test_get_customer_events_raise_dependency_error(
        self, customer_id: str
    ) -> None:
        """Test get customer events raise dependency error.

        Args:
            customer_id (str): customer ID value for request.
        """

        self.request_mocker.stop()
        self.request_mocker.post(
            f"{t_c.TEST_CONFIG.CDP_SERVICE}/customer-profiles/{customer_id}/events",
            json={},
        )
        self.request_mocker.start()

        with self.assertRaises(FailedAPIDependencyError):
            get_customer_events_data(
                token=t_c.TEST_AUTH_TOKEN,
                hux_id=customer_id,
                start_date_str=datetime.utcnow()
                .date()
                .strftime(api_c.DEFAULT_DATE_FORMAT),
                end_date_str=datetime.utcnow()
                .date()
                .strftime(api_c.DEFAULT_DATE_FORMAT),
            )

    def test_get_customer_count_by_state_raise_dependency_error(self) -> None:
        """Test get customer count by state raise dependency error."""

        self.request_mocker.stop()
        self.request_mocker.post(
            f"{t_c.TEST_CONFIG.CDP_SERVICE}/customer-profiles/insights/count-by-state",
            json={},
        )
        self.request_mocker.start()

        with self.assertRaises(FailedAPIDependencyError):
            get_customer_count_by_state(token=t_c.TEST_AUTH_TOKEN)

    def test_get_demographic_by_state_raise_dependency_error(self) -> None:
        """Test get customer demographic by state raise dependency error."""

        self.request_mocker.stop()
        self.request_mocker.post(
            f"{t_c.TEST_CONFIG.CDP_SERVICE}/customer-profiles/insights/count-by-state",
            json={},
        )
        self.request_mocker.start()

        with self.assertRaises(FailedAPIDependencyError):
            get_demographic_by_state(token=t_c.TEST_AUTH_TOKEN)

    def test_get_demographic_by_country_raise_dependency_error(self) -> None:
        """Test get customer demographic by country raise dependency error."""

        self.request_mocker.stop()
        self.request_mocker.post(
            f"{t_c.CUSTOMER_PROFILE_API}/customer-profiles/insights/count-by-state",
            json={},
        )
        self.request_mocker.start()

        with self.assertRaises(FailedAPIDependencyError):
            get_demographic_by_country(token=t_c.TEST_AUTH_TOKEN)

    @given(
        date_filters=st.fixed_dictionaries(
            {
                api_c.START_DATE: st.dates().map(
                    lambda date: date.strftime(api_c.DEFAULT_DATE_FORMAT)
                ),
                api_c.END_DATE: st.dates().map(
                    lambda date: date.strftime(api_c.DEFAULT_DATE_FORMAT)
                ),
            }
        )
    )
    def test_get_customers_count_by_day_raise_dependency_error(
        self, date_filters: dict
    ) -> None:
        """Test get customers insights count by day raise dependency error.

        Args:
            date_filters (dict): date filters dictionary.
        """

        self.request_mocker.stop()
        self.request_mocker.post(
            f"{t_c.TEST_CONFIG.CDP_SERVICE}/customer-profiles/insights/count-by-day",
            json={},
        )
        self.request_mocker.start()

        with self.assertRaises(FailedAPIDependencyError):
            get_customers_insights_count_by_day(
                token=t_c.TEST_AUTH_TOKEN, date_filters=date_filters
            )

    def test_get_city_ltvs_raise_dependency_error(self) -> None:
        """Test get customers insights by city raise dependency error."""

        self.request_mocker.stop()
        self.request_mocker.post(
            f"{t_c.CUSTOMER_PROFILE_API}/customer-profiles/insights/city-ltvs",
            json={},
        )
        self.request_mocker.start()

        with self.assertRaises(FailedAPIDependencyError):
            get_city_ltvs(token=t_c.TEST_AUTH_TOKEN)

    @given(
        start_date=st.dates().map(
            lambda date: date.strftime(api_c.DEFAULT_DATE_FORMAT)
        ),
        end_date=st.dates().map(
            lambda date: date.strftime(api_c.DEFAULT_DATE_FORMAT)
        ),
    )
    def test_get_spending_by_gender_raise_dependency_error(
        self, start_date: str, end_date: str
    ) -> None:
        """Test get customer spending by gender raise dependency error.

        Args:
            start_date (str): start date value for request.
            end_date (str): end date value for request.
        """

        self.request_mocker.stop()
        self.request_mocker.post(
            f"{t_c.TEST_CONFIG.CDP_SERVICE}/customer-profiles/insights/spending-by-month",
            json={},
        )
        self.request_mocker.start()

        with self.assertRaises(FailedAPIDependencyError):
            get_spending_by_gender(
                token=t_c.TEST_AUTH_TOKEN,
                start_date=start_date,
                end_date=end_date,
            )


class CdpFieldTests(TestCase):
    """Test CDP Field methods."""

    def test_cdm_clean_gender_fields(self):
        """Test clean_cdm_gender_fields function."""

        # ensure no errors are raised, otherwise it will fail.
        partial_none_response = {
            "total_records": 316574,
            "match_rate": 0.5,
            "total_unique_ids": 156485,
            "total_unknown_ids": 0,
            "total_known_ids": 156485,
            "total_individual_ids": 126629,
            "total_household_ids": 31658,
            "updated": datetime(2021, 7, 30, 11, 28, 49, 109000),
            "total_customers": 0,
            "total_countries": 0,
            "total_us_states": 0,
            "total_cities": 0,
            "min_age": None,
            "max_age": None,
            "avg_age": None,
            "gender_women": None,
            "gender_men": None,
            "gender_other": None,
            "max_ltv_actual": None,
            "max_ltv_predicted": None,
            "min_ltv_actual": None,
            "min_ltv_predicted": None,
        }

        self.assertDictEqual(
            clean_cdm_gender_fields(partial_none_response),
            partial_none_response,
        )<|MERGE_RESOLUTION|>--- conflicted
+++ resolved
@@ -46,7 +46,6 @@
 
         self.addCleanup(mock.patch.stopall)
 
-<<<<<<< HEAD
     @given(customer_id=st.text(alphabet=string.ascii_letters))
     def test_get_customer(self, customer_id: str):
         """Test get customer profiles.
@@ -54,15 +53,6 @@
         Args:
             customer_id (str): string for testing get customer.
         """
-=======
-    def tearDown(self) -> None:
-        """Tear down tests."""
-
-        self.request_mocker.stop()
-
-    def test_get_customer(self):
-        """Test get customer profiles."""
->>>>>>> 30c2869b
 
         # skip empty string from hypothesis
         hux_id = "HUX123456789012345"
