"""
purpose of this file is to house all the cdp tests.
"""
import datetime
import string
from unittest import TestCase, mock
from http import HTTPStatus
import requests_mock
from hypothesis import given, strategies as st

from huxunify.api import constants as api_c
<<<<<<< HEAD
from huxunify.test import constants as t_c
=======
from huxunify.api.data_connectors.cdp import (
    clean_cdm_fields,
    DATETIME_FIELDS,
    DEFAULT_DATETIME,
)
from huxunify.test import shared as sh
>>>>>>> 06dc8e10
from huxunify.app import create_app


class CDPTest(TestCase):
    """
    Test CDP request methods
    """

    def setUp(self) -> None:
        """Setup tests

        Returns:

        """
        self.data_sources_api_endpoint = (
            f"{t_c.BASE_ENDPOINT}{api_c.CDP_DATA_SOURCES_ENDPOINT}"
        )

        # setup the flask test client
        self.test_client = create_app().test_client()

        self.request_mocker = requests_mock.Mocker()
        self.request_mocker.post(t_c.INTROSPECT_CALL, json=t_c.VALID_RESPONSE)
        self.request_mocker.start()

        self.addCleanup(mock.patch.stopall)

    def tearDown(self) -> None:
        """Tear down tests

        Returns:

        """
        self.request_mocker.stop()

    @given(customer_id=st.text(alphabet=string.ascii_letters))
    def test_get_customer(self, customer_id: str):
        """Test get customer profiles

        Args:
            customer_id (str): string for testing get customer.

        Returns:

        """

        # skip empty string from hypothesis
        if not customer_id:
            return

        expected_response = {
            "code": 200,
            "body": {
                api_c.HUX_ID: customer_id,
                api_c.FIRST_NAME: "Bertie",
                api_c.LAST_NAME: "Fox",
                api_c.EMAIL: "fake@fake.com",
                api_c.GENDER: "test_gender",
                api_c.CITY: "test_city",
                api_c.ADDRESS: "test_address",
                api_c.AGE: "test_age",
            },
            "message": "ok",
        }

        self.request_mocker.stop()
        self.request_mocker.get(
            f"{t_c.TEST_CONFIG.CDP_SERVICE}/customer-profiles/{customer_id}",
            json=expected_response,
        )
        self.request_mocker.start()

        response = self.test_client.get(
            f"{t_c.BASE_ENDPOINT}{api_c.CUSTOMERS_ENDPOINT}/{customer_id}",
            headers=t_c.AUTH_HEADER,
        )

        self.assertEqual(response.status_code, HTTPStatus.OK)
        data = response.json
        self.assertTrue(data[api_c.FIRST_NAME])
        self.assertTrue(data[api_c.LAST_NAME])
        self.assertEqual(data[api_c.EMAIL], api_c.REDACTED)
        self.assertEqual(data[api_c.GENDER], api_c.REDACTED)
        self.assertEqual(data[api_c.CITY], api_c.REDACTED)
        self.assertEqual(data[api_c.ADDRESS], api_c.REDACTED)
        self.assertEqual(data[api_c.AGE], api_c.REDACTED)

    @given(
        date_text=st.one_of(
            st.text(alphabet=string.ascii_letters), st.datetimes(), st.none()
        )
    )
    def test_cdm_data_mapping(self, date_text: str):
        """Test mapped customer data types.

        Args:
            date_text (str): string for testing cdm datetime mapping.

        Returns:

        """

        # ensure no errors are raised, otherwise it will fail.
        for value in clean_cdm_fields(
            {DATETIME_FIELDS[0]: date_text}
        ).values():
            if isinstance(date_text, datetime.datetime):
                # validate it is the same
                self.assertEqual(date_text, value)
                continue

            # otherwise ensure the result was mapped to the default time
            self.assertEqual(value, DEFAULT_DATETIME)<|MERGE_RESOLUTION|>--- conflicted
+++ resolved
@@ -9,16 +9,12 @@
 from hypothesis import given, strategies as st
 
 from huxunify.api import constants as api_c
-<<<<<<< HEAD
 from huxunify.test import constants as t_c
-=======
 from huxunify.api.data_connectors.cdp import (
     clean_cdm_fields,
     DATETIME_FIELDS,
     DEFAULT_DATETIME,
 )
-from huxunify.test import shared as sh
->>>>>>> 06dc8e10
 from huxunify.app import create_app
 
 
