"""Purpose of this file is to house audience related tests."""
import csv
import string
from datetime import datetime
from http import HTTPStatus
from io import BytesIO
from unittest import TestCase, mock
from zipfile import ZipFile

import mongomock
import requests_mock
from bson import ObjectId
from hypothesis import given, strategies as st

from huxunifylib.connectors.connector_cdp import ConnectorCDP

from huxunifylib.database import constants as db_c
from huxunifylib.database.client import DatabaseClient
from huxunifylib.database.orchestration_management import (
    create_audience,
    get_audience,
    append_destination_to_standalone_audience,
)
from huxunifylib.database.delivery_platform_management import (
    set_delivery_platform,
)

from huxunify.api.data_connectors.cloud.cloud_client import CloudClient
from huxunify.api import constants as api_c
from huxunify.api.config import get_config
from huxunify.api.schema.customers import (
    CustomersInsightsCitiesSchema,
    CustomersInsightsStatesSchema,
    CustomersInsightsCountriesSchema,
    TotalCustomersInsightsSchema,
    CustomerRevenueInsightsSchema,
)
from huxunify.app import create_app
from huxunify.test import constants as t_c
from huxunify.test.route.route_test_util.route_test_case import RouteTestCase


class AudienceDownloadsTest(RouteTestCase):
    """Test audience download."""

    def setUp(self) -> None:
        """Setup tests."""
        config = get_config()
        config.CLOUD_PROVIDER = "aws"

        self.audiences_endpoint = (
            f"{t_c.BASE_ENDPOINT}{api_c.AUDIENCE_ENDPOINT}"
        )

        super().setUp()

        # mock get_db_client() in audiences
        mock.patch(
            "huxunify.api.route.audiences.get_db_client",
            return_value=self.database,
        ).start()

<<<<<<< HEAD
        mock.patch(
            "huxunify.api.route.audiences.get_db_client",
            return_value=self.database,
        ).start()

        # mock upload_file in audiences
        mock.patch(
            "huxunify.api.route.audiences.upload_file",
            return_value=True,
        ).start()

        mock.patch(
            "huxunify.api.route.utils.upload_file",
            return_value=True,
        ).start()

=======
>>>>>>> 0947c577
        # create audience first
        audience = {
            db_c.AUDIENCE_NAME: "Test Audience",
            "audience_filters": [],
            api_c.USER_NAME: self.user_name,
            api_c.DESTINATION_IDS: [],
        }
        self.audience = create_audience(self.database, **audience)

        mock.patch(
            "huxunify.api.route.audiences.create_audience_audit",
            return_value={
                api_c.USER_NAME: self.user_name,
                api_c.AUDIENCE_ID: self.audience,
                db_c.DOWNLOAD_TIME: datetime.utcnow(),
                api_c.DOWNLOAD_TYPE: "google_ads",
                db_c.FILE_NAME: "abc.csv",
            },
        ).start()

        for subclass in CloudClient.__subclasses__():
            mock.patch.object(
                subclass,
                "upload_file",
                return_value=True,
            ).start()

    def test_download_google_ads(self) -> None:
        """Test to check download google_ads customers hashed data."""

        # mock read_batches() in ConnectorCDP class to a return a test generator
        mock.patch.object(
            ConnectorCDP,
            "read_batch",
            return_value=t_c.dataframe_method(),
        ).start()

        mock.patch.object(
            ConnectorCDP,
            "_connect",
            return_value=True,
        ).start()

        mock.patch.object(
            ConnectorCDP, "fetch_okta_token", return_value=t_c.TEST_AUTH_TOKEN
        ).start()

        response = self.app.get(
            f"{t_c.BASE_ENDPOINT}{api_c.AUDIENCE_ENDPOINT}/"
            f"{self.audience[db_c.ID]}/download?download_types={api_c.GOOGLE_ADS}",
            headers=t_c.STANDARD_HEADERS,
        )

        self.assertEqual(HTTPStatus.OK, response.status_code)
        self.assertEqual("application/zip", response.content_type)

    def test_download_amazon_ads(self) -> None:
        """Test to check download amazon_ads customers hashed data."""

        # mock read_batches() in ConnectorCDP class to a return a test generator
        mock.patch.object(
            ConnectorCDP,
            "read_batch",
            return_value=t_c.dataframe_method(),
        ).start()

        mock.patch.object(
            ConnectorCDP,
            "_connect",
            return_value=True,
        ).start()

        mock.patch.object(
            ConnectorCDP, "fetch_okta_token", return_value=t_c.TEST_AUTH_TOKEN
        ).start()

        response = self.app.get(
            f"{t_c.BASE_ENDPOINT}{api_c.AUDIENCE_ENDPOINT}/"
            f"{self.audience[db_c.ID]}/download?download_types={api_c.AMAZON_ADS}",
            headers=t_c.STANDARD_HEADERS,
        )

        self.assertEqual(HTTPStatus.OK, response.status_code)
        self.assertEqual("application/zip", response.content_type)

    def test_download_generic_ads(self) -> None:
        """Test to check download generic customers both hashed and PII data."""

        # mock read_batches() in ConnectorCDP class to a return a test generator
        mock.patch.object(
            ConnectorCDP,
            "read_batch",
            return_value=t_c.dataframe_method(),
        ).start()

        mock.patch.object(
            ConnectorCDP,
            "_connect",
            return_value=True,
        ).start()

        mock.patch.object(
            ConnectorCDP, "fetch_okta_token", return_value=t_c.TEST_AUTH_TOKEN
        ).start()

        response = self.app.get(
            f"{t_c.BASE_ENDPOINT}{api_c.AUDIENCE_ENDPOINT}/"
            f"{self.audience[db_c.ID]}/download?download_types={api_c.GENERIC_ADS}",
            headers=t_c.STANDARD_HEADERS,
        )

        self.assertEqual(HTTPStatus.OK, response.status_code)
        self.assertEqual("application/zip", response.content_type)

    def test_download_multiple_types(self) -> None:
        """Test to check download multiple types"""

        # mock read_batches() in ConnectorCDP class to a return a test generator
        mock.patch.object(
            ConnectorCDP,
            "read_batch",
            return_value=t_c.dataframe_method(),
        ).start()

        mock.patch.object(
            ConnectorCDP,
            "_connect",
            return_value=True,
        ).start()

        mock.patch.object(
            ConnectorCDP, "fetch_okta_token", return_value=t_c.TEST_AUTH_TOKEN
        ).start()

        response = self.app.get(
            f"{t_c.BASE_ENDPOINT}{api_c.AUDIENCE_ENDPOINT}/"
            f"{self.audience[db_c.ID]}/download?download_types={api_c.GOOGLE_ADS}"
            f"&download_types={api_c.AMAZON_ADS}&download_types={api_c.GENERIC_ADS}",
            headers=t_c.STANDARD_HEADERS,
        )

        self.assertEqual(HTTPStatus.OK, response.status_code)
        self.assertEqual("application/zip", response.content_type)

    def test_download_empty_google_ads(self) -> None:
        """Test to check download empty google_ads audience file."""

        # mock config to change the RETURN_EMPTY_AUDIENCE_FILE config value to
        # True since pytest mode's default value for this config is False
        self.config.RETURN_EMPTY_AUDIENCE_FILE = True
        mock.patch(
            "huxunify.api.config.get_config",
            return_value=self.config,
        ).start()

        response = self.app.get(
            f"{t_c.BASE_ENDPOINT}{api_c.AUDIENCE_ENDPOINT}/"
            f"{self.audience[db_c.ID]}/download?download_types={api_c.GOOGLE_ADS}",
            headers=t_c.STANDARD_HEADERS,
        )

        self.assertEqual(HTTPStatus.OK, response.status_code)
        self.assertEqual("application/zip", response.content_type)

        with ZipFile(BytesIO(response.data)) as zipfile:
            for file in zipfile.namelist():
                row_count = len(list(csv.reader(file.splitlines())))
                self.assertEqual(1, row_count)

    def test_download_empty_amazon_ads(self) -> None:
        """Test to check download empty amazon_ads audience file."""

        # mock config to change the RETURN_EMPTY_AUDIENCE_FILE config value to
        # True since pytest mode's default value for this config is False
        self.config.RETURN_EMPTY_AUDIENCE_FILE = True
        mock.patch(
            "huxunify.api.config.get_config",
            return_value=self.config,
        ).start()

        response = self.app.get(
            f"{t_c.BASE_ENDPOINT}{api_c.AUDIENCE_ENDPOINT}/"
            f"{self.audience[db_c.ID]}/download?download_types={api_c.AMAZON_ADS}",
            headers=t_c.STANDARD_HEADERS,
        )

        self.assertEqual(HTTPStatus.OK, response.status_code)
        self.assertEqual("application/zip", response.content_type)
        with ZipFile(BytesIO(response.data)) as zipfile:
            for file in zipfile.namelist():
                row_count = len(list(csv.reader(file.splitlines())))
                self.assertEqual(1, row_count)

    def test_download_empty_generic_ads(self) -> None:
        """Test to check download empty generic_ads audience file."""

        # mock config to change the RETURN_EMPTY_AUDIENCE_FILE config value to
        # True since pytest mode's default value for this config is False
        self.config.RETURN_EMPTY_AUDIENCE_FILE = True
        mock.patch(
            "huxunify.api.config.get_config",
            return_value=self.config,
        ).start()

        response = self.app.get(
            f"{t_c.BASE_ENDPOINT}{api_c.AUDIENCE_ENDPOINT}/"
            f"{self.audience[db_c.ID]}/download?download_types={api_c.GENERIC_ADS}",
            headers=t_c.STANDARD_HEADERS,
        )

        self.assertEqual(HTTPStatus.OK, response.status_code)
        self.assertEqual("application/zip", response.content_type)
        with ZipFile(BytesIO(response.data)) as zipfile:
            for file in zipfile.namelist():
                row_count = len(list(csv.reader(file.splitlines())))
                self.assertEqual(1, row_count)

    def test_download_empty_multiple_types(self) -> None:
        """Test to check download empty multiple types"""

        # mock config to change the RETURN_EMPTY_AUDIENCE_FILE config value to
        # True since pytest mode's default value for this config is False
        self.config.RETURN_EMPTY_AUDIENCE_FILE = True
        mock.patch(
            "huxunify.api.config.get_config",
            return_value=self.config,
        ).start()

        response = self.app.get(
            f"{t_c.BASE_ENDPOINT}{api_c.AUDIENCE_ENDPOINT}/"
            f"{self.audience[db_c.ID]}/download?download_types={api_c.GOOGLE_ADS}"
            f"&download_types={api_c.AMAZON_ADS}&download_types={api_c.GENERIC_ADS}",
            headers=t_c.STANDARD_HEADERS,
        )

        self.assertEqual(HTTPStatus.OK, response.status_code)
        self.assertEqual("application/zip", response.content_type)
        with ZipFile(BytesIO(response.data)) as zipfile:
            for file in zipfile.namelist():
                row_count = len(list(csv.reader(file.splitlines())))
                self.assertEqual(1, row_count)


class AudienceInsightsTest(TestCase):
    """Tests for Audience Insights"""

    def setUp(self) -> None:
        """Setup tests."""

        self.audiences_endpoint = (
            f"{t_c.BASE_ENDPOINT}{api_c.AUDIENCE_ENDPOINT}"
        )

        # init mongo patch initially
        mongo_patch = mongomock.patch(servers=(("localhost", 27017),))
        mongo_patch.start()

        # setup the mock DB client
        self.database = DatabaseClient(
            "localhost", 27017, None, None
        ).connect()

        # mock get_db_client() in utils
        mock.patch(
            "huxunify.api.route.utils.get_db_client",
            return_value=self.database,
        ).start()

        # mock get_db_client() in decorators
        mock.patch(
            "huxunify.api.route.decorators.get_db_client",
            return_value=self.database,
        ).start()

        # mock get_db_client() in audiences
        mock.patch(
            "huxunify.api.route.audiences.get_db_client",
            return_value=self.database,
        ).start()

        # mock request for introspect call
        self.request_mocker = requests_mock.Mocker()
        self.request_mocker.post(
            t_c.INTROSPECT_CALL, json=t_c.VALID_INTROSPECTION_RESPONSE
        )
        self.request_mocker.get(
            t_c.USER_INFO_CALL, json=t_c.VALID_USER_RESPONSE
        )
        self.request_mocker.get(
            t_c.CDM_HEALTHCHECK_CALL, json=t_c.CDM_HEALTHCHECK_RESPONSE
        )
        self.request_mocker.start()

        # stop all mocks in cleanup
        self.addCleanup(mock.patch.stopall)

        # setup the flask test client
        self.app = create_app().test_client()

        self.database.drop_database(db_c.DATA_MANAGEMENT_DATABASE)

        self.user_name = "Joe Smithers"

        # create audience first
        audience = {
            db_c.AUDIENCE_NAME: "Test Audience",
            "audience_filters": api_c.CUSTOMER_OVERVIEW_DEFAULT_FILTER[
                api_c.AUDIENCE_FILTERS
            ],
            api_c.USER_NAME: self.user_name,
            api_c.DESTINATION_IDS: [],
        }
        self.audience = create_audience(self.database, **audience)

    def test_audience_insights_cities_success(self) -> None:
        """Test get audience insights by cities."""

        self.request_mocker.stop()
        self.request_mocker.post(
            f"{t_c.CUSTOMER_PROFILE_API}/customer-profiles/insights/city-ltvs",
            json=t_c.CUSTOMERS_INSIGHTS_BY_CITY_RESPONSE,
        )

        self.request_mocker.start()

        response = self.app.get(
            f"{t_c.BASE_ENDPOINT}{api_c.AUDIENCE_ENDPOINT}/{self.audience[db_c.ID]}/{api_c.CITIES}",
            headers=t_c.STANDARD_HEADERS,
        )

        self.assertEqual(HTTPStatus.OK, response.status_code)

        self.assertTrue(
            t_c.validate_schema(
                CustomersInsightsCitiesSchema(),
                response.json,
                True,
            )
        )

    def test_customers_insights_states_success(self) -> None:
        """Test get customers insights by states."""

        self.request_mocker.stop()
        self.request_mocker.post(
            f"{t_c.CUSTOMER_PROFILE_API}/customer-profiles/insights/count-by-state",
            json=t_c.CUSTOMERS_INSIGHTS_BY_STATES_RESPONSE,
        )
        self.request_mocker.start()

        response = self.app.get(
            f"{t_c.BASE_ENDPOINT}{api_c.AUDIENCE_ENDPOINT}/{self.audience[db_c.ID]}/{api_c.STATES}",
            headers=t_c.STANDARD_HEADERS,
        )

        self.assertEqual(HTTPStatus.OK, response.status_code)

        self.assertTrue(
            t_c.validate_schema(
                CustomersInsightsStatesSchema(),
                response.json,
                True,
            )
        )

    def test_customers_insights_countries_success(self) -> None:
        """Test get customers insights by countries."""

        self.request_mocker.stop()
        self.request_mocker.post(
            f"{t_c.CUSTOMER_PROFILE_API}/customer-profiles/insights/count-by-state",
            json=t_c.CUSTOMERS_INSIGHTS_BY_STATES_RESPONSE,
        )
        self.request_mocker.start()

        response = self.app.get(
            f"{t_c.BASE_ENDPOINT}{api_c.AUDIENCE_ENDPOINT}/"
            f"{self.audience[db_c.ID]}/{api_c.COUNTRIES}",
            headers=t_c.STANDARD_HEADERS,
        )

        self.assertEqual(HTTPStatus.OK, response.status_code)

        self.assertTrue(
            t_c.validate_schema(
                CustomersInsightsCountriesSchema(),
                response.json,
                True,
            )
        )

    @given(
        city_substring=st.text(
            alphabet=string.ascii_letters, min_size=3, max_size=5
        )
    )
    def test_audience_location_rules_cities(self, city_substring: str) -> None:
        """Test get audience location rules cities.
        Args:
            city_substring (str): Substring for which cities need to be
            matched.
        """
        response = self.app.get(
            f"{t_c.BASE_ENDPOINT}{api_c.AUDIENCE_ENDPOINT}/rules/"
            f"{api_c.CITY}/{city_substring}",
            headers=t_c.STANDARD_HEADERS,
        )
        self.assertEqual(HTTPStatus.OK, response.status_code)

        substring_found = []
        for city in response.json:
            substring_found.append(
                city_substring.lower() in list(city.keys())[0].lower()
            )
        self.assertNotIn(False, substring_found)

    @given(zip_substring=st.integers(100, 9999))
    def test_audience_location_rules_zip(self, zip_substring: int) -> None:
        """Test get audience location rules zip.
        Args:
           zip_substring (int): Substring for which zip codes need to be
           matched.
        """
        response = self.app.get(
            f"{t_c.BASE_ENDPOINT}{api_c.AUDIENCE_ENDPOINT}/rules/"
            f"{api_c.ZIP_CODE}/{zip_substring}",
            headers=t_c.STANDARD_HEADERS,
        )
        self.assertEqual(HTTPStatus.OK, response.status_code)

        self.assertEqual(HTTPStatus.OK, response.status_code)

        substring_found = []
        for zip_code in response.json:
            substring_found.append(
                str(zip_substring) in list(zip_code.keys())[0].lower()
            )
        self.assertNotIn(False, substring_found)

    def test_audience_location_rules_unknown_field(self) -> None:
        """Test get audience location rules with unknown field."""
        response = self.app.get(
            f"{t_c.BASE_ENDPOINT}{api_c.AUDIENCE_ENDPOINT}/rules/"
            f"{api_c.USER}/ri",
            headers=t_c.STANDARD_HEADERS,
        )
        self.assertEqual(404, response.status_code)

    def test_audience_histogram_rules_age(self) -> None:
        """Test get audience location rules histogram for age field."""
        response = self.app.get(
            f"{t_c.BASE_ENDPOINT}{api_c.AUDIENCE_ENDPOINT}/rules/"
            f"{api_c.AGE}/histogram",
            headers=t_c.STANDARD_HEADERS,
        )
        self.assertEqual(response.status_code, 200)
        self.assertTrue(response.json.get(api_c.VALUES))

    def test_audience_histogram_rules_model(self) -> None:
        """Test get audience rules histogram for model field."""
        response = self.app.get(
            f"{t_c.BASE_ENDPOINT}{api_c.AUDIENCE_ENDPOINT}/rules/"
            f"{api_c.MODEL}/histogram?{api_c.MODEL_NAME}=propensity_to_unsubscribe",
            headers=t_c.STANDARD_HEADERS,
        )
        self.assertEqual(response.status_code, 200)
        self.assertTrue(response.json.get(api_c.VALUES))

    def test_audience_histogram_rules_model_unknown_name(self) -> None:
        """Test get audience rules histogram for model field unknown name."""
        response = self.app.get(
            f"{t_c.BASE_ENDPOINT}{api_c.AUDIENCE_ENDPOINT}/rules/"
            f"{api_c.MODEL}/histogram?{api_c.MODEL_NAME}=propensity_to_leave",
            headers=t_c.STANDARD_HEADERS,
        )
        self.assertEqual(response.status_code, 404)

    def test_audience_histogram_rules_unknown(self) -> None:
        """Test get audience rules histogram for field unknown name."""
        response = self.app.get(
            f"{t_c.BASE_ENDPOINT}{api_c.AUDIENCE_ENDPOINT}/rules/"
            f"{api_c.USER}/histogram",
            headers=t_c.STANDARD_HEADERS,
        )
        self.assertEqual(response.status_code, 404)

    def test_total_audience_insights_success(self) -> None:
        """Test get total audience insights success response."""

        self.request_mocker.stop()
        self.request_mocker.post(
            f"{t_c.TEST_CONFIG.CDP_SERVICE}/customer-profiles/insights/count-by-day",
            json=t_c.CUSTOMER_INSIGHTS_COUNT_BY_DAY_RESPONSE,
        )
        self.request_mocker.start()

        response = self.app.get(
            f"{t_c.BASE_ENDPOINT}{api_c.AUDIENCE_ENDPOINT}/{self.audience[db_c.ID]}/{api_c.TOTAL}",
            headers=t_c.STANDARD_HEADERS,
        )
        self.assertEqual(HTTPStatus.OK, response.status_code)

        self.assertTrue(
            t_c.validate_schema(
                TotalCustomersInsightsSchema(), response.json, True
            )
        )

    def test_audience_revenue_insights_success(self) -> None:
        """Test get audience revenue insights success response."""

        self.request_mocker.stop()
        self.request_mocker.post(
            f"{t_c.TEST_CONFIG.CDP_SERVICE}/customer-profiles/insights"
            f"/spending-by-day",
            json=t_c.MOCKED_GENDER_SPENDING_BY_DAY,
        )
        self.request_mocker.start()

        response = self.app.get(
            f"{t_c.BASE_ENDPOINT}{api_c.AUDIENCE_ENDPOINT}/"
            f"{self.audience[db_c.ID]}/{api_c.REVENUE}",
            headers=t_c.STANDARD_HEADERS,
        )
        self.assertEqual(HTTPStatus.OK, response.status_code)

        self.assertTrue(
            t_c.validate_schema(
                CustomerRevenueInsightsSchema(), response.json, True
            )
        )


class TestAudienceDestination(TestCase):
    """Test for Audience Destination"""

    def setUp(self):
        """Setup tests."""
        self.config = get_config(api_c.TEST_MODE)
        # init mongo patch initially
        mongo_patch = mongomock.patch(servers=(("localhost", 27017),))
        mongo_patch.start()

        # setup the mock DB client
        self.database = DatabaseClient(
            "localhost", 27017, None, None
        ).connect()

        # mock get_db_client() in utils
        mock.patch(
            "huxunify.api.route.utils.get_db_client",
            return_value=self.database,
        ).start()

        # mock get_db_client() in decorators
        mock.patch(
            "huxunify.api.route.decorators.get_db_client",
            return_value=self.database,
        ).start()

        # mock get_db_client() in audiences
        mock.patch(
            "huxunify.api.route.audiences.get_db_client",
            return_value=self.database,
        ).start()

        # mock request for introspect call
        self.request_mocker = requests_mock.Mocker()
        self.request_mocker.post(
            t_c.INTROSPECT_CALL, json=t_c.VALID_INTROSPECTION_RESPONSE
        )
        self.request_mocker.get(
            t_c.USER_INFO_CALL, json=t_c.VALID_USER_RESPONSE
        )
        self.request_mocker.get(
            t_c.CDM_HEALTHCHECK_CALL, json=t_c.CDM_HEALTHCHECK_RESPONSE
        )
        self.request_mocker.start()

        # stop all mocks in cleanup
        self.addCleanup(mock.patch.stopall)

        # setup the flask test client
        self.app = create_app().test_client()

        self.database.drop_database(db_c.DATA_MANAGEMENT_DATABASE)

        self.user_name = "Joe Smithers"

        self.delivery_platform_doc = set_delivery_platform(
            self.database,
            db_c.DELIVERY_PLATFORM_FACEBOOK,
            db_c.DELIVERY_PLATFORM_FACEBOOK.lower(),
            {
                "facebook_access_token": "path1",
                "facebook_app_secret": "path2",
                "facebook_app_id": "path3",
                "facebook_ad_account_id": "path4",
            },
        )
        self.audience = create_audience(
            self.database,
            **{
                db_c.AUDIENCE_NAME: "Test Audience",
                "audience_filters": [],
                api_c.USER_NAME: self.user_name,
                api_c.DESTINATION_IDS: [],
            },
        )

    def test_add_destination_audience(self) -> None:
        """Test Adding destination to audience"""
        destination = {"id": str(self.delivery_platform_doc[db_c.ID])}

        response = self.app.post(
            f"{t_c.BASE_ENDPOINT}{api_c.AUDIENCE_ENDPOINT}/{self.audience[db_c.ID]}/"
            f"destinations",
            json=destination,
            headers=t_c.STANDARD_HEADERS,
        )
        self.assertIn(
            destination[api_c.ID],
            [x[api_c.ID] for x in response.json[api_c.DESTINATIONS]],
        )

        audience_doc = get_audience(
            database=self.database, audience_id=self.audience[db_c.ID]
        )
        self.assertIn(
            ObjectId(destination[api_c.ID]),
            [x[api_c.ID] for x in audience_doc[api_c.DESTINATIONS]],
        )

    def test_delete_destination_audience(self) -> None:
        """Test Removing destination to audience"""
        destination = {"id": str(self.delivery_platform_doc[db_c.ID])}

        # append destination first
        append_destination_to_standalone_audience(
            database=self.database,
            audience_id=self.audience[db_c.ID],
            destination=destination,
            user_name=self.user_name,
        )

        # removing destination
        response = self.app.delete(
            f"{t_c.BASE_ENDPOINT}{api_c.AUDIENCE_ENDPOINT}/"
            f"{self.audience[db_c.ID]}/"
            f"destinations",
            json=destination,
            headers=t_c.STANDARD_HEADERS,
        )

        self.assertEqual(HTTPStatus.NO_CONTENT, response.status_code)

        audience_doc = get_audience(
            database=self.database, audience_id=self.audience[db_c.ID]
        )
        self.assertNotIn(
            ObjectId(destination[api_c.ID]),
            audience_doc[api_c.DESTINATIONS],
        )<|MERGE_RESOLUTION|>--- conflicted
+++ resolved
@@ -60,7 +60,6 @@
             return_value=self.database,
         ).start()
 
-<<<<<<< HEAD
         mock.patch(
             "huxunify.api.route.audiences.get_db_client",
             return_value=self.database,
@@ -77,8 +76,6 @@
             return_value=True,
         ).start()
 
-=======
->>>>>>> 0947c577
         # create audience first
         audience = {
             db_c.AUDIENCE_NAME: "Test Audience",
