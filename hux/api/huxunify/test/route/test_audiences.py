"""Purpose of this file is to house audience related tests."""
import csv
import string
from datetime import datetime
from http import HTTPStatus
from unittest import TestCase, mock

import mongomock
import requests_mock
from hypothesis import given, strategies as st

from huxunifylib.connectors.connector_cdp import ConnectorCDP
from huxunifylib.database import constants as db_c
from huxunifylib.database.client import DatabaseClient
from huxunifylib.database.orchestration_management import create_audience

from huxunify.api import constants as api_c
from huxunify.api.config import get_config
from huxunify.api.schema.customers import (
    CustomersInsightsCitiesSchema,
    CustomersInsightsStatesSchema,
    CustomersInsightsCountriesSchema,
)
from huxunify.app import create_app
from huxunify.test import constants as t_c


class AudienceDownloadsTest(TestCase):
    """Test audience download."""

    def setUp(self) -> None:
        """Setup tests."""

        self.audiences_endpoint = (
            f"{t_c.BASE_ENDPOINT}{api_c.AUDIENCE_ENDPOINT}"
        )

        # init mongo patch initially
        mongo_patch = mongomock.patch(servers=(("localhost", 27017),))
        mongo_patch.start()

        # setup the mock DB client
        self.database = DatabaseClient(
            "localhost", 27017, None, None
        ).connect()

        self.config = get_config(api_c.TEST_MODE)

        # mock get_db_client() in utils
        mock.patch(
            "huxunify.api.route.utils.get_db_client",
            return_value=self.database,
        ).start()

        # mock get_db_client() in decorators
        mock.patch(
            "huxunify.api.route.decorators.get_db_client",
            return_value=self.database,
        ).start()

        # mock get_db_client() in audiences
        mock.patch(
            "huxunify.api.route.audiences.get_db_client",
            return_value=self.database,
        ).start()

        mock.patch(
            "huxunify.api.route.audiences.upload_file",
            return_value=True,
        ).start()

        # mock request for introspect call
        self.request_mocker = requests_mock.Mocker()
        self.request_mocker.post(t_c.INTROSPECT_CALL, json=t_c.VALID_RESPONSE)
        self.request_mocker.get(
            t_c.USER_INFO_CALL, json=t_c.VALID_USER_RESPONSE
        )
        self.request_mocker.get(
            t_c.CDM_HEALTHCHECK_CALL, json=t_c.CDM_HEALTHCHECK_RESPONSE
        )
        self.request_mocker.start()

        # stop all mocks in cleanup
        self.addCleanup(mock.patch.stopall)

        # setup the flask test client
        self.test_client = create_app().test_client()

        self.database.drop_database(db_c.DATA_MANAGEMENT_DATABASE)

        self.user_name = "Joe Smithers"

        # create audience first
        audience = {
            db_c.AUDIENCE_NAME: "Test Audience",
            "audience_filters": [],
            api_c.USER_NAME: self.user_name,
            api_c.DESTINATION_IDS: [],
        }
        self.audience = create_audience(self.database, **audience)

        mock.patch(
            "huxunify.api.route.audiences.create_audience_audit",
            return_value={
                api_c.USER_NAME: self.user_name,
                api_c.AUDIENCE_ID: self.audience,
                db_c.DOWNLOAD_TIME: datetime.utcnow(),
                api_c.DOWNLOAD_TYPE: "google_ads",
                db_c.FILE_NAME: "abc.csv",
            },
        ).start()

    def test_download_google_ads(self) -> None:
        """Test to check download google_ads customers hashed data."""

        # mock read_batches() in ConnectorCDP class to a return a test generator
        mock.patch.object(
            ConnectorCDP,
            "read_batch",
            return_value=t_c.dataframe_method(),
        ).start()

        mock.patch.object(
            ConnectorCDP,
            "_connect",
            return_value=True,
        ).start()

        mock.patch.object(
            ConnectorCDP, "fetch_okta_token", return_value=t_c.TEST_AUTH_TOKEN
        ).start()

        response = self.test_client.get(
            f"{t_c.BASE_ENDPOINT}{api_c.AUDIENCE_ENDPOINT}/"
            f"{self.audience[db_c.ID]}/{api_c.GOOGLE_ADS}",
            headers=t_c.STANDARD_HEADERS,
        )

        self.assertEqual(HTTPStatus.OK, response.status_code)
        self.assertEqual("application/csv", response.content_type)

    def test_download_amazon_ads(self) -> None:
        """Test to check download amazon_ads customers hashed data."""

        # mock read_batches() in ConnectorCDP class to a return a test generator
        mock.patch.object(
            ConnectorCDP,
            "read_batch",
            return_value=t_c.dataframe_method(),
        ).start()

        mock.patch.object(
            ConnectorCDP,
            "_connect",
            return_value=True,
        ).start()

        mock.patch.object(
            ConnectorCDP, "fetch_okta_token", return_value=t_c.TEST_AUTH_TOKEN
        ).start()

        response = self.test_client.get(
            f"{t_c.BASE_ENDPOINT}{api_c.AUDIENCE_ENDPOINT}/"
            f"{self.audience[db_c.ID]}/{api_c.AMAZON_ADS}",
            headers=t_c.STANDARD_HEADERS,
        )

        self.assertEqual(HTTPStatus.OK, response.status_code)
        self.assertEqual("application/csv", response.content_type)

    def test_download_generic_ads(self) -> None:
        """Test to check download generic customers both hashed and PII data."""

        # mock read_batches() in ConnectorCDP class to a return a test generator
        mock.patch.object(
            ConnectorCDP,
            "read_batch",
            return_value=t_c.dataframe_method(),
        ).start()

        mock.patch.object(
            ConnectorCDP,
            "_connect",
            return_value=True,
        ).start()

        mock.patch.object(
            ConnectorCDP, "fetch_okta_token", return_value=t_c.TEST_AUTH_TOKEN
        ).start()

        response = self.test_client.get(
            f"{t_c.BASE_ENDPOINT}{api_c.AUDIENCE_ENDPOINT}/"
            f"{self.audience[db_c.ID]}/{api_c.GENERIC_ADS}",
            headers=t_c.STANDARD_HEADERS,
        )

        self.assertEqual(HTTPStatus.OK, response.status_code)
        self.assertEqual("application/csv", response.content_type)

    def test_download_empty_google_ads(self) -> None:
        """Test to check download empty google_ads audience file."""

        # mock config to change the RETURN_EMPTY_AUDIENCE_FILE config value to
        # True since pytest mode's default value for this config is False
        self.config.RETURN_EMPTY_AUDIENCE_FILE = True
        mock.patch(
            "huxunify.api.config.get_config",
            return_value=self.config,
        ).start()

        response = self.test_client.get(
            f"{t_c.BASE_ENDPOINT}{api_c.AUDIENCE_ENDPOINT}/"
            f"{self.audience[db_c.ID]}/{api_c.GOOGLE_ADS}",
            headers=t_c.STANDARD_HEADERS,
        )

        self.assertEqual(HTTPStatus.OK, response.status_code)
        self.assertEqual("application/csv", response.content_type)
        row_count = len(
            list(csv.reader(response.data.decode("utf-8").splitlines()))
        )
        self.assertEqual(1, row_count)

    def test_download_empty_amazon_ads(self) -> None:
        """Test to check download empty amazon_ads audience file."""

        # mock config to change the RETURN_EMPTY_AUDIENCE_FILE config value to
        # True since pytest mode's default value for this config is False
        self.config.RETURN_EMPTY_AUDIENCE_FILE = True
        mock.patch(
            "huxunify.api.config.get_config",
            return_value=self.config,
        ).start()

        response = self.test_client.get(
            f"{t_c.BASE_ENDPOINT}{api_c.AUDIENCE_ENDPOINT}/"
            f"{self.audience[db_c.ID]}/{api_c.AMAZON_ADS}",
            headers=t_c.STANDARD_HEADERS,
        )

        self.assertEqual(HTTPStatus.OK, response.status_code)
        self.assertEqual("application/csv", response.content_type)
        row_count = len(
            list(csv.reader(response.data.decode("utf-8").splitlines()))
        )
        self.assertEqual(1, row_count)

    def test_download_empty_generic_ads(self) -> None:
        """Test to check download empty generic_ads audience file."""

        # mock config to change the RETURN_EMPTY_AUDIENCE_FILE config value to
        # True since pytest mode's default value for this config is False
        self.config.RETURN_EMPTY_AUDIENCE_FILE = True
        mock.patch(
            "huxunify.api.config.get_config",
            return_value=self.config,
        ).start()

        response = self.test_client.get(
            f"{t_c.BASE_ENDPOINT}{api_c.AUDIENCE_ENDPOINT}/"
            f"{self.audience[db_c.ID]}/{api_c.GENERIC_ADS}",
            headers=t_c.STANDARD_HEADERS,
        )

        self.assertEqual(HTTPStatus.OK, response.status_code)
        self.assertEqual("application/csv", response.content_type)
        row_count = len(
            list(csv.reader(response.data.decode("utf-8").splitlines()))
        )
        self.assertEqual(1, row_count)


class AudienceInsightsTest(TestCase):
    """Tests for Audience Insights"""

    def setUp(self) -> None:
        """Setup tests."""

        self.audiences_endpoint = (
            f"{t_c.BASE_ENDPOINT}{api_c.AUDIENCE_ENDPOINT}"
        )

        # init mongo patch initially
        mongo_patch = mongomock.patch(servers=(("localhost", 27017),))
        mongo_patch.start()

        # setup the mock DB client
        self.database = DatabaseClient(
            "localhost", 27017, None, None
        ).connect()

        # mock get_db_client() in utils
        mock.patch(
            "huxunify.api.route.utils.get_db_client",
            return_value=self.database,
        ).start()

        # mock get_db_client() in decorators
        mock.patch(
            "huxunify.api.route.decorators.get_db_client",
            return_value=self.database,
        ).start()

        # mock get_db_client() in audiences
        mock.patch(
            "huxunify.api.route.audiences.get_db_client",
            return_value=self.database,
        ).start()

        # mock request for introspect call
        self.request_mocker = requests_mock.Mocker()
        self.request_mocker.post(t_c.INTROSPECT_CALL, json=t_c.VALID_RESPONSE)
        self.request_mocker.get(
            t_c.USER_INFO_CALL, json=t_c.VALID_USER_RESPONSE
        )
        self.request_mocker.get(
            t_c.CDM_HEALTHCHECK_CALL, json=t_c.CDM_HEALTHCHECK_RESPONSE
        )
        self.request_mocker.start()

        # stop all mocks in cleanup
        self.addCleanup(mock.patch.stopall)

        # setup the flask test client
        self.test_client = create_app().test_client()

        self.database.drop_database(db_c.DATA_MANAGEMENT_DATABASE)

        self.user_name = "Joe Smithers"

        # create audience first
        audience = {
            db_c.AUDIENCE_NAME: "Test Audience",
            "audience_filters": [],
            api_c.USER_NAME: self.user_name,
            api_c.DESTINATION_IDS: [],
        }
        self.audience = create_audience(self.database, **audience)

    def test_audience_insights_cities_success(self) -> None:
        """Test get audience insights by cities."""

        self.request_mocker.stop()
        self.request_mocker.post(
            f"{t_c.CUSTOMER_PROFILE_API}/customer-profiles/insights/city-ltvs",
            json=t_c.CUSTOMERS_INSIGHTS_BY_CITY_RESPONSE,
        )

        self.request_mocker.start()

        response = self.test_client.get(
            f"{t_c.BASE_ENDPOINT}{api_c.AUDIENCE_ENDPOINT}/{self.audience[db_c.ID]}/{api_c.CITIES}",
            headers=t_c.STANDARD_HEADERS,
        )

        self.assertEqual(HTTPStatus.OK, response.status_code)

        self.assertTrue(
            t_c.validate_schema(
                CustomersInsightsCitiesSchema(),
                response.json,
                True,
            )
        )

    def test_customers_insights_states_success(self) -> None:
        """Test get customers insights by states."""

        self.request_mocker.stop()
        self.request_mocker.post(
            f"{t_c.CUSTOMER_PROFILE_API}/customer-profiles/insights/count-by-state",
            json=t_c.CUSTOMERS_INSIGHTS_BY_STATES_RESPONSE,
        )
        self.request_mocker.start()

        response = self.test_client.get(
            f"{t_c.BASE_ENDPOINT}{api_c.AUDIENCE_ENDPOINT}/{self.audience[db_c.ID]}/{api_c.STATES}",
            headers=t_c.STANDARD_HEADERS,
        )

        self.assertEqual(HTTPStatus.OK, response.status_code)

        self.assertTrue(
            t_c.validate_schema(
                CustomersInsightsStatesSchema(),
                response.json,
                True,
            )
        )

    def test_customers_insights_countries_success(self) -> None:
        """Test get customers insights by countries."""

        self.request_mocker.stop()
        self.request_mocker.post(
            f"{t_c.CUSTOMER_PROFILE_API}/customer-profiles/insights/count-by-state",
            json=t_c.CUSTOMERS_INSIGHTS_BY_STATES_RESPONSE,
        )
        self.request_mocker.start()

        response = self.test_client.get(
            f"{t_c.BASE_ENDPOINT}{api_c.AUDIENCE_ENDPOINT}/"
            f"{self.audience[db_c.ID]}/{api_c.COUNTRIES}",
            headers=t_c.STANDARD_HEADERS,
        )

        self.assertEqual(HTTPStatus.OK, response.status_code)

        self.assertTrue(
            t_c.validate_schema(
                CustomersInsightsCountriesSchema(),
                response.json,
                True,
            )
        )

    @given(
        city_substring=st.text(
            alphabet=string.ascii_letters, min_size=3, max_size=5
        )
    )
    def test_audience_location_rules_cities(self, city_substring: str) -> None:
        """Test get audience location rules cities.
        Args:
            city_substring (str): Substring for which cities need to be
            matched.
        """
        response = self.test_client.get(
            f"{t_c.BASE_ENDPOINT}{api_c.AUDIENCE_ENDPOINT}/rules/"
            f"{api_c.CITY}/{city_substring}",
            headers=t_c.STANDARD_HEADERS,
        )
<<<<<<< HEAD
=======

>>>>>>> bfd7be7b
        self.assertEqual(HTTPStatus.OK, response.status_code)

        substring_found = []
        for city in response.json:
            substring_found.append(
                city_substring.lower() in list(city.keys())[0].lower()
            )
        self.assertNotIn(False, substring_found)

    @given(zip_substring=st.integers(100, 9999))
    def test_audience_location_rules_zip(self, zip_substring: int) -> None:
        """Test get audience location rules zip.
        Args:
           zip_substring (int): Substring for which zip codes need to be
           matched.
        """
        response = self.test_client.get(
            f"{t_c.BASE_ENDPOINT}{api_c.AUDIENCE_ENDPOINT}/rules/"
            f"{api_c.ZIP_CODE}/{zip_substring}",
            headers=t_c.STANDARD_HEADERS,
        )
<<<<<<< HEAD
=======

>>>>>>> bfd7be7b
        self.assertEqual(HTTPStatus.OK, response.status_code)

        substring_found = []
        for zip_code in response.json:
            substring_found.append(
                str(zip_substring) in list(zip_code.keys())[0].lower()
            )
        self.assertNotIn(False, substring_found)

    def test_audience_location_rules_unknown_field(self) -> None:
        """Test get audience location rules with unknown field."""
        response = self.test_client.get(
            f"{t_c.BASE_ENDPOINT}{api_c.AUDIENCE_ENDPOINT}/rules/"
            f"{api_c.USER}/ri",
            headers=t_c.STANDARD_HEADERS,
        )
        self.assertEqual(404, response.status_code)

    def test_audience_histogram_rules_age(self) -> None:
        """Test get audience location rules histogram for age field."""
        response = self.test_client.get(
            f"{t_c.BASE_ENDPOINT}{api_c.AUDIENCE_ENDPOINT}/rules/"
            f"{api_c.AGE}/histogram",
            headers=t_c.STANDARD_HEADERS,
        )
        self.assertEqual(response.status_code, 200)
        self.assertTrue(response.json.get(api_c.VALUES))

    def test_audience_histogram_rules_model(self) -> None:
        """Test get audience rules histogram for model field."""
        response = self.test_client.get(
            f"{t_c.BASE_ENDPOINT}{api_c.AUDIENCE_ENDPOINT}/rules/"
            f"{api_c.MODEL}/histogram?{api_c.MODEL_NAME}=propensity_to_unsubscribe",
            headers=t_c.STANDARD_HEADERS,
        )
        self.assertEqual(response.status_code, 200)
        self.assertTrue(response.json.get(api_c.VALUES))

    def test_audience_histogram_rules_model_unknown_name(self) -> None:
        """Test get audience rules histogram for model field unknown name."""
        response = self.test_client.get(
            f"{t_c.BASE_ENDPOINT}{api_c.AUDIENCE_ENDPOINT}/rules/"
            f"{api_c.MODEL}/histogram?{api_c.MODEL_NAME}=propensity_to_leave",
            headers=t_c.STANDARD_HEADERS,
        )
        self.assertEqual(response.status_code, 404)

    def test_audience_histogram_rules_unknown(self) -> None:
        """Test get audience rules histogram for field unknown name."""
        response = self.test_client.get(
            f"{t_c.BASE_ENDPOINT}{api_c.AUDIENCE_ENDPOINT}/rules/"
            f"{api_c.USER}/histogram",
            headers=t_c.STANDARD_HEADERS,
        )
        self.assertEqual(response.status_code, 404)<|MERGE_RESOLUTION|>--- conflicted
+++ resolved
@@ -430,10 +430,6 @@
             f"{api_c.CITY}/{city_substring}",
             headers=t_c.STANDARD_HEADERS,
         )
-<<<<<<< HEAD
-=======
-
->>>>>>> bfd7be7b
         self.assertEqual(HTTPStatus.OK, response.status_code)
 
         substring_found = []
@@ -455,10 +451,8 @@
             f"{api_c.ZIP_CODE}/{zip_substring}",
             headers=t_c.STANDARD_HEADERS,
         )
-<<<<<<< HEAD
-=======
-
->>>>>>> bfd7be7b
+        self.assertEqual(HTTPStatus.OK, response.status_code)
+
         self.assertEqual(HTTPStatus.OK, response.status_code)
 
         substring_found = []
