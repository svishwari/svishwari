# pylint: disable=too-many-lines
"""Purpose of this file is to house all the engagement API tests."""
from unittest import TestCase, mock
from unittest.mock import MagicMock
from http import HTTPStatus

import requests_mock
import mongomock

from huxunifylib.database import constants as db_c
from huxunifylib.database.client import DatabaseClient
from huxunifylib.database.delivery_platform_management import (
    set_delivery_platform,
)
from huxunifylib.database.engagement_management import set_engagement
from huxunifylib.database.orchestration_management import create_audience
from huxunifylib.database.user_management import set_user

from huxunify.app import create_app

from huxunify.api import constants as api_c
from huxunify.api.route.utils import get_user_favorites
from huxunify.api.schema.user import UserSchema

import huxunify.test.constants as t_c


class TestUserRoutes(TestCase):
    """Tests for User APIs."""

    def setUp(self) -> None:
        """Setup resources before each test."""

        # mock request for introspect call
        request_mocker = requests_mock.Mocker()
        request_mocker.post(t_c.INTROSPECT_CALL, json=t_c.VALID_RESPONSE)
        request_mocker.get(t_c.USER_INFO_CALL, json=t_c.VALID_USER_RESPONSE)
        request_mocker.start()

        self.app = create_app().test_client()

        # init mongo patch initially
        mongo_patch = mongomock.patch(servers=(("localhost", 27017),))
        mongo_patch.start()

        # setup the mock DB client
        self.database = DatabaseClient(
            "localhost", 27017, None, None
        ).connect()

        # mock get_db_client() in users
        mock.patch(
            "huxunify.api.route.user.get_db_client",
            return_value=self.database,
        ).start()

        # mock get_db_client() in decorators
        mock.patch(
            "huxunify.api.route.decorators.get_db_client",
            return_value=self.database,
        ).start()

        # mock get db client from utils
        mock.patch(
            "huxunify.api.route.utils.get_db_client",
            return_value=self.database,
        ).start()

        # mock get_db_client() for the userinfo decorator.
        mock.patch(
            "huxunify.api.route.decorators.get_db_client",
            return_value=self.database,
        ).start()

        self.audience_id = create_audience(
            self.database, "Test Audience", [], "Felix Hernandez"
        )[db_c.ID]
        self.delivery_platform = set_delivery_platform(
            self.database,
            db_c.DELIVERY_PLATFORM_FACEBOOK,
            "facebook_delivery_platform",
            authentication_details={},
            status=db_c.STATUS_SUCCEEDED,
        )
        self.audiences = [
            {
                api_c.ID: self.audience_id,
                api_c.DESTINATIONS: [
                    {
                        api_c.ID: self.delivery_platform[db_c.ID],
                    },
                ],
            }
        ]
        self.engagement_id = set_engagement(
            self.database,
            "Test engagement",
            None,
            self.audiences,
            "Felix Hernandez",
            None,
            False,
        )

        # write a user to the database
        self.user_info = set_user(
            self.database,
            t_c.VALID_RESPONSE["uid"],
            "felix_hernandez@fake.com",
            display_name="Felix Hernandez",
        )

        self.addCleanup(mock.patch.stopall)

    def test_adding_engagement_to_favorite(self):
        """Tests adding engagement as a user favorite."""

        endpoint = (
            f"{t_c.BASE_ENDPOINT}"
            f"{api_c.USER_ENDPOINT}/"
            f"{db_c.ENGAGEMENTS}/"
            f"{self.engagement_id}/"
            f"{api_c.FAVORITE}"
        )

        response = self.app.post(
            endpoint,
            headers=t_c.STANDARD_HEADERS,
        )

        self.assertEqual(response.json.get("message"), api_c.OPERATION_SUCCESS)
        self.assertEqual(response.status_code, HTTPStatus.CREATED)

    def test_adding_audience_to_favorite(self):
        """Tests adding audience as a user favorite."""

        endpoint = (
            f"{t_c.BASE_ENDPOINT}"
            f"{api_c.USER_ENDPOINT}/"
            f"{db_c.AUDIENCES}/"
            f"{self.audience_id}/"
            f"{api_c.FAVORITE}"
        )

        response = self.app.post(
            endpoint,
            headers=t_c.STANDARD_HEADERS,
        )
        self.assertEqual(response.json.get("message"), api_c.OPERATION_SUCCESS)
        self.assertEqual(response.status_code, HTTPStatus.CREATED)

    def test_adding_invalid_audience_to_favorite(self):
        """Tests adding invalid audience as a user favorite.
        Testing by sending audience_id not in DB, here using engagement ID.
        """

        invalid_audience_id = self.engagement_id

        endpoint = (
            f"{t_c.BASE_ENDPOINT}"
            f"{api_c.USER_ENDPOINT}/"
            f"{db_c.AUDIENCES}/"
            f"{invalid_audience_id}/"
            f"{api_c.FAVORITE}"
        )

        response = self.app.post(
            endpoint,
            headers=t_c.STANDARD_HEADERS,
        )
        expected_response_message = (
            f"The ID <{invalid_audience_id}> does "
            f"not exist in the database!"
        )
        self.assertEqual(
            response.json.get("message"), expected_response_message
        )
        self.assertEqual(response.status_code, HTTPStatus.BAD_REQUEST)

    def test_deleting_audience_from_favorite(self):
        """Tests deleting/un-favorite an audience."""

        endpoint = (
            f"{t_c.BASE_ENDPOINT}"
            f"{api_c.USER_ENDPOINT}/"
            f"{db_c.AUDIENCES}/"
            f"{self.audience_id}/"
            f"{api_c.FAVORITE}"
        )

        # Add the audience as favorite first
        self.app.post(
            endpoint,
            headers=t_c.STANDARD_HEADERS,
        )

        response = self.app.delete(
            endpoint,
            headers=t_c.STANDARD_HEADERS,
        )

        self.assertEqual(response.json.get("message"), api_c.OPERATION_SUCCESS)
        self.assertEqual(response.status_code, HTTPStatus.OK)

    def test_deleting_audience_not_in_favorite(self):
        """Tests deleting/un-favorite an audience not in favorites."""

        endpoint = (
            f"{t_c.BASE_ENDPOINT}"
            f"{api_c.USER_ENDPOINT}/"
            f"{db_c.AUDIENCES}/"
            f"{self.audience_id}/"
            f"{api_c.FAVORITE}"
        )

        response = self.app.delete(
            endpoint,
            headers=t_c.STANDARD_HEADERS,
        )

        expected_response_message = (
            f"{self.audience_id} not part of user " f"favorites"
        )
        self.assertEqual(
            response.json.get("message"), expected_response_message
        )

    def test_get_user_profile_success(self):
        """Test success response of getting user profile using Okta ID."""

        endpoint = f"{t_c.BASE_ENDPOINT}{api_c.USER_ENDPOINT}/{api_c.PROFILE}"

        response = self.app.get(
            endpoint,
            headers=t_c.STANDARD_HEADERS,
        )

        self.assertEqual(HTTPStatus.OK, response.status_code)
        t_c.validate_schema(UserSchema(), response.json)
        self.assertIn(db_c.AUDIENCES, response.json[db_c.USER_FAVORITES])

    def test_get_all_users(self):
        """Tests getting all users."""

        endpoint = f"{t_c.BASE_ENDPOINT}" f"{api_c.USER_ENDPOINT}"

        response = self.app.get(
            endpoint,
            headers=t_c.STANDARD_HEADERS,
        )

        t_c.validate_schema(UserSchema(), response.json, True)
        self.assertEqual(response.status_code, HTTPStatus.OK)
        self.assertEqual(2, len(response.json))
        self.assertIsNotNone(response.json[0][api_c.DISPLAY_NAME])
        self.assertIsNotNone(response.json[0][api_c.EMAIL])
        self.assertIsNotNone(response.json[0][api_c.USER_PHONE_NUMBER])
        self.assertIsNotNone(response.json[0][api_c.USER_ACCESS_LEVEL])
        self.assertIn(
            response.json[0][api_c.USER_ACCESS_LEVEL],
            ["Edit", "View-only", "Admin"],
        )

    def test_get_user_profile_bad_request_failure(self):
        """Test 400 response of getting user profile using Okta ID."""

        # mock invalid request for introspect call
        request_mocker = requests_mock.Mocker()
        request_mocker.post(
            t_c.INTROSPECT_CALL, json=t_c.INVALID_OKTA_RESPONSE
        )
        request_mocker.start()

        endpoint = f"{t_c.BASE_ENDPOINT}{api_c.USER_ENDPOINT}/{api_c.PROFILE}"

        response = self.app.get(
            endpoint,
            headers=t_c.STANDARD_HEADERS,
        )

        self.assertEqual(HTTPStatus.BAD_REQUEST, response.status_code)

    def test_get_user_profile_not_found_failure(self):
        """Test 404 response of getting user profile using Okta ID."""

        incorrect_okta_response = {
            "active": True,
            "username": "john smith",
            "uid": "12345678",
        }

        # mock incorrect request for introspect call so that the user is not
        # present in mock DB
        request_mocker = requests_mock.Mocker()
        request_mocker.post(t_c.INTROSPECT_CALL, json=incorrect_okta_response)
        request_mocker.get(t_c.USER_INFO_CALL, json=t_c.VALID_USER_RESPONSE)
        request_mocker.start()

        mock.patch(
            "huxunify.api.route.utils.set_user",
            return_value=None,
        ).start()

        endpoint = f"{t_c.BASE_ENDPOINT}{api_c.USER_ENDPOINT}/{api_c.PROFILE}"

        response = self.app.get(
            endpoint,
            headers=t_c.STANDARD_HEADERS,
        )

        self.assertEqual(HTTPStatus.NOT_FOUND, response.status_code)
        self.assertEqual({api_c.MESSAGE: api_c.USER_NOT_FOUND}, response.json)

    def test_update_user(self):
        """Test successfully updating a user"""
        role = "admin"
        display_name = "NEW_DISPLAY_NAME"

        update_body = {
            db_c.USER_ROLE: role,
            db_c.USER_DISPLAY_NAME: display_name,
        }

        response = self.app.patch(
            f"{t_c.BASE_ENDPOINT}{api_c.USER_ENDPOINT}",
            headers=t_c.STANDARD_HEADERS,
            json=update_body,
        )

        self.assertEqual(HTTPStatus.OK, response.status_code)
        self.assertEqual(role, response.json[db_c.USER_ROLE])
        self.assertEqual(display_name, response.json[db_c.USER_DISPLAY_NAME])

    def test_update_different_user(self):
        """Test successfully updating a different user"""
        role = "admin"
        display_name = "NEW_DISPLAY_NAME"

        update_body = {
            api_c.ID: str(self.user_info[db_c.ID]),
            db_c.USER_ROLE: role,
            db_c.USER_DISPLAY_NAME: display_name,
        }

        response = self.app.patch(
            f"{t_c.BASE_ENDPOINT}{api_c.USER_ENDPOINT}",
            headers=t_c.STANDARD_HEADERS,
            json=update_body,
        )

        self.assertEqual(HTTPStatus.OK, response.status_code)
        self.assertEqual(role, response.json[db_c.USER_ROLE])
        self.assertEqual(display_name, response.json[db_c.USER_DISPLAY_NAME])

    def test_update_user_invalid_update_body(self):
        """Test successfully updating a user"""
        role = "admin"
        display_name = "NEW_DISPLAY_NAME"

        update_body = {"bad_field": role, db_c.USER_DISPLAY_NAME: display_name}

        response = self.app.patch(
            f"{t_c.BASE_ENDPOINT}{api_c.USER_ENDPOINT}",
            headers=t_c.STANDARD_HEADERS,
            json=update_body,
        )
        self.assertEqual(HTTPStatus.BAD_REQUEST, response.status_code)

    def test_get_user_favorites(self):
        """Test getting user favorites"""
        self.assertFalse(
            get_user_favorites(
                self.database,
                self.user_info[db_c.USER_DISPLAY_NAME],
                db_c.ENGAGEMENTS,
            )
        )

    def test_get_user_favorites_user_does_not_exist(self):
        """Test getting user favorites with a user that does not exist."""
        self.assertFalse(
            get_user_favorites(self.database, None, db_c.ENGAGEMENTS)
        )

    @mock.patch("huxunify.api.route.user.JiraConnection")
    def test_create_jira_issue(self, mock_jira: MagicMock):
        """Test jira issue creation.

        Args:
            mock_jira (MagicMock): magic mock of JiraConnection
        """

        reported_issue = {
            api_c.ISSUE_TYPE: api_c.TICKET_TYPE_BUG,
            api_c.SUMMARY: "Test creation of JIRA ticket",
            api_c.DESCRIPTION: "",
        }

        expected_response = reported_issue.copy()
        expected_response.update({api_c.ID: 1234, api_c.KEY: "ABC-123"})

        mock_jira_instance = mock_jira.return_value
        mock_jira_instance.create_jira_issue.return_value = expected_response

        response = self.app.post(
            f"{t_c.BASE_ENDPOINT}{api_c.USER_ENDPOINT}/{api_c.CONTACT_US}",
            json=reported_issue,
            headers=t_c.STANDARD_HEADERS,
        )

        self.assertEqual(HTTPStatus.CREATED, response.status_code)
        self.assertDictEqual(expected_response, response.json)

    @mock.patch("huxunify.api.route.user.JiraConnection")
    def test_create_new_user_request(self, mock_jira: MagicMock):
        """Test new user request.

        Args:
            mock_jira (MagicMock): magic mock of JiraConnection
        """

        new_user_request = {
            api_c.FIRST_NAME: "Sarah",
            api_c.LAST_NAME: "Huxley",
            api_c.EMAIL: "sh@fake.com",
            api_c.USER_ACCESS_LEVEL: "admin",
            api_c.USER_PII_ACCESS: False,
            api_c.REASON_FOR_REQUEST: "na",
        }

        expected_response = {api_c.ID: 1234, api_c.KEY: "ABC-123"}

        mock_jira_instance = mock_jira.return_value
        mock_jira_instance.check_jira_connection.return_value = True
        mock_jira_instance.create_jira_issue.return_value = expected_response

        response = self.app.post(
            f"{t_c.BASE_ENDPOINT}{api_c.USER_ENDPOINT}/{api_c.REQUEST_NEW_USER}",
            json=new_user_request,
            headers=t_c.STANDARD_HEADERS,
        )

        self.assertEqual(HTTPStatus.CREATED, response.status_code)
        self.assertDictEqual(expected_response, response.json)

    @mock.patch("huxunify.api.route.user.JiraConnection")
<<<<<<< HEAD
    def test_get_requested_user(self, mock_jira: MagicMock):
        """Test get requested users.
=======
    def test_get_user_tickets(self, mock_jira: MagicMock):
        """Test get user tickets endpoint.
>>>>>>> ff0fe946

        Args:
            mock_jira (MagicMock): magic mock of JiraConnection
        """

        expected_response = {
<<<<<<< HEAD
            "display_name": "Sarah, Huxley",
            "created": "2022-01-12T15:25:54.000Z",
            "updated": "2022-01-12T15:25:55.000Z",
            "key": "HUS-2010",
            "email": "sh@fake.com",
            "pii_access": False,
            "status": "In Progress",
            "access_level": "admin",
=======
            api_c.ID: 1234,
            api_c.KEY: "HUS-0000",
            api_c.SUMMARY: "Test ticket summary",
            api_c.STATUS: "To Do",
            api_c.CREATE_TIME: "2021-12-01T15:35:18.000Z",
>>>>>>> ff0fe946
        }

        mock_jira_instance = mock_jira.return_value
        mock_jira_instance.check_jira_connection.return_value = True
<<<<<<< HEAD
        mock_jira_instance.get_issues.return_value = (
            t_c.SAMPLE_USER_REQUEST_JIRA_ISSUES
        )

        response = self.app.get(
            f"{t_c.BASE_ENDPOINT}{api_c.USER_ENDPOINT}/{api_c.REQUESTED_USERS}",
            headers=t_c.STANDARD_HEADERS,
        )
        self.assertEqual(HTTPStatus.OK, response.status_code)
        self.assertIn(expected_response, response.json)

    @mock.patch("huxunify.api.route.user.JiraConnection")
    def test_get_requested_users_no_requests(self, mock_jira: MagicMock):
        """Test get requested users when no issues for request found.
=======
        mock_jira_instance.search_jira_issues.return_value = (
            t_c.SAMPLE_USER_JIRA_TICKETS
        )

        response = self.app.get(
            f"{t_c.BASE_ENDPOINT}{api_c.USER_ENDPOINT}/{t_c.TICKETS}",
            headers=t_c.STANDARD_HEADERS,
        )

        self.assertEqual(HTTPStatus.OK, response.status_code)
        self.assertEqual(len(response.json), 1)
        self.assertDictEqual(expected_response, response.json[0])

    @mock.patch("huxunify.api.route.user.JiraConnection")
    def test_get_user_tickets_no_tickets(self, mock_jira: MagicMock):
        """Test get user tickets endpoint no tickets returned.
>>>>>>> ff0fe946

        Args:
            mock_jira (MagicMock): magic mock of JiraConnection
        """

<<<<<<< HEAD
        empty_issue_jira_response = {
=======
        empty_jira_response = {
>>>>>>> ff0fe946
            "startAt": 0,
            "maxResults": 50,
            "total": 0,
            "issues": [],
        }

        mock_jira_instance = mock_jira.return_value
        mock_jira_instance.check_jira_connection.return_value = True
<<<<<<< HEAD
        mock_jira_instance.get_issues.return_value = empty_issue_jira_response

        response = self.app.get(
            f"{t_c.BASE_ENDPOINT}{api_c.USER_ENDPOINT}/{api_c.REQUESTED_USERS}",
            headers=t_c.STANDARD_HEADERS,
        )
        self.assertEqual(HTTPStatus.OK, response.status_code)
        self.assertEqual(
            "No user requests found.", response.json.get(api_c.MESSAGE)
=======
        mock_jira_instance.search_jira_issues.return_value = (
            empty_jira_response
        )

        response = self.app.get(
            f"{t_c.BASE_ENDPOINT}{api_c.USER_ENDPOINT}/{t_c.TICKETS}",
            headers=t_c.STANDARD_HEADERS,
        )

        self.assertEqual(HTTPStatus.OK, response.status_code)
        self.assertEqual(
            "No matching tickets found for user", response.json[api_c.MESSAGE]
>>>>>>> ff0fe946
        )<|MERGE_RESOLUTION|>--- conflicted
+++ resolved
@@ -444,20 +444,76 @@
         self.assertDictEqual(expected_response, response.json)
 
     @mock.patch("huxunify.api.route.user.JiraConnection")
-<<<<<<< HEAD
+    def test_get_user_tickets(self, mock_jira: MagicMock):
+        """Test get user tickets endpoint.
+
+        Args:
+            mock_jira (MagicMock): magic mock of JiraConnection
+        """
+
+        expected_response = {
+            api_c.ID: 1234,
+            api_c.KEY: "HUS-0000",
+            api_c.SUMMARY: "Test ticket summary",
+            api_c.STATUS: "To Do",
+            api_c.CREATE_TIME: "2021-12-01T15:35:18.000Z",
+        }
+
+        mock_jira_instance = mock_jira.return_value
+        mock_jira_instance.check_jira_connection.return_value = True
+        mock_jira_instance.search_jira_issues.return_value = (
+            t_c.SAMPLE_USER_JIRA_TICKETS
+        )
+
+        response = self.app.get(
+            f"{t_c.BASE_ENDPOINT}{api_c.USER_ENDPOINT}/{t_c.TICKETS}",
+            headers=t_c.STANDARD_HEADERS,
+        )
+
+        self.assertEqual(HTTPStatus.OK, response.status_code)
+        self.assertEqual(len(response.json), 1)
+        self.assertDictEqual(expected_response, response.json[0])
+
+    @mock.patch("huxunify.api.route.user.JiraConnection")
+    def test_get_user_tickets_no_tickets(self, mock_jira: MagicMock):
+        """Test get user tickets endpoint no tickets returned.
+
+        Args:
+            mock_jira (MagicMock): magic mock of JiraConnection
+        """
+
+        empty_jira_response = {
+            "startAt": 0,
+            "maxResults": 50,
+            "total": 0,
+            "issues": [],
+        }
+
+        mock_jira_instance = mock_jira.return_value
+        mock_jira_instance.check_jira_connection.return_value = True
+        mock_jira_instance.search_jira_issues.return_value = (
+            empty_jira_response
+        )
+
+        response = self.app.get(
+            f"{t_c.BASE_ENDPOINT}{api_c.USER_ENDPOINT}/{t_c.TICKETS}",
+            headers=t_c.STANDARD_HEADERS,
+        )
+
+        self.assertEqual(HTTPStatus.OK, response.status_code)
+        self.assertEqual(
+            "No matching tickets found for user", response.json[api_c.MESSAGE]
+        )
+
+    @mock.patch("huxunify.api.route.user.JiraConnection")
     def test_get_requested_user(self, mock_jira: MagicMock):
         """Test get requested users.
-=======
-    def test_get_user_tickets(self, mock_jira: MagicMock):
-        """Test get user tickets endpoint.
->>>>>>> ff0fe946
 
         Args:
             mock_jira (MagicMock): magic mock of JiraConnection
         """
 
         expected_response = {
-<<<<<<< HEAD
             "display_name": "Sarah, Huxley",
             "created": "2022-01-12T15:25:54.000Z",
             "updated": "2022-01-12T15:25:55.000Z",
@@ -466,18 +522,10 @@
             "pii_access": False,
             "status": "In Progress",
             "access_level": "admin",
-=======
-            api_c.ID: 1234,
-            api_c.KEY: "HUS-0000",
-            api_c.SUMMARY: "Test ticket summary",
-            api_c.STATUS: "To Do",
-            api_c.CREATE_TIME: "2021-12-01T15:35:18.000Z",
->>>>>>> ff0fe946
         }
 
         mock_jira_instance = mock_jira.return_value
         mock_jira_instance.check_jira_connection.return_value = True
-<<<<<<< HEAD
         mock_jira_instance.get_issues.return_value = (
             t_c.SAMPLE_USER_REQUEST_JIRA_ISSUES
         )
@@ -492,34 +540,12 @@
     @mock.patch("huxunify.api.route.user.JiraConnection")
     def test_get_requested_users_no_requests(self, mock_jira: MagicMock):
         """Test get requested users when no issues for request found.
-=======
-        mock_jira_instance.search_jira_issues.return_value = (
-            t_c.SAMPLE_USER_JIRA_TICKETS
-        )
-
-        response = self.app.get(
-            f"{t_c.BASE_ENDPOINT}{api_c.USER_ENDPOINT}/{t_c.TICKETS}",
-            headers=t_c.STANDARD_HEADERS,
-        )
-
-        self.assertEqual(HTTPStatus.OK, response.status_code)
-        self.assertEqual(len(response.json), 1)
-        self.assertDictEqual(expected_response, response.json[0])
-
-    @mock.patch("huxunify.api.route.user.JiraConnection")
-    def test_get_user_tickets_no_tickets(self, mock_jira: MagicMock):
-        """Test get user tickets endpoint no tickets returned.
->>>>>>> ff0fe946
 
         Args:
             mock_jira (MagicMock): magic mock of JiraConnection
         """
 
-<<<<<<< HEAD
         empty_issue_jira_response = {
-=======
-        empty_jira_response = {
->>>>>>> ff0fe946
             "startAt": 0,
             "maxResults": 50,
             "total": 0,
@@ -528,7 +554,6 @@
 
         mock_jira_instance = mock_jira.return_value
         mock_jira_instance.check_jira_connection.return_value = True
-<<<<<<< HEAD
         mock_jira_instance.get_issues.return_value = empty_issue_jira_response
 
         response = self.app.get(
@@ -538,18 +563,4 @@
         self.assertEqual(HTTPStatus.OK, response.status_code)
         self.assertEqual(
             "No user requests found.", response.json.get(api_c.MESSAGE)
-=======
-        mock_jira_instance.search_jira_issues.return_value = (
-            empty_jira_response
-        )
-
-        response = self.app.get(
-            f"{t_c.BASE_ENDPOINT}{api_c.USER_ENDPOINT}/{t_c.TICKETS}",
-            headers=t_c.STANDARD_HEADERS,
-        )
-
-        self.assertEqual(HTTPStatus.OK, response.status_code)
-        self.assertEqual(
-            "No matching tickets found for user", response.json[api_c.MESSAGE]
->>>>>>> ff0fe946
         )