--- conflicted
+++ resolved
@@ -298,33 +298,6 @@
         self.assertEqual(HTTPStatus.NOT_FOUND, response.status_code)
         self.assertEqual({api_c.MESSAGE: api_c.USER_NOT_FOUND}, response.json)
 
-<<<<<<< HEAD
-    @mock.patch("huxunify.api.route.user.JiraConnection")
-    def test_create_jira_issue(self, mock_jira: MagicMock):
-        """Test jira issue creation.
-
-        Args:
-            mock_jira (MagicMock): magic mock of JiraConnection
-        """
-
-        mock_jira_instance = mock_jira.return_value
-        mock_jira_instance.check_jira_connection.return_value = True
-        mock_jira_instance.create_jira_issue.return_value = 1
-
-        response = self.app.post(
-            f"{t_c.BASE_ENDPOINT}{api_c.USER_ENDPOINT}/{api_c.CONTACT_US}",
-            json={
-                api_c.TYPE: "Bug",
-                api_c.SUMMARY: "Test creation of JIRA ticket",
-                api_c.DESCRIPTION: "",
-            },
-            headers=t_c.STANDARD_HEADERS,
-        )
-
-        self.assertEqual(HTTPStatus.OK, response.status_code)
-        self.assertEqual(
-            {api_c.MESSAGE: "Issue reported successfully !"}, response.json
-=======
     def test_get_user_favorites(self):
         """Test getting user favorites"""
         self.assertFalse(
@@ -339,5 +312,31 @@
         """Test getting user favorites with a user that does not exist."""
         self.assertFalse(
             get_user_favorites(self.database, None, db_c.ENGAGEMENTS)
->>>>>>> fe4d6342
+        )
+
+    @mock.patch("huxunify.api.route.user.JiraConnection")
+    def test_create_jira_issue(self, mock_jira: MagicMock):
+        """Test jira issue creation.
+
+        Args:
+            mock_jira (MagicMock): magic mock of JiraConnection
+        """
+
+        mock_jira_instance = mock_jira.return_value
+        mock_jira_instance.check_jira_connection.return_value = True
+        mock_jira_instance.create_jira_issue.return_value = 1
+
+        response = self.app.post(
+            f"{t_c.BASE_ENDPOINT}{api_c.USER_ENDPOINT}/{api_c.CONTACT_US}",
+            json={
+                api_c.TYPE: "Bug",
+                api_c.SUMMARY: "Test creation of JIRA ticket",
+                api_c.DESCRIPTION: "",
+            },
+            headers=t_c.STANDARD_HEADERS,
+        )
+
+        self.assertEqual(HTTPStatus.OK, response.status_code)
+        self.assertEqual(
+            {api_c.MESSAGE: "Issue reported successfully !"}, response.json
         )