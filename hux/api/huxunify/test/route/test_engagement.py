# pylint: disable=too-many-lines
"""Purpose of this file is to house all the engagement API endpoint tests."""
import json
import random
import string
from datetime import datetime, timedelta
from unittest import TestCase, mock
from http import HTTPStatus
import requests_mock
from flask_marshmallow import Schema
import mongomock
from bson import ObjectId
from hypothesis import given, strategies as st
from marshmallow import ValidationError

from huxunifylib.database import constants as db_c
from huxunifylib.database.client import DatabaseClient
from huxunifylib.database.delivery_platform_management import (
    create_delivery_platform_lookalike_audience,
    set_delivery_platform,
    set_delivery_job,
    set_performance_metrics,
)
from huxunifylib.database.engagement_management import (
    set_engagement,
    get_engagements,
)
from huxunifylib.database.orchestration_management import create_audience
from huxunifylib.database.user_management import (
    set_user,
    manage_user_favorites,
)
from huxunifylib.connectors import FacebookConnector
from huxunify.api.schema.engagement import DisplayAdsSummary, EmailSummary
from huxunify.api import constants as api_c
from huxunify.app import create_app
import huxunify.test.constants as t_c

EMAIL_METRICS = {
    "sent": 125,
    "hard_bounces": 125,
    "hard_bounces_rate": 0.1,
    "delivered": 125,
    "delivered_rate": 0.1,
    "open": 365200,
    "open_rate": 0.1,
    "clicks": 365200,
    "click_through_rate": 0.7208,
    "click_to_open_rate": 0.7208,
    "unique_clicks": 365200,
    "unique_opens": 225100,
    "unsubscribe": 365200,
    "unsubscribe_rate": 0.7208,
}

DISPLAY_ADS_METRICS = {
    "impressions": 70487,
    "spend": 14507,
    "reach": 8848,
    "conversions": 16,
    "clicks": 516,
    "frequency": 9,
    "cost_per_thousand_impressions": 0,
    "click_through_rate": 0,
    "cost_per_action": 0,
    "cost_per_click": 0,
    "engagement_rate": 0,
}


def validate_schema(schema: Schema, response: dict) -> bool:
    """Utility Function to Validate the Schema with respect to Response.

    Args:
        schema (Schema): Marshmallow Schema
        response (dict): json response

    Returns:
        bool: True if schema validation is successful, False otherwise.
    """

    try:
        schema.load(data=response)
        return True
    except ValidationError:
        return False


# pylint: disable=too-many-instance-attributes
class TestEngagementMetricsDisplayAds(TestCase):
    """Purpose of this class is to test Engagement Metrics of Display Ads."""

    def setUp(self):
        """Sets up Test Client."""

        self.app = create_app().test_client()

        # init mongo patch initially
        mongo_patch = mongomock.patch(servers=(("localhost", 27017),))
        mongo_patch.start()

        # setup the mock DB client
        self.database = DatabaseClient(
            "localhost", 27017, None, None
        ).connect()

        # mock request for introspect call
        self.request_mocker = requests_mock.Mocker()
        self.request_mocker.post(t_c.INTROSPECT_CALL, json=t_c.VALID_RESPONSE)
        self.request_mocker.get(
            t_c.USER_INFO_CALL, json=t_c.VALID_USER_RESPONSE
        )
        self.request_mocker.start()

        mock.patch(
            "huxunify.api.route.utils.get_db_client",
            return_value=self.database,
        ).start()

        # mock get_db_client() for the engagement.
        mock.patch(
            "huxunify.api.route.engagement.get_db_client",
            return_value=self.database,
        ).start()

        # mock get_db_client() in decorators
        mock.patch(
            "huxunify.api.route.decorators.get_db_client",
            return_value=self.database,
        ).start()

        # mock get db client from utils
        mock.patch(
            "huxunify.api.route.utils.get_db_client",
            return_value=self.database,
        ).start()

        self.campaign_id = "67345634618463874"
        self.ad_set_id = "8134731897438943"
        self.campaign_name = "Test campaing"
        self.ad_set_name = "Test ad set name"
        mock.patch(
            "huxunify.api.data_connectors.performance_metrics.get_db_client",
            return_value=self.database,
        ).start()

        self.audience_id = create_audience(
            self.database, "Test Audience", [], t_c.TEST_USER_NAME
        )[db_c.ID]
        self.delivery_platform = set_delivery_platform(
            self.database,
            db_c.DELIVERY_PLATFORM_FACEBOOK,
            "facebook_delivery_platform",
            authentication_details={},
            status=db_c.STATUS_SUCCEEDED,
        )
        self.audiences = [
            {
                api_c.ID: self.audience_id,
                api_c.DESTINATIONS: [
                    {
                        api_c.ID: self.delivery_platform[db_c.ID],
                    },
                ],
            }
        ]
        self.engagement_id = set_engagement(
            self.database,
            "Test engagement",
            None,
            self.audiences,
            t_c.TEST_USER_NAME,
            None,
            False,
        )
        self.delivery_job = set_delivery_job(
            self.database,
            self.audience_id,
            self.delivery_platform[db_c.ID],
            [
                {
                    api_c.ID: self.campaign_id,
                    api_c.AD_SET_ID: self.ad_set_id,
                    api_c.NAME: self.campaign_name,
                    api_c.AD_SET_NAME: self.ad_set_name,
                }
            ],
            self.engagement_id,
        )

        set_performance_metrics(
            database=self.database,
            delivery_platform_id=self.delivery_platform[db_c.ID],
            delivery_platform_type=db_c.DELIVERY_PLATFORM_FACEBOOK,
            delivery_job_id=self.delivery_job[db_c.ID],
            metrics_dict=DISPLAY_ADS_METRICS,
            start_time=datetime.utcnow(),
            end_time=datetime.utcnow(),
            generic_campaigns=[],
        )

        self.addCleanup(mock.patch.stopall)

    def test_display_ads_summary(self):
        """Test display ads summary success."""

        engagement_id = self.engagement_id
        endpoint = (
            f"{t_c.BASE_ENDPOINT}{api_c.ENGAGEMENT_ENDPOINT}/"
            f"{engagement_id}/"
            f"{api_c.AUDIENCE_PERFORMANCE}/"
            f"{api_c.DISPLAY_ADS}"
        )

        response = self.app.get(
            endpoint,
            headers=t_c.STANDARD_HEADERS,
        )

        self.assertEqual(HTTPStatus.OK, response.status_code)
        self.assertTrue(
            validate_schema(DisplayAdsSummary(), response.json["summary"])
        )
        self.assertEqual(response.json["summary"]["impressions"], 70487)
        self.assertEqual(response.json["summary"]["spend"], 14507)
        self.assertTrue(response.json["audience_performance"])
        self.assertTrue(response.json["audience_performance"][0]["id"])
        self.assertEqual(
            response.json["audience_performance"][0]["impressions"], 70487
        )
        self.assertTrue(
            response.json["audience_performance"][0]["destinations"]
        )
        self.assertEqual(
            response.json["audience_performance"][0]["destinations"][0][
                "impressions"
            ],
            70487,
        )
        self.assertTrue(
            response.json["audience_performance"][0]["destinations"][0][
                "campaigns"
            ]
        )
        self.assertEqual(
            response.json["audience_performance"][0]["destinations"][0][
                "campaigns"
            ][0]["impressions"],
            70487,
        )

    def test_display_ads_invalid_engagement(self):
        """Tests display ads response for invalid engagement ID."""

        engagement_id = "random_id"
        endpoint = (
            f"{t_c.BASE_ENDPOINT}{api_c.ENGAGEMENT_ENDPOINT}/"
            f"{engagement_id}/"
            f"{api_c.AUDIENCE_PERFORMANCE}/"
            f"{api_c.DISPLAY_ADS}"
        )

        response = self.app.get(
            endpoint,
            headers=t_c.STANDARD_HEADERS,
        )

        valid_response = {api_c.MESSAGE: api_c.BSON_INVALID_ID(engagement_id)}

        self.assertEqual(HTTPStatus.BAD_REQUEST, response.status_code)
        self.assertEqual(valid_response, response.json)

    def test_display_ads_audience_performance_invalid_engagement_id(self):
        """Test display ads audience performance with invalid engagement ID."""

        engagement_id = ObjectId()
        endpoint = (
            f"{t_c.BASE_ENDPOINT}{api_c.ENGAGEMENT_ENDPOINT}/"
            f"{engagement_id}/"
            f"{api_c.AUDIENCE_PERFORMANCE}/"
            f"{api_c.DISPLAY_ADS}"
        )

        response = self.app.get(
            endpoint,
            headers=t_c.STANDARD_HEADERS,
        )

        self.assertEqual(HTTPStatus.NOT_FOUND, response.status_code)


# pylint: disable=too-many-instance-attributes
class TestEngagementMetricsEmail(TestCase):
    """Purpose of this class is to test Engagement Metrics of Email."""

    def setUp(self):
        """Sets up Test Client."""

        self.app = create_app().test_client()

        # init mongo patch initially
        mongo_patch = mongomock.patch(servers=(("localhost", 27017),))
        mongo_patch.start()

        # setup the mock DB client
        self.database = DatabaseClient(
            "localhost", 27017, None, None
        ).connect()

        # mock request for introspect call
        self.request_mocker = requests_mock.Mocker()
        self.request_mocker.post(t_c.INTROSPECT_CALL, json=t_c.VALID_RESPONSE)
        self.request_mocker.get(
            t_c.USER_INFO_CALL, json=t_c.VALID_USER_RESPONSE
        )
        self.request_mocker.start()

        # mock get_db_client() for the engagement.
        mock.patch(
            "huxunify.api.route.engagement.get_db_client",
            return_value=self.database,
        ).start()

        mock.patch(
            "huxunify.api.data_connectors.performance_metrics.get_db_client",
            return_value=self.database,
        ).start()

<<<<<<< HEAD
        self.audience_id = create_audience(
            self.database, "Test Audience", [], t_c.TEST_USER_NAME
        )[db_c.ID]
=======
        # mock get_db_client() in decorators
        mock.patch(
            "huxunify.api.route.decorators.get_db_client",
            return_value=self.database,
        ).start()

        # mock get db client from utils
        mock.patch(
            "huxunify.api.route.utils.get_db_client",
            return_value=self.database,
        ).start()

        self.audience_id = create_audience(self.database, "Test Audience", [])[
            db_c.ID
        ]
>>>>>>> bfd7be7b

        self.delivery_platform_sfmc = set_delivery_platform(
            self.database,
            db_c.DELIVERY_PLATFORM_SFMC,
            "sfmc_delivery_platform",
            authentication_details={},
            status=db_c.STATUS_SUCCEEDED,
        )
        self.audiences = [
            {
                api_c.ID: self.audience_id,
                api_c.DESTINATIONS: [
                    {
                        api_c.ID: self.delivery_platform_sfmc[db_c.ID],
                    },
                ],
            }
        ]
        self.engagement_id_sfmc = set_engagement(
            self.database,
            "Test engagement sfmc",
            None,
            self.audiences,
            t_c.TEST_USER_NAME,
            None,
            False,
        )

        self.delivery_job_sfmc = set_delivery_job(
            self.database,
            self.audience_id,
            self.delivery_platform_sfmc[db_c.ID],
            [
                {
                    db_c.ENGAGEMENT_ID: self.engagement_id_sfmc,
                    db_c.AUDIENCE_ID: self.audience_id,
                }
            ],
            self.engagement_id_sfmc,
        )

        set_performance_metrics(
            database=self.database,
            delivery_platform_id=self.delivery_platform_sfmc[db_c.ID],
            delivery_platform_type=db_c.DELIVERY_PLATFORM_SFMC,
            delivery_job_id=self.delivery_job_sfmc[db_c.ID],
            metrics_dict=EMAIL_METRICS,
            start_time=datetime.utcnow(),
            end_time=datetime.utcnow(),
            generic_campaigns=[],
        )

        self.addCleanup(mock.patch.stopall)

    def test_email_summary(self):
        """Test email summary success response."""

        endpoint = (
            f"/api/v1/{api_c.ENGAGEMENT_TAG}/"
            f"{self.engagement_id_sfmc}/"
            f"{api_c.AUDIENCE_PERFORMANCE}/"
            f"{api_c.EMAIL}"
        )
        response = self.app.get(
            endpoint,
            headers=t_c.STANDARD_HEADERS,
        )

        self.assertEqual(HTTPStatus.OK, response.status_code)
        self.assertTrue(
            validate_schema(EmailSummary(), response.json["summary"])
        )
        self.assertEqual(response.json["summary"]["hard_bounces"], 125)
        self.assertEqual(response.json["summary"]["sent"], 125)
        self.assertTrue(response.json["audience_performance"])
        self.assertTrue(response.json["audience_performance"][0]["id"])
        self.assertEqual(
            response.json["audience_performance"][0]["hard_bounces"], 125
        )
        self.assertEqual(response.json["audience_performance"][0]["sent"], 125)
        self.assertTrue(
            response.json["audience_performance"][0]["destinations"]
        )
        self.assertEqual(
            response.json["audience_performance"][0]["destinations"][0][
                "hard_bounces"
            ],
            125,
        )
        self.assertEqual(
            response.json["audience_performance"][0]["destinations"][0][
                "sent"
            ],
            125,
        )

    def test_email_invalid_engagement(self):
        """Tests email for invalid engagement ID."""

        engagement_id = "invalid_object_id"
        endpoint = (
            f"{t_c.BASE_ENDPOINT}{api_c.ENGAGEMENT_ENDPOINT}/"
            f"{engagement_id}/"
            f"{api_c.AUDIENCE_PERFORMANCE}/"
            f"{api_c.EMAIL}"
        )

        response = self.app.get(
            endpoint,
            headers=t_c.STANDARD_HEADERS,
        )

        valid_response = {api_c.MESSAGE: api_c.BSON_INVALID_ID(engagement_id)}

        self.assertEqual(HTTPStatus.BAD_REQUEST, response.status_code)
        self.assertEqual(valid_response, response.json)

    def test_email_audience_performance(self):
        """Test email audience performance success response."""

        endpoint = (
            f"{t_c.BASE_ENDPOINT}{api_c.ENGAGEMENT_ENDPOINT}/"
            f"{self.engagement_id_sfmc}/"
            f"{api_c.AUDIENCE_PERFORMANCE}/"
            f"{api_c.EMAIL}"
        )
        response = self.app.get(
            endpoint,
            headers=t_c.STANDARD_HEADERS,
        )

        self.assertEqual(HTTPStatus.OK, response.status_code)


# pylint: disable=too-many-instance-attributes,too-many-public-methods
class TestEngagementRoutes(TestCase):
    """Tests for Engagement route APIs."""

    def setUp(self) -> None:
        """Setup resources before each test."""

        # mock request for introspect call
        request_mocker = requests_mock.Mocker()
        request_mocker.post(t_c.INTROSPECT_CALL, json=t_c.VALID_RESPONSE)
        request_mocker.get(t_c.USER_INFO_CALL, json=t_c.VALID_USER_RESPONSE)
        request_mocker.start()

        self.app = create_app().test_client()

        # init mongo patch initially
        mongo_patch = mongomock.patch(servers=(("localhost", 27017),))
        mongo_patch.start()

        # setup the mock DB client
        self.database = DatabaseClient(
            "localhost", 27017, None, None
        ).connect()

        mock.patch(
            "huxunify.api.route.engagement.get_db_client",
            return_value=self.database,
        ).start()
        self.addCleanup(mock.patch.stopall)

        # mock get_db_client() for the userinfo utils.
        mock.patch(
            "huxunify.api.route.utils.get_db_client",
            return_value=self.database,
        ).start()

        mock.patch(
            "huxunify.api.route.decorators.get_db_client",
            return_value=self.database,
        ).start()

        # mock FacebookConnector
        mock.patch.object(
            FacebookConnector, "get_campaigns", return_value=t_c.BATCH_RESPONSE
        ).start()

        self.addCleanup(mock.patch.stopall)

        # write a user to the database
        self.user_name = t_c.VALID_USER_RESPONSE.get(api_c.NAME)
        self.user_doc = set_user(
            self.database,
            t_c.VALID_RESPONSE.get(api_c.OKTA_UID),
            t_c.VALID_USER_RESPONSE.get(api_c.EMAIL),
            display_name=self.user_name,
        )

        destinations = [
            {
                db_c.DELIVERY_PLATFORM_NAME: "Facebook",
                db_c.DELIVERY_PLATFORM_TYPE: "facebook",
                db_c.STATUS: db_c.STATUS_SUCCEEDED,
                db_c.ENABLED: True,
                db_c.ADDED: True,
                db_c.DELIVERY_PLATFORM_AUTH: {
                    api_c.FACEBOOK_ACCESS_TOKEN: "path1",
                    api_c.FACEBOOK_APP_SECRET: "path2",
                    api_c.FACEBOOK_APP_ID: "path3",
                    api_c.FACEBOOK_AD_ACCOUNT_ID: "path4",
                },
            },
            {
                db_c.DELIVERY_PLATFORM_NAME: "SFMC",
                db_c.DELIVERY_PLATFORM_TYPE: db_c.DELIVERY_PLATFORM_SFMC,
                db_c.STATUS: db_c.STATUS_SUCCEEDED,
                db_c.ENABLED: True,
                db_c.ADDED: True,
                db_c.IS_AD_PLATFORM: False,
                db_c.DELIVERY_PLATFORM_AUTH: {
                    api_c.SFMC_ACCOUNT_ID: "id12345",
                    api_c.SFMC_AUTH_BASE_URI: "base_uri",
                    api_c.SFMC_CLIENT_ID: "id12345",
                    api_c.SFMC_CLIENT_SECRET: "client_secret",
                    api_c.SFMC_SOAP_BASE_URI: "soap_base_uri",
                    api_c.SFMC_REST_BASE_URI: "rest_base_uri",
                },
            },
        ]

        self.destinations = []
        for destination in destinations:
            self.destinations.append(
                set_delivery_platform(self.database, **destination)
            )

        audiences = [
            {
                db_c.AUDIENCE_NAME: "Test Audience",
                "audience_filters": [
                    {
                        api_c.AUDIENCE_SECTION_AGGREGATOR: "ALL",
                        api_c.AUDIENCE_SECTION_FILTERS: [
                            {
                                api_c.AUDIENCE_FILTER_FIELD: "filter_field",
                                api_c.AUDIENCE_FILTER_TYPE: "type",
                                api_c.AUDIENCE_FILTER_VALUE: "value",
                            }
                        ],
                    }
                ],
                api_c.USER_NAME: self.user_name,
                api_c.DESTINATION_IDS: [d[db_c.ID] for d in self.destinations],
            },
            {
                db_c.AUDIENCE_NAME: "Test Audience No Destinations",
                "audience_filters": [
                    {
                        api_c.AUDIENCE_SECTION_AGGREGATOR: "ALL",
                        api_c.AUDIENCE_SECTION_FILTERS: [
                            {
                                api_c.AUDIENCE_FILTER_FIELD: "filter_field",
                                api_c.AUDIENCE_FILTER_TYPE: "type",
                                api_c.AUDIENCE_FILTER_VALUE: "value",
                            }
                        ],
                    }
                ],
                api_c.USER_NAME: self.user_name,
            },
        ]

        self.audiences = [
            create_audience(self.database, **x) for x in audiences
        ]

        engagements = [
            {
                db_c.ENGAGEMENT_NAME: "Test Engagement",
                db_c.ENGAGEMENT_DESCRIPTION: "test-engagement",
                db_c.AUDIENCES: [
                    {
                        db_c.OBJECT_ID: self.audiences[0][db_c.ID],
                        api_c.DESTINATIONS: [
                            {
                                db_c.OBJECT_ID: dest[db_c.ID],
                                db_c.LATEST_DELIVERY: {
                                    api_c.SIZE: 1000,
                                    api_c.STATUS: api_c.STATUS_NOT_DELIVERED,
                                },
                            }
                            for dest in self.destinations
                        ],
                    },
                    {
                        db_c.OBJECT_ID: self.audiences[1][db_c.ID],
                        api_c.DESTINATIONS: [
                            {
                                db_c.OBJECT_ID: dest[db_c.ID],
                                db_c.LATEST_DELIVERY: {
                                    api_c.SIZE: 1000,
                                    api_c.STATUS: api_c.STATUS_NOT_DELIVERED,
                                },
                            }
                            for dest in self.destinations
                        ],
                    },
                ],
                api_c.USER_NAME: self.user_name,
            },
            {
                db_c.ENGAGEMENT_NAME: "Test Engagement No Destination",
                db_c.ENGAGEMENT_DESCRIPTION: "test-engagement",
                db_c.AUDIENCES: [
                    {
                        db_c.OBJECT_ID: self.audiences[1][db_c.ID],
                        api_c.DESTINATIONS_TAG: [],
                    },
                ],
                api_c.USER_NAME: self.user_name,
            },
        ]

        self.engagement_ids = [
            str(set_engagement(self.database, **x)) for x in engagements
        ]

        # set favorite engagement
        manage_user_favorites(
            self.database,
            self.user_doc[db_c.OKTA_ID],
            db_c.ENGAGEMENTS,
            ObjectId(self.engagement_ids[0]),
        )

        # set delivery platform
        self.delivery_platform = set_delivery_platform(
            self.database,
            db_c.DELIVERY_PLATFORM_FACEBOOK,
            "My delivery platform 1",
            {
                "facebook_access_token": "unified_facebook_access_token",
                "facebook_app_secret": "unified_facebook_app_secret",
                "facebook_app_id": "2849684615131430",
                "facebook_ad_account_id": "act_1429837470372777",
            },
        )

        # create a lookalike audience
        self.lookalike_audience = create_delivery_platform_lookalike_audience(
            self.database,
            self.delivery_platform[db_c.ID],
            self.audiences[0],
            "My lookalike audience 1",
            0.01,
            "US",
        )

        self.addCleanup(mock.patch.stopall)

    def test_get_campaign_mappings_no_delivery_jobs(self):
        """Test get all engagements API."""

        audience_id = self.audiences[0][db_c.ID]
        engagement_id = self.engagement_ids[0]
        destination_id = self.destinations[0][db_c.ID]

        response = self.app.get(
            (
                f"{t_c.BASE_ENDPOINT}{api_c.ENGAGEMENT_ENDPOINT}/{engagement_id}/"
                f"{api_c.AUDIENCE}/{audience_id}/"
                f"{api_c.DESTINATION}/{destination_id}/campaign-mappings"
            ),
            headers=t_c.STANDARD_HEADERS,
        )

        valid_response = {api_c.MESSAGE: api_c.DELIVERY_JOBS_NOT_FOUND_TO_MAP}

        self.assertEqual(HTTPStatus.NOT_FOUND, response.status_code)
        self.assertEqual(valid_response, response.json)

    def test_get_campaigns_no_delivery_jobs(self):
        """Test get campaigns no delivery jobs."""

        engagement_id = self.engagement_ids[0]
        audience_id = self.audiences[0][db_c.ID]
        destination_id = self.destinations[0][db_c.ID]

        response = self.app.get(
            (
                f"{t_c.BASE_ENDPOINT}{api_c.ENGAGEMENT_ENDPOINT}/{engagement_id}/"
                f"{api_c.AUDIENCE}/{audience_id}/"
                f"{api_c.DESTINATION}/{destination_id}/campaigns"
            ),
            headers=t_c.STANDARD_HEADERS,
        )

        valid_response = {api_c.MESSAGE: api_c.DELIVERY_JOBS_NOT_FOUND_TO_MAP}

        self.assertEqual(HTTPStatus.NOT_FOUND, response.status_code)
        self.assertEqual(valid_response, response.json)

    def test_get_campaigns_for_non_existent_engagement(self):
        """Test delivery of a destination for a non-existent engagement."""

        engagement_id = str(ObjectId())
        audience_id = self.audiences[0][db_c.ID]
        destination_id = self.destinations[0][db_c.ID]

        response = self.app.get(
            (
                f"{t_c.BASE_ENDPOINT}{api_c.ENGAGEMENT_ENDPOINT}/{engagement_id}/"
                f"{api_c.AUDIENCE}/{audience_id}/"
                f"{api_c.DESTINATION}/{destination_id}/campaigns"
            ),
            headers=t_c.STANDARD_HEADERS,
        )

        valid_response = {api_c.MESSAGE: api_c.ENGAGEMENT_NOT_FOUND}

        self.assertEqual(HTTPStatus.NOT_FOUND, response.status_code)
        self.assertEqual(valid_response, response.json)

    def test_get_campaigns_for_non_existent_audience(self):
        """Test get campaigns for a non-existent audience."""

        engagement_id = self.engagement_ids[0]
        audience_id = str(ObjectId())
        destination_id = self.destinations[0][db_c.ID]

        response = self.app.get(
            (
                f"{t_c.BASE_ENDPOINT}{api_c.ENGAGEMENT_ENDPOINT}/{engagement_id}/"
                f"{api_c.AUDIENCE}/{audience_id}/"
                f"{api_c.DESTINATION}/{destination_id}/campaigns"
            ),
            headers=t_c.STANDARD_HEADERS,
        )

        valid_response = {api_c.MESSAGE: api_c.AUDIENCE_NOT_FOUND}

        self.assertEqual(HTTPStatus.NOT_FOUND, response.status_code)
        self.assertEqual(valid_response, response.json)

    def test_get_campaigns_for_invalid_engagement(self):
        """Test delivery of a destination for a non-existent engagement."""

        engagement_id = t_c.INVALID_ID
        audience_id = self.audiences[0][db_c.ID]
        destination_id = self.destinations[0][db_c.ID]

        response = self.app.get(
            (
                f"{t_c.BASE_ENDPOINT}{api_c.ENGAGEMENT_ENDPOINT}/{engagement_id}/"
                f"{api_c.AUDIENCE}/{audience_id}/"
                f"{api_c.DESTINATION}/{destination_id}/campaigns"
            ),
            headers=t_c.STANDARD_HEADERS,
        )

        valid_response = {api_c.MESSAGE: api_c.BSON_INVALID_ID(engagement_id)}

        self.assertEqual(HTTPStatus.BAD_REQUEST, response.status_code)
        self.assertEqual(valid_response, response.json)

    def test_get_campaign_mappings_for_invalid_engagement(self):
        """Test delivery of a destination for a non-existent engagement."""

        engagement_id = t_c.INVALID_ID
        audience_id = self.audiences[0][db_c.ID]
        destination_id = self.destinations[0][db_c.ID]

        response = self.app.get(
            (
                f"{t_c.BASE_ENDPOINT}{api_c.ENGAGEMENT_ENDPOINT}/{engagement_id}/"
                f"{api_c.AUDIENCE}/{audience_id}/"
                f"{api_c.DESTINATION}/{destination_id}/campaign-mappings"
            ),
            headers=t_c.STANDARD_HEADERS,
        )

        valid_response = {api_c.MESSAGE: api_c.BSON_INVALID_ID(engagement_id)}

        self.assertEqual(HTTPStatus.BAD_REQUEST, response.status_code)
        self.assertEqual(valid_response, response.json)

    def test_get_campaign_mappings_for_non_existent_engagement(self):
        """Test delivery of a destination for a non-existent engagement."""

        engagement_id = str(ObjectId())
        audience_id = self.audiences[0][db_c.ID]
        destination_id = self.destinations[0][db_c.ID]

        response = self.app.get(
            (
                f"{t_c.BASE_ENDPOINT}{api_c.ENGAGEMENT_ENDPOINT}/{engagement_id}/"
                f"{api_c.AUDIENCE}/{audience_id}/"
                f"{api_c.DESTINATION}/{destination_id}/campaign-mappings"
            ),
            headers=t_c.STANDARD_HEADERS,
        )

        valid_response = {api_c.MESSAGE: api_c.ENGAGEMENT_NOT_FOUND}

        self.assertEqual(HTTPStatus.NOT_FOUND, response.status_code)
        self.assertEqual(valid_response, response.json)

    def test_get_campaign_mappings_for_non_existent_audience(self):
        """Test get campaign mappings for a non-existent audience."""

        engagement_id = self.engagement_ids[0]
        audience_id = str(ObjectId())
        destination_id = self.destinations[0][db_c.ID]

        response = self.app.get(
            (
                f"{t_c.BASE_ENDPOINT}{api_c.ENGAGEMENT_ENDPOINT}/{engagement_id}/"
                f"{api_c.AUDIENCE}/{audience_id}/"
                f"{api_c.DESTINATION}/{destination_id}/campaign-mappings"
            ),
            headers=t_c.STANDARD_HEADERS,
        )

        valid_response = {api_c.MESSAGE: api_c.AUDIENCE_NOT_FOUND}

        self.assertEqual(HTTPStatus.NOT_FOUND, response.status_code)
        self.assertEqual(valid_response, response.json)

    def test_put_campaign_mappings_for_non_existent_engagement(self):
        """Test delivery of a destination for a non-existent engagement."""

        engagement_id = str(ObjectId())
        audience_id = self.audiences[0][db_c.ID]
        destination_id = self.destinations[0][db_c.ID]

        response = self.app.put(
            (
                f"{t_c.BASE_ENDPOINT}{api_c.ENGAGEMENT_ENDPOINT}/{engagement_id}/"
                f"{api_c.AUDIENCE}/{audience_id}/"
                f"{api_c.DESTINATION}/{destination_id}/campaigns"
            ),
            headers=t_c.STANDARD_HEADERS,
        )

        valid_response = {api_c.MESSAGE: api_c.ENGAGEMENT_NOT_FOUND}

        self.assertEqual(HTTPStatus.NOT_FOUND, response.status_code)
        self.assertEqual(valid_response, response.json)

    def test_put_campaigns_for_non_existent_audience(self):
        """Test put/update campaigns for a non-existent audience."""

        engagement_id = self.engagement_ids[0]
        audience_id = str(ObjectId())
        destination_id = self.destinations[0][db_c.ID]

        response = self.app.put(
            (
                f"{t_c.BASE_ENDPOINT}{api_c.ENGAGEMENT_ENDPOINT}/{engagement_id}/"
                f"{api_c.AUDIENCE}/{audience_id}/"
                f"{api_c.DESTINATION}/{destination_id}/campaigns"
            ),
            headers=t_c.STANDARD_HEADERS,
        )

        valid_response = {api_c.MESSAGE: api_c.AUDIENCE_NOT_FOUND}

        self.assertEqual(HTTPStatus.NOT_FOUND, response.status_code)
        self.assertEqual(valid_response, response.json)

    def test_put_campaigns_invalid_audience_id(self):
        """Test delivery of a destination for a non-existent engagement."""

        audience_id = t_c.INVALID_ID
        engagement_id = self.engagement_ids[0]
        destination_id = self.destinations[0][db_c.ID]

        response = self.app.put(
            (
                f"{t_c.BASE_ENDPOINT}{api_c.ENGAGEMENT_ENDPOINT}/{engagement_id}/"
                f"{api_c.AUDIENCE}/{audience_id}/"
                f"{api_c.DESTINATION}/{destination_id}/campaigns"
            ),
            headers=t_c.STANDARD_HEADERS,
        )

        valid_response = {api_c.MESSAGE: api_c.BSON_INVALID_ID(audience_id)}

        self.assertEqual(HTTPStatus.BAD_REQUEST, response.status_code)
        self.assertEqual(valid_response, response.json)

    def test_get_campaigns_for_an_engagement_invalid_audience_id(self):
        """Test delivery of an audience for an engagement with invalid
        audience ID."""

        audience_id = t_c.INVALID_ID
        engagement_id = self.engagement_ids[0]
        destination_id = self.destinations[0][db_c.ID]

        response = self.app.get(
            (
                f"{t_c.BASE_ENDPOINT}{api_c.ENGAGEMENT_ENDPOINT}/{engagement_id}/"
                f"{api_c.AUDIENCE}/{audience_id}/"
                f"{api_c.DESTINATION}/{destination_id}/campaigns"
            ),
            headers=t_c.STANDARD_HEADERS,
        )

        valid_response = {api_c.MESSAGE: api_c.BSON_INVALID_ID(audience_id)}

        self.assertEqual(HTTPStatus.BAD_REQUEST, response.status_code)
        self.assertEqual(valid_response, response.json)

    def test_get_campaign_mappings_for_an_engagement_invalid_audience_id(self):
        """Test delivery of an audience for an engagement with invalid
        audience ID."""

        audience_id = t_c.INVALID_ID
        engagement_id = self.engagement_ids[0]
        destination_id = self.destinations[0][db_c.ID]

        response = self.app.get(
            (
                f"{t_c.BASE_ENDPOINT}{api_c.ENGAGEMENT_ENDPOINT}/{engagement_id}/"
                f"{api_c.AUDIENCE}/{audience_id}/"
                f"{api_c.DESTINATION}/{destination_id}/campaign-mappings"
            ),
            headers=t_c.STANDARD_HEADERS,
        )

        valid_response = {api_c.MESSAGE: api_c.BSON_INVALID_ID(audience_id)}

        self.assertEqual(HTTPStatus.BAD_REQUEST, response.status_code)
        self.assertEqual(valid_response, response.json)

    def test_get_campaigns_for_an_engagement_invalid_destination_id(self):
        """Test delivery of an audience for an engagement with invalid
        audience ID."""

        audience_id = self.audiences[0][db_c.ID]
        engagement_id = self.engagement_ids[0]
        destination_id = t_c.INVALID_ID

        response = self.app.get(
            (
                f"{t_c.BASE_ENDPOINT}{api_c.ENGAGEMENT_ENDPOINT}/{engagement_id}/"
                f"{api_c.AUDIENCE}/{audience_id}/"
                f"{api_c.DESTINATION}/{destination_id}/campaigns"
            ),
            headers=t_c.STANDARD_HEADERS,
        )

        valid_response = {api_c.MESSAGE: api_c.BSON_INVALID_ID(destination_id)}

        self.assertEqual(HTTPStatus.BAD_REQUEST, response.status_code)
        self.assertEqual(valid_response, response.json)

    def test_put_campaigns_invalid_destination_id(self):
        """Test delivery of a destination for a non-existent engagement."""

        audience_id = self.audiences[0][db_c.ID]
        engagement_id = self.engagement_ids[0]
        destination_id = t_c.INVALID_ID

        response = self.app.put(
            (
                f"{t_c.BASE_ENDPOINT}{api_c.ENGAGEMENT_ENDPOINT}/{engagement_id}/"
                f"{api_c.AUDIENCE}/{audience_id}/"
                f"{api_c.DESTINATION}/{destination_id}/campaigns"
            ),
            headers=t_c.STANDARD_HEADERS,
        )

        valid_response = {api_c.MESSAGE: api_c.BSON_INVALID_ID(destination_id)}

        self.assertEqual(HTTPStatus.BAD_REQUEST, response.status_code)
        self.assertEqual(valid_response, response.json)

    def test_get_campaign_mappings_for_an_engagement_invalid_destination_id(
        self,
    ):
        """Test get campaigns for an engagement with invalid audience id."""

        audience_id = self.audiences[0][db_c.ID]
        engagement_id = self.engagement_ids[0]
        destination_id = t_c.INVALID_ID

        response = self.app.get(
            (
                f"{t_c.BASE_ENDPOINT}{api_c.ENGAGEMENT_ENDPOINT}/{engagement_id}/"
                f"{api_c.AUDIENCE}/{audience_id}/"
                f"{api_c.DESTINATION}/{destination_id}/campaign-mappings"
            ),
            headers=t_c.STANDARD_HEADERS,
        )

        valid_response = {api_c.MESSAGE: api_c.BSON_INVALID_ID(destination_id)}

        self.assertEqual(HTTPStatus.BAD_REQUEST, response.status_code)
        self.assertEqual(valid_response, response.json)

    def test_get_campaign_for_unattached_audience(self):
        """Test delivery of a destination for an unattached audience."""

        engagement_id = self.engagement_ids[1]

        # Unattached audience id
        audience_id = self.audiences[0][db_c.ID]
        destination_id = self.destinations[0][db_c.ID]

        response = self.app.get(
            (
                f"{t_c.BASE_ENDPOINT}{api_c.ENGAGEMENT_ENDPOINT}/{engagement_id}/"
                f"{api_c.AUDIENCE}/{audience_id}/"
                f"{api_c.DESTINATION}/{destination_id}/campaigns"
            ),
            headers=t_c.STANDARD_HEADERS,
        )

        valid_response = {
            api_c.MESSAGE: api_c.AUDIENCE_NOT_ATTACHED_TO_ENGAGEMENT
        }

        self.assertEqual(HTTPStatus.BAD_REQUEST, response.status_code)
        self.assertEqual(valid_response, response.json)

    def test_get_campaign_mappings_for_unattached_audience(self):
        """Test delivery of a destination for an unattached audience."""

        engagement_id = self.engagement_ids[1]

        # Unattached audience id
        audience_id = self.audiences[0][db_c.ID]
        destination_id = self.destinations[0][db_c.ID]

        response = self.app.get(
            (
                f"{t_c.BASE_ENDPOINT}{api_c.ENGAGEMENT_ENDPOINT}/{engagement_id}/"
                f"{api_c.AUDIENCE}/{audience_id}/"
                f"{api_c.DESTINATION}/{destination_id}/campaign-mappings"
            ),
            headers=t_c.STANDARD_HEADERS,
        )

        valid_response = {
            api_c.MESSAGE: api_c.AUDIENCE_NOT_ATTACHED_TO_ENGAGEMENT
        }

        self.assertEqual(HTTPStatus.BAD_REQUEST, response.status_code)
        self.assertEqual(valid_response, response.json)

    def test_campaigns_for_unattached_destination(self):
        """Test get campaigns for an unattached destination."""

        engagement_id = self.engagement_ids[1]
        # Unattached audience id
        audience_id = self.audiences[1][db_c.ID]
        destination_id = self.destinations[0][db_c.ID]

        response = self.app.get(
            (
                f"{t_c.BASE_ENDPOINT}{api_c.ENGAGEMENT_ENDPOINT}/{engagement_id}/"
                f"{api_c.AUDIENCE}/{audience_id}/"
                f"{api_c.DESTINATION}/{destination_id}/campaigns"
            ),
            headers=t_c.STANDARD_HEADERS,
        )

        self.assertEqual(HTTPStatus.BAD_REQUEST, response.status_code)

    def test_campaign_mappings_for_unattached_destination(self):
        """Test get campaign mappings for an unattached destination."""

        engagement_id = self.engagement_ids[1]
        # Unattached audience id
        audience_id = self.audiences[1][db_c.ID]
        destination_id = self.destinations[0][db_c.ID]

        response = self.app.get(
            (
                f"{t_c.BASE_ENDPOINT}{api_c.ENGAGEMENT_ENDPOINT}/{engagement_id}/"
                f"{api_c.AUDIENCE}/{audience_id}/"
                f"{api_c.DESTINATION}/{destination_id}/campaign-mappings"
            ),
            headers=t_c.STANDARD_HEADERS,
        )

        self.assertEqual(HTTPStatus.BAD_REQUEST, response.status_code)

    def test_get_engagements_success(self):
        """Test get all engagements API success."""

        expected_engagements = get_engagements(self.database)

        response = self.app.get(
            f"{t_c.BASE_ENDPOINT}{api_c.ENGAGEMENT_ENDPOINT}",
            headers=t_c.STANDARD_HEADERS,
        )

        engagements = response.json
        self.assertEqual(HTTPStatus.OK, response.status_code)
        self.assertEqual(len(engagements), len(expected_engagements))
        for engagement in engagements:
            self.assertEqual(self.user_name, engagement[db_c.CREATED_BY])
            self.assertIn(api_c.FAVORITE, engagement)
            self.assertIsNotNone(engagement[db_c.STATUS])

    def test_get_engagements_with_valid_filters(self):
        """Test get all engagements API with valid filters."""

        response = self.app.get(
            f"{t_c.BASE_ENDPOINT}{api_c.ENGAGEMENT_ENDPOINT}?"
            f"{api_c.FAVORITES}=True&{api_c.MY_ENGAGEMENTS}=True",
            headers=t_c.STANDARD_HEADERS,
        )

        fetched_engagements = response.json
        self.assertEqual(HTTPStatus.OK, response.status_code)
        self.assertTrue(fetched_engagements)
        self.assertEqual(1, len(fetched_engagements))
        self.assertEqual(
            str(self.engagement_ids[0]), fetched_engagements[0][api_c.ID]
        )

    def test_get_engagement_by_id_valid_id_favorite(self):
        """Test get engagement API with valid ID which is a favorite."""

        # set user favorite
        engagement_id = self.engagement_ids[0]
        response = self.app.get(
            f"{t_c.BASE_ENDPOINT}{api_c.ENGAGEMENT_ENDPOINT}/{engagement_id}",
            headers=t_c.STANDARD_HEADERS,
        )
        self.assertEqual(HTTPStatus.OK, response.status_code)
        return_engagement = response.json
        self.assertEqual(engagement_id, return_engagement[db_c.OBJECT_ID])
        self.assertEqual(self.user_name, return_engagement[db_c.CREATED_BY])
        self.assertEqual(api_c.STATUS_INACTIVE, return_engagement[db_c.STATUS])
        self.assertTrue(return_engagement[api_c.FAVORITE])

    def test_get_engagement_by_id_valid_id_not_favorite(self):
        """Test get engagement API with valid ID which is not a favorite."""

        engagement_id = self.engagement_ids[1]
        response = self.app.get(
            f"{t_c.BASE_ENDPOINT}{api_c.ENGAGEMENT_ENDPOINT}/{engagement_id}",
            headers=t_c.STANDARD_HEADERS,
        )
        self.assertEqual(HTTPStatus.OK, response.status_code)
        return_engagement = response.json
        self.assertEqual(engagement_id, return_engagement[db_c.OBJECT_ID])
        self.assertEqual(self.user_name, return_engagement[db_c.CREATED_BY])
        self.assertEqual(api_c.STATUS_INACTIVE, return_engagement[db_c.STATUS])
        self.assertFalse(return_engagement[api_c.FAVORITE])

    def test_get_engagement_by_id_invalid_id(self):
        """Test get engagements API with invalid ID."""

        engagement_id = t_c.INVALID_ID

        response = self.app.get(
            f"{t_c.BASE_ENDPOINT}{api_c.ENGAGEMENT_ENDPOINT}/{engagement_id}",
            headers=t_c.STANDARD_HEADERS,
        )

        valid_response = {api_c.MESSAGE: api_c.BSON_INVALID_ID(engagement_id)}

        self.assertEqual(HTTPStatus.BAD_REQUEST, response.status_code)
        self.assertEqual(valid_response, response.json)

    def test_get_engagement_by_id_non_existent_id(self):
        """Test get engagements API with non-existent ID."""

        engagement_id = str(ObjectId())

        valid_response = {api_c.MESSAGE: api_c.ENGAGEMENT_NOT_FOUND}

        response = self.app.get(
            f"{t_c.BASE_ENDPOINT}{api_c.ENGAGEMENT_ENDPOINT}/{engagement_id}",
            headers=t_c.STANDARD_HEADERS,
        )

        self.assertEqual(HTTPStatus.NOT_FOUND, response.status_code)
        self.assertEqual(valid_response, response.json)

    def test_delete_engagement_valid_id(self):
        """Test delete engagement API with valid ID."""

        engagement_id = self.engagement_ids[0]

        response = self.app.delete(
            f"{t_c.BASE_ENDPOINT}{api_c.ENGAGEMENT_ENDPOINT}/{engagement_id}",
            headers=t_c.STANDARD_HEADERS,
        )

        self.assertEqual(HTTPStatus.NO_CONTENT, response.status_code)

    def test_delete_engagement_invalid_id(self):
        """Test delete engagement API with invalid ID."""

        engagement_id = t_c.INVALID_ID

        response = self.app.delete(
            f"{t_c.BASE_ENDPOINT}{api_c.ENGAGEMENT_ENDPOINT}/{engagement_id}",
            headers=t_c.STANDARD_HEADERS,
        )
        valid_response = {api_c.MESSAGE: api_c.BSON_INVALID_ID(engagement_id)}

        self.assertEqual(HTTPStatus.BAD_REQUEST, response.status_code)
        self.assertEqual(valid_response, response.json)

    def test_delete_engagement_non_existent_id(self) -> None:
        """Test delete engagement API with non-existent ID."""

        non_existent_engagement_id = str(ObjectId())

        response = self.app.delete(
            f"{t_c.BASE_ENDPOINT}{api_c.ENGAGEMENT_ENDPOINT}/{non_existent_engagement_id}",
            headers=t_c.STANDARD_HEADERS,
        )

        self.assertEqual(HTTPStatus.NOT_FOUND, response.status_code)
        self.assertEqual(
            {api_c.MESSAGE: api_c.ENGAGEMENT_NOT_FOUND}, response.json
        )

    def test_set_engagement(self):
        """Test set engagement API with valid params."""

        engagement = {
            db_c.AUDIENCES: [
                {
                    db_c.OBJECT_ID: str(self.audiences[0][db_c.ID]),
                    db_c.DESTINATIONS: [
                        {db_c.OBJECT_ID: str(self.destinations[0][db_c.ID])},
                    ],
                }
            ],
            db_c.ENGAGEMENT_DESCRIPTION: "Test Engagement Description",
            db_c.ENGAGEMENT_NAME: "Soumya's Test Engagement",
            db_c.ENGAGEMENT_DELIVERY_SCHEDULE: None,
        }

        response = self.app.post(
            f"{t_c.BASE_ENDPOINT}{api_c.ENGAGEMENT_ENDPOINT}",
            data=json.dumps(engagement),
            headers=t_c.STANDARD_HEADERS,
        )

        self.assertEqual(response.status_code, HTTPStatus.CREATED)

    @given(schedule=st.sampled_from(t_c.SCHEDULES))
    def test_set_engagement_with_delivery_schedule(self, schedule: dict):
        """Test set engagement API with valid delivery schedule params.

        Args:
            schedule (dict): A dictionary of schedules.
        """

        engagement_delivery_schedule = {api_c.SCHEDULE: schedule}

        # Set the seed value for random generator to be dynamic so that random
        # choices generates truly random unique values when hypothesis calls
        # this test as part of the same execution scope for multiple values
        # it is sampled.
        random.seed(datetime.now())
        engagement_name = "".join(random.choices(string.ascii_uppercase, k=10))

        engagement = {
            db_c.AUDIENCES: [
                {
                    db_c.OBJECT_ID: str(self.audiences[0][db_c.ID]),
                    db_c.DESTINATIONS: [
                        {db_c.OBJECT_ID: str(self.destinations[0][db_c.ID])},
                    ],
                }
            ],
            db_c.ENGAGEMENT_DESCRIPTION: "Test Engagement Description",
            db_c.ENGAGEMENT_NAME: engagement_name,
            db_c.ENGAGEMENT_DELIVERY_SCHEDULE: engagement_delivery_schedule,
        }

        response = self.app.post(
            f"{t_c.BASE_ENDPOINT}{api_c.ENGAGEMENT_ENDPOINT}",
            data=json.dumps(engagement),
            headers=t_c.STANDARD_HEADERS,
        )
        # check if cron string is generated
        self.assertIsInstance(
            response.json.get(api_c.DELIVERY_SCHEDULE).get(
                api_c.SCHEDULE_CRON
            ),
            str,
        )

        self.assertEqual(response.status_code, HTTPStatus.CREATED)

    def test_set_engagement_with_invalid_delivery_schedule(self):
        """Test set engagement API with invalid delivery schedule params."""

        engagement_delivery_schedule = {
            api_c.SCHEDULE: t_c.DAILY_SCHEDULE_INVALID
        }

        engagement = {
            db_c.AUDIENCES: [
                {
                    db_c.OBJECT_ID: str(self.audiences[0][db_c.ID]),
                    db_c.DESTINATIONS: [
                        {db_c.OBJECT_ID: str(self.destinations[0][db_c.ID])},
                    ],
                }
            ],
            db_c.ENGAGEMENT_DESCRIPTION: "Test Engagement Description",
            db_c.ENGAGEMENT_NAME: "Soumya's Test Engagement",
            db_c.ENGAGEMENT_DELIVERY_SCHEDULE: engagement_delivery_schedule,
        }

        response = self.app.post(
            f"{t_c.BASE_ENDPOINT}{api_c.ENGAGEMENT_ENDPOINT}",
            data=json.dumps(engagement),
            headers=t_c.STANDARD_HEADERS,
        )
        self.assertEqual(response.status_code, HTTPStatus.BAD_REQUEST)

    def test_set_engagement_without_audience(self):
        """Test set engagement API without audience."""

        engagement = {
            db_c.AUDIENCES: [],
            db_c.ENGAGEMENT_DELIVERY_SCHEDULE: None,
            db_c.ENGAGEMENT_DESCRIPTION: "Test Set Engagement",
            db_c.ENGAGEMENT_NAME: "Test Engagement No Audience",
        }

        response = self.app.post(
            f"{t_c.BASE_ENDPOINT}{api_c.ENGAGEMENT_ENDPOINT}",
            data=json.dumps(engagement),
            headers=t_c.STANDARD_HEADERS,
        )

        self.assertEqual(response.status_code, HTTPStatus.CREATED)

    def test_set_engagement_without_description(self):
        """Test set engagement API without description."""

        engagement = {
            db_c.AUDIENCES: [],
            db_c.ENGAGEMENT_DELIVERY_SCHEDULE: None,
            db_c.ENGAGEMENT_NAME: "Test Engagement No Audience",
        }

        response = self.app.post(
            f"{t_c.BASE_ENDPOINT}{api_c.ENGAGEMENT_ENDPOINT}",
            data=json.dumps(engagement),
            headers=t_c.STANDARD_HEADERS,
        )

        self.assertEqual(response.status_code, HTTPStatus.CREATED)

    def test_set_engagement_without_name(self):
        """Test set engagement API without name."""

        engagement = {
            db_c.AUDIENCES: [],
            db_c.ENGAGEMENT_DELIVERY_SCHEDULE: None,
        }

        valid_response = {
            db_c.ENGAGEMENT_NAME: ["Missing data for required field."]
        }

        response = self.app.post(
            f"{t_c.BASE_ENDPOINT}{api_c.ENGAGEMENT_ENDPOINT}",
            data=json.dumps(engagement),
            headers=t_c.STANDARD_HEADERS,
        )

        self.assertEqual(HTTPStatus.BAD_REQUEST, response.status_code)
        self.assertEqual(valid_response, response.json)

    def test_update_engagement(self):
        """Test update an engagement."""

        engagement_id = self.engagement_ids[0]

        engagement_response = self.app.get(
            f"{t_c.BASE_ENDPOINT}{api_c.ENGAGEMENT_ENDPOINT}/{engagement_id}",
            headers=t_c.STANDARD_HEADERS,
        )

        update_doc = engagement_response.json
        update_doc[db_c.NAME] = "new name"
        del update_doc[db_c.CREATE_TIME]
        del update_doc[db_c.STATUS]
        del update_doc[db_c.UPDATE_TIME]
        del update_doc[db_c.UPDATED_BY]
        del update_doc[db_c.OBJECT_ID]
        del update_doc[db_c.CREATED_BY]

        response = self.app.put(
            f"{t_c.BASE_ENDPOINT}{api_c.ENGAGEMENT_ENDPOINT}/{engagement_id}",
            json=update_doc,
            headers=t_c.STANDARD_HEADERS,
        )

        self.assertEqual(HTTPStatus.OK, response.status_code)
        self.assertEqual("new name", response.json[db_c.NAME])

    def test_update_engagement_invalid_id(self):
        """Test update an engagement invalid ID."""

        bad_engagement_id = t_c.INVALID_ID
        good_engagement_id = self.engagement_ids[0]

        engagement_response = self.app.get(
            f"{t_c.BASE_ENDPOINT}{api_c.ENGAGEMENT_ENDPOINT}/{good_engagement_id}",
            headers=t_c.STANDARD_HEADERS,
        )

        update_doc = engagement_response.json
        update_doc[db_c.NAME] = "new name"
        del update_doc[db_c.CREATE_TIME]
        del update_doc[db_c.STATUS]
        del update_doc[db_c.UPDATE_TIME]
        del update_doc[db_c.UPDATED_BY]
        del update_doc[db_c.OBJECT_ID]
        del update_doc[db_c.CREATED_BY]

        response = self.app.put(
            f"{t_c.BASE_ENDPOINT}{api_c.ENGAGEMENT_ENDPOINT}/{bad_engagement_id}",
            json=update_doc,
            headers=t_c.STANDARD_HEADERS,
        )

        valid_response = {
            api_c.MESSAGE: api_c.BSON_INVALID_ID(bad_engagement_id)
        }

        self.assertEqual(HTTPStatus.BAD_REQUEST, response.status_code)
        self.assertEqual(valid_response, response.json)

    def test_update_engagement_delivery_schedule(self):
        """Test update an engagement's delivery schedule."""
        engagement_delivery_schedule = {api_c.SCHEDULE: t_c.SCHEDULES[0]}

        engagement = {
            db_c.AUDIENCES: [
                {
                    db_c.OBJECT_ID: str(self.audiences[0][db_c.ID]),
                    db_c.DESTINATIONS: [
                        {db_c.OBJECT_ID: str(self.destinations[0][db_c.ID])},
                    ],
                }
            ],
            db_c.ENGAGEMENT_DESCRIPTION: "Test Engagement Description",
            db_c.ENGAGEMENT_NAME: "Test Engagement Name",
            db_c.ENGAGEMENT_DELIVERY_SCHEDULE: engagement_delivery_schedule,
        }

        response = self.app.post(
            f"{t_c.BASE_ENDPOINT}{api_c.ENGAGEMENT_ENDPOINT}",
            data=json.dumps(engagement),
            headers=t_c.STANDARD_HEADERS,
        )

        old_delivery_schedule_cron = response.json.get(
            api_c.DELIVERY_SCHEDULE
        ).get(api_c.SCHEDULE_CRON)

        engagement_id = response.json.get(api_c.ID)
        update_doc = response.json

        update_doc[api_c.DELIVERY_SCHEDULE][api_c.SCHEDULE] = t_c.SCHEDULES[1]

        response = self.app.put(
            f"{t_c.BASE_ENDPOINT}{api_c.ENGAGEMENT_ENDPOINT}/{engagement_id}",
            json=update_doc,
            headers=t_c.STANDARD_HEADERS,
        )

        self.assertEqual(HTTPStatus.OK, response.status_code)

        new_delivery_schedule_cron = response.json.get(
            api_c.DELIVERY_SCHEDULE
        ).get(api_c.SCHEDULE_CRON)

        # Ensure the cron expressions are not equal.
        self.assertNotEqual(
            old_delivery_schedule_cron, new_delivery_schedule_cron
        )

    def test_add_audience_to_engagement(self):
        """Test add audience to engagement."""

        engagement_id = self.engagement_ids[0]

        new_audience = {
            "audiences": [
                {
                    db_c.OBJECT_ID: str(self.audiences[0][db_c.ID]),
                    "destinations": [
                        {db_c.OBJECT_ID: str(ObjectId())},
                        {db_c.OBJECT_ID: str(ObjectId())},
                    ],
                }
            ]
        }

        response = self.app.post(
            f"{t_c.BASE_ENDPOINT}{api_c.ENGAGEMENT_ENDPOINT}/{engagement_id}/{api_c.AUDIENCES}",
            json=new_audience,
            headers=t_c.STANDARD_HEADERS,
        )

        self.assertEqual(HTTPStatus.CREATED, response.status_code)
        self.assertEqual(
            {api_c.MESSAGE: api_c.OPERATION_SUCCESS},
            response.json,
        )

    def test_add_lookalike_audience_to_engagement(self) -> None:
        """Test add lookalike audience to engagement."""

        engagement_id = self.engagement_ids[0]

        new_lookalike_audience = {
            "audiences": [
                {
                    db_c.OBJECT_ID: str(self.lookalike_audience[db_c.ID]),
                    "destinations": [
                        {db_c.OBJECT_ID: str(ObjectId())},
                        {db_c.OBJECT_ID: str(ObjectId())},
                    ],
                }
            ]
        }

        response = self.app.post(
            f"{t_c.BASE_ENDPOINT}{api_c.ENGAGEMENT_ENDPOINT}/{engagement_id}/{api_c.AUDIENCES}",
            json=new_lookalike_audience,
            headers=t_c.STANDARD_HEADERS,
        )

        self.assertEqual(HTTPStatus.CREATED, response.status_code)
        self.assertEqual(
            {api_c.MESSAGE: api_c.OPERATION_SUCCESS},
            response.json,
        )

    def test_add_audience_to_engagement_invalid_id(self):
        """Test add audience to engagement invalid id."""

        engagement_id = t_c.INVALID_ID

        new_audience = {
            "audiences": [
                {
                    db_c.OBJECT_ID: str(ObjectId()),
                    "destinations": [
                        {db_c.OBJECT_ID: str(ObjectId())},
                        {db_c.OBJECT_ID: str(ObjectId())},
                    ],
                }
            ]
        }

        response = self.app.post(
            f"{t_c.BASE_ENDPOINT}{api_c.ENGAGEMENT_ENDPOINT}/{engagement_id}/{api_c.AUDIENCES}",
            json=new_audience,
            headers=t_c.STANDARD_HEADERS,
        )
        valid_response = {api_c.MESSAGE: api_c.BSON_INVALID_ID(engagement_id)}

        self.assertEqual(HTTPStatus.BAD_REQUEST, response.status_code)
        self.assertEqual(valid_response, response.json)

    def test_add_audience_to_engagement_non_existent_audience_id(self):
        """Test add audience to engagement API with non-existent audience ID."""

        engagement_id = self.engagement_ids[0]
        audience_id = str(ObjectId())

        new_audience = {
            "audiences": [
                {
                    db_c.OBJECT_ID: audience_id,
                    "destinations": [
                        {db_c.OBJECT_ID: str(ObjectId())},
                        {db_c.OBJECT_ID: str(ObjectId())},
                    ],
                }
            ]
        }

        response = self.app.post(
            f"{t_c.BASE_ENDPOINT}{api_c.ENGAGEMENT_ENDPOINT}/{engagement_id}/"
            f"{api_c.AUDIENCES}",
            json=new_audience,
            headers=t_c.STANDARD_HEADERS,
        )

        self.assertEqual(HTTPStatus.NOT_FOUND, response.status_code)
        self.assertEqual(
            {api_c.MESSAGE: f"Audience with ID {audience_id} does not exist."},
            response.json,
        )

    def test_delete_audience_from_engagement(self):
        """Test delete audience from engagement."""

        engagement_id = self.engagement_ids[0]
        new_audience_id = self.audiences[0][db_c.ID]

        new_audience = {
            "audiences": [
                {
                    db_c.OBJECT_ID: str(new_audience_id),
                    "destinations": [
                        {db_c.OBJECT_ID: str(ObjectId())},
                        {db_c.OBJECT_ID: str(ObjectId())},
                    ],
                }
            ]
        }

        add_audience_response = self.app.post(
            f"{t_c.BASE_ENDPOINT}{api_c.ENGAGEMENT_ENDPOINT}/{engagement_id}/{api_c.AUDIENCES}",
            json=new_audience,
            headers=t_c.STANDARD_HEADERS,
        )
        self.assertEqual(HTTPStatus.CREATED, add_audience_response.status_code)

        delete_audience = {"audience_ids": [str(new_audience_id)]}

        delete_audience_response = self.app.delete(
            f"{t_c.BASE_ENDPOINT}{api_c.ENGAGEMENT_ENDPOINT}/{engagement_id}/{api_c.AUDIENCES}",
            json=delete_audience,
            headers=t_c.STANDARD_HEADERS,
        )
        self.assertEqual(
            HTTPStatus.NO_CONTENT, delete_audience_response.status_code
        )

    def test_delete_audience_from_engagement_audience_not_found(self):
        """Test delete audience from engagement where the
        audience is not in the audience collection.
        """

        engagement_id = self.engagement_ids[0]

        delete_audience = {"audience_ids": [str(ObjectId())]}

        delete_audience_response = self.app.delete(
            f"{t_c.BASE_ENDPOINT}{api_c.ENGAGEMENT_ENDPOINT}/{engagement_id}/{api_c.AUDIENCES}",
            json=delete_audience,
            headers=t_c.STANDARD_HEADERS,
        )
        self.assertEqual(
            HTTPStatus.NO_CONTENT, delete_audience_response.status_code
        )

    def test_delete_audience_from_engagement_invalid_engagement_id(self):
        """Test delete audience from engagement with an invalid engagement ID."""

        bad_engagement_id = t_c.INVALID_ID
        good_engagement_id = self.engagement_ids[0]
        new_audience_id = self.audiences[0][db_c.ID]

        new_audience = {
            "audiences": [
                {
                    db_c.OBJECT_ID: str(new_audience_id),
                    "destinations": [
                        {db_c.OBJECT_ID: str(ObjectId())},
                        {db_c.OBJECT_ID: str(ObjectId())},
                    ],
                }
            ]
        }

        add_audience_response = self.app.post(
            f"{t_c.BASE_ENDPOINT}{api_c.ENGAGEMENT_ENDPOINT}"
            f"/{good_engagement_id}/{api_c.AUDIENCES}",
            json=new_audience,
            headers=t_c.STANDARD_HEADERS,
        )
        self.assertEqual(HTTPStatus.CREATED, add_audience_response.status_code)

        delete_audience = {"audience_ids": [str(new_audience_id)]}

        delete_audience_response = self.app.delete(
            f"{t_c.BASE_ENDPOINT}{api_c.ENGAGEMENT_ENDPOINT}/{bad_engagement_id}/{api_c.AUDIENCES}",
            json=delete_audience,
            headers=t_c.STANDARD_HEADERS,
        )

        valid_response = {
            api_c.MESSAGE: api_c.BSON_INVALID_ID(bad_engagement_id)
        }

        self.assertEqual(
            HTTPStatus.BAD_REQUEST, delete_audience_response.status_code
        )
        self.assertEqual(valid_response, delete_audience_response.json)

    def test_delete_audience_from_engagement_invalid_audience_id(self):
        """Test delete audience from engagement with an invalid audience ID."""

        engagement_id = self.engagement_ids[0]
        new_audience_id = self.audiences[0][db_c.ID]
        invalid_audience_id = t_c.INVALID_ID

        new_audience = {
            "audiences": [
                {
                    db_c.OBJECT_ID: str(new_audience_id),
                    "destinations": [
                        {db_c.OBJECT_ID: str(ObjectId())},
                        {db_c.OBJECT_ID: str(ObjectId())},
                    ],
                }
            ]
        }

        add_audience_response = self.app.post(
            f"{t_c.BASE_ENDPOINT}{api_c.ENGAGEMENT_ENDPOINT}/{engagement_id}/{api_c.AUDIENCES}",
            json=new_audience,
            headers=t_c.STANDARD_HEADERS,
        )
        self.assertEqual(HTTPStatus.CREATED, add_audience_response.status_code)

        delete_audience = {"audience_ids": [invalid_audience_id]}

        delete_audience_response = self.app.delete(
            f"{t_c.BASE_ENDPOINT}{api_c.ENGAGEMENT_ENDPOINT}/{engagement_id}/{api_c.AUDIENCES}",
            json=delete_audience,
            headers=t_c.STANDARD_HEADERS,
        )

        valid_response = {
            api_c.MESSAGE: api_c.BSON_INVALID_ID(invalid_audience_id)
        }

        self.assertEqual(
            HTTPStatus.BAD_REQUEST, delete_audience_response.status_code
        )
        self.assertEqual(valid_response, delete_audience_response.json)

    def test_add_destination_to_engagement_audience(self):
        """Test add destination to engagement audience."""

        engagement_id = self.engagement_ids[0]
        audience_id = self.audiences[1][db_c.ID]

        new_destination = {
            db_c.DELIVERY_PLATFORM_NAME: db_c.DELIVERY_PLATFORM_SFMC.title(),
            db_c.DELIVERY_PLATFORM_TYPE: db_c.DELIVERY_PLATFORM_SFMC,
            db_c.STATUS: db_c.STATUS_SUCCEEDED,
            db_c.ENABLED: True,
            db_c.ADDED: True,
            db_c.DELETED: False,
        }

        destination = set_delivery_platform(self.database, **new_destination)

        response = self.app.post(
            f"{t_c.BASE_ENDPOINT}{api_c.ENGAGEMENT_ENDPOINT}/{engagement_id}/"
            f"{api_c.AUDIENCE}/{str(audience_id)}/{api_c.DESTINATIONS}",
            json={db_c.OBJECT_ID: str(destination[db_c.ID])},
            headers=t_c.STANDARD_HEADERS,
        )

        self.assertEqual(HTTPStatus.OK, response.status_code)

    def test_remove_destination_from_engagement_audience(self):
        """Test remove destination from engagement audience."""

        engagement_id = self.engagement_ids[0]
        audience_id = self.audiences[1][db_c.ID]

        destination_to_remove = {api_c.ID: str(self.destinations[0][db_c.ID])}

        response = self.app.delete(
            f"{t_c.BASE_ENDPOINT}{api_c.ENGAGEMENT_ENDPOINT}/{engagement_id}/"
            f"{api_c.AUDIENCE}/{str(audience_id)}/destinations",
            json=destination_to_remove,
            headers=t_c.STANDARD_HEADERS,
        )

        self.assertEqual(HTTPStatus.NO_CONTENT, response.status_code)

    def test_remove_invalid_destination_from_engagement_audience(self):
        """Test remove invalid destination from engagement audience."""

        engagement_id = self.engagement_ids[0]
        audience_id = self.audiences[1][db_c.ID]

        response = self.app.post(
            f"{t_c.BASE_ENDPOINT}{api_c.ENGAGEMENT_ENDPOINT}/{engagement_id}/"
            f"{api_c.AUDIENCE}/{str(audience_id)}/destinations",
            json={},
            headers=t_c.STANDARD_HEADERS,
        )

        self.assertEqual(HTTPStatus.NOT_FOUND, response.status_code)

    def test_set_engagement_flight_schedule(self):
        """Test setting an engagement flight schedule."""

        engagement_id = self.engagement_ids[0]

        engagement_response = self.app.get(
            f"{t_c.BASE_ENDPOINT}{api_c.ENGAGEMENT_ENDPOINT}/{engagement_id}",
            headers=t_c.STANDARD_HEADERS,
        )

        update_doc = engagement_response.json
        # remove props before sending full put.
        for prop in [
            db_c.CREATE_TIME,
            db_c.STATUS,
            db_c.UPDATE_TIME,
            db_c.UPDATED_BY,
            db_c.OBJECT_ID,
            db_c.CREATED_BY,
        ]:
            del update_doc[prop]

        update_doc[api_c.DELIVERY_SCHEDULE] = {
            api_c.START_DATE: datetime.utcnow()
            .replace(second=0, microsecond=0)
            .isoformat(),
            api_c.END_DATE: (datetime.utcnow() + timedelta(weeks=12))
            .replace(second=0, microsecond=0)
            .isoformat(),
        }

        response = self.app.put(
            f"{t_c.BASE_ENDPOINT}{api_c.ENGAGEMENT_ENDPOINT}/{engagement_id}",
            json=update_doc,
            headers=t_c.STANDARD_HEADERS,
        )

        self.assertEqual(HTTPStatus.OK, response.status_code)

        response_body = response.json
        self.assertIn(api_c.DELIVERY_SCHEDULE, response_body)

        for key in [api_c.START_DATE, api_c.END_DATE]:
            self.assertIn(key, response_body[api_c.DELIVERY_SCHEDULE])
            response_datetime = datetime.fromisoformat(
                response_body[api_c.DELIVERY_SCHEDULE][key].replace("Z", "")
            )
            expected_datetime = datetime.fromisoformat(
                update_doc[api_c.DELIVERY_SCHEDULE][key]
            )

            # for some reason document DB does not main microsecond precision.
            self.assertEqual(response_datetime, expected_datetime)

    def test_remove_engagement_flight_schedule(self):
        """Test removing an engagement flight schedule."""

        engagement_id = self.engagement_ids[0]
        engagement_response = self.app.get(
            f"{t_c.BASE_ENDPOINT}{api_c.ENGAGEMENT_ENDPOINT}/{engagement_id}",
            headers=t_c.STANDARD_HEADERS,
        )

        update_doc = engagement_response.json
        # remove props before sending full put.
        for prop in [
            db_c.CREATE_TIME,
            db_c.STATUS,
            db_c.UPDATE_TIME,
            db_c.UPDATED_BY,
            db_c.OBJECT_ID,
            db_c.CREATED_BY,
        ]:
            del update_doc[prop]

        # set the flight schedule first
        update_doc[api_c.DELIVERY_SCHEDULE] = {
            api_c.START_DATE: datetime.utcnow()
            .replace(second=0, microsecond=0)
            .isoformat(),
            api_c.END_DATE: (datetime.utcnow() + timedelta(weeks=3))
            .replace(second=0, microsecond=0)
            .isoformat(),
        }

        response = self.app.put(
            f"{t_c.BASE_ENDPOINT}{api_c.ENGAGEMENT_ENDPOINT}/{engagement_id}",
            json=update_doc,
            headers=t_c.STANDARD_HEADERS,
        )

        # test that it was added
        self.assertEqual(HTTPStatus.OK, response.status_code)
        self.assertIn(api_c.DELIVERY_SCHEDULE, response.json)

        update_doc[api_c.DELIVERY_SCHEDULE] = {}

        response = self.app.put(
            f"{t_c.BASE_ENDPOINT}{api_c.ENGAGEMENT_ENDPOINT}/{engagement_id}",
            json=update_doc,
            headers=t_c.STANDARD_HEADERS,
        )

        # now test removal.
        self.assertEqual(HTTPStatus.OK, response.status_code)
        self.assertFalse(response.json[api_c.DELIVERY_SCHEDULE])

    def test_get_engagement_by_id_validate_match_rate(self) -> None:
        """Test get engagement API with valid id and valid match_rate present."""

        engagements = get_engagements(self.database)

        self.assertTrue(engagements)

        engagement_id = str(engagements[0]["_id"])
        response = self.app.get(
            f"{t_c.BASE_ENDPOINT}{api_c.ENGAGEMENT_ENDPOINT}/{engagement_id}",
            headers=t_c.STANDARD_HEADERS,
        )

        self.assertEqual(HTTPStatus.OK, response.status_code)

        return_engagement = response.json

        self.assertEqual(engagement_id, return_engagement[db_c.OBJECT_ID])
        # self.assertGreater(
        #     return_engagement[db_c.AUDIENCES][0][db_c.DESTINATIONS][0][
        #         db_c.LATEST_DELIVERY
        #     ][api_c.MATCH_RATE], 0
        # )<|MERGE_RESOLUTION|>--- conflicted
+++ resolved
@@ -326,11 +326,6 @@
             return_value=self.database,
         ).start()
 
-<<<<<<< HEAD
-        self.audience_id = create_audience(
-            self.database, "Test Audience", [], t_c.TEST_USER_NAME
-        )[db_c.ID]
-=======
         # mock get_db_client() in decorators
         mock.patch(
             "huxunify.api.route.decorators.get_db_client",
@@ -343,10 +338,9 @@
             return_value=self.database,
         ).start()
 
-        self.audience_id = create_audience(self.database, "Test Audience", [])[
-            db_c.ID
-        ]
->>>>>>> bfd7be7b
+        self.audience_id = create_audience(
+            self.database, "Test Audience", [], t_c.TEST_USER_NAME
+        )[db_c.ID]
 
         self.delivery_platform_sfmc = set_delivery_platform(
             self.database,
