"""Purpose of this file is to house all tests related to configurations."""
from unittest import mock
from http import HTTPStatus

from huxunify.test.route.route_test_util.route_test_case import RouteTestCase
from huxunifylib.database import constants as db_c
from huxunifylib.database import (
    collection_management as cmg,
)
from huxunifylib.database.user_management import (
    set_user,
)
import huxunify.test.constants as t_c
from huxunify.api.schema.configurations import (
    ConfigurationsSchema,
)
from huxunify.api import constants as api_c


class ConfigurationsTests(RouteTestCase):
    """Tests for configurations."""

    def setUp(self) -> None:
        """Setup resources before each test."""

        super().setUp()

        # mock get_db_client() in utils
        mock.patch(
            "huxunify.api.route.utils.get_db_client",
            return_value=self.database,
        ).start()

        # mock get_db_client() in decorators
        mock.patch(
            "huxunify.api.route.decorators.get_db_client",
            return_value=self.database,
        ).start()

        mock.patch(
            "huxunify.api.route.configurations.get_db_client",
            return_value=self.database,
        ).start()

        # write a user to the database
        self.user_name = t_c.VALID_USER_RESPONSE.get(api_c.NAME)
        self.user_doc = set_user(
            self.database,
            t_c.VALID_RESPONSE.get(api_c.OKTA_UID),
            t_c.VALID_USER_RESPONSE.get(api_c.EMAIL),
            display_name=self.user_name,
        )

        configurations = [
            {
                "id": "3",
                "name": "Data management",
                "type": "module",
                "status": "active",
                "description": "Data management.",
                "enabled": True,
            },
            {
                "id": "3",
                "name": "Trust ID",
                "type": "business_solution",
                "status": "pending",
                "description": "Trust ID.",
                "enabled": True,
            },
        ]

        self.configurations = []
        for configuration in configurations:
            self.configurations.append(
                cmg.create_document(
                    self.database,
                    db_c.CONFIGURATIONS_COLLECTION,
                    configuration,
                )
            )

<<<<<<< HEAD
        navigation_settings = {
            "name": "Navigation Settings",
            "type": "navigation_settings",
            "settings": api_c.SAMPLE_NAVIGATION_SETTINGS["settings"],
        }
        cmg.create_document(
            self.database,
            db_c.CONFIGURATIONS_COLLECTION,
            navigation_settings,
        )

        self.addCleanup(mock.patch.stopall)

    def test_success_get_configurations_modules(self):
=======
    def test_success_get_configurations(self):
>>>>>>> e3eaeec1
        """Test get configurations."""

        response = self.app.get(
            f"{t_c.BASE_ENDPOINT}{api_c.CONFIGURATIONS_ENDPOINT}/modules",
            headers=t_c.STANDARD_HEADERS,
        )

        self.assertEqual(HTTPStatus.OK, response.status_code)
        self.assertTrue(
            t_c.validate_schema(ConfigurationsSchema(), response.json, True)
        )

        self.assertEqual(
            [x[api_c.NAME] for x in response.json],
            sorted([x[api_c.NAME] for x in self.configurations]),
        )

    def test_success_get_models_with_status(self):
        """Test get models from Tecton with status."""

        response = self.app.get(
            f"{t_c.BASE_ENDPOINT}"
            f"{api_c.CONFIGURATIONS_ENDPOINT}/modules?{api_c.STATUS}=active",
            headers=t_c.STANDARD_HEADERS,
        )

        self.assertTrue(
            t_c.validate_schema(ConfigurationsSchema(), response.json, True)
        )

        self.assertEqual(len(response.json), 1)
        self.assertEqual(response.json[0][api_c.NAME], "Data management")
        self.assertEqual(response.json[0][api_c.TYPE], "module")

    def test_success_get_configurations_navigation(self):
        """Test get configurations."""

        response = self.app.get(
            f"{t_c.BASE_ENDPOINT}{api_c.CONFIGURATIONS_ENDPOINT}/navigation",
            headers=t_c.STANDARD_HEADERS,
        )

        self.assertEqual(HTTPStatus.OK, response.status_code)

        self.assertTrue(response.json[db_c.CONFIGURATION_FIELD_SETTINGS])
        self.assertTrue(
            response.json[db_c.CONFIGURATION_FIELD_SETTINGS][0][api_c.NAME]
        )
        self.assertEqual(
            response.json[db_c.CONFIGURATION_FIELD_SETTINGS][0][api_c.NAME],
            "Data Management",
        )
        self.assertTrue(
            response.json[db_c.CONFIGURATION_FIELD_SETTINGS][0][api_c.ENABLED]
        )

    def test_success_put_configurations_navigation(self):
        """Test get configurations."""

        response = self.app.put(
            f"{t_c.BASE_ENDPOINT}{api_c.CONFIGURATIONS_ENDPOINT}/navigation",
            json=t_c.TEST_NAVIGATION_SETTINGS,
            headers=t_c.STANDARD_HEADERS,
        )

        self.assertEqual(HTTPStatus.OK, response.status_code)

        self.assertTrue(response.json[db_c.CONFIGURATION_FIELD_SETTINGS])
        self.assertTrue(
            response.json[db_c.CONFIGURATION_FIELD_SETTINGS][0][api_c.NAME]
        )
        self.assertEqual(
            response.json[db_c.CONFIGURATION_FIELD_SETTINGS][0][api_c.NAME],
            "Data Management",
        )
        self.assertTrue(
            response.json[db_c.CONFIGURATION_FIELD_SETTINGS][0][api_c.ENABLED]
        )
        self.assertFalse(
            response.json[db_c.CONFIGURATION_FIELD_SETTINGS][0]["children"][0][
                api_c.ENABLED
            ]
        )
        self.assertTrue(
            response.json[db_c.CONFIGURATION_FIELD_SETTINGS][0]["children"][1][
                api_c.ENABLED
            ]
        )<|MERGE_RESOLUTION|>--- conflicted
+++ resolved
@@ -80,7 +80,7 @@
                 )
             )
 
-<<<<<<< HEAD
+
         navigation_settings = {
             "name": "Navigation Settings",
             "type": "navigation_settings",
@@ -95,9 +95,6 @@
         self.addCleanup(mock.patch.stopall)
 
     def test_success_get_configurations_modules(self):
-=======
-    def test_success_get_configurations(self):
->>>>>>> e3eaeec1
         """Test get configurations."""
 
         response = self.app.get(
