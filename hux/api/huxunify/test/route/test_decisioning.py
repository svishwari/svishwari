"""Purpose of this file is to house all tests related to decisioning."""
import json
from http import HTTPStatus
from unittest import TestCase, mock

import mongomock
from huxunifylib.database import constants as db_c
from huxunifylib.database.client import DatabaseClient
from huxunifylib.database.collection_management import (
    create_document,
    get_document,
)
from hypothesis import given, settings, strategies as st

import requests_mock

from huxunify.api.config import get_config
from huxunify.api import constants as api_c
from huxunify.api.schema.model import (
    ModelSchema,
    ModelVersionSchema,
    FeatureSchema,
)
from huxunify.app import create_app
from huxunify.test import constants as t_c
from huxunify.api.data_connectors.tecton import Tecton


# Allow 30 secs per hypothesis example (deadline is specified in milliseconds)
settings.register_profile(
    "hypothesis_setting_profile",
    deadline=30 * 1000,
)


class DecisioningTests(TestCase):
    """Tests for decisioning."""

    def setUp(self) -> None:
        """Setup tests."""

        self.config = get_config(api_c.TEST_MODE)
        self.tecton = Tecton()

        # define relative paths used for mocking calls.
        self.models_rel_path = (
            "huxunify.api.data_connectors.tecton.Tecton.get_models"
        )
        self.versions_rel_path = (
            "huxunify.api.data_connectors."
            "tecton.Tecton.get_model_version_history"
        )

        self.request_mocker = requests_mock.Mocker()
        self.request_mocker.post(t_c.INTROSPECT_CALL, json=t_c.VALID_RESPONSE)
        self.request_mocker.get(
            t_c.USER_INFO_CALL, json=t_c.VALID_USER_RESPONSE
        )
        self.request_mocker.start()

        # setup the flask test client
        self.test_client = create_app().test_client()

        # init mongo patch initially
        mongo_patch = mongomock.patch(servers=(("localhost", 27017),))
        mongo_patch.start()

        # setup the mock DB client
        self.database = DatabaseClient(
            "localhost", 27017, None, None
        ).connect()

        # mock get_db_client()
        mock.patch(
            "huxunify.api.route.decisioning.get_db_client",
            return_value=self.database,
        ).start()

        # mock get_db_client() for the userinfo utils.
        mock.patch(
            "huxunify.api.route.utils.get_db_client",
            return_value=self.database,
        ).start()

        mock.patch(
            "huxunify.api.route.decorators.get_db_client",
            return_value=self.database,
        ).start()

        self.addCleanup(mock.patch.stopall)

    def test_success_get_models(self):
        """Test get models from Tecton."""

        get_models_mock = mock.patch(self.models_rel_path).start()
        get_models_mock.return_value = t_c.MOCKED_MODEL_RESPONSE

        response = self.test_client.get(
            f"{t_c.BASE_ENDPOINT}{api_c.MODELS_ENDPOINT}",
            headers=t_c.STANDARD_HEADERS,
        )

        self.assertEqual(HTTPStatus.OK, response.status_code)
        self.assertTrue(
            t_c.validate_schema(ModelSchema(), response.json, True)
        )

        self.assertEqual(
            [x[api_c.NAME] for x in response.json],
            sorted([x[api_c.NAME] for x in t_c.MOCKED_MODEL_RESPONSE]),
        )

    def test_success_get_models_with_status(self):
        """Test get models from Tecton with status."""

        get_models_mock = mock.patch(self.models_rel_path).start()
        get_models_mock.return_value = t_c.MOCKED_MODEL_RESPONSE

        response = self.test_client.get(
            f"{t_c.BASE_ENDPOINT}{api_c.MODELS_ENDPOINT}?{api_c.STATUS}=success",
            headers=t_c.STANDARD_HEADERS,
        )

        self.assertEqual(HTTPStatus.OK, response.status_code)
        self.assertTrue(
            t_c.validate_schema(ModelSchema(), response.json, True)
        )

        self.assertListEqual(
            [x[api_c.NAME] for x in response.json],
            ["Model1", "Model2"],
        )

    def test_success_request_model(self):
        """Test requesting a model."""

<<<<<<< HEAD
        status_request = {
            api_c.STATUS: api_c.REQUESTED,
            api_c.ID: t_c.MOCKED_MODEL_RESPONSE[0][api_c.ID],
            api_c.NAME: t_c.MOCKED_MODEL_RESPONSE[0][api_c.NAME],
            api_c.TYPE: t_c.MOCKED_MODEL_RESPONSE[0][api_c.TYPE],
        }
=======
        status_request = [
            {
                api_c.STATUS: api_c.REQUESTED,
                api_c.ID: t_c.MOCKED_MODEL_RESPONSE[0][api_c.ID],
                api_c.NAME: t_c.MOCKED_MODEL_RESPONSE[0][api_c.NAME],
            },
            {
                api_c.STATUS: api_c.REQUESTED,
                api_c.ID: t_c.MOCKED_MODEL_RESPONSE[1][api_c.ID],
                api_c.NAME: t_c.MOCKED_MODEL_RESPONSE[1][api_c.NAME],
            },
        ]
>>>>>>> 9c0cca18

        response = self.test_client.post(
            f"{t_c.BASE_ENDPOINT}{api_c.MODELS_ENDPOINT}",
            data=json.dumps(status_request),
            headers=t_c.STANDARD_HEADERS,
        )

        self.assertEqual(HTTPStatus.OK, response.status_code)

        get_models_mock = mock.patch(self.models_rel_path).start()
        get_models_mock.return_value = t_c.MOCKED_MODEL_RESPONSE

<<<<<<< HEAD
    def test_success_request_model_duplicate(self):
        """Test requesting a model."""

        status_request = {
            api_c.STATUS: api_c.REQUESTED,
            api_c.ID: t_c.MOCKED_MODEL_RESPONSE[0][api_c.ID],
            api_c.NAME: t_c.MOCKED_MODEL_RESPONSE[0][api_c.NAME],
            api_c.TYPE: t_c.MOCKED_MODEL_RESPONSE[0][api_c.TYPE],
        }

        for status_code in [HTTPStatus.OK, HTTPStatus.CONFLICT]:
            response = self.test_client.post(
                f"{t_c.BASE_ENDPOINT}{api_c.MODELS_ENDPOINT}",
                data=json.dumps(status_request),
                headers=t_c.STANDARD_HEADERS,
            )
            self.assertEqual(status_code, response.status_code)

    def test_success_request_model_duplicate_name(self):
        """Test requesting a model."""

        status_request = {
            api_c.STATUS: api_c.REQUESTED,
            api_c.ID: t_c.MOCKED_MODEL_RESPONSE[0][api_c.ID],
            api_c.NAME: t_c.MOCKED_MODEL_RESPONSE[0][api_c.NAME],
            api_c.TYPE: t_c.MOCKED_MODEL_RESPONSE[0][api_c.TYPE],
        }

        response = self.test_client.post(
            f"{t_c.BASE_ENDPOINT}{api_c.MODELS_ENDPOINT}",
            data=json.dumps(status_request),
            headers=t_c.STANDARD_HEADERS,
        )

        self.assertEqual(HTTPStatus.OK, response.status_code)

        status_request[api_c.TYPE] = "other"
        response = self.test_client.post(
            f"{t_c.BASE_ENDPOINT}{api_c.MODELS_ENDPOINT}",
            data=json.dumps(status_request),
            headers=t_c.STANDARD_HEADERS,
        )

        self.assertEqual(HTTPStatus.OK, response.status_code)

=======
>>>>>>> 9c0cca18
    def test_remove_model_success(self):
        """Test removing requested models from Unified DB."""

        # Request model to delete later
        status_request = {
            api_c.STATUS: api_c.REQUESTED,
            api_c.ID: "1",
            api_c.NAME: "Test Requested Model",
            api_c.TYPE: "test",
        }

        # Add a document for the requested model in Unified DB
        doc = create_document(
            database=self.database,
            collection=db_c.CONFIGURATIONS_COLLECTION,
            new_doc=status_request,
            username="Test User",
        )

        # API call to delete the requested model
        response = self.test_client.delete(
            f"{t_c.BASE_ENDPOINT}{api_c.MODELS_ENDPOINT}",
            query_string={api_c.MODEL_ID: doc[api_c.ID]},
            headers=t_c.STANDARD_HEADERS,
        )

        self.assertEqual(HTTPStatus.OK, response.status_code)
        self.assertEqual(
            {api_c.MESSAGE: api_c.OPERATION_SUCCESS}, response.json
        )

        updated_doc = get_document(
            database=self.database,
            collection=db_c.CONFIGURATIONS_COLLECTION,
            query_filter={db_c.ID: doc[db_c.ID]},
            include_deleted=True,
        )

        self.assertTrue(updated_doc[db_c.DELETED])

    @given(model_id=st.integers())
    def test_remove_model_failure_invalid_model_id(self, model_id: int):
        """Test removing requested models from Unified DB with invalid model id.

        Args:
            model_id (int): Model Id
        """

        # API call to delete the requested model
        response = self.test_client.delete(
            f"{t_c.BASE_ENDPOINT}{api_c.MODELS_ENDPOINT}",
            query_string={api_c.MODEL_ID: model_id},
            headers=t_c.STANDARD_HEADERS,
        )

        self.assertEqual(HTTPStatus.NOT_FOUND, response.status_code)

    def test_remove_model_failure_no_params(self):
        """Test removing requested models from Unified DB."""

        # API call to delete the requested model
        response = self.test_client.delete(
            f"{t_c.BASE_ENDPOINT}{api_c.MODELS_ENDPOINT}",
            headers=t_c.STANDARD_HEADERS,
        )

        self.assertEqual(HTTPStatus.BAD_REQUEST, response.status_code)
        self.assertEqual(
            {api_c.MESSAGE: api_c.EMPTY_OBJECT_ERROR_MESSAGE}, response.json
        )

    @given(model_id=st.sampled_from(list(t_c.SUPPORTED_MODELS.keys())))
    def test_get_model_version_history_success(self, model_id: str):
        """Test get model version history

        Args:
            model_id (str): Model ID.
        """

        # mock the version history
        self.request_mocker.stop()
        self.request_mocker.post(
            f"{t_c.TEST_CONFIG.TECTON_FEATURE_SERVICE}",
            json=t_c.MOCKED_MODEL_VERSION_HISTORY,
        )
        self.request_mocker.start()

        response = self.test_client.get(
            f"{t_c.BASE_ENDPOINT}{api_c.MODELS_ENDPOINT}/{model_id}/"
            f"{api_c.MODELS_VERSION_HISTORY}",
            headers=t_c.STANDARD_HEADERS,
        )

        self.assertEqual(HTTPStatus.OK, response.status_code)
        self.assertTrue(ModelVersionSchema(many=True).dump(response))

    @given(model_id=st.integers(min_value=100, max_value=1000))
    @settings(settings.load_profile("hypothesis_setting_profile"))
    def test_failure_get_model_version_history(self, model_id: int):
        """Test get model version history failed.

        Args:
            model_id (int): Model Id.
        """

        # mock the version history
        self.request_mocker.stop()
        self.request_mocker.post(
            f"{t_c.TEST_CONFIG.TECTON_FEATURE_SERVICE}",
            text=json.dumps({}),
        )
        self.request_mocker.start()

        response = self.test_client.get(
            f"{t_c.BASE_ENDPOINT}{api_c.MODELS_ENDPOINT}/{model_id}/"
            f"{api_c.MODELS_VERSION_HISTORY}",
            headers=t_c.STANDARD_HEADERS,
        )
        if model_id in t_c.SUPPORTED_MODELS:
            self.assertEqual(HTTPStatus.OK, response.status_code)
        else:
            self.assertEqual(HTTPStatus.NOT_FOUND, response.status_code)

    @given(model_id=st.sampled_from(list(t_c.SUPPORTED_MODELS.keys())))
    @settings(settings.load_profile("hypothesis_setting_profile"))
    def test_get_model_features_success(self, model_id: int) -> None:
        """Test get model features success.

        Args:
            model_id (int): Model ID.
        """

        get_model_version_mock = mock.patch(self.versions_rel_path).start()
        get_model_version_mock.return_value = (
            t_c.MOCKED_MODEL_VERSION_HISTORY_RESPONSE
        )

        # mock the features response
        self.request_mocker.stop()
        self.request_mocker.post(
            self.tecton.service,
            json=t_c.MOCKED_MODEL_PROPENSITY_FEATURES,
        )
        self.request_mocker.start()

        response = self.test_client.get(
            f"{t_c.BASE_ENDPOINT}{api_c.MODELS_ENDPOINT}/{model_id}/"
            f"{api_c.FEATURES}",
            headers=t_c.STANDARD_HEADERS,
        )

        self.assertEqual(HTTPStatus.OK, response.status_code)
        self.assertTrue(
            t_c.validate_schema(FeatureSchema(), response.json, True)
        )

    @given(model_id=st.integers(min_value=1, max_value=2))
    @settings(settings.load_profile("hypothesis_setting_profile"))
    def test_get_model_features_negative_score(self, model_id: int) -> None:
        """Test get model features negative score in response.

        Args:
            model_id (int): Model ID.
        """

        get_model_version_mock = mock.patch(self.versions_rel_path).start()
        get_model_version_mock.return_value = (
            t_c.MOCKED_MODEL_VERSION_HISTORY_RESPONSE
        )

        # mock the features response
        self.request_mocker.stop()
        self.request_mocker.post(
            self.tecton.service,
            json=t_c.MOCKED_MODEL_PROPENSITY_FEATURES_NEGATIVE_SCORE,
        )
        self.request_mocker.start()

        response = self.test_client.get(
            f"{t_c.BASE_ENDPOINT}{api_c.MODELS_ENDPOINT}/{model_id}/"
            f"{api_c.FEATURES}",
            headers=t_c.STANDARD_HEADERS,
        )

        self.assertEqual(HTTPStatus.OK, response.status_code)
        self.assertTrue(
            t_c.validate_schema(FeatureSchema(), response.json, True)
        )
        self.assertTrue(
            all((feature[api_c.SCORE] < 0 for feature in response.json))
        )

    @given(model_id=st.sampled_from(list(t_c.SUPPORTED_MODELS.keys())))
    @settings(settings.load_profile("hypothesis_setting_profile"))
    def test_get_model_feature_importance_success(self, model_id: str) -> None:
        """Test get model feature importance success.

        Args:
            model_id (str): Model ID.
        """

        get_model_version_mock = mock.patch(self.versions_rel_path).start()
        get_model_version_mock.return_value = (
            t_c.MOCKED_MODEL_VERSION_HISTORY_RESPONSE
        )

        # mock the features response
        self.request_mocker.stop()
        self.request_mocker.post(
            self.tecton.service,
            json=t_c.MOCKED_MODEL_PROPENSITY_FEATURES,
        )
        self.request_mocker.start()

        response = self.test_client.get(
            f"{t_c.BASE_ENDPOINT}{api_c.MODELS_ENDPOINT}/{model_id}/"
            f"{api_c.FEATURE_IMPORTANCE}",
            headers=t_c.STANDARD_HEADERS,
        )

        self.assertEqual(HTTPStatus.OK, response.status_code)
        self.assertTrue(
            t_c.validate_schema(FeatureSchema(), response.json, True)
        )

    @given(model_id=st.integers(min_value=1, max_value=2))
    @settings(settings.load_profile("hypothesis_setting_profile"))
    def test_get_model_feature_importance_negative_score(
        self, model_id: int
    ) -> None:
        """Test get model feature importance negative score in response.

        Args:
            model_id (int): Model ID.
        """

        get_model_version_mock = mock.patch(self.versions_rel_path).start()
        get_model_version_mock.return_value = (
            t_c.MOCKED_MODEL_VERSION_HISTORY_RESPONSE
        )

        # mock the features response
        self.request_mocker.stop()
        self.request_mocker.post(
            self.tecton.service,
            json=t_c.MOCKED_MODEL_PROPENSITY_FEATURES_NEGATIVE_SCORE,
        )
        self.request_mocker.start()

        response = self.test_client.get(
            f"{t_c.BASE_ENDPOINT}{api_c.MODELS_ENDPOINT}/{model_id}/"
            f"{api_c.FEATURE_IMPORTANCE}",
            headers=t_c.STANDARD_HEADERS,
        )

        self.assertEqual(HTTPStatus.OK, response.status_code)
        self.assertTrue(
            t_c.validate_schema(FeatureSchema(), response.json, True)
        )
        self.assertTrue(
            all((feature[api_c.SCORE] < 0 for feature in response.json))
        )<|MERGE_RESOLUTION|>--- conflicted
+++ resolved
@@ -134,27 +134,20 @@
     def test_success_request_model(self):
         """Test requesting a model."""
 
-<<<<<<< HEAD
-        status_request = {
-            api_c.STATUS: api_c.REQUESTED,
-            api_c.ID: t_c.MOCKED_MODEL_RESPONSE[0][api_c.ID],
-            api_c.NAME: t_c.MOCKED_MODEL_RESPONSE[0][api_c.NAME],
-            api_c.TYPE: t_c.MOCKED_MODEL_RESPONSE[0][api_c.TYPE],
-        }
-=======
         status_request = [
             {
                 api_c.STATUS: api_c.REQUESTED,
                 api_c.ID: t_c.MOCKED_MODEL_RESPONSE[0][api_c.ID],
                 api_c.NAME: t_c.MOCKED_MODEL_RESPONSE[0][api_c.NAME],
+                api_c.TYPE: t_c.MOCKED_MODEL_RESPONSE[0][api_c.TYPE],
             },
             {
                 api_c.STATUS: api_c.REQUESTED,
                 api_c.ID: t_c.MOCKED_MODEL_RESPONSE[1][api_c.ID],
                 api_c.NAME: t_c.MOCKED_MODEL_RESPONSE[1][api_c.NAME],
+                api_c.TYPE: t_c.MOCKED_MODEL_RESPONSE[1][api_c.TYPE],
             },
         ]
->>>>>>> 9c0cca18
 
         response = self.test_client.post(
             f"{t_c.BASE_ENDPOINT}{api_c.MODELS_ENDPOINT}",
@@ -167,16 +160,15 @@
         get_models_mock = mock.patch(self.models_rel_path).start()
         get_models_mock.return_value = t_c.MOCKED_MODEL_RESPONSE
 
-<<<<<<< HEAD
     def test_success_request_model_duplicate(self):
         """Test requesting a model."""
 
-        status_request = {
+        status_request = [{
             api_c.STATUS: api_c.REQUESTED,
             api_c.ID: t_c.MOCKED_MODEL_RESPONSE[0][api_c.ID],
             api_c.NAME: t_c.MOCKED_MODEL_RESPONSE[0][api_c.NAME],
             api_c.TYPE: t_c.MOCKED_MODEL_RESPONSE[0][api_c.TYPE],
-        }
+        }]
 
         for status_code in [HTTPStatus.OK, HTTPStatus.CONFLICT]:
             response = self.test_client.post(
@@ -189,12 +181,12 @@
     def test_success_request_model_duplicate_name(self):
         """Test requesting a model."""
 
-        status_request = {
+        status_request = [{
             api_c.STATUS: api_c.REQUESTED,
             api_c.ID: t_c.MOCKED_MODEL_RESPONSE[0][api_c.ID],
             api_c.NAME: t_c.MOCKED_MODEL_RESPONSE[0][api_c.NAME],
             api_c.TYPE: t_c.MOCKED_MODEL_RESPONSE[0][api_c.TYPE],
-        }
+        }]
 
         response = self.test_client.post(
             f"{t_c.BASE_ENDPOINT}{api_c.MODELS_ENDPOINT}",
@@ -204,7 +196,7 @@
 
         self.assertEqual(HTTPStatus.OK, response.status_code)
 
-        status_request[api_c.TYPE] = "other"
+        status_request[0][api_c.TYPE] = "other"
         response = self.test_client.post(
             f"{t_c.BASE_ENDPOINT}{api_c.MODELS_ENDPOINT}",
             data=json.dumps(status_request),
@@ -213,8 +205,6 @@
 
         self.assertEqual(HTTPStatus.OK, response.status_code)
 
-=======
->>>>>>> 9c0cca18
     def test_remove_model_success(self):
         """Test removing requested models from Unified DB."""
 
