"""
Purpose of this file is to house all the customers api tests
"""
import string
import json
from unittest import TestCase
from http import HTTPStatus

import mongomock
import requests_mock
from hypothesis import given, strategies as st

from huxunifylib.database.client import DatabaseClient
import huxunifylib.database.constants as db_c
import huxunify.test.constants as t_c
from huxunify.api import constants as api_c
from huxunify.api.schema.customers import (
<<<<<<< HEAD
    DataFeedPinning,
    DataFeedSchema,
    DataFeedStitched,
=======
    CustomerGeoVisualSchema,
    CustomerDemographicInsightsSchema,
    CustomerSpendingInsightsSchema,
    CustomerGenderInsightsSchema,
    CustomerIncomeInsightsSchema,
>>>>>>> 71786703
)
from huxunify.app import create_app


class TestCustomersOverview(TestCase):
    """
    Purpose of this class is to test Customers overview
    """

    def setUp(self):  # pylint: disable=arguments-differ
        """
        Sets up Test Client

        Returns:
        """
        self.customers = f"{t_c.BASE_ENDPOINT}{api_c.CUSTOMERS_ENDPOINT}"
        self.idr = f"{t_c.BASE_ENDPOINT}{api_c.IDR_ENDPOINT}"

        # mock request for introspect call
        self.request_mocker = requests_mock.Mocker()
        self.request_mocker.post(t_c.INTROSPECT_CALL, json=t_c.VALID_RESPONSE)
        self.request_mocker.start()

        # init mongo patch initially
        mongo_patch = mongomock.patch(servers=(("localhost", 27017),))
        mongo_patch.start()

        # setup the mock DB client
        self.database = DatabaseClient(
            "localhost", 27017, None, None
        ).connect()

        # setup the flask test client
        self.test_client = create_app().test_client()
        self.database.drop_database(db_c.DATA_MANAGEMENT_DATABASE)

    def test_get_customers(self):
        """
        Test get customers

        Args:

        Returns:

        """

        expected_response = {
            "code": 200,
            "body": [
                {
                    api_c.HUX_ID: "1531-2039-22",
                    api_c.FIRST_NAME: "Bertie",
                    api_c.LAST_NAME: "Fox",
                    api_c.MATCH_CONFIDENCE: 0.97,
                },
            ],
            "message": "ok",
        }
        self.request_mocker.stop()
        self.request_mocker.get(
            f"{t_c.TEST_CONFIG.CDP_SERVICE}/customer-profiles",
            json=expected_response,
        )
        self.request_mocker.start()

        response = self.test_client.get(
            self.customers,
            headers=t_c.STANDARD_HEADERS,
        )
        self.assertEqual(HTTPStatus.OK, response.status_code)
        data = response.json

        self.assertEqual(data[api_c.TOTAL_CUSTOMERS], 1)
        self.assertTrue(data[api_c.CUSTOMERS_TAG])
        customer = data[api_c.CUSTOMERS_TAG][0]
        self.assertEqual(customer[api_c.FIRST_NAME], "Bertie")
        self.assertEqual(customer[api_c.LAST_NAME], "Fox")
        self.assertEqual(customer[api_c.MATCH_CONFIDENCE], 0.97)

    def test_get_customer_overview(self):
        """
        Test get customers overview

        Args:

        Returns:

        """

        self.request_mocker.stop()
        self.request_mocker.post(
            f"{t_c.TEST_CONFIG.CDP_SERVICE}/customer-profiles/insights",
            json=t_c.CUSTOMER_INSIGHT_RESPONSE,
        )
        self.request_mocker.start()

        response = self.test_client.get(
            f"{self.customers}/{api_c.OVERVIEW}",
            headers=t_c.STANDARD_HEADERS,
        )
        self.assertEqual(HTTPStatus.OK, response.status_code)

        data = response.json
        self.assertTrue(data[api_c.TOTAL_RECORDS])
        self.assertTrue(data[api_c.MATCH_RATE])

    def test_get_idr_overview(self):
        """
        Test get customers idr overview

        Args:
            request_mocker (Mocker): Request mocker object.

        Returns:

        """

        self.request_mocker.stop()
        self.request_mocker.post(
            f"{t_c.TEST_CONFIG.CDP_SERVICE}/customer-profiles/insights",
            json=t_c.CUSTOMER_INSIGHT_RESPONSE,
        )
        self.request_mocker.start()

        response = self.test_client.get(
            f"{self.idr}/{api_c.OVERVIEW}",
            headers=t_c.STANDARD_HEADERS,
        )
        self.assertEqual(HTTPStatus.OK, response.status_code)
        data = response.json
        self.assertTrue(data[api_c.TOTAL_RECORDS])
        self.assertTrue(data[api_c.MATCH_RATE])

    @given(customer_id=st.text(alphabet=string.ascii_letters))
    def test_get_customer_by_id(self, customer_id: str):
        """
        Test get customer by id

        Args:
            customer_id (str): customer id.

        Returns:

        """

        if not customer_id:
            return

        expected_response = {
            "code": 200,
            "body": {
                api_c.HUX_ID: customer_id,
                api_c.FIRST_NAME: "Bertie",
                api_c.LAST_NAME: "Fox",
                api_c.EMAIL: "fake@fake.com",
                api_c.GENDER: "test_gender",
                api_c.CITY: "test_city",
                api_c.ADDRESS: "test_address",
                api_c.AGE: "test_age",
            },
            "message": "ok",
        }

        self.request_mocker.stop()
        self.request_mocker.get(
            f"{t_c.TEST_CONFIG.CDP_SERVICE}/customer-profiles/{customer_id}",
            json=expected_response,
        )
        self.request_mocker.start()

        response = self.test_client.get(
            f"{self.customers}/{customer_id}",
            headers=t_c.STANDARD_HEADERS,
        )

        self.assertEqual(HTTPStatus.OK, response.status_code)

        self.assertEqual(response.status_code, HTTPStatus.OK)
        data = response.json
        self.assertTrue(data[api_c.FIRST_NAME])
        self.assertTrue(data[api_c.LAST_NAME])
        self.assertEqual(data[api_c.EMAIL], api_c.REDACTED)
        self.assertEqual(data[api_c.GENDER], api_c.REDACTED)
        self.assertEqual(data[api_c.CITY], api_c.REDACTED)
        self.assertEqual(data[api_c.ADDRESS], api_c.REDACTED)
        self.assertEqual(data[api_c.AGE], api_c.REDACTED)

    def test_post_customer_overview_by_attributes(self) -> None:
        """
        Test get customer over by attributes

        Args:

        Returns:
            None
        """

        filter_attributes = {
            "filters": {
                "section_aggregator": "ALL",
                "section_filters": [
                    {"field": "max_age", "type": "equals", "value": 87},
                    {"field": "min_age", "type": "equals", "value": 25},
                ],
            }
        }

        self.request_mocker.stop()
        self.request_mocker.post(
            f"{t_c.TEST_CONFIG.CDP_SERVICE}/customer-profiles/insights",
            json=t_c.CUSTOMER_INSIGHT_RESPONSE,
        )
        self.request_mocker.start()

        response = self.test_client.post(
            f"{self.customers}/{api_c.OVERVIEW}",
            data=json.dumps(filter_attributes),
            headers=t_c.STANDARD_HEADERS,
        )

        self.assertEqual(HTTPStatus.OK, response.status_code)
        data = response.json
        self.assertTrue(data[api_c.TOTAL_RECORDS])
        self.assertTrue(data[api_c.MATCH_RATE])

<<<<<<< HEAD
    @given(datafeed=st.text(alphabet=string.ascii_letters))
    def test_get_idr_datafeed_report(self, datafeed: str):
        """
        Test get idr datafeed report

        Args:
            request_mocker (Mocker): Request mocker object.
=======
    def test_get_customers_geo(self):
        """
        Test get customers geo insights

        Args:
>>>>>>> 71786703

        Returns:

        """
<<<<<<< HEAD
        if not datafeed:
            return

        response = self.test_client.get(
            f"{t_c.BASE_ENDPOINT}{api_c.IDR_ENDPOINT}/{api_c.DATA_FEEDS}/{datafeed}",
            headers=t_c.STANDARD_HEADERS,
        )
        self.assertEqual(HTTPStatus.OK, response.status_code)
        self.assertTrue(t_c.validate_schema(DataFeedSchema(), response.json))
        self.assertTrue(
            t_c.validate_schema(DataFeedPinning(), response.json["pinning"])
        )
        self.assertTrue(
            t_c.validate_schema(DataFeedStitched(), response.json["stitched"])
=======

        response = self.test_client.get(
            f"{t_c.BASE_ENDPOINT}/{api_c.CUSTOMERS_INSIGHTS}/{api_c.GEOGRAPHICAL}",
            headers=t_c.STANDARD_HEADERS,
        )
        self.assertEqual(HTTPStatus.OK, response.status_code)

        self.assertTrue(
            t_c.validate_schema(CustomerGeoVisualSchema(), response.json, True)
        )

    def test_post_customers_demo(self):
        """
        Test post customers demographical insights

        Args:

        Returns:

        """
        filter_attributes = {
            "filters": {
                "start_date": "2020-11-30T00:00:00Z",
                "end_date": "2021-04-30T00:00:00Z",
            }
        }
        response = self.test_client.post(
            f"{t_c.BASE_ENDPOINT}/{api_c.CUSTOMERS_INSIGHTS}/{api_c.DEMOGRAPHIC}",
            data=json.dumps(filter_attributes),
            headers=t_c.STANDARD_HEADERS,
        )
        self.assertEqual(HTTPStatus.OK, response.status_code)

        self.assertTrue(
            t_c.validate_schema(
                CustomerDemographicInsightsSchema(), response.json
            )
        )
        self.assertTrue(
            t_c.validate_schema(
                CustomerSpendingInsightsSchema(), response.json["spend"]
            )
        )
        self.assertTrue(
            t_c.validate_schema(
                CustomerGenderInsightsSchema(), response.json["gender"]
            )
        )
        self.assertTrue(
            t_c.validate_schema(
                CustomerIncomeInsightsSchema(), response.json["income"], True
            )
>>>>>>> 71786703
        )<|MERGE_RESOLUTION|>--- conflicted
+++ resolved
@@ -15,17 +15,16 @@
 import huxunify.test.constants as t_c
 from huxunify.api import constants as api_c
 from huxunify.api.schema.customers import (
-<<<<<<< HEAD
     DataFeedPinning,
     DataFeedSchema,
     DataFeedStitched,
-=======
+)
+from huxunify.api.schema.customers import (
     CustomerGeoVisualSchema,
     CustomerDemographicInsightsSchema,
     CustomerSpendingInsightsSchema,
     CustomerGenderInsightsSchema,
     CustomerIncomeInsightsSchema,
->>>>>>> 71786703
 )
 from huxunify.app import create_app
 
@@ -251,7 +250,6 @@
         self.assertTrue(data[api_c.TOTAL_RECORDS])
         self.assertTrue(data[api_c.MATCH_RATE])
 
-<<<<<<< HEAD
     @given(datafeed=st.text(alphabet=string.ascii_letters))
     def test_get_idr_datafeed_report(self, datafeed: str):
         """
@@ -259,18 +257,10 @@
 
         Args:
             request_mocker (Mocker): Request mocker object.
-=======
-    def test_get_customers_geo(self):
-        """
-        Test get customers geo insights
-
-        Args:
->>>>>>> 71786703
-
-        Returns:
-
-        """
-<<<<<<< HEAD
+
+        Returns:
+
+        """
         if not datafeed:
             return
 
@@ -285,7 +275,17 @@
         )
         self.assertTrue(
             t_c.validate_schema(DataFeedStitched(), response.json["stitched"])
-=======
+        )
+
+    def test_get_customers_geo(self):
+        """
+        Test get customers geo insights
+
+        Args:
+
+        Returns:
+
+        """
 
         response = self.test_client.get(
             f"{t_c.BASE_ENDPOINT}/{api_c.CUSTOMERS_INSIGHTS}/{api_c.GEOGRAPHICAL}",
@@ -338,5 +338,4 @@
             t_c.validate_schema(
                 CustomerIncomeInsightsSchema(), response.json["income"], True
             )
->>>>>>> 71786703
         )