--- conflicted
+++ resolved
@@ -26,11 +26,8 @@
     CustomerSpendingInsightsSchema,
     CustomerGenderInsightsSchema,
     CustomerIncomeInsightsSchema,
-<<<<<<< HEAD
     MatchingTrendsSchema,
-=======
     CustomerEventsSchema,
->>>>>>> 66b36207
 )
 from huxunify.app import create_app
 
@@ -368,7 +365,6 @@
             )
         )
 
-<<<<<<< HEAD
     def test_get_idr_trends_ytd(self):
         """
         Test get matching trends YTD
@@ -387,7 +383,14 @@
 
         response = self.test_client.get(
             f"{t_c.BASE_ENDPOINT}{api_c.IDR_ENDPOINT}/{api_c.MATCHING_TRENDS}",
-=======
+            headers=t_c.STANDARD_HEADERS,
+        )
+        self.assertEqual(HTTPStatus.OK, response.status_code)
+
+        self.assertTrue(
+            t_c.validate_schema(MatchingTrendsSchema(), response.json, True)
+        )
+
     @given(customer_id=st.text(alphabet=string.ascii_letters))
     def test_customer_events(self, customer_id: str):
         """
@@ -402,15 +405,10 @@
             return
         response = self.test_client.post(
             f"{t_c.BASE_ENDPOINT}{api_c.CUSTOMERS_ENDPOINT}/{customer_id}/events",
->>>>>>> 66b36207
-            headers=t_c.STANDARD_HEADERS,
-        )
-        self.assertEqual(HTTPStatus.OK, response.status_code)
-
-        self.assertTrue(
-<<<<<<< HEAD
-            t_c.validate_schema(MatchingTrendsSchema(), response.json, True)
-=======
+            headers=t_c.STANDARD_HEADERS,
+        )
+        self.assertEqual(HTTPStatus.OK, response.status_code)
+
+        self.assertTrue(
             t_c.validate_schema(CustomerEventsSchema(), response.json, True)
->>>>>>> 66b36207
         )