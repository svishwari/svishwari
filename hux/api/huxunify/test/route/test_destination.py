# pylint: disable=too-many-lines
"""Purpose of this file is to house all the destination api tests."""
from datetime import datetime
from unittest import mock
from unittest.mock import MagicMock, patch
from http import HTTPStatus

from bson import ObjectId

from huxunifylib.connectors import FacebookConnector

<<<<<<< HEAD
=======
from huxunifylib.database import constants as db_c
>>>>>>> d1b97f4f
from huxunifylib.database import (
    delivery_platform_management as destination_management,
    collection_management,
    constants as db_c,
)
from huxunifylib.database.orchestration_management import (
    create_audience,
    get_audience,
)
from huxunifylib.database.engagement_management import (
    set_engagement,
    get_engagement,
)
from huxunify.test.route.route_test_util.route_test_case import RouteTestCase
import huxunify.test.constants as t_c
from huxunify.test.route.route_test_util.route_test_case import RouteTestCase
from huxunify.api.data_connectors.aws import parameter_store
from huxunify.api.schema.destinations import (
    DestinationDataExtGetSchema,
    DestinationGetSchema,
)
from huxunify.api import constants as api_c


# pylint: disable=too-many-public-methods
class TestDestinationRoutes(RouteTestCase):
    """Test Destination Routes."""

    def setUp(self) -> None:
        """Setup resources before each test."""

        super().setUp()
        self.load_test_data(self.database)

        self.new_auth_details = {
            api_c.AUTHENTICATION_DETAILS: {
                api_c.FACEBOOK_ACCESS_TOKEN: "fake_fake",
                api_c.FACEBOOK_APP_SECRET: "fake",
                api_c.FACEBOOK_APP_ID: "1234",
                api_c.FACEBOOK_AD_ACCOUNT_ID: "12345678",
            }
        }

        # mock get db client from destinations
        mock.patch(
            "huxunify.api.route.destination.get_db_client",
            return_value=self.database,
        ).start()

        # mock parameter store store secret
        mock.patch.object(parameter_store, "store_secret").start()

        # mock parameter store get store value
        mock.patch.object(
            parameter_store, "get_store_value", return_value="secret"
        ).start()

        self.destinations = destination_management.get_all_delivery_platforms(
            self.database
        )

    def test_get_all_destinations(self):
        """Test get all destinations."""

        response = self.app.get(
            f"{t_c.BASE_ENDPOINT}{api_c.DESTINATIONS_ENDPOINT}",
            headers=t_c.STANDARD_HEADERS,
        )

        self.assertEqual(HTTPStatus.OK, response.status_code)
        self.assertEqual(len(self.destinations), len(response.json))

    def test_get_all_destinations_refresh_all(self):
        """Test get all destinations with refresh all."""

        response = self.app.get(
            f"{t_c.BASE_ENDPOINT}{api_c.DESTINATIONS_ENDPOINT}",
            query_string={api_c.DESTINATION_REFRESH: True},
            headers=t_c.STANDARD_HEADERS,
        )

        self.assertEqual(HTTPStatus.OK, response.status_code)
        self.assertEqual(len(self.destinations), len(response.json))

    def test_request_existing_destination_invalid_id(self):
        """Test request existing destinations with invalid id."""

        existing_destination_request = {
            api_c.ID: "id",
            api_c.NAME: "Adobe",
            api_c.CONTACT_EMAIL: "test_email@gmail.com",
            api_c.CLIENT_REQUEST: True,
            api_c.CLIENT_ACCOUNT: True,
            api_c.USE_CASE: "Testing",
        }
        response = self.app.post(
            f"{t_c.BASE_ENDPOINT}{api_c.DESTINATIONS_ENDPOINT}/request",
            headers=t_c.STANDARD_HEADERS,
            json=existing_destination_request,
        )

        self.assertEqual(HTTPStatus.BAD_REQUEST, response.status_code)

    @mock.patch(
        "huxunify.api.route.destination.JiraConnection.create_jira_issue"
    )
    @mock.patch("huxunify.api.route.destination.JiraConnection.__init__")
    def test_request_existing_destination(
        self, jira_class_init, jira_create_issue_mock
    ):
        """Test request existing destination.

        Args:
            jira_class_init (MagicMock): Mock creating jira class.
            jira_create_issue_mock (MagicMock): Mock creating jira issue.
        """

        new_destination_request = {
            api_c.NAME: "test_destinaion_1",
            api_c.CONTACT_EMAIL: "test_email@gmail.com",
            api_c.CLIENT_REQUEST: True,
            api_c.CLIENT_ACCOUNT: True,
            api_c.USE_CASE: "Testing",
        }

        jira_class_init.return_value = None
        jira_create_issue_mock.return_value = {db_c.CONSTANT_KEY: ""}
        # Request new destination.
        self.app.post(
            f"{t_c.BASE_ENDPOINT}{api_c.DESTINATIONS_ENDPOINT}/request",
            headers=t_c.STANDARD_HEADERS,
            json=new_destination_request,
        )

        # Re-request destination.
        response = self.app.post(
            f"{t_c.BASE_ENDPOINT}{api_c.DESTINATIONS_ENDPOINT}/request",
            headers=t_c.STANDARD_HEADERS,
            json=new_destination_request,
        )

        self.assertEqual(HTTPStatus.CONFLICT, response.status_code)
        self.assertEqual(
            "Destination already present.", response.json[api_c.MESSAGE]
        )

    @mock.patch(
        "huxunify.api.route.destination.JiraConnection.create_jira_issue"
    )
    @mock.patch("huxunify.api.route.destination.JiraConnection.__init__")
    def test_request_new_destination(
        self, jira_class_init, jira_create_issue_mock
    ):
        """Test request new destinations.

        Args:
            jira_class_init (MagicMock): Mock creating jira class.
            jira_create_issue_mock (MagicMock): Mock creating jira issue.
        """

        new_destination_request = {
            api_c.NAME: "My custom destination",
            api_c.CONTACT_EMAIL: "test_email@gmail.com",
            api_c.CLIENT_REQUEST: True,
            api_c.CLIENT_ACCOUNT: True,
            api_c.USE_CASE: "Testing",
        }

        jira_class_init.return_value = None
        jira_create_issue_mock.return_value = {db_c.CONSTANT_KEY: ""}

        response = self.app.post(
            f"{t_c.BASE_ENDPOINT}{api_c.DESTINATIONS_ENDPOINT}/request",
            headers=t_c.STANDARD_HEADERS,
            json=new_destination_request,
        )

        self.assertEqual(HTTPStatus.OK, response.status_code)

        # test value is in the data base.
        destinations = collection_management.get_documents(
            self.database,
            db_c.DELIVERY_PLATFORM_COLLECTION,
            {
                db_c.NAME: {
                    "$regex": new_destination_request[db_c.NAME],
                    "$options": "i",
                }
            },
            batch_size=1,
        )

        # check list was returned
        self.assertTrue(destinations[db_c.DOCUMENTS])
        # check length of list
        self.assertEqual(1, len(destinations[db_c.DOCUMENTS]))
        # check status is equal to requested
        self.assertEqual(
            db_c.STATUS_REQUESTED,
            destinations[db_c.DOCUMENTS][0][db_c.DELIVERY_PLATFORM_STATUS],
        )

    # pylint: disable=unused-argument
    @patch(
        "huxunify.api.route.destination.FacebookConnector",
        **{"return_value.raiseError.side_effect": Exception()},
    )
    @patch(
        "huxunify.api.route.destination.SFMCConnector",
        **{"return_value.raiseError.side_effect": Exception()},
    )
    def test_get_all_destinations_with_refresh(
        self,
        mock_facebook_connector: MagicMock,
        mock_sfmc_connector: MagicMock,
    ):
        """Test get all destinations with refresh.

        Args:
            mock_facebook_connector (MagicMock): MagicMock of the Facebook Connector.
            mock_sfmc_connector (MagicMock): MagicMock of the SFMC Connector.
        """

        response = self.app.get(
            f"{t_c.BASE_ENDPOINT}{api_c.DESTINATIONS_ENDPOINT}?refresh_all=False",
            headers=t_c.STANDARD_HEADERS,
        )

        self.assertEqual(HTTPStatus.OK, response.status_code)
        self.assertEqual(len(self.destinations), len(response.json))

        destination_id = self.destinations[0][db_c.ID]

        self.app.put(
            f"{t_c.BASE_ENDPOINT}{api_c.DESTINATIONS_ENDPOINT}"
            f"/{destination_id}/{api_c.AUTHENTICATION}",
            json=self.new_auth_details,
            headers=t_c.STANDARD_HEADERS,
        )

        response = self.app.get(
            f"{t_c.BASE_ENDPOINT}{api_c.DESTINATIONS_ENDPOINT}?refresh_all=True",
            headers=t_c.STANDARD_HEADERS,
        )

        self.assertEqual(HTTPStatus.OK, response.status_code)
        self.assertEqual(len(self.destinations), len(response.json))
        for destination in response.json:
            self.assertEqual({}, DestinationGetSchema().validate(destination))

    def test_get_destination_with_valid_id(self):
        """Test get destination with valid ID."""

        destination_id = self.destinations[0][db_c.ID]

        response = self.app.get(
            f"{t_c.BASE_ENDPOINT}{api_c.DESTINATIONS_ENDPOINT}/{destination_id}",
            headers=t_c.STANDARD_HEADERS,
        )

        self.assertEqual(HTTPStatus.OK, response.status_code)
        self.assertEqual(
            self.destinations[0][db_c.NAME], response.json[db_c.NAME]
        )

    def test_get_destination_where_destination_not_found(self):
        """Test get destination with a valid ID that is not in the DB."""

        destination_id = ObjectId()

        response = self.app.get(
            f"{t_c.BASE_ENDPOINT}{api_c.DESTINATIONS_ENDPOINT}/{destination_id}",
            headers=t_c.STANDARD_HEADERS,
        )

        valid_response = {api_c.MESSAGE: api_c.DESTINATION_NOT_FOUND}

        self.assertEqual(valid_response, response.json)
        self.assertEqual(HTTPStatus.NOT_FOUND, response.status_code)

    def test_get_destination_invalid_object_id(self):
        """Test get destination with an invalid ObjectID."""

        destination_id = "asdfgh2345"

        response = self.app.get(
            f"{t_c.BASE_ENDPOINT}{api_c.DESTINATIONS_ENDPOINT}/{destination_id}",
            headers=t_c.STANDARD_HEADERS,
        )

        valid_response = {api_c.MESSAGE: api_c.BSON_INVALID_ID(destination_id)}

        self.assertEqual(valid_response, response.json)
        self.assertEqual(HTTPStatus.BAD_REQUEST, response.status_code)

    def test_update_destination_auth_details(self):
        """Test update destination."""

        destination_id = self.destinations[0][db_c.ID]

        response = self.app.put(
            f"{t_c.BASE_ENDPOINT}{api_c.DESTINATIONS_ENDPOINT}"
            f"/{destination_id}/{api_c.AUTHENTICATION}",
            json=self.new_auth_details,
            headers=t_c.STANDARD_HEADERS,
        )

        self.assertEqual(HTTPStatus.OK, response.status_code)

    def test_update_destination_with_no_destination_link(self):
        """Test update destination with no destination link."""

        destination_id = self.destinations[0][db_c.ID]
        input_json = self.new_auth_details
        input_json[db_c.LINK] = None

        response = self.app.put(
            f"{t_c.BASE_ENDPOINT}{api_c.DESTINATIONS_ENDPOINT}"
            f"/{destination_id}/{api_c.AUTHENTICATION}",
            json=input_json,
            headers=t_c.STANDARD_HEADERS,
        )

        self.assertEqual(HTTPStatus.OK, response.status_code)

    def test_update_destination_auth_details_where_destination_not_found(self):
        """Test update destination where no destination is found."""

        destination_id = ObjectId()

        response = self.app.put(
            f"{t_c.BASE_ENDPOINT}{api_c.DESTINATIONS_ENDPOINT}"
            f"/{destination_id}/{api_c.AUTHENTICATION}",
            json=self.new_auth_details,
            headers=t_c.STANDARD_HEADERS,
        )

        self.assertEqual(HTTPStatus.NOT_FOUND, response.status_code)

    def test_update_destination_auth_details_invalid_object_id(self):
        """Test update destination where invalid ID given."""

        destination_id = t_c.INVALID_ID

        response = self.app.put(
            f"{t_c.BASE_ENDPOINT}{api_c.DESTINATIONS_ENDPOINT}"
            f"/{destination_id}/{api_c.AUTHENTICATION}",
            json=self.new_auth_details,
            headers=t_c.STANDARD_HEADERS,
        )

        self.assertEqual(HTTPStatus.BAD_REQUEST, response.status_code)

    def test_retrieve_destinations_constants(self):
        """Test retrieve all destination constants."""

        response = self.app.get(
            f"{t_c.BASE_ENDPOINT}{api_c.DESTINATIONS_ENDPOINT}/constants",
            headers=t_c.STANDARD_HEADERS,
        )

        self.assertEqual(HTTPStatus.OK, response.status_code)
        self.assertIn(db_c.DELIVERY_PLATFORM_FACEBOOK, response.json)
        self.assertIn(db_c.DELIVERY_PLATFORM_SFMC, response.json)
        self.assertIn(db_c.DELIVERY_PLATFORM_SENDGRID, response.json)
        self.assertIn(api_c.GOOGLE_ADS, response.json)

    def test_validate_facebook_credentials(self):
        """Test validation of facebook credentials."""

        mock_facebook_connector = mock.patch.object(
            FacebookConnector, "check_connection", return_value=True
        )
        mock_facebook_connector.start()

        validation_details = {
            "type": "facebook",
            "authentication_details": {
                "facebook_access_token": "MkU3Ojgwm",
                "facebook_app_secret": "717bdOQqZO99",
                "facebook_app_id": "2951925002021888",
                "facebook_ad_account_id": "111333777",
            },
        }

        response = self.app.post(
            f"{t_c.BASE_ENDPOINT}{api_c.DESTINATIONS_ENDPOINT}/validate",
            json=validation_details,
            headers=t_c.STANDARD_HEADERS,
        )

        mock_facebook_connector.stop()
        validation_success = {
            api_c.MESSAGE: api_c.DESTINATION_AUTHENTICATION_SUCCESS
        }

        self.assertEqual(HTTPStatus.OK, response.status_code)
        self.assertEqual(validation_success, response.json)

    @patch(
        "huxunify.api.route.destination.FacebookConnector",
        **{"return_value.raiseError.side_effect": Exception()},
    )
    def test_validate_facebook_failure_bad_credentials(
        self, mock_connector: MagicMock
    ):
        """Test failure to authenticate with facebook due to bad credentials.

        Args:
            mock_connector (MagicMock): MagicMock of the Facebook Connector.
        """

        mock_facebook_connector = mock_connector.return_value
        mock_facebook_connector.check_connection.return_value = False

        validation_details = {
            "type": db_c.DELIVERY_PLATFORM_FACEBOOK,
            "authentication_details": {
                "facebook_access_token": "MkU3Ojgwm",
                "facebook_app_secret": "717bdOQqZO99",
                "facebook_app_id": "2951925002021888",
                "facebook_ad_account_id": "111333777",
            },
        }

        response = self.app.post(
            f"{t_c.BASE_ENDPOINT}{api_c.DESTINATIONS_ENDPOINT}/validate",
            json=validation_details,
            headers=t_c.STANDARD_HEADERS,
        )

        validation_failed = {
            api_c.MESSAGE: api_c.DESTINATION_AUTHENTICATION_FAILED
        }

        self.assertEqual(HTTPStatus.FORBIDDEN, response.status_code)
        self.assertEqual(validation_failed, response.json)

    # pylint: disable=unused-argument
    @patch(
        "huxunify.api.route.destination.SendgridConnector",
        **{"return_value.raiseError.side_effect": Exception()},
    )
    def test_validate_sendgrid_credentials(self, mock_connector: MagicMock):
        """Test successful authentication with sendgrid.

        Args:
            mock_connector (MagicMock): MagicMock of the Sendgrid Connector.
        """

        validation_details = {
            api_c.TYPE: db_c.DELIVERY_PLATFORM_SENDGRID,
            api_c.AUTHENTICATION_DETAILS: {
                api_c.SENDGRID_AUTH_TOKEN: "123456",
            },
        }

        response = self.app.post(
            f"{t_c.BASE_ENDPOINT}{api_c.DESTINATIONS_ENDPOINT}/validate",
            json=validation_details,
            headers=t_c.STANDARD_HEADERS,
        )

        validation_succeeded = {
            api_c.MESSAGE: api_c.DESTINATION_AUTHENTICATION_SUCCESS,
        }

        self.assertEqual(HTTPStatus.OK, response.status_code)
        self.assertEqual(validation_succeeded, response.json)

    @patch(
        "huxunify.api.route.destination.SendgridConnector",
        **{"return_value.raiseError.side_effect": Exception()},
    )
    def test_validate_sendgrid_credentials_failure_bad_credentials(
        self, mock_connector: MagicMock
    ):
        """Test failure to authenticate with sendgrid due to bad credentials

        Args:
            mock_connector (MagicMock): MagicMock of the Sendgrid Connector.
        """

        # mocks the return value of the SendgridConnector Constructor
        mock_connector.side_effect = Exception("Test Exception")

        validation_details = {
            api_c.TYPE: db_c.DELIVERY_PLATFORM_SENDGRID,
            api_c.AUTHENTICATION_DETAILS: {
                api_c.SENDGRID_AUTH_TOKEN: "123456",
            },
        }

        response = self.app.post(
            f"{t_c.BASE_ENDPOINT}{api_c.DESTINATIONS_ENDPOINT}/validate",
            json=validation_details,
            headers=t_c.STANDARD_HEADERS,
        )

        validation_failed = {
            api_c.MESSAGE: api_c.DESTINATION_AUTHENTICATION_FAILED
        }

        self.assertEqual(HTTPStatus.BAD_REQUEST, response.status_code)
        self.assertEqual(validation_failed, response.json)

    @patch(
        "huxunify.api.route.destination.GoogleConnector",
        **{"return_value.raiseError.side_effect": Exception()},
    )
    def test_validate_google_ads_credentials(self, mock_connector: MagicMock):
        """Test successful authentication with google ads.

        Args:
            mock_connector (MagicMock): MagicMock of the Google Connector.
        """

        validation_details = {
            api_c.TYPE: db_c.DELIVERY_PLATFORM_GOOGLE,
            api_c.AUTHENTICATION_DETAILS: {
                api_c.GOOGLE_DEVELOPER_TOKEN: "dZ%z4Mt4UY=7L6?jSanGsS",
                api_c.GOOGLE_REFRESH_TOKEN: "Z8BOWqt^PKVVNl&uOoQcL7",
                api_c.GOOGLE_CLIENT_CUSTOMER_ID: "527-056-0438",
                api_c.GOOGLE_CLIENT_ID: "ChM263kbF!f.apps.googleusercontent.com",
                api_c.GOOGLE_CLIENT_SECRET: "Gbh+@gUzVc658Ry=6kgw@_Bx",
            },
        }

        response = self.app.post(
            f"{t_c.BASE_ENDPOINT}{api_c.DESTINATIONS_ENDPOINT}/validate",
            json=validation_details,
            headers=t_c.STANDARD_HEADERS,
        )

        validation_succeeded = {
            api_c.MESSAGE: api_c.DESTINATION_AUTHENTICATION_SUCCESS,
        }

        self.assertEqual(HTTPStatus.OK, response.status_code)
        self.assertEqual(validation_succeeded, response.json)

    @patch(
        "huxunify.api.route.destination.GoogleConnector",
        **{"return_value.raiseError.side_effect": Exception()},
    )
    def test_validate_google_ads_credentials_failure_bad_credentials(
        self, mock_connector: MagicMock
    ):
        """Test failure to authenticate with qualtrics due to bad credentials.

        Args:
            mock_connector (MagicMock): MagicMock of the Qualtrics Connector.
        """

        # mocks the return value of the GoogleConnector Constructor
        mock_connector.side_effect = Exception("Test Exception")

        validation_details = {
            api_c.TYPE: db_c.DELIVERY_PLATFORM_GOOGLE,
            api_c.AUTHENTICATION_DETAILS: {
                api_c.GOOGLE_DEVELOPER_TOKEN: "dZ%z4Mt4UY=7L6?jSanGsS",
                api_c.GOOGLE_REFRESH_TOKEN: "Z8BOWqt^PKVVNl&uOoQcL7",
                api_c.GOOGLE_CLIENT_CUSTOMER_ID: "527-056-0438",
                api_c.GOOGLE_CLIENT_ID: "ChM263kbF!f.apps.googleusercontent.com",
                api_c.GOOGLE_CLIENT_SECRET: "Gbh+@gUzVc658Ry=6kgw@_Bx",
            },
        }

        response = self.app.post(
            f"{t_c.BASE_ENDPOINT}{api_c.DESTINATIONS_ENDPOINT}/validate",
            json=validation_details,
            headers=t_c.STANDARD_HEADERS,
        )

        validation_failed = {
            api_c.MESSAGE: api_c.DESTINATION_AUTHENTICATION_FAILED
        }

        self.assertEqual(HTTPStatus.BAD_REQUEST, response.status_code)
        self.assertEqual(validation_failed, response.json)

    # pylint: disable=unused-argument
    @patch(
        "huxunify.api.route.destination.QualtricsConnector",
        **{"return_value.raiseError.side_effect": Exception()},
    )
    def test_validate_qualtrics_credentials(self, mock_connector: MagicMock):
        """Test successful authentication with qualtrics.

        Args:
            mock_connector (MagicMock): MagicMock of the Qualtrics Connector.
        """

        validation_details = {
            api_c.TYPE: db_c.DELIVERY_PLATFORM_QUALTRICS,
            api_c.AUTHENTICATION_DETAILS: {
                api_c.QUALTRICS_API_TOKEN: "123456wqjhdq",
                api_c.QUALTRICS_DIRECTORY_ID: "eqjfd13289412",
                api_c.QUALTRICS_OWNER_ID: "fjndnqer812e821ue",
                api_c.QUALTRICS_DATA_CENTER: "data-center ",
            },
        }

        response = self.app.post(
            f"{t_c.BASE_ENDPOINT}{api_c.DESTINATIONS_ENDPOINT}/validate",
            json=validation_details,
            headers=t_c.STANDARD_HEADERS,
        )

        validation_succeeded = {
            api_c.MESSAGE: api_c.DESTINATION_AUTHENTICATION_SUCCESS,
        }

        self.assertEqual(HTTPStatus.OK, response.status_code)
        self.assertEqual(validation_succeeded, response.json)

    @patch(
        "huxunify.api.route.destination.QualtricsConnector",
        **{"return_value.raiseError.side_effect": Exception()},
    )
    def test_validate_qualtrics_credentials_failure_bad_credentials(
        self, mock_connector: MagicMock
    ):
        """Test failure to authenticate with qualtrics due to bad credentials.

        Args:
            mock_connector (MagicMock): MagicMock of the Qualtrics Connector.
        """

        # mocks the return value of the QualtricsConnector Constructor
        mock_connector.side_effect = Exception("Test Exception")

        validation_details = {
            api_c.TYPE: db_c.DELIVERY_PLATFORM_QUALTRICS,
            api_c.AUTHENTICATION_DETAILS: {
                api_c.QUALTRICS_API_TOKEN: "123456wqjhdq",
                api_c.QUALTRICS_DIRECTORY_ID: "eqjfd13289412",
                api_c.QUALTRICS_OWNER_ID: "fjndnqer812e821ue",
                api_c.QUALTRICS_DATA_CENTER: "data-center ",
            },
        }

        response = self.app.post(
            f"{t_c.BASE_ENDPOINT}{api_c.DESTINATIONS_ENDPOINT}/validate",
            json=validation_details,
            headers=t_c.STANDARD_HEADERS,
        )

        validation_failed = {
            api_c.MESSAGE: api_c.DESTINATION_AUTHENTICATION_FAILED
        }

        self.assertEqual(HTTPStatus.BAD_REQUEST, response.status_code)
        self.assertEqual(validation_failed, response.json)

    # pylint: disable=unused-argument
    @patch(
        "huxunify.api.route.destination.SFMCConnector",
        **{"return_value.raiseError.side_effect": Exception()},
    )
    def test_validate_sfmc_credentials(self, mock_connector: MagicMock):
        """Test successful authentication with sfmc.

        Args:
            mock_connector (MagicMock): MagicMock of the SFMC Connector.
        """

        validation_details = {
            "type": db_c.DELIVERY_PLATFORM_SFMC,
            "authentication_details": {
                "accountId": "123456",
                "sfmc_auth_base_uri": "some_url",
                "sfmc_client_id": "abcdefg",
                "sfmc_client_secret": "hijklmno",
                "sfmc_soap_base_uri": "some_url",
                "sfmc_rest_base_uri": "some_url",
            },
        }

        response = self.app.post(
            f"{t_c.BASE_ENDPOINT}{api_c.DESTINATIONS_ENDPOINT}/validate",
            json=validation_details,
            headers=t_c.STANDARD_HEADERS,
        )

        validation_succeeded = {
            api_c.MESSAGE: api_c.DESTINATION_AUTHENTICATION_SUCCESS,
            "perf_data_extensions": [],
        }

        self.assertEqual(HTTPStatus.OK, response.status_code)
        self.assertEqual(validation_succeeded, response.json)

    @patch(
        "huxunify.api.route.destination.SFMCConnector",
        **{"return_value.raiseError.side_effect": Exception()},
    )
    def test_validate_sfmc_credentials_failure_bad_credentials(
        self, mock_connector: MagicMock
    ):
        """Test failure to authenticate with sfmc due to bad credentials.

        Args:
            mock_connector (MagicMock): MagicMock of the SFMC Connector.
        """

        # mocks the return value of the SFMCConnector Constructor
        mock_connector.side_effect = Exception("Test Exception")

        validation_details = {
            "type": db_c.DELIVERY_PLATFORM_SFMC,
            "authentication_details": {
                "accountId": "123456",
                "sfmc_auth_base_uri": "some_url",
                "sfmc_client_id": "abcdefg",
                "sfmc_client_secret": "hijklmno",
                "sfmc_soap_base_uri": "some_url",
                "sfmc_rest_base_uri": "some_url",
            },
        }

        response = self.app.post(
            f"{t_c.BASE_ENDPOINT}{api_c.DESTINATIONS_ENDPOINT}/validate",
            json=validation_details,
            headers=t_c.STANDARD_HEADERS,
        )

        validation_failed = {
            api_c.MESSAGE: api_c.DESTINATION_AUTHENTICATION_FAILED
        }

        self.assertEqual(HTTPStatus.BAD_REQUEST, response.status_code)
        self.assertEqual(validation_failed, response.json)

    @mock.patch("huxunify.api.route.destination.SFMCConnector")
    def test_create_data_extension(self, mock_connector: MagicMock):
        """Test create data extension.

        Args:
            mock_connector (MagicMock): magic mock of SFMCConnector
        """

        extension_name = "salesforce_data_ext_name"

        mock_sfmc_instance = mock_connector.return_value
        # TODO HUS-1909 this value should be updated to accurately
        # TODO reflect a return value from orch
        mock_sfmc_instance.create_data_extension.return_value = {
            api_c.NAME: extension_name,
            "data_extension_id": "some_id",
        }

        destination_id = self.destinations[2][db_c.ID]

        data_extension = {"data_extension": extension_name}

        response = self.app.post(
            f"{t_c.BASE_ENDPOINT}{api_c.DESTINATIONS_ENDPOINT}/{destination_id}/data-extensions",
            json=data_extension,
            headers=t_c.STANDARD_HEADERS,
        )

        self.assertEqual(HTTPStatus.CREATED, response.status_code)
        # TODO HUS-1909 this check should succeed after schema is corrected
        # self.assertEqual("salesforce_data_ext_name", response.json[api_c.NAME])

    def test_create_data_extension_invalid_id(self):
        """Test create data extension where id is invalid."""

        destination_id = "asdfg123456"

        data_extension = {"data_extension": "salesforce_data_ext_name"}

        response = self.app.post(
            f"{t_c.BASE_ENDPOINT}{api_c.DESTINATIONS_ENDPOINT}/{destination_id}/data-extensions",
            json=data_extension,
            headers=t_c.STANDARD_HEADERS,
        )

        valid_response = {api_c.MESSAGE: api_c.BSON_INVALID_ID(destination_id)}

        self.assertEqual(HTTPStatus.BAD_REQUEST, response.status_code)
        self.assertEqual(valid_response, response.json)

    def test_create_data_extension_destination_not_found(self):
        """Test create data extension where id is invalid."""

        destination_id = ObjectId()

        data_extension = {"data_extension": "salesforce_data_ext_name"}

        response = self.app.post(
            f"{t_c.BASE_ENDPOINT}{api_c.DESTINATIONS_ENDPOINT}/{destination_id}/data-extensions",
            json=data_extension,
            headers=t_c.STANDARD_HEADERS,
        )

        valid_response = {api_c.MESSAGE: api_c.DESTINATION_NOT_FOUND}

        self.assertEqual(HTTPStatus.NOT_FOUND, response.status_code)
        self.assertEqual(valid_response, response.json)

    @mock.patch("huxunify.api.route.destination.SFMCConnector")
    def test_retrieve_ordered_destination_data_extensions(
        self, mock_sfmc: MagicMock
    ):
        """Test retrieve destination data extensions.

        Args:
            mock_sfmc (MagicMock): magic mock of SFMCConnector.
        """

        return_value = [
            {
                api_c.SFMC_DATA_EXTENSION_NAME: "data_extension_name_2",
                api_c.SFMC_CUSTOMER_KEY: "id12345",
                "createdDate": datetime.strptime(
                    "2021-10-19 00:10:20.345", "%Y-%m-%d %H:%M:%S.%f"
                ),
            },
            {
                api_c.SFMC_DATA_EXTENSION_NAME: "data_extension_name_3",
                api_c.SFMC_CUSTOMER_KEY: "id123456",
                "createdDate": datetime.strptime(
                    "2021-10-25 00:10:20.345", "%Y-%m-%d %H:%M:%S.%f"
                ),
            },
            {
                api_c.SFMC_DATA_EXTENSION_NAME: "data_extension_name_1",
                api_c.SFMC_CUSTOMER_KEY: "id12345678",
                "createdDate": datetime.strptime(
                    "2021-10-09 00:10:20.345", "%Y-%m-%d %H:%M:%S.%f"
                ),
            },
        ]
        mock_sfmc_instance = mock_sfmc.return_value
        mock_sfmc_instance.get_list_of_data_extensions.return_value = (
            return_value
        )

        expected_response = sorted(
            DestinationDataExtGetSchema().dump(return_value, many=True),
            key=lambda i: i[db_c.CREATE_TIME],
            reverse=True,
        )
        destination_id = self.destinations[2][db_c.ID]

        response = self.app.get(
            f"{t_c.BASE_ENDPOINT}{api_c.DESTINATIONS_ENDPOINT}/{destination_id}/data-extensions",
            headers=t_c.STANDARD_HEADERS,
        )

        self.assertEqual(HTTPStatus.OK, response.status_code)
        for idx, data_extension in enumerate(response.json):
            self.assertEqual(
                data_extension[api_c.NAME], expected_response[idx][api_c.NAME]
            )
            self.assertEqual(
                data_extension[api_c.DATA_EXTENSION_ID],
                expected_response[idx][api_c.DATA_EXTENSION_ID],
            )
            self.assertEqual(
                data_extension[db_c.CREATE_TIME],
                expected_response[idx][db_c.CREATE_TIME],
            )

    @mock.patch("huxunify.api.route.destination.SFMCConnector")
    def test_retrieve_empty_destination_data_extensions(
        self, mock_sfmc: MagicMock
    ):
        """Test retrieve destination data extensions.

        Args:
            mock_sfmc (MagicMock): magic mock of SFMCConnector.
        """

        return_value = []
        mock_sfmc_instance = mock_sfmc.return_value
        mock_sfmc_instance.get_list_of_data_extensions.return_value = (
            return_value
        )

        destination_id = self.destinations[2][db_c.ID]

        response = self.app.get(
            f"{t_c.BASE_ENDPOINT}{api_c.DESTINATIONS_ENDPOINT}/{destination_id}/data-extensions",
            headers=t_c.STANDARD_HEADERS,
        )

        self.assertEqual(HTTPStatus.OK, response.status_code)
        self.assertEqual(response.json, [])

    def test_retrieve_destination_data_extensions_invalid_id(self):
        """Test create data extension where id is invalid."""

        destination_id = t_c.INVALID_ID

        response = self.app.get(
            f"{t_c.BASE_ENDPOINT}{api_c.DESTINATIONS_ENDPOINT}/{destination_id}/data-extensions",
            headers=t_c.STANDARD_HEADERS,
        )

        valid_response = {api_c.MESSAGE: api_c.BSON_INVALID_ID(destination_id)}

        self.assertEqual(HTTPStatus.BAD_REQUEST, response.status_code)
        self.assertEqual(valid_response, response.json)

    def test_retrieve_destination_data_extensions_destination_not_found(self):
        """Test create data extension where id is invalid."""

        destination_id = ObjectId()

        response = self.app.get(
            f"{t_c.BASE_ENDPOINT}{api_c.DESTINATIONS_ENDPOINT}/{destination_id}/data-extensions",
            headers=t_c.STANDARD_HEADERS,
        )

        valid_response = {api_c.MESSAGE: api_c.DESTINATION_NOT_FOUND}

        self.assertEqual(HTTPStatus.NOT_FOUND, response.status_code)
        self.assertEqual(valid_response, response.json)

    def test_patch_destination_set_enabled(self):
        """Test patch destination set the field to be enabled."""

        # get destination ID
        destination = destination_management.get_delivery_platform_by_type(
            self.database, db_c.DELIVERY_PLATFORM_FACEBOOK
        )

        # validate enabled flag
        self.assertTrue(destination.get(db_c.ENABLED))

        response = self.app.patch(
            f"{t_c.BASE_ENDPOINT}{api_c.DESTINATIONS_ENDPOINT}/{destination[db_c.ID]}",
            json={db_c.ENABLED: not destination.get(db_c.ENABLED)},
            headers=t_c.STANDARD_HEADERS,
        )

        # patch destination
        self.assertTrue(HTTPStatus.OK, response.status_code)

        # grab from database again
        destination = destination_management.get_delivery_platform(
            self.database, self.destinations[0][db_c.ID]
        )
        # confirm db entry
        self.assertFalse(destination[db_c.ENABLED])
        # field should not be sent in API
        self.assertNotIn(db_c.ENABLED, response.json)

    def test_patch_destination_set_new_link(self):
        """Test patch destination edit the link field."""

        # get destination ID
        destination = destination_management.get_delivery_platform_by_type(
            self.database, db_c.DELIVERY_PLATFORM_FACEBOOK
        )
        new_link = "https://www.new-link.com/login"

        # patch destination
        response = self.app.patch(
            f"{t_c.BASE_ENDPOINT}{api_c.DESTINATIONS_ENDPOINT}/{destination[db_c.ID]}",
            json={db_c.LINK: new_link},
            headers=t_c.STANDARD_HEADERS,
        )

        self.assertEqual(HTTPStatus.OK, response.status_code)

        # grab from database again to confirm
        destination = destination_management.get_delivery_platform(
            self.database, destination[db_c.ID]
        )
        # confirm db entry
        self.assertEqual(new_link, destination[db_c.LINK])
        # confirm return value from api
        self.assertEqual(new_link, response.json[db_c.LINK])

    def test_patch_destination_no_body(self):
        """Test patch destination where no body is provided."""

        # get destination ID
        destination = destination_management.get_delivery_platform_by_type(
            self.database, db_c.DELIVERY_PLATFORM_FACEBOOK
        )

        # patch destination
        self.assertTrue(
            HTTPStatus.BAD_REQUEST,
            self.app.patch(
                f"{t_c.BASE_ENDPOINT}{api_c.DESTINATIONS_ENDPOINT}/{destination[db_c.ID]}",
                json={},
                headers=t_c.STANDARD_HEADERS,
            ).status_code,
        )

    def test_patch_destination_removed(self):
        """Test patch destination added = False."""

        # get destination ID
        destination_id = self.destinations[0][db_c.ID]

        # create audience
        audience = create_audience(
            self.database,
            "Audience for Destination Removal",
            [],
            "test user",
            [{api_c.ID: destination_id}],
            100,
        )

        audiences = [
            {
                api_c.ID: audience[db_c.ID],
                api_c.DESTINATIONS: [
                    {
                        api_c.ID: destination_id,
                    },
                ],
            }
        ]

        # test engagement to ensure the destination exists
        engagement = get_engagement(
            self.database,
            set_engagement(
                self.database,
                "Test engagement",
                None,
                audiences,
                t_c.TEST_USER_NAME,
                None,
                False,
            ),
        )

        # test to ensure the destination is assigned to the engagement.
        self.assertTrue(
            [
                a
                for x in engagement.get(db_c.AUDIENCES)
                for a in x.get(db_c.DESTINATIONS)
                if a.get(db_c.OBJECT_ID) == destination_id
            ]
        )

        # test to ensure the destination is assigned to the audience
        self.assertTrue(
            [
                d
                for d in audience.get(db_c.DESTINATIONS)
                if d.get(db_c.OBJECT_ID) == destination_id
            ]
        )

        # patch destination
        self.assertTrue(
            HTTPStatus.OK,
            self.app.patch(
                f"{t_c.BASE_ENDPOINT}{api_c.DESTINATIONS_ENDPOINT}/{destination_id}",
                json={db_c.ADDED: False},
                headers=t_c.STANDARD_HEADERS,
            ).status_code,
        )

        # validate the destination was removed from any engagements.
        # test engagement to ensure the destination exists
        updated_engagement = get_engagement(
            self.database, engagement.get(db_c.ID)
        )

        # test to ensure the destination is removed from the engagement.
        self.assertFalse(
            [
                a
                for x in updated_engagement.get(db_c.AUDIENCES)
                for a in x.get(db_c.DESTINATIONS)
                if a.get(db_c.OBJECT_ID) == destination_id
            ]
        )

        # validate the destination was removed from any audiences
        # test audience to ensure the destination exists
        updated_audience = get_audience(self.database, audience.get(db_c.ID))

        # test to ensure the destination is removed from the audience
        self.assertFalse(
            [
                d
                for d in updated_audience.get(db_c.DESTINATIONS)
                if d.get(db_c.OBJECT_ID) == destination_id
            ]
        )

    def test_delete_destination(self):
        """Test delete destination"""

        # get destination ID
        destination_id = self.destinations[0][db_c.ID]

        response = self.app.delete(
            f"{t_c.BASE_ENDPOINT}{api_c.DESTINATIONS_ENDPOINT}/{destination_id}",
            headers=t_c.STANDARD_HEADERS,
        )
        destination = destination_management.get_delivery_platform(
            self.database, destination_id
        )

        self.assertEqual(HTTPStatus.NO_CONTENT, response.status_code)
        self.assertIsNone(destination)

    def test_delete_destination_where_destination_does_not_exist(self):
        """Test delete destination where destination does not exist"""

        # get destination ID
        destination_id = ObjectId()

        response = self.app.delete(
            f"{t_c.BASE_ENDPOINT}{api_c.DESTINATIONS_ENDPOINT}/{destination_id}",
            headers=t_c.STANDARD_HEADERS,
        )
        destination = destination_management.get_delivery_platform(
            self.database, destination_id
        )

        self.assertEqual(HTTPStatus.NO_CONTENT, response.status_code)
        self.assertIsNone(destination)<|MERGE_RESOLUTION|>--- conflicted
+++ resolved
@@ -9,10 +9,6 @@
 
 from huxunifylib.connectors import FacebookConnector
 
-<<<<<<< HEAD
-=======
-from huxunifylib.database import constants as db_c
->>>>>>> d1b97f4f
 from huxunifylib.database import (
     delivery_platform_management as destination_management,
     collection_management,
@@ -26,7 +22,6 @@
     set_engagement,
     get_engagement,
 )
-from huxunify.test.route.route_test_util.route_test_case import RouteTestCase
 import huxunify.test.constants as t_c
 from huxunify.test.route.route_test_util.route_test_case import RouteTestCase
 from huxunify.api.data_connectors.aws import parameter_store
