--- conflicted
+++ resolved
@@ -190,38 +190,22 @@
             engagement_id = set_engagement(self.database, **engagement)
             self.engagement_ids.append(str(engagement_id))
 
-<<<<<<< HEAD
-        self.delivery_jobs = []
-        self.delivery_jobs.append(
-=======
         self.delivery_jobs = [
->>>>>>> aa332a4e
             set_delivery_job(
                 self.database,
                 self.audiences[0][db_c.ID],
                 self.destinations[0][db_c.ID],
                 [],
                 ObjectId(self.engagement_ids[0]),
-<<<<<<< HEAD
-            )
-        )
-        self.delivery_jobs.append(
-=======
             ),
->>>>>>> aa332a4e
             set_delivery_job(
                 self.database,
                 self.audiences[0][db_c.ID],
                 self.destinations[0][db_c.ID],
                 [],
                 ObjectId(self.engagement_ids[1]),
-<<<<<<< HEAD
-            )
-        )
-=======
             ),
         ]
->>>>>>> aa332a4e
 
         for delivery_job in self.delivery_jobs:
             set_delivery_job_status(
@@ -230,20 +214,12 @@
                 db_c.AUDIENCE_STATUS_DELIVERING,
             )
 
-<<<<<<< HEAD
-        for delivery_job in self.delivery_jobs:
-=======
->>>>>>> aa332a4e
             set_delivery_job_status(
                 self.database,
                 delivery_job[db_c.ID],
                 db_c.AUDIENCE_STATUS_DELIVERED,
             )
 
-<<<<<<< HEAD
-        for delivery_job in self.delivery_jobs:
-=======
->>>>>>> aa332a4e
             set_delivery_job_status(
                 self.database, delivery_job[db_c.ID], db_c.STATUS_SUCCEEDED
             )
@@ -757,7 +733,6 @@
             self.database, ObjectId(self.engagement_ids[0])
         )
 
-        print(response.json)
         self.assertEqual(HTTPStatus.CREATED, response.status_code)
         self.assertEqual(lookalike_audience_name, response.json[api_c.NAME])
 
