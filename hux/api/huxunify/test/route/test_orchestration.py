"""
Purpose of this file is to house all tests related to orchestration
"""
from http import HTTPStatus
from unittest import TestCase, mock
from bson import ObjectId
import mongomock
import requests_mock

from huxunifylib.connectors import FacebookConnector
from huxunifylib.database import data_management, constants as db_c
from huxunifylib.database.delivery_platform_management import (
    set_delivery_platform,
    set_delivery_job,
    set_delivery_job_status,
)
from huxunifylib.database.engagement_management import (
    set_engagement,
    get_engagement,
    get_engagements_by_audience,
)
from huxunifylib.database.orchestration_management import (
    create_audience,
    get_audience,
)
from huxunifylib.database.client import DatabaseClient
from huxunify.api.data_connectors.aws import parameter_store
from huxunify.api import constants as api_c
import huxunify.test.constants as t_c
from huxunify.app import create_app


class OrchestrationRouteTest(TestCase):
    """Orchestration Route tests"""

    # pylint: disable=too-many-instance-attributes
    def setUp(self) -> None:
        """
        Setup resources before each test

        Args:

        Returns:
        """

        self.audience_api_endpoint = "/api/v1{}".format(
            api_c.AUDIENCE_ENDPOINT
        )

        # mock request for introspect call
        self.request_mocker = requests_mock.Mocker()
        self.request_mocker.post(t_c.INTROSPECT_CALL, json=t_c.VALID_RESPONSE)
        self.request_mocker.get(
            t_c.USER_INFO_CALL, json=t_c.VALID_USER_RESPONSE
        )
        self.request_mocker.start()

        self.app = create_app().test_client()

        # init mongo patch initially
        mongo_patch = mongomock.patch(servers=(("localhost", 27017),))
        mongo_patch.start()

        # setup the mock DB client
        self.database = DatabaseClient(
            "localhost", 27017, None, None
        ).connect()

        # mock get_db_client() for the orchestration.
        mock.patch(
            "huxunify.api.route.orchestration.get_db_client",
            return_value=self.database,
        ).start()

        # mock get_db_client() for the userinfo utils.
        mock.patch(
            "huxunify.api.route.utils.get_db_client",
            return_value=self.database,
        ).start()

        # mock get_store_value of parameter store
        mock.patch.object(
            parameter_store, "get_store_value", return_value="secret"
        ).start()

        self.addCleanup(mock.patch.stopall)

        destinations = [
            {
                db_c.DELIVERY_PLATFORM_NAME: "Facebook",
                db_c.DELIVERY_PLATFORM_TYPE: db_c.DELIVERY_PLATFORM_FACEBOOK,
                db_c.STATUS: db_c.STATUS_SUCCEEDED,
                db_c.ENABLED: True,
                db_c.ADDED: True,
                db_c.DELIVERY_PLATFORM_AUTH: {
                    api_c.FACEBOOK_ACCESS_TOKEN: "path1",
                    api_c.FACEBOOK_APP_SECRET: "path2",
                    api_c.FACEBOOK_APP_ID: "path3",
                    api_c.FACEBOOK_AD_ACCOUNT_ID: "path4",
                },
            },
        ]
        self.user_name = "Joe Smithers"

        self.destinations = []
        for destination in destinations:
            self.destinations.append(
                set_delivery_platform(self.database, **destination)
            )

        audiences = [
            {
                db_c.AUDIENCE_NAME: "Test Audience",
                "audience_filters": [
                    {
                        api_c.AUDIENCE_SECTION_AGGREGATOR: "ALL",
                        api_c.AUDIENCE_SECTION_FILTERS: [
                            {
                                api_c.AUDIENCE_FILTER_FIELD: "filter_field",
                                api_c.AUDIENCE_FILTER_TYPE: "type",
                                api_c.AUDIENCE_FILTER_VALUE: "value",
                            }
                        ],
                    }
                ],
                api_c.USER_NAME: self.user_name,
                api_c.DESTINATION_IDS: [
                    {db_c.OBJECT_ID: d[db_c.ID]} for d in self.destinations
                ],
            },
            {
                db_c.AUDIENCE_NAME: "Test Audience No Destinations",
                "audience_filters": [
                    {
                        api_c.AUDIENCE_SECTION_AGGREGATOR: "ALL",
                        api_c.AUDIENCE_SECTION_FILTERS: [
                            {
                                api_c.AUDIENCE_FILTER_FIELD: "filter_field",
                                api_c.AUDIENCE_FILTER_TYPE: "type",
                                api_c.AUDIENCE_FILTER_VALUE: "value",
                            }
                        ],
                    }
                ],
                api_c.USER_NAME: self.user_name,
            },
        ]

        self.audiences = []
        for audience in audiences:
            self.audiences.append(create_audience(self.database, **audience))

        engagements = [
            {
                db_c.ENGAGEMENT_NAME: "Test Engagement",
                db_c.ENGAGEMENT_DESCRIPTION: "test-engagement",
                db_c.AUDIENCES: [
                    {
                        db_c.OBJECT_ID: self.audiences[0][db_c.ID],
                        api_c.DESTINATIONS: [
                            {db_c.OBJECT_ID: dest[db_c.ID]}
                            for dest in self.destinations
                        ],
                    },
                    {
                        db_c.OBJECT_ID: self.audiences[1][db_c.ID],
                        api_c.DESTINATIONS: [
                            {db_c.OBJECT_ID: dest[db_c.ID]}
                            for dest in self.destinations
                        ],
                    },
                ],
                api_c.USER_NAME: self.user_name,
            },
            {
                db_c.ENGAGEMENT_NAME: "Test Engagement No Destination",
                db_c.ENGAGEMENT_DESCRIPTION: "test-engagement",
                db_c.AUDIENCES: [
                    {
                        db_c.OBJECT_ID: self.audiences[1][db_c.ID],
                        api_c.DESTINATIONS: [],
                    },
                ],
                api_c.USER_NAME: self.user_name,
            },
        ]

        self.engagement_ids = []
        for engagement in engagements:
            engagement_id = set_engagement(self.database, **engagement)
            self.engagement_ids.append(str(engagement_id))

        self.delivery_jobs = [
            set_delivery_job(
                self.database,
                self.audiences[0][db_c.ID],
                self.destinations[0][db_c.ID],
                [],
                ObjectId(self.engagement_ids[0]),
            ),
            set_delivery_job(
                self.database,
                self.audiences[0][db_c.ID],
                self.destinations[0][db_c.ID],
                [],
                ObjectId(self.engagement_ids[1]),
            ),
        ]

        for delivery_job in self.delivery_jobs:
            set_delivery_job_status(
                self.database,
                delivery_job[db_c.ID],
                db_c.AUDIENCE_STATUS_DELIVERING,
            )

            set_delivery_job_status(
                self.database,
                delivery_job[db_c.ID],
                db_c.AUDIENCE_STATUS_DELIVERED,
            )

            set_delivery_job_status(
<<<<<<< HEAD
                self.database, delivery_job[db_c.ID], db_c.STATUS_SUCCEEDED
=======
                self.database,
                delivery_job[db_c.ID],
                db_c.AUDIENCE_STATUS_DELIVERED,
>>>>>>> 59ec62d5
            )

        # setup the flask test client
        self.test_client = create_app().test_client()

    def test_get_audience_rules_success(self):
        """Test the get audience rules route
        Args:

        """

        data_management.set_constant(
            self.database,
            db_c.AUDIENCE_FILTER_CONSTANTS,
            {
                "text_operators": {
                    "contains": "Contains",
                    "does_not_contain": "Does not contain",
                    "does_not_equal": "Does not equal",
                    "equals": "Equals",
                }
            },
        )

        response = self.test_client.get(
            f"{self.audience_api_endpoint}/rules", headers=t_c.STANDARD_HEADERS
        )

        self.assertEqual(HTTPStatus.OK, response.status_code)
        self.assertIn("rule_attributes", response.json)
        self.assertIn("text_operators", response.json)

    def test_create_audience_with_destination(self):
        """Test create audience with destination.

        Args:
        Returns:

        """

        self.request_mocker.stop()
        self.request_mocker.post(
            f"{t_c.TEST_CONFIG.CDP_SERVICE}/customer-profiles/insights",
            json=t_c.CUSTOMER_INSIGHT_RESPONSE,
        )
        self.request_mocker.start()

        audience_post = {
            db_c.AUDIENCE_NAME: "Test Audience Create",
            api_c.AUDIENCE_FILTERS: [
                {
                    api_c.AUDIENCE_SECTION_AGGREGATOR: "ALL",
                    api_c.AUDIENCE_SECTION_FILTERS: [
                        {
                            api_c.AUDIENCE_FILTER_FIELD: "filter_field",
                            api_c.AUDIENCE_FILTER_TYPE: "type",
                            api_c.AUDIENCE_FILTER_VALUE: "value",
                        }
                    ],
                }
            ],
            api_c.DESTINATIONS: [
                {api_c.ID: str(d[db_c.ID])} for d in self.destinations
            ],
        }

        response = self.test_client.post(
            self.audience_api_endpoint,
            json=audience_post,
            headers=t_c.STANDARD_HEADERS,
        )
        self.assertEqual(HTTPStatus.CREATED, response.status_code)
        self.assertEqual(
            audience_post[api_c.AUDIENCE_NAME],
            response.json[api_c.AUDIENCE_NAME],
        )

        # validate audience in db
        audience_doc = get_audience(
            self.database, ObjectId(response.json[db_c.OBJECT_ID])
        )
        self.assertListEqual(
            audience_doc[db_c.DESTINATIONS],
            [{api_c.ID: d[db_c.ID]} for d in self.destinations],
        )

    def test_create_audience_empty_user_info(self):
        """Test create audience with destination given empty user info.

        The introspect call returns a valid response but user info call
        returns an empty response.

        Args:

        Returns:

        """

        audience_post = {
            db_c.AUDIENCE_NAME: "Test Audience Create",
            api_c.AUDIENCE_FILTERS: [
                {
                    api_c.AUDIENCE_SECTION_AGGREGATOR: "ALL",
                    api_c.AUDIENCE_SECTION_FILTERS: [
                        {
                            api_c.AUDIENCE_FILTER_FIELD: "filter_field",
                            api_c.AUDIENCE_FILTER_TYPE: "type",
                            api_c.AUDIENCE_FILTER_VALUE: "value",
                        }
                    ],
                }
            ],
            api_c.DESTINATIONS: [
                {api_c.ID: str(d[db_c.ID])} for d in self.destinations
            ],
        }
        # simulating userinfo endpoint to give invalid user response
        self.request_mocker.get(t_c.USER_INFO_CALL, json={})

        response = self.test_client.post(
            self.audience_api_endpoint,
            json=audience_post,
            headers=t_c.STANDARD_HEADERS,
        )

        valid_response = {"message": api_c.AUTH401_ERROR_MESSAGE}
        self.assertEqual(valid_response, response.json)
        self.assertEqual(HTTPStatus.UNAUTHORIZED, response.status_code)

    def test_create_audience_invalid_user_info(self):
        """Test create audience with destination given invalid user info.

        The introspect call returns a valid response but user info call
        returns an invalid response, i.e., missing some fields.

        Args:

        Returns:

        """

        audience_post = {
            db_c.AUDIENCE_NAME: "Test Audience Create",
            api_c.AUDIENCE_FILTERS: [
                {
                    api_c.AUDIENCE_SECTION_AGGREGATOR: "ALL",
                    api_c.AUDIENCE_SECTION_FILTERS: [
                        {
                            api_c.AUDIENCE_FILTER_FIELD: "filter_field",
                            api_c.AUDIENCE_FILTER_TYPE: "type",
                            api_c.AUDIENCE_FILTER_VALUE: "value",
                        }
                    ],
                }
            ],
            api_c.DESTINATIONS: [
                {api_c.ID: str(d[db_c.ID])} for d in self.destinations
            ],
        }
        # simulating userinfo endpoint to give invalid user response
        self.request_mocker.get(
            t_c.USER_INFO_CALL, json=t_c.INVALID_USER_RESPONSE
        )

        response = self.test_client.post(
            self.audience_api_endpoint,
            json=audience_post,
            headers=t_c.STANDARD_HEADERS,
        )

        valid_response = {"message": api_c.AUTH401_ERROR_MESSAGE}
        self.assertEqual(valid_response, response.json)
        self.assertEqual(HTTPStatus.UNAUTHORIZED, response.status_code)

    def test_create_audience_with_no_destinations_no_engagements(self):
        """Test create audience with no destinations or engagements

        Args:

        Returns:

        """

        self.request_mocker.stop()
        self.request_mocker.post(
            f"{t_c.TEST_CONFIG.CDP_SERVICE}/customer-profiles/insights",
            json=t_c.CUSTOMER_INSIGHT_RESPONSE,
        )
        self.request_mocker.start()

        audience_post = {
            db_c.AUDIENCE_NAME: "Test Audience Create",
            api_c.AUDIENCE_FILTERS: [
                {
                    api_c.AUDIENCE_SECTION_AGGREGATOR: "ALL",
                    api_c.AUDIENCE_SECTION_FILTERS: [
                        {
                            api_c.AUDIENCE_FILTER_FIELD: "filter_field",
                            api_c.AUDIENCE_FILTER_TYPE: "type",
                            api_c.AUDIENCE_FILTER_VALUE: "value",
                        }
                    ],
                }
            ],
        }

        response = self.test_client.post(
            self.audience_api_endpoint,
            json=audience_post,
            headers=t_c.STANDARD_HEADERS,
        )
        self.assertEqual(HTTPStatus.CREATED, response.status_code)
        self.assertEqual(
            audience_post[api_c.AUDIENCE_NAME],
            response.json[api_c.AUDIENCE_NAME],
        )

        # validate audience in db
        audience_doc = get_audience(
            self.database, ObjectId(response.json[db_c.OBJECT_ID])
        )
        # test empty list
        self.assertFalse(
            audience_doc[db_c.DESTINATIONS],
        )

        self.assertFalse(
            get_engagements_by_audience(self.database, audience_doc[db_c.ID])
        )

    def test_create_audience_with_engagements(self):
        """Test create audience with engagements.

        Args:

        Returns:

        """

        self.request_mocker.stop()
        self.request_mocker.post(
            f"{t_c.TEST_CONFIG.CDP_SERVICE}/customer-profiles/insights",
            json=t_c.CUSTOMER_INSIGHT_RESPONSE,
        )
        self.request_mocker.start()

        audience_post = {
            db_c.AUDIENCE_NAME: "Test Audience Engagements",
            api_c.AUDIENCE_FILTERS: [
                {
                    api_c.AUDIENCE_SECTION_AGGREGATOR: "ALL",
                    api_c.AUDIENCE_SECTION_FILTERS: [
                        {
                            api_c.AUDIENCE_FILTER_FIELD: "filter_field",
                            api_c.AUDIENCE_FILTER_TYPE: "type",
                            api_c.AUDIENCE_FILTER_VALUE: "value",
                        }
                    ],
                }
            ],
            api_c.DESTINATIONS: [
                {db_c.OBJECT_ID: str(d[db_c.ID])} for d in self.destinations
            ],
            api_c.AUDIENCE_ENGAGEMENTS: self.engagement_ids,
        }

        response = self.test_client.post(
            self.audience_api_endpoint,
            json=audience_post,
            headers=t_c.STANDARD_HEADERS,
        )
        self.assertEqual(HTTPStatus.CREATED, response.status_code)
        self.assertEqual(
            audience_post[api_c.AUDIENCE_NAME],
            response.json[api_c.AUDIENCE_NAME],
        )

        # validate audience in db
        audience_doc = get_audience(
            self.database, ObjectId(response.json[db_c.OBJECT_ID])
        )
        # test destinations
        self.assertListEqual(
            audience_doc[db_c.DESTINATIONS],
            [{api_c.ID: d[db_c.ID]} for d in self.destinations],
        )

        expected_audience = {
            db_c.OBJECT_ID: audience_doc[db_c.ID],
            db_c.DESTINATIONS: [
                {db_c.OBJECT_ID: [d[db_c.ID] for d in self.destinations][0]}
            ],
        }

        # validate the audience is attached to the engagement
        engagements = get_engagements_by_audience(
            self.database, audience_doc[db_c.ID]
        )
        for engagement in engagements:
            # get the attached audience and nested destinations
            engagement_audiences = [
                x[db_c.OBJECT_ID] for x in engagement[db_c.AUDIENCES]
            ]
            engagement_audience = engagement[db_c.AUDIENCES][
                engagement_audiences.index(audience_doc[db_c.ID])
            ]

            self.assertDictEqual(engagement_audience, expected_audience)

    def test_create_audience_with_no_engagement(self):
        """Test create audience without engagement ids.

        Args:

        Returns:

        """

        self.request_mocker.stop()
        self.request_mocker.post(
            f"{t_c.TEST_CONFIG.CDP_SERVICE}/customer-profiles/insights",
            json=t_c.CUSTOMER_INSIGHT_RESPONSE,
        )
        self.request_mocker.start()

        audience_post = {
            db_c.AUDIENCE_NAME: "Test Audience Create",
            api_c.AUDIENCE_FILTERS: [
                {
                    api_c.AUDIENCE_SECTION_AGGREGATOR: "ALL",
                    api_c.AUDIENCE_SECTION_FILTERS: [
                        {
                            api_c.AUDIENCE_FILTER_FIELD: "filter_field",
                            api_c.AUDIENCE_FILTER_TYPE: "type",
                            api_c.AUDIENCE_FILTER_VALUE: "value",
                        }
                    ],
                }
            ],
            api_c.DESTINATIONS: [
                {api_c.ID: str(d[db_c.ID])} for d in self.destinations
            ],
        }

        response = self.test_client.post(
            self.audience_api_endpoint,
            json=audience_post,
            headers=t_c.STANDARD_HEADERS,
        )
        self.assertEqual(HTTPStatus.CREATED, response.status_code)

    def test_get_audience(self):
        """Test get audience.
        Args:

        Returns:
        """

        self.request_mocker.stop()
        self.request_mocker.post(
            f"{t_c.TEST_CONFIG.CDP_SERVICE}/customer-profiles/insights",
            json=t_c.CUSTOMER_INSIGHT_RESPONSE,
        )
        self.request_mocker.start()

        response = self.test_client.get(
            f"{self.audience_api_endpoint}/{self.audiences[0][db_c.ID]}",
            headers=t_c.STANDARD_HEADERS,
        )
        audience = response.json
        self.assertEqual(HTTPStatus.OK, response.status_code)
        self.assertEqual(
            ObjectId(audience[db_c.OBJECT_ID]), self.audiences[0][db_c.ID]
        )
        self.assertEqual(audience[db_c.CREATED_BY], self.user_name)
        self.assertEqual(audience[api_c.LOOKALIKEABLE], api_c.STATUS_INACTIVE)
        self.assertFalse(audience[api_c.IS_LOOKALIKE])

        # validate the facebook destination in the audience is set to "Not delivered"
        for audience in audience[api_c.AUDIENCE_ENGAGEMENTS]:
            self.assertTrue(
                all(
                    x[api_c.STATUS] == db_c.AUDIENCE_STATUS_NOT_DELIVERED
                    for x in audience[api_c.DELIVERIES]
                )
            )

    def test_get_audience_does_not_exist(self):
        """Test get audience that does not exist
        Args:

        Returns:
        """
        audience_id = ObjectId()
        response = self.test_client.get(
            f"{self.audience_api_endpoint}/{audience_id}",
            headers=t_c.STANDARD_HEADERS,
        )

        self.assertEqual(HTTPStatus.NOT_FOUND, response.status_code)

    def test_get_audience_invalid_id(self):
        """Test get audience that does not exist
        Args:

        Returns:
        """
        audience_id = "asdfg13456"
        response = self.test_client.get(
            f"{self.audience_api_endpoint}/{audience_id}",
            headers=t_c.STANDARD_HEADERS,
        )

        self.assertEqual(HTTPStatus.BAD_REQUEST, response.status_code)

    def test_get_audiences(self):
        """Test get audiences.
        Args:

        Returns:
        """

        response = self.test_client.get(
            f"{self.audience_api_endpoint}",
            headers=t_c.STANDARD_HEADERS,
        )
        audiences = response.json
        self.assertEqual(HTTPStatus.OK, response.status_code)
        self.assertTrue(audiences)

        audience_ids = [ObjectId(x[db_c.ID]) for x in self.audiences]
        return_ids = [ObjectId(x[db_c.OBJECT_ID]) for x in audiences]

        self.assertListEqual(audience_ids, return_ids)
        for audience in audiences:
            self.assertEqual(audience[db_c.CREATED_BY], self.user_name)
<<<<<<< HEAD
=======
            self.assertIn(db_c.AUDIENCE_FILTERS, audience)
>>>>>>> 59ec62d5
            self.assertFalse(audience[api_c.IS_LOOKALIKE])
            self.assertTrue(audience[api_c.STATUS])
            self.assertIn(
                audience[api_c.STATUS],
                [
                    api_c.STATUS_NOT_DELIVERED,
                    api_c.STATUS_DELIVERING,
                    api_c.STATUS_DELIVERED,
                    api_c.STATUS_DELIVERY_PAUSED,
                    api_c.STATUS_ERROR,
                ],
            )

    def test_update_audience(self):
        """Test update an audience.
        Args:

        Returns:
        """
        new_name = "New Test Audience"

        response = self.test_client.put(
            f"{self.audience_api_endpoint}/{self.audiences[0][db_c.ID]}",
            headers=t_c.STANDARD_HEADERS,
            json={
                db_c.AUDIENCE_NAME: new_name,
                db_c.AUDIENCE_FILTERS: [
                    {
                        api_c.AUDIENCE_SECTION_AGGREGATOR: "ALL",
                        api_c.AUDIENCE_SECTION_FILTERS: [
                            {
                                api_c.AUDIENCE_FILTER_FIELD: "filter_field",
                                api_c.AUDIENCE_FILTER_TYPE: "type",
                                api_c.AUDIENCE_FILTER_VALUE: "value",
                            }
                        ],
                    }
                ],
                api_c.DESTINATIONS: [],
            },
        )

        self.assertEqual(HTTPStatus.OK, response.status_code)
        self.assertEqual(new_name, response.json[db_c.AUDIENCE_NAME])

    def test_create_lookalike_audience(self):
        """Test create lookalike audience
        Args:

        Returns:
        """
        # setup facebook connector mock address
        mock.patch.object(
            FacebookConnector,
            "check_connection",
            return_value=True,
        ).start()

        mock.patch.object(
            FacebookConnector,
            "get_new_lookalike_audience",
            return_value="LA_ID_12345",
        ).start()

        lookalike_audience_name = "NEW LA AUDIENCE"

        response = self.test_client.post(
            f"{t_c.BASE_ENDPOINT}{api_c.LOOKALIKE_AUDIENCES_ENDPOINT}",
            headers=t_c.STANDARD_HEADERS,
            json={
                api_c.AUDIENCE_ID: str(self.audiences[0][db_c.ID]),
                api_c.NAME: lookalike_audience_name,
                api_c.AUDIENCE_SIZE_PERCENTAGE: 1.5,
                api_c.ENGAGEMENT_IDS: self.engagement_ids,
            },
        )

        new_engagement = get_engagement(
            self.database, ObjectId(self.engagement_ids[0])
        )

        self.assertEqual(HTTPStatus.CREATED, response.status_code)
        self.assertEqual(lookalike_audience_name, response.json[api_c.NAME])

        engaged_lookalike_audience = None

        for audience in new_engagement[api_c.AUDIENCES]:
            if audience[api_c.ID] == ObjectId(response.json[api_c.ID]):
                engaged_lookalike_audience = audience

        self.assertIsNotNone(engaged_lookalike_audience)

        # test getting the audience and lookalikes response
        self.request_mocker.stop()
        self.request_mocker.post(
            f"{t_c.TEST_CONFIG.CDP_SERVICE}/customer-profiles/insights",
            json=t_c.CUSTOMER_INSIGHT_RESPONSE,
        )
        self.request_mocker.start()

        response = self.test_client.get(
            f"{self.audience_api_endpoint}/{self.audiences[0][db_c.ID]}",
            headers=t_c.STANDARD_HEADERS,
        )
        audience = response.json
        self.assertEqual(HTTPStatus.OK, response.status_code)
        self.assertEqual(
            ObjectId(audience[db_c.OBJECT_ID]), self.audiences[0][db_c.ID]
        )
        self.assertTrue(audience[api_c.LOOKALIKE_AUDIENCES])

        # test returned audience
        lookalike_audience = audience[api_c.LOOKALIKE_AUDIENCES][0]
        self.assertEqual(
            ObjectId(lookalike_audience[db_c.OBJECT_ID]),
            engaged_lookalike_audience[db_c.OBJECT_ID],
        )
        self.assertEqual(
            lookalike_audience[db_c.NAME], lookalike_audience_name
        )

    def test_create_lookalike_audience_invalid_engagement_ids(self):
        """Test create lookalike audience with invalid engagement ids
        Args:

        Returns:
        """

        # setup facebook connector mock address
        mock.patch.object(
            FacebookConnector,
            "check_connection",
            return_value=True,
        ).start()

        mock.patch.object(
            FacebookConnector,
            "get_new_lookalike_audience",
            return_value="LA_ID_12345",
        ).start()

        response = self.test_client.post(
            f"{t_c.BASE_ENDPOINT}{api_c.LOOKALIKE_AUDIENCES_ENDPOINT}",
            headers=t_c.STANDARD_HEADERS,
            json={
                api_c.AUDIENCE_ID: str(self.audiences[0][db_c.ID]),
                api_c.NAME: "NEW LA AUDIENCE",
                api_c.AUDIENCE_SIZE_PERCENTAGE: 1.5,
                api_c.ENGAGEMENT_IDS: ["bad_id1", "bad_id2"],
            },
        )

        valid_response = {"message": api_c.BSON_INVALID_ID("bad_id1")}

        self.assertEqual(HTTPStatus.BAD_REQUEST, response.status_code)
        self.assertEqual(valid_response, response.json)

    def test_create_lookalike_audience_invalid_source_audience_id(self):
        """Test create lookalike audience with invalid engagement ids
        Args:

        Returns:
        """

        response = self.test_client.post(
            f"{t_c.BASE_ENDPOINT}{api_c.LOOKALIKE_AUDIENCES_ENDPOINT}",
            headers=t_c.STANDARD_HEADERS,
            json={
                api_c.AUDIENCE_ID: "bad_id1",
                api_c.NAME: "NEW LA AUDIENCE",
                api_c.AUDIENCE_SIZE_PERCENTAGE: 1.5,
                api_c.ENGAGEMENT_IDS: self.engagement_ids,
            },
        )

        valid_response = {"message": api_c.BSON_INVALID_ID("bad_id1")}

        self.assertEqual(HTTPStatus.BAD_REQUEST, response.status_code)
        self.assertEqual(valid_response, response.json)

    def test_create_lookalike_audience_source_audience_not_found(self):
        """Test create lookalike audience with invalid engagement ids
        Args:

        Returns:
        """

        response = self.test_client.post(
            f"{t_c.BASE_ENDPOINT}{api_c.LOOKALIKE_AUDIENCES_ENDPOINT}",
            headers=t_c.STANDARD_HEADERS,
            json={
                api_c.AUDIENCE_ID: str(ObjectId()),
                api_c.NAME: "NEW LA AUDIENCE",
                api_c.AUDIENCE_SIZE_PERCENTAGE: 1.5,
                api_c.ENGAGEMENT_IDS: self.engagement_ids,
            },
        )

        valid_response = {"message": api_c.AUDIENCE_NOT_FOUND}

        self.assertEqual(HTTPStatus.NOT_FOUND, response.status_code)
        self.assertEqual(valid_response, response.json)

    def test_get_audience_by_id_validate_match_rate(self) -> None:
        """
        Test get audience API with valid id and valid match_rate present

        Args:

        Returns:
            None
        """

        self.request_mocker.stop()
        self.request_mocker.post(
            f"{t_c.TEST_CONFIG.CDP_SERVICE}/customer-profiles/insights",
            json=t_c.CUSTOMER_INSIGHT_RESPONSE,
        )
        self.request_mocker.start()

        response = self.test_client.get(
            f"{self.audience_api_endpoint}/{self.audiences[0][db_c.ID]}",
            headers=t_c.STANDARD_HEADERS,
        )

        audience = response.json

        self.assertEqual(HTTPStatus.OK, response.status_code)
        self.assertEqual(
            ObjectId(audience[db_c.OBJECT_ID]), self.audiences[0][db_c.ID]
        )
        self.assertEqual(audience[db_c.CREATED_BY], self.user_name)

        # validate that the match_rate in deliveries contained within
        # engagements are greater than or equal to 0
        for engagement in audience[api_c.AUDIENCE_ENGAGEMENTS]:
            self.assertGreaterEqual(
                all(x[api_c.MATCH_RATE] for x in engagement[api_c.DELIVERIES]),
                0,
            )<|MERGE_RESOLUTION|>--- conflicted
+++ resolved
@@ -221,13 +221,9 @@
             )
 
             set_delivery_job_status(
-<<<<<<< HEAD
-                self.database, delivery_job[db_c.ID], db_c.STATUS_SUCCEEDED
-=======
                 self.database,
                 delivery_job[db_c.ID],
                 db_c.AUDIENCE_STATUS_DELIVERED,
->>>>>>> 59ec62d5
             )
 
         # setup the flask test client
@@ -664,10 +660,7 @@
         self.assertListEqual(audience_ids, return_ids)
         for audience in audiences:
             self.assertEqual(audience[db_c.CREATED_BY], self.user_name)
-<<<<<<< HEAD
-=======
             self.assertIn(db_c.AUDIENCE_FILTERS, audience)
->>>>>>> 59ec62d5
             self.assertFalse(audience[api_c.IS_LOOKALIKE])
             self.assertTrue(audience[api_c.STATUS])
             self.assertIn(
