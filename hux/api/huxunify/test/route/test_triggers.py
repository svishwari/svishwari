"""Purpose of this file is to house all the triggers API tests."""
from unittest import TestCase, mock
from http import HTTPStatus
import mongomock
from huxunifylib.database.client import DatabaseClient
import huxunify.test.constants as t_c
import huxunify.api.constants as api_c
from huxunify.app import create_app


class TestTriggersRoute(TestCase):
    """Test Triggers Endpoints."""

    # pylint: disable=unused-variable
    def setUp(self) -> None:
        """Setup resources before each test."""
        self.app = create_app().test_client()

        # init mongo patch initially
        mongo_patch = mongomock.patch(servers=(("localhost", 27017),))
        mongo_patch.start()

        # setup the mock DB client
        self.database = DatabaseClient(
            "localhost", 27017, None, None
        ).connect()

        # mock get db client from delivery
        mock.patch(
            "huxunify.api.route.triggers.get_db_client",
            return_value=self.database,
        ).start()

        mock.patch(
            "huxunify.api.route.utils.get_db_client",
            return_value=self.database,
        ).start()

        self.addCleanup(mock.patch.stopall)

    def test_delivery_pending_jobs_zero(self):
        """Test delivery of pending jobs no jobs endpoint"""
        response = self.app.get(
            (
                f"{t_c.BASE_ENDPOINT}/{api_c.TRIGGERS_TAG}/"
                f"{api_c.DELIVERIES}/{api_c.PENDING_JOBS}"
            ),
            headers=t_c.STANDARD_HEADERS,
        )

        self.assertEqual(HTTPStatus.OK, response.status_code)
        self.assertDictEqual(
            {api_c.DELIVERIES: {api_c.PENDING_JOBS: 0}}, response.json
        )

    def test_delivery_pending_jobs(self):
        """Test delivery of pending jobs endpoint"""

        with mock.patch(
            "huxunify.api.route.triggers.get_documents",
            return_value={api_c.TOTAL_RECORDS: 58},
        ):
            response = self.app.get(
                (
                    f"{t_c.BASE_ENDPOINT}/{api_c.TRIGGERS_TAG}/"
                    f"{api_c.DELIVERIES}/{api_c.PENDING_JOBS}"
                ),
                headers=t_c.STANDARD_HEADERS,
            )

            self.assertEqual(HTTPStatus.OK, response.status_code)
            self.assertDictEqual(
                {api_c.DELIVERIES: {api_c.PENDING_JOBS: 58}}, response.json
            )

    def test_delivery_zero_integration_jobs(self):
        """Test delivery of pending jobs no jobs endpoint"""
        response = self.app.get(
            (
                f"{t_c.BASE_ENDPOINT}/{api_c.TRIGGERS_TAG}/"
                f"{api_c.DELIVERIES}/{api_c.ORCH_INTEGRATION_TEST}"
            ),
            headers=t_c.STANDARD_HEADERS,
        )

        self.assertEqual(HTTPStatus.OK, response.status_code)
        self.assertDictEqual(
            {api_c.DELIVERIES: {api_c.ORCH_INTEGRATION_TEST: 0}}, response.json
        )

    def test_delivery_integration_jobs(self):
<<<<<<< HEAD
        """Test delivery of pending jobs endpoint"""
=======
        """Test delivery of integration jobs endpoint"""
>>>>>>> e2eadbcd

        with mock.patch(
            "huxunify.api.route.triggers.get_documents",
            return_value={api_c.TOTAL_RECORDS: 58},
        ):
            response = self.app.get(
                (
                    f"{t_c.BASE_ENDPOINT}/{api_c.TRIGGERS_TAG}/"
                    f"{api_c.DELIVERIES}/{api_c.ORCH_INTEGRATION_TEST}"
                ),
                headers=t_c.STANDARD_HEADERS,
            )

            self.assertEqual(HTTPStatus.OK, response.status_code)
            self.assertDictEqual(
                {api_c.DELIVERIES: {api_c.ORCH_INTEGRATION_TEST: 58}},
                response.json,
            )<|MERGE_RESOLUTION|>--- conflicted
+++ resolved
@@ -89,11 +89,7 @@
         )
 
     def test_delivery_integration_jobs(self):
-<<<<<<< HEAD
-        """Test delivery of pending jobs endpoint"""
-=======
         """Test delivery of integration jobs endpoint"""
->>>>>>> e2eadbcd
 
         with mock.patch(
             "huxunify.api.route.triggers.get_documents",
