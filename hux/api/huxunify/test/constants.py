# pylint: disable=invalid-name,line-too-long,too-many-lines
"""Purpose of this file is housing shared components for tests."""
from datetime import datetime
import time
from http import HTTPStatus
from typing import Generator

import pandas as pd
from dateutil import parser

from marshmallow import Schema, ValidationError

import huxunifylib.database.constants as db_c
from huxunify.api.config import get_config
import huxunify.api.constants as api_c

BASE_ENDPOINT = "/api/v1"
TEST_AUTH_TOKEN = "Bearer 12345678"
AUTH_HEADER = {
    "Authorization": TEST_AUTH_TOKEN,
}
STANDARD_HEADERS = {
    "Authorization": TEST_AUTH_TOKEN,
    "Content-Type": "application/json",
}
VALID_RESPONSE = {
    "active": True,
    "scope": "openid email profile",
    "username": "davesmith",
    "exp": 1234,
    "iat": 12345,
    "sub": "davesmith@fake",
    "aud": "sample_aud",
    "iss": "sample_iss",
    "jti": "sample_jti",
    "token_type": "Bearer",
    "client_id": "1234",
    "uid": "1234567",
}
INVALID_OKTA_RESPONSE = {"active": False}
VALID_USER_RESPONSE = {
    api_c.OKTA_ID_SUB: "8548bfh8d",
    api_c.EMAIL: "davesmith@fake.com",
    api_c.NAME: "dave smith",
    api_c.ROLE: "admin",
    api_c.USER_PII_ACCESS: True,
}
OKTA_ID = "okta_id"
ROLE = "role"
VALID_DB_USER_RESPONSE = {
    OKTA_ID: "8548bfh8d",
    api_c.EMAIL: "davesmith@fake.com",
    api_c.DISPLAY_NAME: "dave smith",
    api_c.USER_PII_ACCESS: True,
    ROLE: "admin",
}
# response missing some fields
INVALID_USER_RESPONSE = {
    api_c.EMAIL: "davesmith@fake.com",
}
TEST_USER_NAME = "test_user"

INVALID_ID = "invalid_id"
BATCH_RESPONSE = {"ResponseMetadata": {"HTTPStatusCode": HTTPStatus.OK.value}}
TEST_CONFIG = get_config(api_c.TEST_MODE)
INTROSPECT_CALL = f"{TEST_CONFIG.OKTA_ISSUER}/oauth2/v1/introspect?client_id={TEST_CONFIG.OKTA_CLIENT_ID}"
USER_INFO_CALL = f"{TEST_CONFIG.OKTA_ISSUER}/oauth2/v1/userinfo"
CDM_HEALTHCHECK_CALL = f"{TEST_CONFIG.CDP_SERVICE}/healthcheck"
CUSTOMER_PROFILE_API = f"{TEST_CONFIG.CDP_SERVICE}"

HUX = "HUX"
CDP_CUSTOMER_PROFILE = "CDP_CUSTOMER_PROFILE"
CDP_CONNECTIONS = "CDP_CONNECTIONS"
CONTRACTS_DIR = "contracts"
CDP_CUSTOMERS_CONTRACTS_DIR = "cdp_customers"
CDP_CONNECTIONS_CONTRACTS_DIR = "cdp_connections"
TECTON_CONTRACTS_DIR = "tecton"
CUSTOMER_PROFILE_COUNT_BY_STATE_ENDPOINT = (
    "/customer-profiles/insights/count-by-state"
)
CDP_CUSTOMER_PROFILES_AUDIENCE_COUNT = "/customer-profiles/audience/count"
CDP_CUSTOMER_PROFILE_BASE_ENDPOINT = "/customer-profiles/"
CUSTOMER_PROFILE_COUNT_BY_DAY = "/customer-profiles/insights/count-by-day"
CUSTOMER_PROFILE_SPENDING_BY_MONTH = (
    "/customer-profiles/insights/spending-by-month"
)
CUSTOMER_PROFILE_CITY_LTVS = "/customer-profiles/insights/city-ltvs"
CDP_CONNECTIONS_DATA_SOURCES_ENDPOINT = "/connections/datasources"
CDP_CONNECTIONS_DATA_SOURCE_DATA_FEEDS_ENDPOINT = (
    "/connections/{data_source_name}/data_feeds"
)
CDP_IDENTITY_DATA_FEEDS_ENDPOINT = "/identity/datafeeds"
CDP_IDENTITY_DATA_FEEDS_FEED_ID_ENDPOINT = "/identity/datafeeds/{feed_id}"
CDP_IDENTITY_ID_COUNT_BY_DAY_ENDPOINT = "/identity/id-count-by-day"

AUDIENCE_STATE_FILTER = {"field": "state", "type": "equals", "value": "HI"}
CITY_ZIP_STUB_DATA = [
    "33332,Fort Lauderdale,FL",
    "60305,River Forest,IL",
    "30417,Claxton,GA",
]

SOURCE_NAME = "source_name"
SOURCE_SIZE = "source_size"
SOURCE_ID = "source_id"

TICKETS = "tickets"

CDM_HEALTHCHECK_RESPONSE = {
    "code": 200,
    "status": "success",
    "message": "ok",
    "hostname": "localhost",
    "timestamp": time.time(),
    "environment": "Development",
    "body": [
        {
            "checker": "check_snowflake_connection",
            "output": "Snowflake up and running.",
            "passed": True,
            "timestamp": time.time(),
            "expires": time.time() + 3600,
            "response_time": 0.012,
        }
    ],
}

CUSTOMER_INSIGHT_RESPONSE = {
    "code": 200,
    "body": {
        "total_records": 20238,
        "match_rate": 0.05,
        "total_unique_ids": 14238,
        "total_unknown_ids": 4515,
        "total_known_ids": 13620,
        "total_individual_ids": 313,
        "total_household_ids": 9927,
        "updated": "2021-05-24",
        "total_customers": 3329,
        "total_countries": 2,
        "total_us_states": 44,
        "total_cities": 2513,
        "min_age": 18,
        "max_age": 66,
        "gender_women": 42345,
        "gender_men": 52567,
        "gender_other": 6953,
    },
    "message": "ok",
}

CUSTOMER_EVENT_BY_DAY_RESPONSE = {
    "code": 200,
    "body": [
        {
            "total_event_count": 1,
            "event_type_counts": {
                api_c.ABANDONED_CART: 0,
                api_c.PRODUCT_SEARCHED: 0,
                api_c.PURCHASE: 0,
                api_c.SALE: 1,
                api_c.TRAIT: 0,
                api_c.VIEW_CONTENT: 0,
                api_c.VIEWED_CHECKOUT_EVENT: 0,
            },
            "date": "2021-01-01T00:00:00.000Z",
        },
        {
            "total_event_count": 1,
            "event_type_counts": {
                api_c.ABANDONED_CART: 0,
                api_c.PRODUCT_SEARCHED: 0,
                api_c.PURCHASE: 0,
                api_c.SALE: 1,
                api_c.TRAIT: 0,
                api_c.VIEW_CONTENT: 0,
                api_c.VIEWED_CHECKOUT_EVENT: 0,
            },
            "date": "2021-01-02T00:00:00.000Z",
        },
    ],
    "message": "ok",
}

CUSTOMER_EVENT_BY_WEEK_RESPONSE = {
    "code": 200,
    "body": [
        {
            "total_event_count": 1,
            "event_type_counts": {
                api_c.ABANDONED_CART: 0,
                api_c.PRODUCT_SEARCHED: 0,
                api_c.PURCHASE: 0,
                api_c.SALE: 1,
                api_c.TRAIT: 0,
                api_c.VIEW_CONTENT: 0,
                api_c.VIEWED_CHECKOUT_EVENT: 0,
            },
            "date": "2021-12-28T00:00:00.000Z",
        },
        {
            "total_event_count": 1,
            "event_type_counts": {
                api_c.ABANDONED_CART: 0,
                api_c.PRODUCT_SEARCHED: 0,
                api_c.PURCHASE: 0,
                api_c.SALE: 1,
                api_c.TRAIT: 0,
                api_c.VIEW_CONTENT: 0,
                api_c.VIEWED_CHECKOUT_EVENT: 0,
            },
            "date": "2021-01-18T00:00:00.000Z",
        },
    ],
    "message": "ok",
}

CUSTOMER_EVENT_BY_MONTH_RESPONSE = {
    "code": 200,
    "body": [
        {
            "total_event_count": 1,
            "event_type_counts": {
                api_c.ABANDONED_CART: 0,
                api_c.PRODUCT_SEARCHED: 0,
                api_c.PURCHASE: 0,
                api_c.SALE: 1,
                api_c.TRAIT: 0,
                api_c.VIEW_CONTENT: 0,
                api_c.VIEWED_CHECKOUT_EVENT: 0,
            },
            "date": "2021-01-01T00:00:00.000Z",
        },
        {
            "total_event_count": 1,
            "event_type_counts": {
                api_c.ABANDONED_CART: 0,
                api_c.PRODUCT_SEARCHED: 0,
                api_c.PURCHASE: 0,
                api_c.SALE: 1,
                api_c.TRAIT: 0,
                api_c.VIEW_CONTENT: 0,
                api_c.VIEWED_CHECKOUT_EVENT: 0,
            },
            "date": "2021-03-01T00:00:00.000Z",
        },
    ],
    "message": "ok",
}

SAMPLE_CUSTOMER_ID = "HUX123456789012345"
CUSTOMER_PROFILE_RESPONSE = {
    "code": 200,
    "body": {
        api_c.HUX_ID: "HUX123456789012345",
        api_c.FIRST_NAME: "Bertie",
        api_c.LAST_NAME: "Fox",
        api_c.EMAIL: "fake@fake.com",
        api_c.GENDER: "test_gender",
        api_c.CITY: "test_city",
        api_c.ADDRESS: "test_address",
        api_c.AGE: "test_age",
        api_c.IDENTITY_RESOLUTION: {
            api_c.NAME: {
                api_c.PERCENTAGE: 0.26,
                api_c.COUNT: 23,
                api_c.DATA_SOURCE: [
                    {
                        api_c.ID: "585t749997acad4bac4373b",
                        api_c.NAME: "Netsuite",
                        api_c.TYPE: "Net-suite",
                        api_c.PERCENTAGE: 0.49,
                        api_c.COUNT: 15,
                    },
                    {
                        api_c.ID: "685t749997acad4bac4373b",
                        api_c.NAME: "Aqfer",
                        api_c.TYPE: "Aqfer",
                        api_c.PERCENTAGE: 0.51,
                        api_c.COUNT: 5,
                    },
                ],
                api_c.CO_OCCURRENCES: [
                    {
                        api_c.IDENTIFIER: "address",
                        api_c.COUNT: 10,
                        api_c.PERCENTAGE: 0.5,
                    },
                    {
                        api_c.IDENTIFIER: "email",
                        api_c.COUNT: 10,
                        api_c.PERCENTAGE: 0.5,
                    },
                ],
            },
            api_c.ADDRESS: {
                api_c.PERCENTAGE: 0.2,
                api_c.COUNT: 12,
                api_c.DATA_SOURCE: [],
                api_c.CO_OCCURRENCES: [],
            },
            "email": {
                api_c.PERCENTAGE: 0.34,
                api_c.COUNT: 2,
                api_c.DATA_SOURCE: [],
                api_c.CO_OCCURRENCES: [],
            },
            "phone": {
                api_c.PERCENTAGE: 0.14,
                api_c.COUNT: 7,
                api_c.DATA_SOURCE: [],
                api_c.CO_OCCURRENCES: [],
            },
            "cookie": {
                api_c.PERCENTAGE: 0.1,
                api_c.COUNT: 5,
                api_c.DATA_SOURCE: [],
                api_c.CO_OCCURRENCES: [],
            },
        },
        api_c.PREFERENCE_EMAIL: True,
        api_c.PREFERENCE_PUSH: True,
        api_c.PREFERENCE_SMS: True,
        api_c.PREFERENCE_IN_APP: False,
    },
    "message": "ok",
}

CUSTOMER_GEO_RESPONSE = [
    {
        "name": "Alabama",
        "population_percentage": "0.046",
        "size": "123456",
        "women": "0.6057",
        "men": "0.6057",
        "others": "0.6057",
        "ltv": "1234.5",
    }
]

MOCKED_MODEL_RESPONSE = [
    {
        api_c.ID: "1",
        api_c.NAME: "Model1",
        api_c.DESCRIPTION: "Test Model",
        api_c.STATUS: api_c.OPERATION_SUCCESS.lower(),
        api_c.LATEST_VERSION: "0.1.1",
        api_c.PAST_VERSION_COUNT: 0,
        api_c.LAST_TRAINED: parser.isoparse("2021-06-22T11:33:19.658Z"),
        api_c.OWNER: "HUX Unified",
        api_c.LOOKBACK_WINDOW: 365,
        api_c.PREDICTION_WINDOW: 365,
        api_c.FULCRUM_DATE: parser.isoparse("2021-06-22T11:33:19.658Z"),
        api_c.TYPE: "test",
    },
    {
        api_c.ID: "2",
        api_c.NAME: "Model2",
        api_c.DESCRIPTION: "Test Model",
        api_c.STATUS: api_c.OPERATION_SUCCESS.lower(),
        api_c.LATEST_VERSION: "0.1.1",
        api_c.PAST_VERSION_COUNT: 0,
        api_c.LAST_TRAINED: parser.isoparse("2021-06-22T11:33:19.658Z"),
        api_c.OWNER: "HUX Unified",
        api_c.LOOKBACK_WINDOW: 365,
        api_c.PREDICTION_WINDOW: 365,
        api_c.FULCRUM_DATE: parser.isoparse("2021-06-22T11:33:19.658Z"),
        api_c.TYPE: "other",
    },
]

SUPPORTED_MODELS = {
    "2": {
        api_c.MODEL_TYPE: api_c.LTV,
        api_c.NAME: "Lifetime value",
        api_c.DESCRIPTION: "Predicts the lifetime value of a customer based on models",
        api_c.CURRENT_VERSION: "21.7.28",
        api_c.RMSE: 233.5,
        api_c.AUC: -1,
        api_c.PRECISION: -1,
        api_c.RECALL: -1,
    },
    "1": {
        api_c.MODEL_TYPE: api_c.UNSUBSCRIBE,
        api_c.NAME: "Propensity to Unsubscribe",
        api_c.DESCRIPTION: "Predicts how likely a customer will unsubscribe from an email list",
        api_c.CURRENT_VERSION: "21.7.31",
        api_c.RMSE: -1,
        api_c.AUC: 0.79,
        api_c.PRECISION: 0.82,
        api_c.RECALL: 0.65,
    },
    "3": {
        api_c.MODEL_TYPE: api_c.PURCHASE,
        api_c.NAME: "Propensity to Purchase",
        api_c.DESCRIPTION: "Propensity of a customer making purchase after receiving an email ",
        api_c.CURRENT_VERSION: "3.1.2",
        api_c.RMSE: -1,
        api_c.AUC: 0.79,
        api_c.PRECISION: 0.82,
        api_c.RECALL: 0.65,
    },
}

MOCKED_MODEL_VERSION_HISTORY = {
    "results": [
        {
            "features": [
                None,
                "2021-10-13 18:59:30",
                "Predicts the propensity of a customer to unsubscribe",
                "2021-10-05",
                "60",
                "HUS",
                "Unsubscribe Model",
                "unsubscribe",
                "Decisioning",
                "decisioning@fake.com",
                "7",
                "success",
            ],
            "joinKeys": ["21.10.12"],
        },
        {
            "features": [
                None,
                "2021-11-08 14:53:56",
                "Predicts the propensity of a customer to unsubscribe",
                "2021-10-28",
                "60",
                "HUS",
                "Unsubscribe Model",
                "unsubscribe",
                "Decisioning",
                "decisioning@fake.com",
                "7",
                "success",
            ],
            "joinKeys": ["21.11.04"],
        },
        {
            "features": [
                "2021-11-14",
                "2021-11-15 17:21:06",
                "Predicts the propensity of a customer to unsubscribe",
                "2021-11-07",
                "60",
                "HUS",
                "Unsubscribe Model",
                "unsubscribe",
                "Decisioning",
                "decisioning@fake.com",
                "7",
                "success",
            ],
            "joinKeys": ["21.11.14"],
        },
    ]
}

MOCKED_MODEL_DRIFT = {
    "results": [
        {
            "features": [
                233.5,
                None,
                "2021-07-28",
                "Lifetime Value",
                "ltv",
                "21.10.12",
            ],
            "joinKeys": ["21.10.12"],
        },
        {
            "features": [
                263.3,
                None,
                "2021-07-29",
                "Lifetime Value",
                "ltv",
                "21.11.04",
            ],
            "joinKeys": ["21.11.04"],
        },
        {
            "features": [
                215.5,
                "2021-07-30",
                "2021-07-30",
                "Lifetime Value",
                "ltv",
                "21.11.14",
            ],
            "joinKeys": ["21.11.14"],
        },
    ]
}

MOCKED_CITY_LTVS_RESPONSE = {
    "code": 200,
    "body": [
        {
            "city": "Santa Anna",
            "state": "TX",
            "country": "US",
            "customer_count": 123,
            "avg_ltv": 668.03003,
        },
        {
            "city": "Solon Springs",
            "state": "WI",
            "country": "US",
            "customer_count": 123,
            "avg_ltv": 648.8791640000001,
        },
        {
            "city": "Gays Mills",
            "state": "WI",
            "country": "US",
            "customer_count": 123,
            "avg_ltv": 587.3708300000001,
        },
        {
            "city": "Hodgen",
            "state": "OK",
            "country": "US",
            "customer_count": 123,
            "avg_ltv": 573.278802,
        },
        {
            "city": "Noonan",
            "state": "ND",
            "country": "US",
            "customer_count": 123,
            "avg_ltv": 554.679386,
        },
    ],
    "message": "ok",
}

MOCKED_GENDER_SPENDING = {
    "code": 200,
    "body": [
        {
            "month": 4,
            "year": 2021,
            "avg_spent_men": 231.34,
            "avg_spent_women": 231.34,
            "avg_spent_other": 231.34,
            "gender_men": 542,
            "gender_women": 558,
            "gender_other": 13,
        }
    ],
    "message": "ok",
}

MOCKED_GENDER_SPENDING_BY_DAY = {
    "code": 200,
    "body": [
        {
            "date": "2021-07-19T00:00:00.000Z",
            "avg_spent_men": 25.311363636363637,
            "avg_spent_women": 24.12727272727273,
            "avg_spent_other": 26.400000000000002,
            "gender_men": 44,
            "gender_women": 33,
            "gender_other": 2,
        }
    ],
}

MOCKED_MODEL_PERFORMANCE_LTV = {
    "results": [
        {
            "features": [
                233.5,
                "2021-07-28",
                "2021-07-28",
                "Lifetime Value",
                "ltv",
                "21.7.28",
            ],
            "joinKeys": ["21.7.28"],
        },
        {
            "features": [
                263.3,
                "2021-07-29",
                "2021-07-29",
                "Lifetime Value",
                "ltv",
                "21.7.29",
            ],
            "joinKeys": ["21.7.29"],
        },
        {
            "features": [
                215.5,
                "2021-07-30",
                "2021-07-30",
                "Lifetime Value",
                "ltv",
                "21.7.30",
            ],
            "joinKeys": ["21.7.30"],
        },
    ]
}

MOCKED_MODEL_PERFORMANCE_UNSUBSCRIBE = {
    "results": [
        {
            "features": [
                0.84,
                "2021-07-28",
                "2021-07-28",
                "Propensity to Unsubscribe",
                "unsubscribe",
                "21.7.28",
                0.71,
                0.65,
            ],
            "joinKeys": ["21.7.28"],
        },
        {
            "features": [
                0.86,
                "2021-07-29",
                "2021-07-29",
                "Propensity to Unsubscribe",
                "unsubscribe",
                "21.7.29",
                0.72,
                0.6,
            ],
            "joinKeys": ["21.7.29"],
        },
        {
            "features": [
                0.81,
                "2021-07-30",
                "2021-07-30",
                "Propensity to Unsubscribe",
                "unsubscribe",
                "21.7.30",
                0.68,
                0.63,
            ],
            "joinKeys": ["21.7.30"],
        },
        {
            "features": [
                0.85,
                "2021-07-31",
                "2021-07-31",
                "Propensity to Unsubscribe",
                "unsubscribe",
                "21.7.31",
                0.71,
                0.58,
            ],
            "joinKeys": ["21.7.31"],
        },
    ]
}

MOCKED_MODEL_LIFT_CHART = [
    {
        api_c.BUCKET: 100,
        api_c.ACTUAL_VALUE: 2602,
        api_c.ACTUAL_LIFT: 1,
        api_c.PREDICTED_LIFT: 1.0000000895,
        api_c.PREDICTED_VALUE: 2726.7827,
        api_c.PROFILE_COUNT: 95369,
        api_c.ACTUAL_RATE: 0.0272834988,
        api_c.PREDICTED_RATE: 0.0285919189,
        api_c.PROFILE_SIZE_PERCENT: 0,
    }
]

MOCKED_MODEL_VERSION_HISTORY_RESPONSE = [
    {
        api_c.ID: "1",
        api_c.CREATE_TIME: datetime.utcnow(),
        api_c.LAST_TRAINED: datetime.utcnow(),
        api_c.DESCRIPTION: "Predicts the propensity of a customer",
        api_c.FULCRUM_DATE: datetime.utcnow(),
        api_c.LOOKBACK_WINDOW: 90,
        api_c.NAME: "Propensity",
        api_c.TYPE: api_c.PURCHASE,
        api_c.OWNER: "Susan Miller",
        api_c.STATUS: api_c.STATUS_ACTIVE,
        api_c.CURRENT_VERSION: "21.10.12",
        api_c.PREDICTION_WINDOW: 90,
    },
    {
        api_c.ID: "1",
        api_c.CREATE_TIME: datetime.utcnow(),
        api_c.LAST_TRAINED: datetime.utcnow(),
        api_c.DESCRIPTION: "Predicts the propensity of a customer",
        api_c.FULCRUM_DATE: datetime.utcnow(),
        api_c.LOOKBACK_WINDOW: 90,
        api_c.NAME: "Propensity",
        api_c.TYPE: api_c.PURCHASE,
        api_c.OWNER: "Susan Miller",
        api_c.STATUS: api_c.STATUS_ACTIVE,
        api_c.CURRENT_VERSION: "21.11.04",
        api_c.PREDICTION_WINDOW: 90,
    },
    {
        api_c.ID: "1",
        api_c.CREATE_TIME: datetime.utcnow(),
        api_c.LAST_TRAINED: datetime.utcnow(),
        api_c.DESCRIPTION: "Predicts the propensity of a customer",
        api_c.FULCRUM_DATE: datetime.utcnow(),
        api_c.LOOKBACK_WINDOW: 90,
        api_c.NAME: "Propensity",
        api_c.TYPE: api_c.PURCHASE,
        api_c.OWNER: "Susan Miller",
        api_c.STATUS: api_c.STATUS_ACTIVE,
        api_c.CURRENT_VERSION: "21.11.14",
        api_c.PREDICTION_WINDOW: 90,
    },
]


MOCKED_MODEL_PROPENSITY_FEATURES = {
    api_c.RESULTS: [
        {
            api_c.FEATURES: [
                "2022-01-06",
                "2021-07-28",
                "1to2y-COGS-sum",
                "description",
                0.1745832178355047,
                100351.13774108887,
                17519.624540293255,
                "Propensity to Unsubscribe",
                api_c.UNSUBSCRIBE,
                "21.7.28",
            ],
            api_c.JOIN_KEYS: ["21.7.28"],
        },
        {
            api_c.FEATURES: [
                "2021-07-29",
                "2021-07-29",
                "1to2y-data_source-orders",
                "description",
                0.1745832178355047,
                100351.13774108887,
                880.273438,
                "Propensity to Unsubscribe",
                api_c.UNSUBSCRIBE,
                "21.7.29",
            ],
            api_c.JOIN_KEYS: ["21.7.29"],
        },
        {
            api_c.FEATURES: [
                "2021-07-30",
                "2021-07-30",
                "1to2y-ITEMQTY-avg",
                "description",
                0.1745832178355047,
                100351.13774108887,
                210.867187,
                "Propensity to Unsubscribe",
                api_c.UNSUBSCRIBE,
                "21.7.30",
            ],
            api_c.JOIN_KEYS: ["21.7.30"],
        },
        {
            api_c.FEATURES: [
                "2021-07-31",
                "2021-07-31",
                "1to2y-COGS-sum",
                "description",
                0.1745832178355047,
                100351.13774108887,
                210.867187,
                "Propensity to Unsubscribe",
                api_c.UNSUBSCRIBE,
                "21.7.31",
            ],
            api_c.JOIN_KEYS: ["21.7.31"],
        },
    ]
}

MOCKED_MODEL_PROPENSITY_FEATURES_NEGATIVE_SCORE = {
    api_c.RESULTS: [
        {
            api_c.FEATURES: [
                None,
                "2021-07-28",
                "1to2y-COGS-sum",
                "description",
                -1165.89062,
                -1165.89062,
                -1165.89062,
                "Propensity to Unsubscribe",
                api_c.UNSUBSCRIBE,
                "21.7.28",
            ],
            api_c.JOIN_KEYS: ["21.7.28"],
        },
        {
            api_c.FEATURES: [
                None,
                "2021-07-29",
                "1to2y-data_source-orders",
                "description",
                -880.273438,
                -1165.89062,
                -1165.89062,
                "Propensity to Unsubscribe",
                api_c.UNSUBSCRIBE,
                "21.7.29",
            ],
            api_c.JOIN_KEYS: ["21.7.29"],
        },
        {
            api_c.FEATURES: [
                None,
                "2021-07-30",
                "1to2y-ITEMQTY-avg",
                "description",
                -210.867187,
                -1165.89062,
                -1165.89062,
                "Propensity to Unsubscribe",
                api_c.UNSUBSCRIBE,
                "21.7.30",
            ],
            api_c.JOIN_KEYS: ["21.7.30"],
        },
        {
            api_c.FEATURES: [
                None,
                "2021-07-31",
                "1to2y-COGS-sum",
                "description",
                -364.695312,
                -1165.89062,
                -1165.89062,
                "Propensity to Unsubscribe",
                api_c.UNSUBSCRIBE,
                "21.7.31",
            ],
            api_c.JOIN_KEYS: ["21.7.31"],
        },
        {
            api_c.FEATURES: [
                "2021-07-31",
                "2021-07-31",
                "1to2y-COGS-sum",
                "description",
                "not a number",
                -1165.89062,
                -1165.89062,
                "Propensity to Unsubscribe",
                api_c.UNSUBSCRIBE,
                "21.7.31",
            ],
            api_c.JOIN_KEYS: ["21.7.31"],
        },
    ]
}

CUSTOMER_INSIGHTS_COUNT_BY_DAY_RESPONSE = {
    "code": 200,
    "body": [
        {
            api_c.RECORDED: "2021-04-01",
            api_c.TOTAL_COUNT: 105080,
            api_c.DIFFERENCE_COUNT: 4321,
        },
        {
            api_c.RECORDED: "2021-04-06",
            api_c.TOTAL_COUNT: 108200,
            api_c.DIFFERENCE_COUNT: 3120,
        },
        {
            api_c.RECORDED: "2021-04-08",
            api_c.TOTAL_COUNT: 111100,
            api_c.DIFFERENCE_COUNT: 2900,
        },
        {
            api_c.RECORDED: "2021-04-11",
            api_c.TOTAL_COUNT: 112300,
            api_c.DIFFERENCE_COUNT: 1200,
        },
        {
            api_c.RECORDED: "2021-05-12",
            api_c.TOTAL_COUNT: 116300,
            api_c.DIFFERENCE_COUNT: 4000,
        },
    ],
}
CUSTOMERS_INSIGHTS_BY_CITY_RESPONSE = {
    "code": 200,
    "body": [
        {
            "city": "New York",
            "state": "NY",
            "country": "US",
            "customer_count": 4321,
            "avg_ltv": 4.0066,
        },
        {
            "city": "Santa Anna",
            "state": "TX",
            "country": "US",
            "customer_count": 4312,
            "avg_ltv": 668.03003,
        },
        {
            "city": "Solon Springs",
            "state": "WI",
            "country": "US",
            "customer_count": 4231,
            "avg_ltv": 648.8791640000001,
        },
        {
            "city": "Gays Mills",
            "state": "WI",
            "country": "US",
            "customer_count": 4213,
            "avg_ltv": 587.3708300000001,
        },
        {
            "city": "Hodgen",
            "state": "OK",
            "country": "US",
            "customer_count": 4132,
            "avg_ltv": 573.278802,
        },
    ],
}

CUSTOMERS_INSIGHTS_BY_COUNTRIES_RESPONSE = {
    "code": 200,
    "body": [
        {api_c.NAME: "Test Country", api_c.SIZE: 1234, api_c.LTV: 324.45}
    ],
    "message": "ok",
}

CUSTOMERS_INSIGHTS_BY_STATES_RESPONSE = {
    "code": 200,
    "body": [
        {
            api_c.STATE: "CO",
            api_c.COUNTRY: "US",
            api_c.GENDER_MEN: 2656,
            api_c.GENDER_WOMEN: 2344,
            api_c.GENDER_OTHER: 12,
            api_c.SIZE: 5012,
            api_c.AVG_LTV: 123.43,
        },
        {
            api_c.STATE: "NY",
            api_c.COUNTRY: "US",
            api_c.GENDER_MEN: 605,
            api_c.GENDER_WOMEN: 589,
            api_c.GENDER_OTHER: 40,
            api_c.SIZE: 1234,
            api_c.AVG_LTV: 132.34,
        },
    ],
    "message": "ok",
}

CUSTOMERS_INSIGHTS_BY_CITIES_RESPONSE = {
    "code": 200,
    "body": [
        {
            api_c.CITY: "Bakersfield",
            api_c.STATE: "MD",
            api_c.COUNTRY: "US",
            api_c.CUSTOMER_COUNT: 731098,
            api_c.AVG_LTV: 731000,
        },
        {
            api_c.CITY: "Berkeley",
            api_c.STATE: "CA",
            api_c.COUNTRY: "US",
            api_c.CUSTOMER_COUNT: 4614342,
            api_c.AVG_LTV: 4632145,
        },
    ],
    "message": "ok",
}

IDR_DATAFEEDS_RESPONSE = {
    "code": 200,
    "message": "ok",
    "body": [
        {
            "id": "3",
            "name": "bluecore_email_clicks",
            "datasource_name": "bluecore",
            "new_ids_generated": 1159,
            "total_rec_processed": 1159,
            "match_rate": 0.888,
            "timestamp": "2021-08-05T14:44:42.694Z",
            "datasource_label": "Bluecore",
        },
        {
            "id": "4",
            "name": "bluecore_email_clicks",
            "datasource_name": "bluecore",
            "new_ids_generated": 1133,
            "total_rec_processed": 1133,
            "match_rate": 0.825,
            "timestamp": "2021-08-16T14:45:10.283Z",
            "datasource_label": "Bluecore",
        },
    ],
}

IDR_DATAFEED_DETAILS_RESPONSE = {
    "code": 200,
    "message": "ok",
    "body": {
        "pinning": {
            "input_records": 38,
            "output_records": 28,
            "empty_records": 5,
            "individual_id_match": 5,
            "household_id_match": 6,
            "company_id_match": 47,
            "address_id_match": 35,
            "db_reads": 9,
            "db_writes": 21,
            "filename": "email_analytics_extract_clicks_2021841437.csv",
            "new_individual_ids": 27,
            "new_household_ids": 34,
            "new_company_ids": 46,
            "new_address_ids": 27,
            "process_time": 1.46,
            "pinning_timestamp": "2021-08-05T14:44:42.694Z",
        },
        "stitched": {
            "digital_ids_added": 12,
            "digital_ids_merged": 21,
            "match_rate": 66,
            "merge_rate": 0,
            "records_source": "input waterfall",
            "stitched_timestamp": "2021-08-05T14:44:42.694Z",
        },
    },
}

DATASOURCES_RESPONSE = {
    "code": 200,
    "message": "Data Sources Fetched successfully",
    "body": [
        {
            api_c.LABEL: "Data source 1",
            api_c.NAME: "test_data_source_1",
            api_c.STATUS: "Active",
            db_c.CDP_DATA_SOURCE_FIELD_FEED_COUNT: 13,
        },
        {
            api_c.LABEL: "Data source 2",
            api_c.NAME: "test_data_source_2",
            api_c.STATUS: "Active",
            db_c.CDP_DATA_SOURCE_FIELD_FEED_COUNT: 23,
        },
        {
            api_c.LABEL: "Data source 3",
            api_c.NAME: "test_data_source_3",
            api_c.STATUS: "Pending",
            db_c.CDP_DATA_SOURCE_FIELD_FEED_COUNT: 31,
        },
        {
            api_c.LABEL: "Data source 4",
            api_c.NAME: "test_data_source_4",
            api_c.STATUS: "Pending",
            db_c.CDP_DATA_SOURCE_FIELD_FEED_COUNT: 18,
        },
    ],
}

DATASOURCE_DATA_FEEDS_RESPONSE = {
    "code": 200,
    "message": "ok",
    "body": [
        {
            "datasource_name": "test_data_source",
            "datasource_label": "Test data source",
            "name": "test_datafeed",
            "records_received": 2000000,
            "records_processed": 1800000,
            "thirty_days_avg": 75,
            "processed_at": "2021-08-05T14:44:42.694Z",
            "status": "Active",
        }
    ],
}

CUSTOMER_PROFILE_AUDIENCES_RESPONSE = {
    "code": 200,
    "body": [
        {
            "hux_id": "HUX000000000000001",
            "address": "791 Alvarez Lodge Suite 915",
            "address_hashed": "af40e2a7215b360de090234869aa4d93863128763f98c4b122f22af9b0619a74",
            "city_hashed": "0f5d983d203189bbffc5f686d01f6680bc6a83718a515fe42639347efc92478e",
            "country_code_hashed": "c59dc4e44ff99288156d4dff2168f6ac7ddee6b1fc7ccc0754656ffaa6d351ea",
            "date_of_birth_day_hashed": "624b60c58c9d8bfb6ff1886c2fd605d2adeb6ea4da576068201b6c6958ce93f4",
            "date_of_birth_month_hashed": "7902699be42c8a8e46fbbb4501726517e86b22c56a189f7625a6da49081b2451",
            "date_of_birth_year_hashed": "483029d526219f816e8e8f6a9de07b422633dba180ffc26faac22862a017519f",
            "email_address": "Jesse_Werner@fake.com",
            "email_address_hashed": "96037ced8eee4e0b3517e749e2fd35db6f7dbd6ecda9f20ecda176ffb84c3aab",
            "first_name": "Jesse",
            "first_name_hashed": "1ecb9e6bdf6cc8088693c11e366415fe5c73662ecdf08f3df337924d8ea26adc",
            "first_name_initial_hashed": "1a24b7688c199c24d87b5984d152b37d1d528911ec852d9cdf98c3ef29b916ea",
            "gender_hashed": "08f271887ce94707da822d5263bae19d5519cb3614e0daedc4c7ce5dab7473f1",
            "last_name": "Werner",
            "last_name_hashed": "31185f00de3ac3ba045fda08bdd47880c3c0820ceebf078c82f05f5b92b0538e",
            "mobile_device_id": "2.64E+12",
            "phone_number_digits_only_hashed": "f068d0cae1fed87a68f1c63e2df680c451de9a124665bbdf8b9054ec2fa92910",
            "postal_code_hashed": "b08fada07188a0a600c2995c16d995e523643b459e3593a44a5f1d7936e1d617",
            "state_or_province_hashed": "9b90fa7f6a8a28309589fcc3dfa530a8dc6b8c2ca9e9cbea3df02f21cd1ca331",
        },
        {
            "hux_id": "HUX000000000000002",
            "address": "055 Andrew Forge Apt. 751",
            "address_hashed": "5b25653aed93a58635872f27657f4f758db72a5dbbf14398d2b36674ee9cdc2e",
            "city_hashed": "f38ed02476dea1c92ad2dac4aecbc24d2dbc8189fc180e01c97b3096b87daf36",
            "country_code_hashed": "c59dc4e44ff99288156d4dff2168f6ac7ddee6b1fc7ccc0754656ffaa6d351ea",
            "date_of_birth_day_hashed": "6b86b273ff34fce19d6b804eff5a3f5747ada4eaa22f1d49c01e52ddb7875b4b",
            "date_of_birth_month_hashed": "6b51d431df5d7f141cbececcf79edf3dd861c3b4069f0b11661a3eefacbba918",
            "date_of_birth_year_hashed": "4dea5c7cb70f50322ec9d734aa4aa078be9227c05251e18991c596f387552370",
            "email_address": "Eddie_Pruitt@fake.com",
            "email_address_hashed": "935267d72fd10951be54a353a3e098d2e9ca9a3e856dbf26ecc79bc08ac88652",
            "first_name": "Eddie",
            "first_name_hashed": "72f1935f451506ea984df8b6026f1f91136db9d3854bcb98e289e52ee392e0cd",
            "first_name_initial_hashed": "1a24b7688c199c24d87b5984d152b37d1d528911ec852d9cdf98c3ef29b916ea",
            "gender_hashed": "08f271887ce94707da822d5263bae19d5519cb3614e0daedc4c7ce5dab7473f1",
            "last_name": "Pruitt",
            "last_name_hashed": "6136ce1b6ce6fd788927800c45bb9cbad2aaf6046f8726da66d235fd9c385769",
            "mobile_device_id": "1.51E+12",
            "phone_number_digits_only_hashed": "71be5464bd0448379dca466293cde3106ebefd6384135e4ee528edd02d9c1af1",
            "postal_code_hashed": "e7c27dc6621e908242f41e8ba9da13916c24167bb901319acc26ba5952dcf711",
            "state_or_province_hashed": "536939ed0e78c5b5d2ee7e26767bbad66290547f9fa1fc6602a1aa95cc61b959",
        },
        {
            "hux_id": "HUX000000000000003",
            "address": "79871 Valerie Lock Apt. 414",
            "address_hashed": "bcbdc1b0d8da208ad44418dc2205556bedf83489b862c28625b189710eb4347e",
            "city_hashed": "753cdb88284c6a957ebc2028fa7bc3031a992bd7522db1c400aaacc4180b98ba",
            "country_code_hashed": "c59dc4e44ff99288156d4dff2168f6ac7ddee6b1fc7ccc0754656ffaa6d351ea",
            "date_of_birth_day_hashed": "f5ca38f748a1d6eaf726b8a42fb575c3c71f1864a8143301782de13da2d9202b",
            "date_of_birth_month_hashed": "6b51d431df5d7f141cbececcf79edf3dd861c3b4069f0b11661a3eefacbba918",
            "date_of_birth_year_hashed": "ed823ec32c5d4e9ca9dd968bb0fe9366b7d904ce0cae615308ddd5b89f0e6a3a",
            "email_address": "Rebekah_Walton@fake.com",
            "email_address_hashed": "09adb5f4c9fefd1c750b4bd13b2f0b5947f2bdd0846a1ecc78bc6a4888ea601f",
            "first_name": "Rebekah",
            "first_name_hashed": "7dd266f4eed4ced1a38c5f2d881711a806136d4790201f22fd624c0fe3296c5e",
            "first_name_initial_hashed": "1a24b7688c199c24d87b5984d152b37d1d528911ec852d9cdf98c3ef29b916ea",
            "gender_hashed": "08f271887ce94707da822d5263bae19d5519cb3614e0daedc4c7ce5dab7473f1",
            "last_name": "Walton",
            "last_name_hashed": "78e7f4c3ed00275487ee8256603813c389495cf825a92335c94046c0a4a99b26",
            "mobile_device_id": "2.32E+12",
            "phone_number_digits_only_hashed": "7982164dd044894ca71a03537e7eca85a9262baee13f4a0ed2281c9b8615148d",
            "postal_code_hashed": "1a72b1e6fb7a12b166b9b25179c8fbaa305c3bd2873786d4611748fadf964bad",
            "state_or_province_hashed": "124e0b7201b0388d7c07f43194b9645d162b77005b66fef7283c689a69ff7c56",
        },
        {
            "hux_id": "HUX000000000000004",
            "address": "2681 Debra Harbor Suite 978",
            "address_hashed": "f0b3644678262a73f927925849fa0be497279e325ee43a5671134127a234beab",
            "city_hashed": "f35b9639a8c001bba5a4d0d2c416e37c3bf5b1b33ca40362e3c858baf12ce0cb",
            "country_code_hashed": "c59dc4e44ff99288156d4dff2168f6ac7ddee6b1fc7ccc0754656ffaa6d351ea",
            "date_of_birth_day_hashed": "ef2d127de37b942baad06145e54b0c619a1f22327b2ebbcfbec78f5564afe39d",
            "date_of_birth_month_hashed": "19581e27de7ced00ff1ce50b2047e7a567c76b1cbaebabe5ef03f7c3017bb5b7",
            "date_of_birth_year_hashed": "d7c7673ba8ca7b0f04b1af4df026cbea7fed5b8acf59b27d33ef988c60eff054",
            "email_address": "Adam_Rojas@fake.com",
            "email_address_hashed": "2a8cb9f430146c69d7b0838f196fde06c2bd805b5ae0a161787e8546d850c582",
            "first_name": "Adam",
            "first_name_hashed": "3f0c9b03e8e39b03773c7ea7621035cb6fc947cd41ca7c44056d7e7bbaebb3d4",
            "first_name_initial_hashed": "4da30add745f4fed2dd00bb903b6b092515cce53527ae4b55553db25494f7d9b",
            "gender_hashed": "08f271887ce94707da822d5263bae19d5519cb3614e0daedc4c7ce5dab7473f1",
            "last_name": "Rojas",
            "last_name_hashed": "69eabae5f70de3feb719eb6a56830e8f5813d0aedc70662cdff573d40972adf1",
            "mobile_device_id": "8.05E+12",
            "phone_number_digits_only_hashed": "41b619382e951a396ad2780611b86e52bd6d5a0bf46429281c87d06f71448b0f",
            "postal_code_hashed": "22e4d594b4eca022db5d3098d1762ed191ea8ccabacaa61389928247a6f34e99",
            "state_or_province_hashed": "4b650e5c4785025dee7bd65e3c5c527356717d7a1c0bfef5b4ada8ca1e9cbe17",
        },
        {
            "hux_id": "HUX000000000000005",
            "address": "1953 Peter Roads Apt. 807",
            "address_hashed": "044d8cbd63d727f0bde5dd18da809912165cc55a6f9f6c0385e88f1589aecbe4",
            "city_hashed": "8b6e04947230473368190a71c95399a7e9a0c12faa28b04a2dd5a1cc4350a9a9",
            "country_code_hashed": "c59dc4e44ff99288156d4dff2168f6ac7ddee6b1fc7ccc0754656ffaa6d351ea",
            "date_of_birth_day_hashed": "7902699be42c8a8e46fbbb4501726517e86b22c56a189f7625a6da49081b2451",
            "date_of_birth_month_hashed": "d4735e3a265e16eee03f59718b9b5d03019c07d8b6c51f90da3a666eec13ab35",
            "date_of_birth_year_hashed": "e78f27ab3ef177a9926e6b90e572b9853ce6cf4d87512836e9ae85807ec9d7fe",
            "email_address": "Robert_Miller@fake.com",
            "email_address_hashed": "8ee0f1c048c2cd72c234600c7384174e3051b4f65fad562811b18a00308fd1c5",
            "first_name": "Robert",
            "first_name_hashed": "2238dd61a1bf83816b40ad894518814b8edf7221d84d897ffd2c0466ace07c41",
            "first_name_initial_hashed": "1a24b7688c199c24d87b5984d152b37d1d528911ec852d9cdf98c3ef29b916ea",
            "gender_hashed": "08f271887ce94707da822d5263bae19d5519cb3614e0daedc4c7ce5dab7473f1",
            "last_name": "Miller",
            "last_name_hashed": "716545ea5827317b597b9f531b753bb931989bbe63df4307ef312fdb7374a154",
            "mobile_device_id": "7.86E+12",
            "phone_number_digits_only_hashed": "1ff0c029a038e144e194539378b7d9f6d4d5f3ed2093f4a042683ad0bd7c83f1",
            "postal_code_hashed": "6ad677efeef896f3f5b0953333ceea96daad1d68db16431eff436161ef7c4fcb",
            "state_or_province_hashed": "4b650e5c4785025dee7bd65e3c5c527356717d7a1c0bfef5b4ada8ca1e9cbe17",
        },
    ],
    "message": "ok",
}

IDR_MATCHING_TRENDS_BY_DAY_DATA = {
    "code": 200,
    "message": "ok",
    api_c.BODY: [
        {
            api_c.DAY: "2021-08-01",
            api_c.UNIQUE_HUX_IDS: 890,
            api_c.ANONYMOUS_IDS: 97,
            api_c.KNOWN_IDS: 890,
        },
        {
            api_c.DAY: "2021-08-02",
            api_c.UNIQUE_HUX_IDS: 906,
            api_c.ANONYMOUS_IDS: 104,
            api_c.KNOWN_IDS: 906,
        },
    ],
}

SCHEDULES = [
    {
        api_c.PERIODICIY: api_c.DAILY,
        api_c.EVERY: 2,
        api_c.HOUR: 3,
        api_c.MINUTE: 4,
        api_c.PERIOD: api_c.PM,
    },
    {
        api_c.PERIODICIY: api_c.WEEKLY,
        api_c.EVERY: 2,
        api_c.HOUR: 3,
        api_c.MINUTE: 4,
        api_c.PERIOD: api_c.PM,
        api_c.DAY_OF_WEEK: api_c.DAY_LIST[0:2],
    },
]

DAILY_SCHEDULE_INVALID = {
    api_c.PERIODICIY: api_c.DAILY,
    api_c.EVERY: 2,
    api_c.HOUR: 300,
    api_c.MINUTE: 400,
    api_c.PERIOD: api_c.PM,
}

BATCH_NUMBER_BAD_PARAM = "12a"
BATCH_SIZE_BAD_PARAM = "100@"

REVENUE = "revenue"
AVG_SPEND = "avg_spend"

DESTINATIONS_CATEGORY = "destinations_category"

<<<<<<< HEAD
TEST_NAVIGATION_SETTINGS = {
    "settings": [
        {
            "enabled": True,
            "name": "Data Management",
            "children": [
                {"name": "Data Sources", "enabled": False},
                {"name": "Identity Resolution", "enabled": True},
            ],
        },
        {
            "enabled": True,
            "name": "Decisioning",
            "children": [{"name": "Models", "enabled": True}],
        },
    ]
=======
SAMPLE_USER_JIRA_TICKETS = {
    "expand": "names,schema",
    "startAt": 0,
    "maxResults": 50,
    "total": 1,
    "issues": [
        {
            "expand": "operations,versionedRepresentations,editmeta,changelog,renderedFields",
            "id": "1234",
            "self": "https://jira.hux.deloitte.com/rest/api/2/issue/117518",
            "key": "HUS-0000",
            "fields": {
                "summary": "Test ticket summary",
                "created": "2021-12-01T15:35:18.000+0000",
                "status": {
                    "self": "https://jira.hux.deloitte.com/rest/api/2/status/10000",
                    "description": "",
                    "iconUrl": "https://jira.hux.deloitte.com/images/icons/statuses/open.png",
                    "name": "To Do",
                    "id": "10000",
                    "statusCategory": {
                        "self": "https://jira.hux.deloitte.com/rest/api/2/statuscategory/2",
                        "id": 2,
                        "key": "new",
                        "colorName": "blue-gray",
                        "name": "To Do",
                    },
                },
            },
        }
    ],
>>>>>>> 83ac8c77
}


def validate_schema(
    schema: Schema, response_json: dict, is_multiple: bool = False
) -> bool:
    """Validate if the response confirms with the given schema.

    Args:
        schema (Schema): Instance of the Schema to validate against.
        response_json (dict): Response json as dict.
        is_multiple (bool): If response is a collection of objects.

    Returns:
        (bool): True/False.
    """

    try:
        schema.load(response_json, many=is_multiple)
        return True
    except ValidationError:
        return False


def dataframe_generator() -> Generator[pd.DataFrame, None, None]:
    """Generator yielding data batch from CDP API service.

    Args:


    Yields:
        Generator[pd.DataFrame, None, None]: Data batch.
    """

    yield pd.DataFrame(CUSTOMER_PROFILE_AUDIENCES_RESPONSE.get(api_c.BODY))


def dataframe_method() -> pd.DataFrame:
    """Method returning data batch from CDP API service.

    Args:


    Returns:
        pd.DataFrame: Data batch.
    """
    return pd.DataFrame(CUSTOMER_PROFILE_AUDIENCES_RESPONSE.get(api_c.BODY))<|MERGE_RESOLUTION|>--- conflicted
+++ resolved
@@ -1273,7 +1273,6 @@
 
 DESTINATIONS_CATEGORY = "destinations_category"
 
-<<<<<<< HEAD
 TEST_NAVIGATION_SETTINGS = {
     "settings": [
         {
@@ -1290,7 +1289,7 @@
             "children": [{"name": "Models", "enabled": True}],
         },
     ]
-=======
+}
 SAMPLE_USER_JIRA_TICKETS = {
     "expand": "names,schema",
     "startAt": 0,
@@ -1322,7 +1321,6 @@
             },
         }
     ],
->>>>>>> 83ac8c77
 }
 
 
