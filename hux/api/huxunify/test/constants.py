# pylint: disable=invalid-name
"""
purpose of this file is housing shared components for tests
"""
from http import HTTPStatus
from dateutil import parser

from marshmallow import Schema, ValidationError

from huxunify.api.config import get_config
import huxunify.api.constants as api_c

BASE_ENDPOINT = "/api/v1"
TEST_AUTH_TOKEN = "Bearer 12345678"
AUTH_HEADER = {
    "Authorization": TEST_AUTH_TOKEN,
}
STANDARD_HEADERS = {
    "Authorization": TEST_AUTH_TOKEN,
    "Content-Type": "application/json",
}
VALID_RESPONSE = {
    "active": True,
    "scope": "openid email profile",
    "username": "davesmith",
    "exp": 1234,
    "iat": 12345,
    "sub": "davesmith@fake",
    "aud": "sample_aud",
    "iss": "sample_iss",
    "jti": "sample_jti",
    "token_type": "Bearer",
    "client_id": "1234",
    "uid": "1234567",
}
VALID_USER_RESPONSE = {
    api_c.OKTA_ID_SUB: "8548bfh8d",
    api_c.EMAIL: "davesmith@fake.com",
    api_c.NAME: "dave smith",
}
# response missing some fields
INVALID_USER_RESPONSE = {
    api_c.EMAIL: "davesmith@fake.com",
}
BATCH_RESPONSE = {"ResponseMetadata": {"HTTPStatusCode": HTTPStatus.OK.value}}
TEST_CONFIG = get_config("TEST")
INTROSPECT_CALL = "{}/oauth2/v1/introspect?client_id={}".format(
    TEST_CONFIG.OKTA_ISSUER, TEST_CONFIG.OKTA_CLIENT_ID
)
USER_INFO_CALL = f"{TEST_CONFIG.OKTA_ISSUER}/oauth2/v1/userinfo"

CUSTOMER_INSIGHT_RESPONSE = {
    "code": 200,
    "body": {
        "total_records": 20238,
        "match_rate": 0.05,
        "total_unique_ids": 14238,
        "total_unknown_ids": 4515,
        "total_known_ids": 13620,
        "total_individual_ids": 313,
        "total_household_ids": 9927,
        "updated": "2021-05-24",
        "total_customers": 3329,
        "total_countries": 2,
        "total_us_states": 44,
        "total_cities": 2513,
        "min_age": 18,
        "max_age": 66,
        "gender_women": 0.42,
        "gender_men": 0.52,
        "gender_other": 0.06,
    },
    "message": "ok",
}

CUSTOMER_GEO_RESPONSE = [
    {
        "name": "Alabama",
        "population_percentage": "0.046",
        "size": "123456",
        "women": "0.6057",
        "men": "0.6057",
        "others": "0.6057",
        "ltv": "1234.5",
    }
]

MOCKED_MODEL_RESPONSE = [
    {
        api_c.ID: 1,
        api_c.NAME: "Model1",
        api_c.DESCRIPTION: "Test Model",
        api_c.STATUS: api_c.OPERATION_SUCCESS.lower(),
        api_c.LATEST_VERSION: "0.1.1",
        api_c.PAST_VERSION_COUNT: 0,
        api_c.LAST_TRAINED: parser.isoparse("2021-06-22T11:33:19.658Z"),
        api_c.OWNER: "HUX Unified",
        api_c.LOOKBACK_WINDOW: 365,
        api_c.PREDICTION_WINDOW: 365,
        api_c.FULCRUM_DATE: parser.isoparse("2021-06-22T11:33:19.658Z"),
        api_c.TYPE: "test",
    },
    {
        api_c.ID: 2,
        api_c.NAME: "Model2",
        api_c.DESCRIPTION: "Test Model",
        api_c.STATUS: api_c.OPERATION_SUCCESS.lower(),
        api_c.LATEST_VERSION: "0.1.1",
        api_c.PAST_VERSION_COUNT: 0,
        api_c.LAST_TRAINED: parser.isoparse("2021-06-22T11:33:19.658Z"),
        api_c.OWNER: "HUX Unified",
        api_c.LOOKBACK_WINDOW: 365,
        api_c.PREDICTION_WINDOW: 365,
        api_c.FULCRUM_DATE: parser.isoparse("2021-06-22T11:33:19.658Z"),
        api_c.TYPE: "test",
    },
]

MOCKED_MODEL_VERSION_HISTORY = {
    "results": [
        {
            "features": [
                "2021-07-28",
                "Propensity of a customer unsubscribing after "
                "receiving an email.",
                "2021-07-14",
                "90",
                "HUS",
                "Propensity to Unsubscribe",
                "unsubscribe",
                "Susan Miller",
                "smiller@xyz.com",
                "Stopped",
            ],
            "joinKeys": ["21.7.28"],
        },
        {
            "features": [
                "2021-07-29",
                "Propensity of a customer unsubscribing after "
                "receiving an email.",
                "2021-07-15",
                "90",
                "HUS",
                "Propensity to Unsubscribe",
                "unsubscribe",
                "Susan Miller",
                "smiller@xyz.com",
                "Active",
            ],
            "joinKeys": ["21.7.29"],
        },
        {
            "features": [
                "2021-07-30",
                "Propensity of a customer unsubscribing after "
                "receiving an email.",
                "2021-07-16",
                "90",
                "HUS",
                "Propensity to Unsubscribe",
                "unsubscribe",
                "Susan Miller",
                "smiller@xyz.com",
                "Active",
            ],
            "joinKeys": ["21.7.30"],
        },
        {
            "features": [
                "2021-07-31",
                "Propensity of a customer unsubscribing after "
                "receiving an email.",
                "2021-07-17",
                "90",
                "HUS",
                "Propensity to Unsubscribe",
                "unsubscribe",
                "Susan Miller",
                "smiller@xyz.com",
                "Active",
            ],
            "joinKeys": ["21.7.31"],
        },
    ]
}

<<<<<<< HEAD
CUSTOMER_INSIGHTS_COUNT_BY_DAY_RESPONSE = {
    "code": 200,
    "body": [
        {
            api_c.RECORDED: "2021-04-01",
            api_c.TOTAL_COUNT: 105080,
            api_c.DIFFERENCE_COUNT: 4321,
        },
        {
            api_c.RECORDED: "2021-04-06",
            api_c.TOTAL_COUNT: 108200,
            api_c.DIFFERENCE_COUNT: 3120,
        },
        {
            api_c.RECORDED: "2021-04-08",
            api_c.TOTAL_COUNT: 111100,
            api_c.DIFFERENCE_COUNT: 2900,
        },
        {
            api_c.RECORDED: "2021-04-11",
            api_c.TOTAL_COUNT: 112300,
            api_c.DIFFERENCE_COUNT: 1200,
        },
        {
            api_c.RECORDED: "2021-05-12",
            api_c.TOTAL_COUNT: 116300,
            api_c.DIFFERENCE_COUNT: 4000,
        },
    ],
=======
MOCKED_CITY_LTVS_RESPONSE = {
    "code": 200,
    "body": [
        {
            "city": "Santa Anna",
            "state": "TX",
            "country": "US",
            "avg_ltv": 668.03003,
        },
        {
            "city": "Solon Springs",
            "state": "WI",
            "country": "US",
            "avg_ltv": 648.8791640000001,
        },
        {
            "city": "Gays Mills",
            "state": "WI",
            "country": "US",
            "avg_ltv": 587.3708300000001,
        },
        {
            "city": "Hodgen",
            "state": "OK",
            "country": "US",
            "avg_ltv": 573.278802,
        },
        {
            "city": "Noonan",
            "state": "ND",
            "country": "US",
            "avg_ltv": 554.679386,
        },
    ],
    "message": "ok",
}

MOCKED_MODEL_PERFORMANCE_LTV = {
    "results": [
        {
            "features": [
                233.5,
                "2021-07-28",
                "Lifetime Value",
                "ltv",
                "21.7.28",
            ],
            "joinKeys": ["21.7.28"],
        },
        {
            "features": [
                263.3,
                "2021-07-29",
                "Lifetime Value",
                "ltv",
                "21.7.29",
            ],
            "joinKeys": ["21.7.29"],
        },
        {
            "features": [
                215.5,
                "2021-07-30",
                "Lifetime Value",
                "ltv",
                "21.7.30",
            ],
            "joinKeys": ["21.7.30"],
        },
    ]
}
MOCKED_MODEL_LTV_PAYLOAD = {
    "params": {
        "feature_service_name": "ui_metadata_model_metrics_regression_service",
        "join_key_map": {"model_id": "2"},
    }
}
MOCKED_MODEL_PERFORMANCE_UNSUBSCRIBE = {
    "results": [
        {
            "features": [
                0.84,
                "2021-07-28",
                "Propensity to Unsubscribe",
                "unsubscribe",
                "21.7.28",
                0.71,
                0.65,
            ],
            "joinKeys": ["21.7.28"],
        },
        {
            "features": [
                0.86,
                "2021-07-29",
                "Propensity to Unsubscribe",
                "unsubscribe",
                "21.7.29",
                0.72,
                0.6,
            ],
            "joinKeys": ["21.7.29"],
        },
        {
            "features": [
                0.81,
                "2021-07-30",
                "Propensity to Unsubscribe",
                "unsubscribe",
                "21.7.30",
                0.68,
                0.63,
            ],
            "joinKeys": ["21.7.30"],
        },
        {
            "features": [
                0.85,
                "2021-07-31",
                "Propensity to Unsubscribe",
                "unsubscribe",
                "21.7.31",
                0.71,
                0.58,
            ],
            "joinKeys": ["21.7.31"],
        },
    ]
}
MOCKED_MODEL_UNSUBSCRIBE_PAYLOAD = {
    "params": {
        "feature_service_name": "ui_metadata_model_metrics_classification_service",
        "join_key_map": {"model_id": "1"},
    }
>>>>>>> f5167681
}


def validate_schema(
    schema: Schema, response_json: dict, is_multiple: bool = False
) -> bool:
    """
    Validate if the response confirms with the given schema

    Args:
        schema (Schema): Instance of the Schema to validate against
        response_json (dict): Response json as dict
        is_multiple (bool): If response is a collection of objects

    Returns:
        (bool): True/False
    """

    try:
        schema.load(response_json, many=is_multiple)
        return True
    except ValidationError:
        return False<|MERGE_RESOLUTION|>--- conflicted
+++ resolved
@@ -185,37 +185,6 @@
     ]
 }
 
-<<<<<<< HEAD
-CUSTOMER_INSIGHTS_COUNT_BY_DAY_RESPONSE = {
-    "code": 200,
-    "body": [
-        {
-            api_c.RECORDED: "2021-04-01",
-            api_c.TOTAL_COUNT: 105080,
-            api_c.DIFFERENCE_COUNT: 4321,
-        },
-        {
-            api_c.RECORDED: "2021-04-06",
-            api_c.TOTAL_COUNT: 108200,
-            api_c.DIFFERENCE_COUNT: 3120,
-        },
-        {
-            api_c.RECORDED: "2021-04-08",
-            api_c.TOTAL_COUNT: 111100,
-            api_c.DIFFERENCE_COUNT: 2900,
-        },
-        {
-            api_c.RECORDED: "2021-04-11",
-            api_c.TOTAL_COUNT: 112300,
-            api_c.DIFFERENCE_COUNT: 1200,
-        },
-        {
-            api_c.RECORDED: "2021-05-12",
-            api_c.TOTAL_COUNT: 116300,
-            api_c.DIFFERENCE_COUNT: 4000,
-        },
-    ],
-=======
 MOCKED_CITY_LTVS_RESPONSE = {
     "code": 200,
     "body": [
@@ -350,7 +319,37 @@
         "feature_service_name": "ui_metadata_model_metrics_classification_service",
         "join_key_map": {"model_id": "1"},
     }
->>>>>>> f5167681
+}
+
+CUSTOMER_INSIGHTS_COUNT_BY_DAY_RESPONSE = {
+    "code": 200,
+    "body": [
+        {
+            api_c.RECORDED: "2021-04-01",
+            api_c.TOTAL_COUNT: 105080,
+            api_c.DIFFERENCE_COUNT: 4321,
+        },
+        {
+            api_c.RECORDED: "2021-04-06",
+            api_c.TOTAL_COUNT: 108200,
+            api_c.DIFFERENCE_COUNT: 3120,
+        },
+        {
+            api_c.RECORDED: "2021-04-08",
+            api_c.TOTAL_COUNT: 111100,
+            api_c.DIFFERENCE_COUNT: 2900,
+        },
+        {
+            api_c.RECORDED: "2021-04-11",
+            api_c.TOTAL_COUNT: 112300,
+            api_c.DIFFERENCE_COUNT: 1200,
+        },
+        {
+            api_c.RECORDED: "2021-05-12",
+            api_c.TOTAL_COUNT: 116300,
+            api_c.DIFFERENCE_COUNT: 4000,
+        },
+    ],
 }
 
 
