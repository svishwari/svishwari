# pylint: disable=invalid-name
"""
purpose of this file is housing shared components for tests
"""
<<<<<<< HEAD
import time
=======
from datetime import datetime
>>>>>>> 93edd719
from http import HTTPStatus
from typing import Generator

import pandas as pd
from dateutil import parser

from marshmallow import Schema, ValidationError

from huxunify.api.config import get_config
import huxunify.api.constants as api_c

BASE_ENDPOINT = "/api/v1"
TEST_AUTH_TOKEN = "Bearer 12345678"
AUTH_HEADER = {
    "Authorization": TEST_AUTH_TOKEN,
}
STANDARD_HEADERS = {
    "Authorization": TEST_AUTH_TOKEN,
    "Content-Type": "application/json",
}
VALID_RESPONSE = {
    "active": True,
    "scope": "openid email profile",
    "username": "davesmith",
    "exp": 1234,
    "iat": 12345,
    "sub": "davesmith@fake",
    "aud": "sample_aud",
    "iss": "sample_iss",
    "jti": "sample_jti",
    "token_type": "Bearer",
    "client_id": "1234",
    "uid": "1234567",
}
VALID_USER_RESPONSE = {
    api_c.OKTA_ID_SUB: "8548bfh8d",
    api_c.EMAIL: "davesmith@fake.com",
    api_c.NAME: "dave smith",
}
# response missing some fields
INVALID_USER_RESPONSE = {
    api_c.EMAIL: "davesmith@fake.com",
}
INVALID_ID = "invalid_id"
BATCH_RESPONSE = {"ResponseMetadata": {"HTTPStatusCode": HTTPStatus.OK.value}}
TEST_CONFIG = get_config("TEST")
INTROSPECT_CALL = "{}/oauth2/v1/introspect?client_id={}".format(
    TEST_CONFIG.OKTA_ISSUER, TEST_CONFIG.OKTA_CLIENT_ID
)
USER_INFO_CALL = f"{TEST_CONFIG.OKTA_ISSUER}/oauth2/v1/userinfo"
CDM_HEALTHCHECK_CALL = f"{TEST_CONFIG.CDP_SERVICE}/healthcheck"
CUSTOMER_PROFILE_API = f"{TEST_CONFIG.CDP_SERVICE}"

CDM_HEALTHCHECK_RESPONSE = {
    "code": 200,
    "status": "success",
    "message": "ok",
    "hostname": "localhost",
    "timestamp": time.time(),
    "environment": "Development",
    "body": [
        {
            "checker": "check_snowflake_connection",
            "output": "Snowflake up and running.",
            "passed": True,
            "timestamp": time.time(),
            "expires": time.time() + 3600,
            "response_time": 0.012,
        }
    ],
}

CUSTOMER_PROFILE_AUDIENCES_RESPONSE = {
    "code": 200,
    "body": [
        {
            "hux_id": "HUX000000000000001",
            "city_hashed": "0f5d983d203189bbffc5f686d01f6680bc6a83718a515fe42639347efc92478e",
            "country_code_hashed": "c59dc4e44ff99288156d4dff2168f6ac7ddee6b1fc7ccc0754656ffaa6d351ea",
            "date_of_birth_day_hashed": "624b60c58c9d8bfb6ff1886c2fd605d2adeb6ea4da576068201b6c6958ce93f4",
            "date_of_birth_month_hashed": "7902699be42c8a8e46fbbb4501726517e86b22c56a189f7625a6da49081b2451",
            "date_of_birth_year_hashed": "483029d526219f816e8e8f6a9de07b422633dba180ffc26faac22862a017519f",
            "email_address": "Jesse_Werner@fake.com",
            "email_address_hashed": "96037ced8eee4e0b3517e749e2fd35db6f7dbd6ecda9f20ecda176ffb84c3aab",
            "email_preference": None,
            "first_name": "Jesse",
            "first_name_hashed": "1ecb9e6bdf6cc8088693c11e366415fe5c73662ecdf08f3df337924d8ea26adc",
            "first_name_initial_hashed": "1a24b7688c199c24d87b5984d152b37d1d528911ec852d9cdf98c3ef29b916ea",
            "gender_hashed": "08f271887ce94707da822d5263bae19d5519cb3614e0daedc4c7ce5dab7473f1",
            "last_name": "Werner",
            "last_name_hashed": "31185f00de3ac3ba045fda08bdd47880c3c0820ceebf078c82f05f5b92b0538e",
            "mobile_device_id": "2.64E+12",
            "phone_number_digits_only_hashed": "f068d0cae1fed87a68f1c63e2df680c451de9a124665bbdf8b9054ec2fa92910",
            "postal_code_hashed": "b08fada07188a0a600c2995c16d995e523643b459e3593a44a5f1d7936e1d617",
            "state_or_province_hashed": "9b90fa7f6a8a28309589fcc3dfa530a8dc6b8c2ca9e9cbea3df02f21cd1ca331",
        },
        {
            "hux_id": "HUX000000000000002",
            "city_hashed": "f38ed02476dea1c92ad2dac4aecbc24d2dbc8189fc180e01c97b3096b87daf36",
            "country_code_hashed": "c59dc4e44ff99288156d4dff2168f6ac7ddee6b1fc7ccc0754656ffaa6d351ea",
            "date_of_birth_day_hashed": "6b86b273ff34fce19d6b804eff5a3f5747ada4eaa22f1d49c01e52ddb7875b4b",
            "date_of_birth_month_hashed": "6b51d431df5d7f141cbececcf79edf3dd861c3b4069f0b11661a3eefacbba918",
            "date_of_birth_year_hashed": "4dea5c7cb70f50322ec9d734aa4aa078be9227c05251e18991c596f387552370",
            "email_address": "Eddie_Pruitt@fake.com",
            "email_address_hashed": "935267d72fd10951be54a353a3e098d2e9ca9a3e856dbf26ecc79bc08ac88652",
            "email_preference": None,
            "first_name": "Eddie",
            "first_name_hashed": "72f1935f451506ea984df8b6026f1f91136db9d3854bcb98e289e52ee392e0cd",
            "first_name_initial_hashed": "1a24b7688c199c24d87b5984d152b37d1d528911ec852d9cdf98c3ef29b916ea",
            "gender_hashed": "08f271887ce94707da822d5263bae19d5519cb3614e0daedc4c7ce5dab7473f1",
            "last_name": "Pruitt",
            "last_name_hashed": "6136ce1b6ce6fd788927800c45bb9cbad2aaf6046f8726da66d235fd9c385769",
            "mobile_device_id": "1.51E+12",
            "phone_number_digits_only_hashed": "71be5464bd0448379dca466293cde3106ebefd6384135e4ee528edd02d9c1af1",
            "postal_code_hashed": "e7c27dc6621e908242f41e8ba9da13916c24167bb901319acc26ba5952dcf711",
            "state_or_province_hashed": "536939ed0e78c5b5d2ee7e26767bbad66290547f9fa1fc6602a1aa95cc61b959",
        },
        {
            "hux_id": "HUX000000000000003",
            "city_hashed": "753cdb88284c6a957ebc2028fa7bc3031a992bd7522db1c400aaacc4180b98ba",
            "country_code_hashed": "c59dc4e44ff99288156d4dff2168f6ac7ddee6b1fc7ccc0754656ffaa6d351ea",
            "date_of_birth_day_hashed": "f5ca38f748a1d6eaf726b8a42fb575c3c71f1864a8143301782de13da2d9202b",
            "date_of_birth_month_hashed": "6b51d431df5d7f141cbececcf79edf3dd861c3b4069f0b11661a3eefacbba918",
            "date_of_birth_year_hashed": "ed823ec32c5d4e9ca9dd968bb0fe9366b7d904ce0cae615308ddd5b89f0e6a3a",
            "email_address": "Rebekah_Walton@fake.com",
            "email_address_hashed": "09adb5f4c9fefd1c750b4bd13b2f0b5947f2bdd0846a1ecc78bc6a4888ea601f",
            "email_preference": None,
            "first_name": "Rebekah",
            "first_name_hashed": "7dd266f4eed4ced1a38c5f2d881711a806136d4790201f22fd624c0fe3296c5e",
            "first_name_initial_hashed": "1a24b7688c199c24d87b5984d152b37d1d528911ec852d9cdf98c3ef29b916ea",
            "gender_hashed": "08f271887ce94707da822d5263bae19d5519cb3614e0daedc4c7ce5dab7473f1",
            "last_name": "Walton",
            "last_name_hashed": "78e7f4c3ed00275487ee8256603813c389495cf825a92335c94046c0a4a99b26",
            "mobile_device_id": "2.32E+12",
            "phone_number_digits_only_hashed": "7982164dd044894ca71a03537e7eca85a9262baee13f4a0ed2281c9b8615148d",
            "postal_code_hashed": "1a72b1e6fb7a12b166b9b25179c8fbaa305c3bd2873786d4611748fadf964bad",
            "state_or_province_hashed": "124e0b7201b0388d7c07f43194b9645d162b77005b66fef7283c689a69ff7c56",
        },
        {
            "hux_id": "HUX000000000000004",
            "city_hashed": "f35b9639a8c001bba5a4d0d2c416e37c3bf5b1b33ca40362e3c858baf12ce0cb",
            "country_code_hashed": "c59dc4e44ff99288156d4dff2168f6ac7ddee6b1fc7ccc0754656ffaa6d351ea",
            "date_of_birth_day_hashed": "ef2d127de37b942baad06145e54b0c619a1f22327b2ebbcfbec78f5564afe39d",
            "date_of_birth_month_hashed": "19581e27de7ced00ff1ce50b2047e7a567c76b1cbaebabe5ef03f7c3017bb5b7",
            "date_of_birth_year_hashed": "d7c7673ba8ca7b0f04b1af4df026cbea7fed5b8acf59b27d33ef988c60eff054",
            "email_address": "Adam_Rojas@fake.com",
            "email_address_hashed": "2a8cb9f430146c69d7b0838f196fde06c2bd805b5ae0a161787e8546d850c582",
            "email_preference": None,
            "first_name": "Adam",
            "first_name_hashed": "3f0c9b03e8e39b03773c7ea7621035cb6fc947cd41ca7c44056d7e7bbaebb3d4",
            "first_name_initial_hashed": "4da30add745f4fed2dd00bb903b6b092515cce53527ae4b55553db25494f7d9b",
            "gender_hashed": "08f271887ce94707da822d5263bae19d5519cb3614e0daedc4c7ce5dab7473f1",
            "last_name": "Rojas",
            "last_name_hashed": "69eabae5f70de3feb719eb6a56830e8f5813d0aedc70662cdff573d40972adf1",
            "mobile_device_id": "8.05E+12",
            "phone_number_digits_only_hashed": "41b619382e951a396ad2780611b86e52bd6d5a0bf46429281c87d06f71448b0f",
            "postal_code_hashed": "22e4d594b4eca022db5d3098d1762ed191ea8ccabacaa61389928247a6f34e99",
            "state_or_province_hashed": "4b650e5c4785025dee7bd65e3c5c527356717d7a1c0bfef5b4ada8ca1e9cbe17",
        },
        {
            "hux_id": "HUX000000000000005",
            "city_hashed": "8b6e04947230473368190a71c95399a7e9a0c12faa28b04a2dd5a1cc4350a9a9",
            "country_code_hashed": "c59dc4e44ff99288156d4dff2168f6ac7ddee6b1fc7ccc0754656ffaa6d351ea",
            "date_of_birth_day_hashed": "7902699be42c8a8e46fbbb4501726517e86b22c56a189f7625a6da49081b2451",
            "date_of_birth_month_hashed": "d4735e3a265e16eee03f59718b9b5d03019c07d8b6c51f90da3a666eec13ab35",
            "date_of_birth_year_hashed": "e78f27ab3ef177a9926e6b90e572b9853ce6cf4d87512836e9ae85807ec9d7fe",
            "email_address": "Robert_Miller@fake.com",
            "email_address_hashed": "8ee0f1c048c2cd72c234600c7384174e3051b4f65fad562811b18a00308fd1c5",
            "email_preference": None,
            "first_name": "Robert",
            "first_name_hashed": "2238dd61a1bf83816b40ad894518814b8edf7221d84d897ffd2c0466ace07c41",
            "first_name_initial_hashed": "1a24b7688c199c24d87b5984d152b37d1d528911ec852d9cdf98c3ef29b916ea",
            "gender_hashed": "08f271887ce94707da822d5263bae19d5519cb3614e0daedc4c7ce5dab7473f1",
            "last_name": "Miller",
            "last_name_hashed": "716545ea5827317b597b9f531b753bb931989bbe63df4307ef312fdb7374a154",
            "mobile_device_id": "7.86E+12",
            "phone_number_digits_only_hashed": "1ff0c029a038e144e194539378b7d9f6d4d5f3ed2093f4a042683ad0bd7c83f1",
            "postal_code_hashed": "6ad677efeef896f3f5b0953333ceea96daad1d68db16431eff436161ef7c4fcb",
            "state_or_province_hashed": "4b650e5c4785025dee7bd65e3c5c527356717d7a1c0bfef5b4ada8ca1e9cbe17",
        },
    ],
    "message": "ok",
}

CUSTOMER_INSIGHT_RESPONSE = {
    "code": 200,
    "body": {
        "total_records": 20238,
        "match_rate": 0.05,
        "total_unique_ids": 14238,
        "total_unknown_ids": 4515,
        "total_known_ids": 13620,
        "total_individual_ids": 313,
        "total_household_ids": 9927,
        "updated": "2021-05-24",
        "total_customers": 3329,
        "total_countries": 2,
        "total_us_states": 44,
        "total_cities": 2513,
        "min_age": 18,
        "max_age": 66,
        "gender_women": 42345,
        "gender_men": 52567,
        "gender_other": 6953,
    },
    "message": "ok",
}

CUSTOMER_EVENT_RESPONSE = {
    "code": 200,
    "body": [
        {
            "total_event_count": 1,
            "event_type_counts": {
                "abandoned_cart": 0,
                "customer_login": 0,
                "item_purchased": 0,
                "trait_computed": 1,
                "viewed_cart": 0,
                "viewed_checkout": 0,
                "viewed_sale_item": 0,
            },
            "date": "2021-01-01T00:00:00.000Z",
        },
        {
            "total_event_count": 1,
            "event_type_counts": {
                "abandoned_cart": 0,
                "customer_login": 0,
                "item_purchased": 0,
                "trait_computed": 1,
                "viewed_cart": 0,
                "viewed_checkout": 0,
                "viewed_sale_item": 0,
            },
            "date": "2021-01-02T00:00:00.000Z",
        },
    ],
    "message": "ok",
}

CUSTOMER_GEO_RESPONSE = [
    {
        "name": "Alabama",
        "population_percentage": "0.046",
        "size": "123456",
        "women": "0.6057",
        "men": "0.6057",
        "others": "0.6057",
        "ltv": "1234.5",
    }
]

MOCKED_MODEL_RESPONSE = [
    {
        api_c.ID: 1,
        api_c.NAME: "Model1",
        api_c.DESCRIPTION: "Test Model",
        api_c.STATUS: api_c.OPERATION_SUCCESS.lower(),
        api_c.LATEST_VERSION: "0.1.1",
        api_c.PAST_VERSION_COUNT: 0,
        api_c.LAST_TRAINED: parser.isoparse("2021-06-22T11:33:19.658Z"),
        api_c.OWNER: "HUX Unified",
        api_c.LOOKBACK_WINDOW: 365,
        api_c.PREDICTION_WINDOW: 365,
        api_c.FULCRUM_DATE: parser.isoparse("2021-06-22T11:33:19.658Z"),
        api_c.TYPE: "test",
    },
    {
        api_c.ID: 2,
        api_c.NAME: "Model2",
        api_c.DESCRIPTION: "Test Model",
        api_c.STATUS: api_c.OPERATION_SUCCESS.lower(),
        api_c.LATEST_VERSION: "0.1.1",
        api_c.PAST_VERSION_COUNT: 0,
        api_c.LAST_TRAINED: parser.isoparse("2021-06-22T11:33:19.658Z"),
        api_c.OWNER: "HUX Unified",
        api_c.LOOKBACK_WINDOW: 365,
        api_c.PREDICTION_WINDOW: 365,
        api_c.FULCRUM_DATE: parser.isoparse("2021-06-22T11:33:19.658Z"),
        api_c.TYPE: "test",
    },
]

SUPPORTED_MODELS = {
    2: {
        api_c.MODEL_TYPE: api_c.LTV,
        api_c.NAME: "Lifetime value",
        api_c.DESCRIPTION: "Predicts the lifetime value of a customer based on models",
        api_c.CURRENT_VERSION: "21.7.28",
        api_c.RMSE: 233.5,
        api_c.AUC: -1,
        api_c.PRECISION: -1,
        api_c.RECALL: -1,
    },
    1: {
        api_c.MODEL_TYPE: api_c.UNSUBSCRIBE,
        api_c.NAME: "Propensity to Unsubscribe",
        api_c.DESCRIPTION: "Predicts how likely a customer will unsubscribe from an email list",
        api_c.CURRENT_VERSION: "21.7.31",
        api_c.RMSE: -1,
        api_c.AUC: 0.79,
        api_c.PRECISION: 0.82,
        api_c.RECALL: 0.65,
    },
    3: {
        api_c.MODEL_TYPE: api_c.PURCHASE,
        api_c.NAME: "Propensity to Purchase",
        api_c.DESCRIPTION: "Propensity of a customer making purchase after receiving an email ",
        api_c.CURRENT_VERSION: "3.1.2",
        api_c.RMSE: -1,
        api_c.AUC: 0.79,
        api_c.PRECISION: 0.82,
        api_c.RECALL: 0.65,
    },
}

MOCKED_MODEL_VERSION_HISTORY = {
    "results": [
        {
            "features": [
                "2021-07-28",
                "Propensity of a customer unsubscribing after "
                "receiving an email.",
                "2021-07-14",
                "90",
                "HUS",
                "Propensity to Unsubscribe",
                "unsubscribe",
                "Susan Miller",
                "smiller@xyz.com",
                "Stopped",
            ],
            "joinKeys": ["21.7.28"],
        },
        {
            "features": [
                "2021-07-29",
                "Propensity of a customer unsubscribing after "
                "receiving an email.",
                "2021-07-15",
                "90",
                "HUS",
                "Propensity to Unsubscribe",
                "unsubscribe",
                "Susan Miller",
                "smiller@xyz.com",
                "Active",
            ],
            "joinKeys": ["21.7.29"],
        },
        {
            "features": [
                "2021-07-30",
                "Propensity of a customer unsubscribing after "
                "receiving an email.",
                "2021-07-16",
                "90",
                "HUS",
                "Propensity to Unsubscribe",
                "unsubscribe",
                "Susan Miller",
                "smiller@xyz.com",
                "Active",
            ],
            "joinKeys": ["21.7.30"],
        },
        {
            "features": [
                "2021-07-31",
                "Propensity of a customer unsubscribing after "
                "receiving an email.",
                "2021-07-17",
                "90",
                "HUS",
                "Propensity to Unsubscribe",
                "unsubscribe",
                "Susan Miller",
                "smiller@xyz.com",
                "Active",
            ],
            "joinKeys": ["21.7.31"],
        },
    ]
}

MOCKED_MODEL_DRIFT = {
    "results": [
        {
            "features": [
                233.5,
                "2021-07-28",
                "Lifetime Value",
                "ltv",
                "21.7.28",
            ],
            "joinKeys": ["21.7.28"],
        },
        {
            "features": [
                263.3,
                "2021-07-29",
                "Lifetime Value",
                "ltv",
                "21.7.29",
            ],
            "joinKeys": ["21.7.29"],
        },
        {
            "features": [
                215.5,
                "2021-07-30",
                "Lifetime Value",
                "ltv",
                "21.7.30",
            ],
            "joinKeys": ["21.7.30"],
        },
    ]
}

MOCKED_CITY_LTVS_RESPONSE = {
    "code": 200,
    "body": [
        {
            "city": "Santa Anna",
            "state": "TX",
            "country": "US",
            "avg_ltv": 668.03003,
        },
        {
            "city": "Solon Springs",
            "state": "WI",
            "country": "US",
            "avg_ltv": 648.8791640000001,
        },
        {
            "city": "Gays Mills",
            "state": "WI",
            "country": "US",
            "avg_ltv": 587.3708300000001,
        },
        {
            "city": "Hodgen",
            "state": "OK",
            "country": "US",
            "avg_ltv": 573.278802,
        },
        {
            "city": "Noonan",
            "state": "ND",
            "country": "US",
            "avg_ltv": 554.679386,
        },
    ],
    "message": "ok",
}
MOCKED_GENDER_SPENDING = {
    "code": 200,
    "body": [
        {
            "month": 4,
            "year": 2021,
            "avg_spent_men": 231.34,
            "avg_spent_women": 231.34,
            "avg_spent_other": 231.34,
            "gender_men": 542,
            "gender_women": 558,
            "gender_other": 13,
        }
    ],
    "message": "ok",
}
MOCKED_MODEL_PERFORMANCE_LTV = {
    "results": [
        {
            "features": [
                233.5,
                "2021-07-28",
                "Lifetime Value",
                "ltv",
                "21.7.28",
            ],
            "joinKeys": ["21.7.28"],
        },
        {
            "features": [
                263.3,
                "2021-07-29",
                "Lifetime Value",
                "ltv",
                "21.7.29",
            ],
            "joinKeys": ["21.7.29"],
        },
        {
            "features": [
                215.5,
                "2021-07-30",
                "Lifetime Value",
                "ltv",
                "21.7.30",
            ],
            "joinKeys": ["21.7.30"],
        },
    ]
}

MOCKED_MODEL_LTV_PAYLOAD = {
    "params": {
        "feature_service_name": "ui_metadata_model_metrics_regression_service",
        "join_key_map": {"model_id": "2"},
    }
}

MOCKED_MODEL_PERFORMANCE_UNSUBSCRIBE = {
    "results": [
        {
            "features": [
                0.84,
                "2021-07-28",
                "Propensity to Unsubscribe",
                "unsubscribe",
                "21.7.28",
                0.71,
                0.65,
            ],
            "joinKeys": ["21.7.28"],
        },
        {
            "features": [
                0.86,
                "2021-07-29",
                "Propensity to Unsubscribe",
                "unsubscribe",
                "21.7.29",
                0.72,
                0.6,
            ],
            "joinKeys": ["21.7.29"],
        },
        {
            "features": [
                0.81,
                "2021-07-30",
                "Propensity to Unsubscribe",
                "unsubscribe",
                "21.7.30",
                0.68,
                0.63,
            ],
            "joinKeys": ["21.7.30"],
        },
        {
            "features": [
                0.85,
                "2021-07-31",
                "Propensity to Unsubscribe",
                "unsubscribe",
                "21.7.31",
                0.71,
                0.58,
            ],
            "joinKeys": ["21.7.31"],
        },
    ]
}

MOCKED_MODEL_UNSUBSCRIBE_PAYLOAD = {
    "params": {
        "feature_service_name": "ui_metadata_model_metrics_classification_service",
        "join_key_map": {"model_id": "1"},
    }
}

MOCKED_MODEL_LIFT_CHART = [
    {
        api_c.BUCKET: 100,
        api_c.ACTUAL_VALUE: 2602,
        api_c.ACTUAL_LIFT: 1,
        api_c.PREDICTED_LIFT: 1.0000000895,
        api_c.PREDICTED_VALUE: 2726.7827,
        api_c.PROFILE_COUNT: 95369,
        api_c.ACTUAL_RATE: 0.0272834988,
        api_c.PREDICTED_RATE: 0.0285919189,
        api_c.PROFILE_SIZE_PERCENT: 0,
    }
]

MOCKED_MODEL_VERSION_HISTORY_RESPONSE = [
    {
        api_c.ID: 1,
        api_c.LAST_TRAINED: datetime.utcnow(),
        api_c.DESCRIPTION: "Predicts the propensity of a customer",
        api_c.FULCRUM_DATE: datetime.utcnow(),
        api_c.LOOKBACK_WINDOW: 90,
        api_c.NAME: "Propensity",
        api_c.TYPE: api_c.PURCHASE,
        api_c.OWNER: "Susan Miller",
        api_c.STATUS: api_c.STATUS_ACTIVE,
        api_c.CURRENT_VERSION: "21.7.28",
        api_c.PREDICTION_WINDOW: 90,
    },
    {
        api_c.ID: 1,
        api_c.LAST_TRAINED: datetime.utcnow(),
        api_c.DESCRIPTION: "Predicts the propensity of a customer",
        api_c.FULCRUM_DATE: datetime.utcnow(),
        api_c.LOOKBACK_WINDOW: 90,
        api_c.NAME: "Propensity",
        api_c.TYPE: api_c.PURCHASE,
        api_c.OWNER: "Susan Miller",
        api_c.STATUS: api_c.STATUS_ACTIVE,
        api_c.CURRENT_VERSION: "21.7.29",
        api_c.PREDICTION_WINDOW: 90,
    },
    {
        api_c.ID: 1,
        api_c.LAST_TRAINED: datetime.utcnow(),
        api_c.DESCRIPTION: "Predicts the propensity of a customer",
        api_c.FULCRUM_DATE: datetime.utcnow(),
        api_c.LOOKBACK_WINDOW: 90,
        api_c.NAME: "Propensity",
        api_c.TYPE: api_c.PURCHASE,
        api_c.OWNER: "Susan Miller",
        api_c.STATUS: api_c.STATUS_ACTIVE,
        api_c.CURRENT_VERSION: "21.7.30",
        api_c.PREDICTION_WINDOW: 90,
    },
]

MOCKED_MODEL_PROPENSITY_FEATURES = {
    api_c.RESULTS: [
        {
            api_c.FEATURES: [
                "2021-07-28",
                "1to2y-COGS-sum",
                1165.89062,
                "Propensity to Unsubscribe",
                api_c.UNSUBSCRIBE,
                "21.7.28",
            ],
            api_c.JOIN_KEYS: ["21.7.28"],
        },
        {
            api_c.FEATURES: [
                "2021-07-29",
                "1to2y-data_source-orders",
                880.273438,
                "Propensity to Unsubscribe",
                api_c.UNSUBSCRIBE,
                "21.7.29",
            ],
            api_c.JOIN_KEYS: ["21.7.29"],
        },
        {
            api_c.FEATURES: [
                "2021-07-30",
                "1to2y-ITEMQTY-avg",
                210.867187,
                "Propensity to Unsubscribe",
                api_c.UNSUBSCRIBE,
                "21.7.30",
            ],
            api_c.JOIN_KEYS: ["21.7.30"],
        },
        {
            api_c.FEATURES: [
                "2021-07-31",
                "1to2y-COGS-sum",
                364.695312,
                "Propensity to Unsubscribe",
                api_c.UNSUBSCRIBE,
                "21.7.31",
            ],
            api_c.JOIN_KEYS: ["21.7.31"],
        },
    ]
}

CUSTOMER_INSIGHTS_COUNT_BY_DAY_RESPONSE = {
    "code": 200,
    "body": [
        {
            api_c.RECORDED: "2021-04-01",
            api_c.TOTAL_COUNT: 105080,
            api_c.DIFFERENCE_COUNT: 4321,
        },
        {
            api_c.RECORDED: "2021-04-06",
            api_c.TOTAL_COUNT: 108200,
            api_c.DIFFERENCE_COUNT: 3120,
        },
        {
            api_c.RECORDED: "2021-04-08",
            api_c.TOTAL_COUNT: 111100,
            api_c.DIFFERENCE_COUNT: 2900,
        },
        {
            api_c.RECORDED: "2021-04-11",
            api_c.TOTAL_COUNT: 112300,
            api_c.DIFFERENCE_COUNT: 1200,
        },
        {
            api_c.RECORDED: "2021-05-12",
            api_c.TOTAL_COUNT: 116300,
            api_c.DIFFERENCE_COUNT: 4000,
        },
    ],
}

CUSTOMERS_INSIGHTS_BY_CITY_RESPONSE = {
    "code": 200,
    "body": [
        {
            "city": "New York",
            "state": "NY",
            "country": "US",
            "customer_count": 4321,
            "avg_ltv": 4.0066,
        },
        {
            "city": "Santa Anna",
            "state": "TX",
            "country": "US",
            "customer_count": 4312,
            "avg_ltv": 668.03003,
        },
        {
            "city": "Solon Springs",
            "state": "WI",
            "country": "US",
            "customer_count": 4231,
            "avg_ltv": 648.8791640000001,
        },
        {
            "city": "Gays Mills",
            "state": "WI",
            "country": "US",
            "customer_count": 4213,
            "avg_ltv": 587.3708300000001,
        },
        {
            "city": "Hodgen",
            "state": "OK",
            "country": "US",
            "customer_count": 4132,
            "avg_ltv": 573.278802,
        },
    ],
}

CUSTOMERS_INSIGHTS_BY_STATES_RESPONSE = {
    "code": 200,
    "body": [
        {
            api_c.STATE: "CO",
            api_c.COUNTRY: "US",
            api_c.GENDER_MEN: 2656,
            api_c.GENDER_WOMEN: 2344,
            api_c.GENDER_OTHER: 12,
            api_c.SIZE: 5012,
            api_c.AVG_LTV: 123.43,
        },
        {
            api_c.STATE: "NY",
            api_c.COUNTRY: "US",
            api_c.GENDER_MEN: 605,
            api_c.GENDER_WOMEN: 589,
            api_c.GENDER_OTHER: 40,
            api_c.SIZE: 1234,
            api_c.AVG_LTV: 132.34,
        },
    ],
    "message": "ok",
}

CUSTOMERS_INSIGHTS_BY_CITIES_RESPONSE = {
    "code": 200,
    "body": [
        {
            api_c.CITY: "Bakersfield",
            api_c.STATE: "MD",
            api_c.COUNTRY: "US",
            api_c.CUSTOMER_COUNT: 731098,
            api_c.AVG_LTV: 731000,
        },
        {
            api_c.CITY: "Berkeley",
            api_c.STATE: "CA",
            api_c.COUNTRY: "US",
            api_c.CUSTOMER_COUNT: 4614342,
            api_c.AVG_LTV: 4632145,
        },
    ],
    "message": "ok",
}

GOOGLE_ADS_CUSTOMER_DATA = [
    {
        "Email": "935267d72fd10951be54a353a3e098d2e9ca9a3e856dbf26ecc79bc08ac88652",
        "First Name": "72f1935f451506ea984df8b6026f1f91136db9d3854bcb98e289e52ee392e0cd",
        "First Name Initial": "1a24b7688c199c24d87b5984d152b37d1d528911ec852d9cdf98c3ef29b916ea",
        "Last Name": "6136ce1b6ce6fd788927800c45bb9cbad2aaf6046f8726da66d235fd9c385769",
        "Mobile Device ID": 1510000000000.0,
        "Phone": "71be5464bd0448379dca466293cde3106ebefd6384135e4ee528edd02d9c1af1",
        "Zip": "e7c27dc6621e908242f41e8ba9da13916c24167bb901319acc26ba5952dcf711",
    },
    {
        "Email": "927f0a896512fec82acef2f0724387d1afdac73450a0b081ad5ca88d5d38fab2",
        "First Name": "7e11046321fdc323224dd2758e18438c9ebe9f555e71a5ccef31c2cdbe4472ff",
        "First Name Initial": "1a24b7688c199c24d87b5984d152b37d1d528911ec852d9cdf98c3ef29b916ea",
        "Last Name": "266a7b5eddfcd6b1f5dd142fada6c3f6f202056170bda4afc64094ff578edddb",
        "Mobile Device ID": 6310000000000.0,
        "Phone": "14da5103185312fe79204f5dd40ef12acb663820c73b3185fd1f20a6b03ff701",
        "Zip": "4197947a45e5e649e8aeac2dafdabf5b7e59dc2065e27d813fef4cc4bdc4e6ff",
    },
    {
        "Email": "c26b72715ead05ffd3f85a179287d86c8701ae599e2cf67dc8d1c2ba0e39b328",
        "First Name": "9ff18ebe7449349f358e3af0b57cf7a032c1c6b2272cb2656ff85eb112232f16",
        "First Name Initial": "4da30add745f4fed2dd00bb903b6b092515cce53527ae4b55553db25494f7d9b",
        "Last Name": "a15ece678377ef522114d54d7128fca2efac0c818f31bb58102d88105daea9dd",
        "Mobile Device ID": 7460000000000.0,
        "Phone": "8f12a626f14b2240ad54b383699d3d68a32666e9fb3263a2105ce0d4fd8fe785",
        "Zip": "1828f3582065d29550ebab4b20841f7fe0206dfccf74479e5ce5978f5354e614",
    },
    {
        "Email": "fb7b1e8cccdcd0517e9829ac90d7c2c130e4a317158098810b68f1cb9bee5c93",
        "First Name": "a226a2084c6d83e72278aa2c0544817a6b22f4b76cfbf502178c6364abadc75f",
        "First Name Initial": "1a24b7688c199c24d87b5984d152b37d1d528911ec852d9cdf98c3ef29b916ea",
        "Last Name": "2d08caaf28294760dfc04523f37c7c61e8c48d84e54a91e2a41bed6183a6d372",
        "Mobile Device ID": 7320000000000.0,
        "Phone": "bcfcd404f0030389a4fc6a357d492eb0105d4ba43f6ecf798014c18d908a39b7",
        "Zip": "9e1d982069b8a1fc02178003f63bac7fdf8f702a4953cc296111db1c5d421518",
    },
    {
        "Email": "cb6106634ce9cc540b7b83bfa498dbf4bc25a6cff04f59063b944e539609548f",
        "First Name": "ca70c45c591efa030d9425c1337e2dfa14bb4cd096059fcf36be2dde1d253b53",
        "First Name Initial": "1a24b7688c199c24d87b5984d152b37d1d528911ec852d9cdf98c3ef29b916ea",
        "Last Name": "6ca9429ccc8edb19a03022f7c745a0d2c1003a4027da2d85ac58e5d6baae47ff",
        "Mobile Device ID": 7810000000000.0,
        "Phone": "50850b6611eefa86be55172ef5464490dd8ad2ca759d5429d071850de061c607",
        "Zip": "7424fb83627656dd5a2696e4de1c46255cab6eda250046a24b31503460979e10",
    },
]

AMAZON_ADS_CUSTOMER_DATA = [
    {
        "city": "ca32c23c27432bb36ff2ea671ef17063d2b00cc30bb335b27266788daedbbe7f",
        "email": "b5ac494570a6d8220f306d83c45a4d21a63cff4f3eff4a749c86e98d3af38bb6",
        "first_name": "5714e04739071aabdf34a209fcec4c33976a969dd2ca1c5007b406b2d8642bc5",
        "last_name": "c625ca57418821d8e717df1b71bf589a042d8fc0f0a2c3776090e155d2d377d3",
        "phone": "61ea0fd7cf7fa31b9ed691bf423ff9e94b5547839a789b797d6d2376c95e5d05",
        "state": "004c75c4a5cf6faaa9c8a200457de7a8bc4845becf71d5ef6883ef5d3f1caf70",
        "zip": "0ffc78927cb76b71eaae2fda31691eff6eb62fbcc63358749b572419b438e2e9",
    },
    {
        "city": "9e08c091f5c6fb8cd00a45529b46831a620c2cdb68d105d074d7234d771abfc4",
        "email": "bfdcc4b37800bb7552822df775478ddad10faf3cbb6a173bc38a9a2d295fbba8",
        "first_name": "a27f2f3186b073db08c884b76a1a67ab08748cd4249f7a8a4688c71fef588b2e",
        "last_name": "d5f8a8117809078ab45cdd195a22061c2e552c85a3672c89a5fb19f0050eeab3",
        "phone": "52cba7fef1232549a0ff04fb548ef09eb53d7b8fbd55cae80239e0ea95f47d39",
        "state": "004c75c4a5cf6faaa9c8a200457de7a8bc4845becf71d5ef6883ef5d3f1caf70",
        "zip": "93261ebd193cc920ebe6c45ddb8e0ce3405c92af571677a333b6c0500ea61358",
    },
    {
        "city": "2e1efccbeb1a9fdc2340b55cc89db5ca35dadd135b82149a597d4005a2468e78",
        "email": "95942460393ef1b0006b6ddc5157e1839df6dc4759e28db901b30c4bd6f2332f",
        "first_name": "6307ab01368bdf95d382b574131d1223a6ebc16f44394d0dc0fa9361e432434a",
        "last_name": "ceb32b93931ce2ef0af1fcefb67c2e5ea38d67d3fb9424c53d53a0688381636f",
        "phone": "e8d5941e57fe5b2107954e362846a8039e894e8bc9ae949641869a5e7a63b531",
        "state": "004c75c4a5cf6faaa9c8a200457de7a8bc4845becf71d5ef6883ef5d3f1caf70",
        "zip": "876d9daa0b9632d6ad81fb4931cbcf65824374306be20e7f530563db6c3b561f",
    },
    {
        "city": "b34f861bb86dc6d4cdecd92681796397d00f42d67a729fc21b5a595d07dce153",
        "email": "6bbab1b4e28b75ad1b34d5dbce12a6c05c5f17e9652ebbc83c1e8949da2c0869",
        "first_name": "864282b76c39e6748fa8b9accb2953bc89a3ec4f6c5ca1627624d6a58edd5619",
        "last_name": "c78391151cabce66e5d59d7d66ca887f73faaf2d4ddc63e712caa9fbb03f2c0e",
        "phone": "53ca075b81281354ba8bff366a2aa8d55e51c360ff3105db9eb94a18bd4e404e",
        "state": "004c75c4a5cf6faaa9c8a200457de7a8bc4845becf71d5ef6883ef5d3f1caf70",
        "zip": "3a4d4cb0054e390d365952fd4849735694518b5be6eb2d4a961957181fb5974e",
    },
    {
        "city": "1be71e6a8923b2e5c2f0e023fc8d815041d62a0821077b13703e25e43d9d8120",
        "email": "3a98424ef09ac279426a942a6748d564d95ca10ce2afcef14e53ead62e28136e",
        "first_name": "a6b54c20a7b96eeac1a911e6da3124a560fe6dc042ebf270e3676e7095b95652",
        "last_name": "683313d69084379711e47f9e23cc8d7a4cf1a3fac5b48a8b6c560232ef7619a6",
        "phone": "99e3858eb867d7d97b7cf516d184963838ff609e69239dfe67123a40cfe9c222",
        "state": "004c75c4a5cf6faaa9c8a200457de7a8bc4845becf71d5ef6883ef5d3f1caf70",
        "zip": "9b39d0e97edaca4e11daabe538e7faf8a2bffe5d75afe78327409a2c4a820cde",
    },
]


def validate_schema(
    schema: Schema, response_json: dict, is_multiple: bool = False
) -> bool:
    """
    Validate if the response confirms with the given schema

    Args:
        schema (Schema): Instance of the Schema to validate against
        response_json (dict): Response json as dict
        is_multiple (bool): If response is a collection of objects

    Returns:
        (bool): True/False
    """

    try:
        schema.load(response_json, many=is_multiple)
        return True
    except ValidationError:
        return False


def dataframe_generator(
    download_type: str, columns: list
) -> Generator[pd.DataFrame, None, None]:
    """Generator yielding data batch from CDP API service.

    Args:
        download_type (str): Download type
        columns (list): column set

    Yields:
        Generator[pd.DataFrame, None, None]: Data batch.
    """

    if download_type == api_c.GOOGLE_ADS:
        print(pd.DataFrame(GOOGLE_ADS_CUSTOMER_DATA))
        yield pd.DataFrame(GOOGLE_ADS_CUSTOMER_DATA, columns=columns)
    elif download_type == api_c.AMAZON_ADS:
        yield pd.DataFrame(AMAZON_ADS_CUSTOMER_DATA, columns=columns)<|MERGE_RESOLUTION|>--- conflicted
+++ resolved
@@ -2,11 +2,8 @@
 """
 purpose of this file is housing shared components for tests
 """
-<<<<<<< HEAD
+from datetime import datetime
 import time
-=======
-from datetime import datetime
->>>>>>> 93edd719
 from http import HTTPStatus
 from typing import Generator
 
