--- conflicted
+++ resolved
@@ -42,9 +42,7 @@
     api_c.OKTA_ID_SUB: "8548bfh8d",
     api_c.EMAIL: "davesmith@fake.com",
     api_c.NAME: "dave smith",
-<<<<<<< HEAD
     api_c.ROLE: "admin",
-=======
     api_c.USER_PII_ACCESS: True,
 }
 OKTA_ID = "okta_id"
@@ -55,7 +53,6 @@
     api_c.DISPLAY_NAME: "dave smith",
     api_c.USER_PII_ACCESS: True,
     ROLE: "admin",
->>>>>>> 4246c106
 }
 # response missing some fields
 INVALID_USER_RESPONSE = {
