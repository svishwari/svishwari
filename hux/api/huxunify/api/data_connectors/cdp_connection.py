"""Purpose of this file is to house all methods to connect to CDP connections API"""
<<<<<<< HEAD
from typing import Tuple
=======
import random
from typing import Tuple, Union
from datetime import datetime, timedelta

>>>>>>> f92857b6
import requests
from dateutil.parser import parse

from huxunifylib.util.general.logging import logger

from huxunify.api import constants as api_c
from huxunify.api.config import get_config
from huxunify.api.data_connectors.cdp import clean_cdm_fields, DEFAULT_DATETIME


def check_cdp_connections_api_connection() -> Tuple[int, str]:
    """Validate the cdp connections api connection.
    Args:

    Returns:
        tuple[int, str]: Returns if the connection is valid, and the message.
    """
    # get config
    config = get_config()

    # submit the post request to get documentation
    try:
        response = requests.get(
            f"{config.CDP_CONNECTION_SERVICE}healthcheck",
            timeout=5,
        )
        return response.status_code, "CDP connections available."

    except Exception as exception:  # pylint: disable=broad-except
        # report the generic error message
        logger.error(
            "CDP Connections Health Check failed with %s.", repr(exception)
        )
        return getattr(exception, "code", repr(exception)), getattr(
            exception, "message", repr(exception)
        )


def get_idr_data_feeds(token: str, start_date: str, end_date: str) -> list:
    """
    Fetch IDR data feeds

    Args:
        token (str): OKTA JWT Token.
        start_date (str): Start date.
        end_date (str): End date.
    Returns:
       list: datafeeds processed within the given dates.
    """
    # get config
    config = get_config()
    logger.info(
        "Retrieving data-feeds for within %s and %s.", start_date, end_date
    )

    response = requests.post(
        f"{config.CDP_CONNECTION_SERVICE}{api_c.CDM_IDENTITY_ENDPOINT}/"
        f"{api_c.CDM_DATAFEEDS}",
        json={api_c.START_DATE: start_date, api_c.END_DATE: end_date},
        headers={api_c.CUSTOMERS_API_HEADER_KEY: token},
    )

    if response.status_code != 200 or api_c.BODY not in response.json():
        logger.error(
            "Failed to retrieve identity data feeds %s %s.",
            response.status_code,
            response.text,
        )
        return []

    logger.info("Successfully retrieved identity data feeds.")

    return [clean_cdm_fields(d) for d in response.json()[api_c.BODY]]


def get_idr_data_feed_details(token: str, datafeed_id: int) -> dict:
    """
    Fetch details of IDR datafeed by ID

    Args:
        token (str): OKTA JWT Token
        datafeed_id (int): Data feed ID

    Returns:
        dict: Datafeed details object
    """
    # get config
    config = get_config()
    logger.info(
        "Retrieving identity data-feed details with data feed id %s.",
        datafeed_id,
    )

    response = requests.get(
        f"{config.CDP_CONNECTION_SERVICE}{api_c.CDM_IDENTITY_ENDPOINT}/"
        f"{api_c.CDM_DATAFEEDS}/{datafeed_id}",
        headers={api_c.CUSTOMERS_API_HEADER_KEY: token},
    )

    if response.status_code != 200 or api_c.BODY not in response.json():
        logger.error(
            "Failed to retrieve identity data feed details %s %s.",
            response.status_code,
            response.text,
        )
        return []

    logger.info("Successfully retrieved identity data feed details.")

    return {
        k: clean_cdm_fields(v) for k, v in response.json()[api_c.BODY].items()
    }


def get_idr_matching_trends(
    token: str, start_date: str, end_date: str
) -> list:
    """Retrieves IDR matching trends data YTD
    Args:
        token (str): OKTA JWT Token.
        start_date (str): Start date.
        end_date (str): End date.
    Returns:
       list: count of known, anonymous, unique ids on a day.
    """
    # TODO : Fetch date range from CDP
    start_date = (
        parse(start_date)
        if start_date
        else datetime.today() - timedelta(days=random.randint(100, 1000))
    ).strftime("%Y-%m-%d")

    end_date = (parse(end_date) if end_date else datetime.today()).strftime(
        "%Y-%m-%d"
    )

    filters = {api_c.START_DATE: start_date, api_c.END_DATE: end_date}

    config = get_config()
    logger.info("Getting IDR matching trends from CDP API.")
    response = requests.post(
        f"{config.CDP_CONNECTION_SERVICE}identity/id-count-by-day",
        json=filters,
        headers={
            api_c.CUSTOMERS_API_HEADER_KEY: token,
        },
    )

    if response.status_code != 200 or api_c.BODY not in response.json():
        logger.error(
            "Could not get IDR matching trends from CDP API got %s %s.",
            response.status_code,
            response.text,
        )
        return []
    logger.info("Successfully retrieved IDR matching trends from CDP API.")
    return sorted(
        [clean_cdm_fields(data) for data in response.json()[api_c.BODY]],
        key=lambda data: data.get(api_c.DAY, DEFAULT_DATETIME),
    )<|MERGE_RESOLUTION|>--- conflicted
+++ resolved
@@ -1,12 +1,8 @@
 """Purpose of this file is to house all methods to connect to CDP connections API"""
-<<<<<<< HEAD
+import random
 from typing import Tuple
-=======
-import random
-from typing import Tuple, Union
 from datetime import datetime, timedelta
 
->>>>>>> f92857b6
 import requests
 from dateutil.parser import parse
 
