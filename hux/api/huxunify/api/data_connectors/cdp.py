"""
Purpose of this file is for holding methods to query and pull data from CDP.
"""
import datetime
import logging
import time
import asyncio
import math
from typing import Tuple, Optional
from random import randint

import requests
import aiohttp
import async_timeout
from bson import ObjectId
from dateutil.parser import parse, ParserError

from huxunifylib.database import constants as db_c

from huxunify.api.config import get_config
from huxunify.api import constants as api_c


# fields to convert to datetime from the responses
DEFAULT_DATETIME = datetime.datetime(1, 1, 1, 1, 00)
DATETIME_FIELDS = [
    "since",
    "last_click",
    "last_purchase",
    "last_email_open",
    "updated",
]


def check_cdm_api_connection() -> Tuple[bool, str]:
    """Validate the cdm api connection.
    Args:

    Returns:
        tuple[bool, str]: Returns if the connection is valid, and the message.
    """
    # get config
    config = get_config()

    # submit the post request to get documentation
    try:
        response = requests.get(
            f"{config.CDP_SERVICE}/healthcheck",
            timeout=5,
        )
        return response.status_code, "CDM available."

    except Exception as exception:  # pylint: disable=broad-except
        # report the generic error message
        return False, getattr(exception, "message", repr(exception))


def get_customer_profiles(token: str) -> dict:
    """Retrieves customer profiles.

    Args:
        token (str): OKTA JWT Token.

    Returns:
        dict: dictionary containing the customer profile information

    """

    # get config
    config = get_config()

    response = requests.get(
        f"{config.CDP_SERVICE}/customer-profiles",
        headers={
            api_c.CUSTOMERS_API_HEADER_KEY: token,
        },
    )

    if response.status_code != 200 or api_c.BODY not in response.json():
        return {}

    response_data = response.json()[api_c.BODY]
    return {
        api_c.TOTAL_CUSTOMERS: len(response_data),
        api_c.CUSTOMERS_TAG: response_data,
    }


def get_customer_profile(token: str, hux_id: str) -> dict:
    """Retrieves a customer profile.

    Args:
        token (str): OKTA JWT Token.
        hux_id (str): hux id for a customer.

    Returns:
        dict: dictionary containing the customer profile information

    """

    # get config
    config = get_config()

    response = requests.get(
        f"{config.CDP_SERVICE}/customer-profiles/{hux_id}",
        headers={
            api_c.CUSTOMERS_API_HEADER_KEY: token,
        },
    )

    if response.status_code != 200 or api_c.BODY not in response.json():
        return {}

    return clean_cdm_fields(response.json()[api_c.BODY])


def get_customers_overview(
    token: str,
    filters: Optional[dict] = None,
) -> dict:
    """Fetch customers overview data.

    Args:
        token (str): OKTA JWT Token.
        filters (Optional[dict]): filters to pass into
            customers_overview endpoint.

    Returns:
        dict: dictionary of overview data

    """

    # get config
    config = get_config()

    response = requests.post(
        f"{config.CDP_SERVICE}/customer-profiles/insights",
        json=filters if filters else api_c.CUSTOMER_OVERVIEW_DEFAULT_FILTER,
        headers={
            api_c.CUSTOMERS_API_HEADER_KEY: token,
        },
    )

    if response.status_code != 200 or api_c.BODY not in response.json():
        return {}

    return clean_cdm_fields(response.json()[api_c.BODY])


def get_customers_count_async(
    token: str, audiences: list, default_size: int = 0
) -> dict:
    """Retrieves audience size asynchronously

    Args:
        token (str): OKTA JWT Token.
        audiences (list): list of audience docs.
        default_size (int): default size if the audience post fails. default is zero.

    Returns:
        dict: Audience ObjectId to Size mapping dict.

    """

    # get the audience count URL.
    url = f"{get_config().CDP_SERVICE}/customer-profiles/audience/count"

    # generate arg list for the async query
    task_args = [
        (
            token,
            x[db_c.ID],
            x[api_c.AUDIENCE_FILTERS]
            if x.get(api_c.AUDIENCE_FILTERS)
            else api_c.CUSTOMER_OVERVIEW_DEFAULT_FILTER,
            url,
        )
        for x in audiences
    ]

    # set the event loop
    asyncio.set_event_loop(asyncio.SelectorEventLoop())

    # start timer
    timer = time.perf_counter()

    # send all responses at once and wait until they are all done.
    responses = asyncio.get_event_loop().run_until_complete(
        asyncio.gather(*(get_async_customers(*x) for x in task_args))
    )

    # log execution time summary
    total_ticks = time.perf_counter() - timer
    logging.info(
        "Executed %s requests to the customer API in %0.4f seconds. ~%0.4f requests per second.",
        len(audiences),
        total_ticks,
        len(audiences) / total_ticks,
    )

    # create a dict for audience_id to get size
    audience_size_dict = {}

    # iterate each response.
    for response in responses:

        # get audience id from the response
        audience_id = ObjectId(response[1])

        # get the response dict
        response = response[0]

        # validate response code
        if response["code"] != 200 or api_c.BODY not in response:
            # invalid response set default
            audience_size_dict[audience_id] = default_size
            continue

        # set the total count, otherwise set the default size if not found
        audience_size_dict[audience_id] = response[api_c.BODY].get(
            api_c.TOTAL_COUNT, default_size
        )

    return audience_size_dict


async def get_async_customers(
    token: str, audience_id: ObjectId, audience_filters, url
) -> dict:
    """asynchronously process getting audience size

    Args:
        token (str): OKTA JWT Token.
        audience_id (ObjectId): audience id.
        audience_filters (dict): audience filters
        url (str): url of the service to call.

    Returns:
       dict: audience id to size mapping dict.
    """

    # setup the aiohttp session so we can process the calls asynchronously
    async with aiohttp.ClientSession() as session, async_timeout.timeout(10):
        # run the async post request
        async with session.post(
            url,
            json=audience_filters,
            headers={
                api_c.CUSTOMERS_API_HEADER_KEY: token,
            },
        ) as response:
            # await the responses, and return them as they come in.
            try:
                return await response.json(), str(audience_id)
            except aiohttp.client.ContentTypeError:
                logging.error(
                    "CDM post request failed for audience id %s", audience_id
                )
                return {"code": 500}, str(audience_id)


def get_idr_data_feeds() -> list:
    """
    Fetch IDR data feeds
    """
    # TODO: Update after CDM API for IDR data feeds is available
    response = [
        {
            api_c.DATAFEED_ID: "60e87d6d70815aade4d6c4fc",
            api_c.DATAFEED_NAME: "Really_long_Feed_Name_106",
            api_c.DATAFEED_DATA_SOURCE: db_c.CDP_DATA_SOURCE_BLUECORE,
            api_c.DATAFEED_NEW_IDS_COUNT: 21,
            api_c.DATAFEED_RECORDS_PROCESSED_COUNT: 2023532,
            api_c.MATCH_RATE: 0.98,
            api_c.DATAFEED_LAST_RUN_DATE: datetime.datetime.utcnow(),
        },
        {
            api_c.DATAFEED_ID: "60e87d6d70815aade4d6c4fd",
            api_c.DATAFEED_NAME: "Really_long_Feed_Name_105",
            api_c.DATAFEED_DATA_SOURCE: db_c.CDP_DATA_SOURCE_BLUECORE,
            api_c.DATAFEED_NEW_IDS_COUNT: 54,
            api_c.DATAFEED_RECORDS_PROCESSED_COUNT: 3232,
            api_c.MATCH_RATE: 0.97,
            api_c.DATAFEED_LAST_RUN_DATE: datetime.datetime.utcnow()
            - datetime.timedelta(days=1),
        },
        {
            api_c.DATAFEED_ID: "60e87d6d70815aade4d6c4fe",
            api_c.DATAFEED_NAME: "Really_long_Feed_Name_102",
            api_c.DATAFEED_DATA_SOURCE: db_c.CDP_DATA_SOURCE_BLUECORE,
            api_c.DATAFEED_NEW_IDS_COUNT: 300,
            api_c.DATAFEED_RECORDS_PROCESSED_COUNT: 3012,
            api_c.MATCH_RATE: 0.98,
            api_c.DATAFEED_LAST_RUN_DATE: datetime.datetime.utcnow()
            - datetime.timedelta(days=7),
        },
        {
            api_c.DATAFEED_ID: "60e87d6d70815aade4d6c4ff",
            api_c.DATAFEED_NAME: "Really_long_Feed_Name_100",
            api_c.DATAFEED_DATA_SOURCE: db_c.CDP_DATA_SOURCE_BLUECORE,
            api_c.DATAFEED_NEW_IDS_COUNT: 612,
            api_c.DATAFEED_RECORDS_PROCESSED_COUNT: 2045,
            api_c.MATCH_RATE: 0.98,
            api_c.DATAFEED_LAST_RUN_DATE: datetime.datetime.utcnow()
            - datetime.timedelta(days=30),
        },
    ]

    return response


<<<<<<< HEAD
def generate_idr_matching_trends_distribution(
    number_of_points: int,
    min_point: int = 5,
    max_point: int = 9,
    lambda_: float = 0.5,
    multiplier: int = 1,
):
    """Generates normalized exponential data with randomness
    Args:
        number_of_points (int): Number of points to generate
        min_point (int): Maximum value in data.
        max_point (int): Minimum value in data.
        lambda_ (float): Value to control rise of exponent
        multiplier (int): 1 represent increasing exponential data, -1 for decreasing
    Returns:
        list: Generated exponential data

    """
    # TODO: Remove after CDM API for IDR matching trends is available

    data = [
        multiplier * math.e ** (x * lambda_ / number_of_points)
        for x in range(0, number_of_points)
    ]
    data = add_randomness(
        normalize_values(
            data, max_range_val=max_point, min_range_val=min_point
        )
    )
    return data


def normalize_values(
    values: list, max_range_val: int = 1, min_range_val: int = 0
):
    """Normalizes values in a list to be in the given range
    Args:
        values (list): Values to be normalized.
        max_range_val (int): Maximum value in range.
        min_range_val (int): Minimum value in range.

    Returns:
        list: Normalized values.
    """
    # TODO: Remove after CDM API for IDR matching trends is available

    min_val = min(values)
    max_val = max(values)
    return [
        int(
            ((x - min_val) / (max_val - min_val))
            * (max_range_val - min_range_val)
        )
        + min_range_val
        for x in values
    ]


def add_randomness(values: list, variation_percentage: float = 0.005):
    """Adds random numbers to a list of values
    Args:
        values (list): List of values which needs randomness
        variation_percentage (float): Variation percentage which is added or subtracted from a value
    Returns:
        list: Values with randomness
    """
    # TODO: Remove after CDM API for IDR matching trends is available

    return [
        val
        + randint(
            -int(variation_percentage * val), int(variation_percentage * val)
        )
        for val in values
    ]


def get_idr_matching_trends(token: str) -> list:
    """Retrieves IDR matching trends data YTD
    Args:
        token (str): OKTA JWT Token.
    Returns:
       list: count of known, anonymous, unique ids on a day.
    """
    # TODO: Update after CDM API for IDR matching trends is available
    year_for_date = datetime.datetime.now().year
    start_date = datetime.datetime.fromisoformat(f"{year_for_date}-01-01")
    end_date = datetime.datetime.utcnow()
    diff_date = end_date - start_date
    num_points = diff_date.days

    days = [start_date + datetime.timedelta(days=i) for i in range(num_points)]

    # call customer-profile insights to get id counts
    customer_profile_info = get_customers_overview(token)
    known_ids_count = customer_profile_info.get(
        api_c.TOTAL_KNOWN_IDS, api_c.KNOWN_IDS_MAX_COUNT
    )

    unique_ids_count = customer_profile_info.get(
        api_c.TOTAL_UNIQUE_IDS, api_c.UNIQUE_HUX_IDS_MAX_COUNT
    )

    unknown_ids_count = customer_profile_info.get(
        api_c.TOTAL_UNKNOWN_IDS, api_c.ANONYMOUS_IDS_MIN_COUNT
    )

    known_ids = generate_idr_matching_trends_distribution(
        num_points,
        min_point=known_ids_count - (0.35 * known_ids_count),
        max_point=known_ids_count,
        lambda_=api_c.KNOWN_IDS_LAMBDA,
    )

    unique_hux_ids = generate_idr_matching_trends_distribution(
        num_points,
        min_point=unique_ids_count - (0.35 * known_ids_count),
        max_point=unique_ids_count,
        lambda_=api_c.UNIQUE_HUX_IDS_LAMBDA,
    )
    # setting multiplier to -1 to get exponentially decreasing values
    anonymous_ids = generate_idr_matching_trends_distribution(
        num_points,
        min_point=unknown_ids_count,
        max_point=unknown_ids_count + (0.35 * unknown_ids_count),
        lambda_=api_c.ANONYMOUS_IDS_LAMBDA,
        multiplier=-1,
    )

    response = [
        {
            api_c.DATE: day,
            api_c.KNOWN_IDS: known_ids_count,
            api_c.UNIQUE_HUX_IDS: unique_hux_ids_count,
            api_c.ANONYMOUS_IDS: anonymous_ids_count,
        }
        for day, known_ids_count, unique_hux_ids_count, anonymous_ids_count in zip(
            days, known_ids, unique_hux_ids, anonymous_ids
        )
=======
def get_customer_events_data(hux_id: str) -> list:
    """Get events for a customer grouped by date.

    Args:
        hux_id (str): hux id for a customer.
    Returns:
        list: customer events with respective counts
    """

    # pylint: disable=unused-argument
    # TODO: Remove pylint unused-argument and update after CDM API for customer events is available
    response = [
        {
            api_c.DATE: datetime.datetime.utcnow()
            - datetime.timedelta(days=x),
            api_c.CUSTOMER_TOTAL_DAILY_EVENT_COUNT: api_c.CUSTOMER_EVENTS_SAMPLE_COUNTS[
                api_c.CUSTOMER_TOTAL_DAILY_EVENT_COUNT
            ][
                x
            ],
            api_c.CUSTOMER_DAILY_EVENT_WISE_COUNT: {
                api_c.ABANDONED_CART_EVENT: api_c.CUSTOMER_EVENTS_SAMPLE_COUNTS[
                    api_c.ABANDONED_CART_EVENT
                ][
                    x
                ],
                api_c.CUSTOMER_LOGIN_EVENT: api_c.CUSTOMER_EVENTS_SAMPLE_COUNTS[
                    api_c.CUSTOMER_LOGIN_EVENT
                ][
                    x
                ],
                api_c.VIEWED_CART_EVENT: api_c.CUSTOMER_EVENTS_SAMPLE_COUNTS[
                    api_c.VIEWED_CART_EVENT
                ][x],
                api_c.VIEWED_CHECKOUT_EVENT: api_c.CUSTOMER_EVENTS_SAMPLE_COUNTS[
                    api_c.VIEWED_CHECKOUT_EVENT
                ][
                    x
                ],
                api_c.VIEWED_SALE_ITEM_EVENT: api_c.CUSTOMER_EVENTS_SAMPLE_COUNTS[
                    api_c.VIEWED_SALE_ITEM_EVENT
                ][
                    x
                ],
            },
        }
        for x in reversed(range(8))
>>>>>>> 66b36207
    ]
    return response


def clean_cdm_fields(body: dict) -> dict:
    """Clean and map any CDM fields date types.

    Args:
        body (dict): cdm response body dict.

    Returns:
        dict: dictionary of cleaned cdm body.

    """
    for date_field in DATETIME_FIELDS:
        if date_field not in body:
            continue
        if isinstance(body[date_field], datetime.datetime):
            continue
        try:
            # ignoretz this to make it naive format for uniformity
            body[date_field] = parse(body[date_field], ignoretz=True)
        except (ParserError, TypeError):
            body[date_field] = None

    return body<|MERGE_RESOLUTION|>--- conflicted
+++ resolved
@@ -309,7 +309,6 @@
     return response
 
 
-<<<<<<< HEAD
 def generate_idr_matching_trends_distribution(
     number_of_points: int,
     min_point: int = 5,
@@ -449,7 +448,10 @@
         for day, known_ids_count, unique_hux_ids_count, anonymous_ids_count in zip(
             days, known_ids, unique_hux_ids, anonymous_ids
         )
-=======
+    ]
+    return response
+
+
 def get_customer_events_data(hux_id: str) -> list:
     """Get events for a customer grouped by date.
 
@@ -497,7 +499,6 @@
             },
         }
         for x in reversed(range(8))
->>>>>>> 66b36207
     ]
     return response
 
