"""
Purpose of this file is for holding methods to query and pull data from CDP.
"""
import random
import time
import asyncio
import math
from typing import Tuple, Optional
from random import randint
from datetime import datetime, timedelta

import requests
import aiohttp
import async_timeout
from bson import ObjectId
from dateutil.parser import parse, ParserError

from huxunifylib.database import constants as db_c
from huxunifylib.util.general.logging import logger

from huxunify.api.config import get_config
from huxunify.api import constants as api_c

# fields to convert to datetime from the responses
DEFAULT_DATETIME = datetime(1, 1, 1, 1, 00)
DATETIME_FIELDS = [
    "since",
    "last_click",
    "last_purchase",
    "last_email_open",
    "updated",
]


def check_cdm_api_connection() -> Tuple[bool, str]:
    """Validate the cdm api connection.
    Args:

    Returns:
        tuple[bool, str]: Returns if the connection is valid, and the message.
    """
    # get config
    config = get_config()

    # submit the post request to get documentation
    try:
        response = requests.get(
            f"{config.CDP_SERVICE}/healthcheck",
            timeout=5,
        )
        return response.status_code, "CDM available."

    except Exception as exception:  # pylint: disable=broad-except
        # report the generic error message
        logger.error("CDM Health Check failed with %s.", repr(exception))
        return False, getattr(exception, "message", repr(exception))


def get_customer_profiles(token: str, batch_size: int, offset: int) -> dict:
    """Retrieves customer profiles.

    Args:
        batch_size (int): number of customer profiles to be returned in a batch
        offset (int): Offset for customer profiles
        token (str): OKTA JWT Token.

    Returns:
        dict: dictionary containing the customer profile information

    """

    # get config
    config = get_config()
    logger.info("Getting Customer Profiles info from CDP API.")
    response = requests.get(
        f"{config.CDP_SERVICE}/customer-profiles?limit={batch_size}&offset={offset}",
        headers={
            api_c.CUSTOMERS_API_HEADER_KEY: token,
        },
    )

    if response.status_code != 200 or api_c.BODY not in response.json():
        logger.error(
            "Unable to get Customer Profiles from CDP API got %s.",
            response.status_code,
        )
        return {}

    response_data = response.json()[api_c.BODY]
    logger.info("Successfully retrieved Customer Profiles info from CDP API.")
    return {
        api_c.TOTAL_CUSTOMERS: len(response_data),
        api_c.CUSTOMERS_TAG: response_data,
    }


def get_customer_profile(token: str, hux_id: str) -> dict:
    """Retrieves a customer profile.

    Args:
        token (str): OKTA JWT Token.
        hux_id (str): hux id for a customer.

    Returns:
        dict: dictionary containing the customer profile information

    """

    # get config
    config = get_config()
    logger.info("Getting Customer Profile info for %s from CDP API.", hux_id)
    response = requests.get(
        f"{config.CDP_SERVICE}/customer-profiles/{hux_id}",
        headers={
            api_c.CUSTOMERS_API_HEADER_KEY: token,
        },
    )

    if response.status_code != 200 or api_c.BODY not in response.json():
        logger.error(
            "Unable to get Customer Profile info for %s from CDP API got %s.",
            hux_id,
            response.status_code,
        )
        return {}

    logger.info(
        "Successfully retrieved Customer Profile info for %s from CDP API.",
        hux_id,
    )
    return clean_cdm_fields(response.json()[api_c.BODY])


# pylint: disable=unused-argument
def get_idr_overview(
    token: str, start_date: str = None, end_date: str = None
) -> dict:
    """Fetch IDR overview data.

    Args:
        token (str): OKTA JWT Token.
        start_date (str): Start date.
        end_date (str): End date.

    Returns:
        dict: dictionary of overview data

    """

    # TODO : Update to use idr insights api, with start/end date as query params.
    # get config
    config = get_config()
    logger.info("Getting IDR Insights from CDP API.")
    response = requests.post(
        f"{config.CDP_SERVICE}/customer-profiles/insights",
        json=api_c.CUSTOMER_OVERVIEW_DEFAULT_FILTER,
        headers={
            api_c.CUSTOMERS_API_HEADER_KEY: token,
        },
    )

    if response.status_code != 200 or api_c.BODY not in response.json():
        logger.error(
            "Could not get customer profile insights from CDP API got %s %s.",
            response.status_code,
            response.text,
        )
        return {}
    logger.info(
        "Successfully retrieved Customer Profile Insights from CDP API."
    )
    # TODO : Get date range from CDP
    return {
        "overview": clean_cdm_fields(response.json()[api_c.BODY]),
        "date_range": {
            api_c.START_DATE: datetime.now()
            - timedelta(days=random.randint(1000, 5000)),
            api_c.END_DATE: datetime.now(),
        },
    }


def get_customers_overview(
    token: str,
    filters: Optional[dict] = None,
) -> dict:
    """Fetch customers overview data.

    Args:
        token (str): OKTA JWT Token.
        filters (Optional[dict]): filters to pass into
            customers_overview endpoint.

    Returns:
        dict: dictionary of overview data

    """

    # get config
    config = get_config()
    logger.info("Getting Customer Profile Insights from CDP API.")
    response = requests.post(
        f"{config.CDP_SERVICE}/customer-profiles/insights",
        json=filters if filters else api_c.CUSTOMER_OVERVIEW_DEFAULT_FILTER,
        headers={
            api_c.CUSTOMERS_API_HEADER_KEY: token,
        },
    )

    if response.status_code != 200 or api_c.BODY not in response.json():
        logger.error(
            "Could not get customer profile insights from CDP API got %s %s.",
            response.status_code,
            response.text,
        )
        return {}
    logger.info(
        "Successfully retrieved Customer Profile Insights from CDP API."
    )
    return clean_cdm_fields(response.json()[api_c.BODY])


def get_customers_count_async(
    token: str, audiences: list, default_size: int = 0
) -> dict:
    """Retrieves audience size asynchronously

    Args:
        token (str): OKTA JWT Token.
        audiences (list): list of audience docs.
        default_size (int): default size if the audience post fails. default is zero.

    Returns:
        dict: Audience ObjectId to Size mapping dict.

    """

    # get the audience count URL.
    url = f"{get_config().CDP_SERVICE}/customer-profiles/audience/count"

    # generate arg list for the async query
    task_args = [
        (
            token,
            x[db_c.ID],
            {api_c.AUDIENCE_FILTERS: x[api_c.AUDIENCE_FILTERS]}
            if x.get(api_c.AUDIENCE_FILTERS)
            else api_c.CUSTOMER_OVERVIEW_DEFAULT_FILTER,
            url,
        )
        for x in audiences
    ]

    # set the event loop
    asyncio.set_event_loop(asyncio.SelectorEventLoop())

    # start timer
    timer = time.perf_counter()

    # send all responses at once and wait until they are all done.
    responses = asyncio.get_event_loop().run_until_complete(
        asyncio.gather(*(get_async_customers(*x) for x in task_args))
    )

    # log execution time summary
    total_ticks = time.perf_counter() - timer
    logger.info(
        "Executed %s requests to the customer API in %0.4f seconds. ~%0.4f requests per second.",
        len(audiences),
        total_ticks,
        len(audiences) / total_ticks,
    )

    # create a dict for audience_id to get size
    audience_size_dict = {}

    # iterate each response.
    for response in responses:

        # get audience id from the response
        audience_id = ObjectId(response[1])

        # get the response dict
        response = response[0]

        # validate response code
        if response["code"] != 200 or api_c.BODY not in response:
            # invalid response set default
            audience_size_dict[audience_id] = default_size
            continue

        # set the total count, otherwise set the default size if not found
        audience_size_dict[audience_id] = response[api_c.BODY].get(
            api_c.TOTAL_COUNT, default_size
        )

    return audience_size_dict


async def get_async_customers(
    token: str, audience_id: ObjectId, audience_filters, url
) -> dict:
    """asynchronously process getting audience size

    Args:
        token (str): OKTA JWT Token.
        audience_id (ObjectId): audience id.
        audience_filters (dict): audience filters
        url (str): url of the service to call.

    Returns:
       dict: audience id to size mapping dict.
    """

    # setup the aiohttp session so we can process the calls asynchronously
    async with aiohttp.ClientSession() as session, async_timeout.timeout(10):
        # run the async post request
        async with session.post(
            url,
            json=audience_filters,
            headers={
                api_c.CUSTOMERS_API_HEADER_KEY: token,
            },
        ) as response:
            # await the responses, and return them as they come in.
            try:
                return await response.json(), str(audience_id)
            except aiohttp.client.ContentTypeError:
                logger.error(
                    "CDM post request failed for audience id %s.", audience_id
                )
                return {"code": 500}, str(audience_id)


# pylint: disable=unused-argument
def get_idr_data_feeds(token: str, start_date: str, end_date: str) -> list:
    """
    Fetch IDR data feeds

    Args:
        token (str): OKTA JWT Token.
        start_date (str): Start date.
        end_date (str): End date.
    Returns:
       list: count of known, anonymous, unique ids on a day.
    """
    # TODO: Update after CDM API for IDR data feeds is available. Use date range tp filter.
    response = [
        {
            api_c.DATAFEED_ID: "60e87d6d70815aade4d6c4fc",
            api_c.DATAFEED_NAME: "Really_long_Feed_Name_106",
            api_c.DATAFEED_DATA_SOURCE: db_c.CDP_DATA_SOURCE_BLUECORE,
            api_c.DATAFEED_NEW_IDS_COUNT: 21,
            api_c.DATAFEED_RECORDS_PROCESSED_COUNT: 2023532,
            api_c.MATCH_RATE: 0.98,
            api_c.DATAFEED_LAST_RUN_DATE: datetime.utcnow(),
        },
        {
            api_c.DATAFEED_ID: "60e87d6d70815aade4d6c4fd",
            api_c.DATAFEED_NAME: "Really_long_Feed_Name_105",
            api_c.DATAFEED_DATA_SOURCE: db_c.CDP_DATA_SOURCE_BLUECORE,
            api_c.DATAFEED_NEW_IDS_COUNT: 54,
            api_c.DATAFEED_RECORDS_PROCESSED_COUNT: 3232,
            api_c.MATCH_RATE: 0.97,
            api_c.DATAFEED_LAST_RUN_DATE: datetime.utcnow()
            - timedelta(days=1),
        },
        {
            api_c.DATAFEED_ID: "60e87d6d70815aade4d6c4fe",
            api_c.DATAFEED_NAME: "Really_long_Feed_Name_102",
            api_c.DATAFEED_DATA_SOURCE: db_c.CDP_DATA_SOURCE_BLUECORE,
            api_c.DATAFEED_NEW_IDS_COUNT: 300,
            api_c.DATAFEED_RECORDS_PROCESSED_COUNT: 3012,
            api_c.MATCH_RATE: 0.98,
            api_c.DATAFEED_LAST_RUN_DATE: datetime.utcnow()
            - timedelta(days=7),
        },
        {
            api_c.DATAFEED_ID: "60e87d6d70815aade4d6c4ff",
            api_c.DATAFEED_NAME: "Really_long_Feed_Name_100",
            api_c.DATAFEED_DATA_SOURCE: db_c.CDP_DATA_SOURCE_BLUECORE,
            api_c.DATAFEED_NEW_IDS_COUNT: 612,
            api_c.DATAFEED_RECORDS_PROCESSED_COUNT: 2045,
            api_c.MATCH_RATE: 0.98,
            api_c.DATAFEED_LAST_RUN_DATE: datetime.utcnow()
            - timedelta(days=30),
        },
    ]

    return response


def generate_idr_matching_trends_distribution(
    number_of_points: int,
    min_point: int = 5,
    max_point: int = 9,
    lambda_: float = 0.5,
    multiplier: int = 1,
):
    """Generates normalized exponential data with randomness
    Args:
        number_of_points (int): Number of points to generate
        min_point (int): Maximum value in data.
        max_point (int): Minimum value in data.
        lambda_ (float): Value to control rise of exponent
        multiplier (int): 1 represent increasing exponential data, -1 for decreasing
    Returns:
        list: Generated exponential data

    """
    # TODO: Remove after CDM API for IDR matching trends is available

    data = [
        multiplier * math.e ** (x * lambda_ / number_of_points)
        for x in range(0, number_of_points)
    ]
    return add_randomness(
        normalize_values(
            data, max_range_val=max_point, min_range_val=min_point
        )
    )


def normalize_values(
    values: list, max_range_val: int = 1, min_range_val: int = 0
):
    """Normalizes values in a list to be in the given range
    Args:
        values (list): Values to be normalized.
        max_range_val (int): Maximum value in range.
        min_range_val (int): Minimum value in range.

    Returns:
        list: Normalized values.
    """
    # TODO: Remove after CDM API for IDR matching trends is available

    min_val = min(values)
    max_val = max(values)
    return [
        int(
            ((x - min_val) / (max_val - min_val))
            * (max_range_val - min_range_val)
        )
        + min_range_val
        for x in values
    ]


def add_randomness(values: list, variation_percentage: float = 0.005):
    """Adds random numbers to a list of values
    Args:
        values (list): List of values which needs randomness
        variation_percentage (float): Variation percentage which is added or subtracted from a value
    Returns:
        list: Values with randomness
    """
    # TODO: Remove after CDM API for IDR matching trends is available

    return [
        val
        + randint(
            -int(variation_percentage * val), int(variation_percentage * val)
        )
        for val in values
    ]


def get_idr_matching_trends(
    token: str, start_date: str, end_date: str
) -> list:
    """Retrieves IDR matching trends data YTD
    Args:
        token (str): OKTA JWT Token.
        start_date (str): Start date.
        end_date (str): End date.
    Returns:
       list: count of known, anonymous, unique ids on a day.
    """
    # TODO: Update after CDM API for IDR matching trends is available. Fetch date range from CDM.

    # call customer-profile insights to get id counts
    customer_profile_info = get_customers_overview(token)
    known_ids_count = customer_profile_info.get(
        api_c.TOTAL_KNOWN_IDS, api_c.KNOWN_IDS_MAX_COUNT
    )

    unique_ids_count = customer_profile_info.get(
        api_c.TOTAL_UNIQUE_IDS, api_c.UNIQUE_HUX_IDS_MAX_COUNT
    )

    unknown_ids_count = customer_profile_info.get(
        api_c.TOTAL_UNKNOWN_IDS, api_c.ANONYMOUS_IDS_MIN_COUNT
    )

    # TODO : Fetch date range from CDP
    start_date = (
        datetime.strptime(start_date, "%m-%d-%Y")
        if start_date
        else datetime.today() - timedelta(days=random.randint(100, 1000))
    )
    end_date = (
        datetime.strptime(end_date, "%m-%d-%Y")
        if end_date
        else datetime.today()
    )
    weeks = []
    while start_date < end_date:
        weeks.append(start_date)
        start_date += timedelta(days=7)

    known_ids = generate_idr_matching_trends_distribution(
        len(weeks),
        min_point=known_ids_count - (0.35 * known_ids_count),
        max_point=known_ids_count,
        lambda_=api_c.KNOWN_IDS_LAMBDA,
    )

    unique_hux_ids = generate_idr_matching_trends_distribution(
        len(weeks),
        min_point=unique_ids_count - (0.35 * known_ids_count),
        max_point=unique_ids_count,
        lambda_=api_c.UNIQUE_HUX_IDS_LAMBDA,
    )
    # setting multiplier to -1 to get exponentially decreasing values
    anonymous_ids = generate_idr_matching_trends_distribution(
        len(weeks),
        min_point=unknown_ids_count,
        max_point=unknown_ids_count + (0.35 * unknown_ids_count),
        lambda_=api_c.ANONYMOUS_IDS_LAMBDA,
        multiplier=-1,
    )

    return [
        {
            api_c.DATE: week,
            api_c.KNOWN_IDS: known_ids_count,
            api_c.UNIQUE_HUX_IDS: unique_hux_ids_count,
            api_c.ANONYMOUS_IDS: anonymous_ids_count,
        }
        for week, known_ids_count, unique_hux_ids_count, anonymous_ids_count in zip(
            weeks, known_ids, unique_hux_ids, anonymous_ids
        )
    ]


def fill_empty_customer_events(
    start_date: datetime, end_date: datetime
) -> list:
    """Fill empty events for dates between start_date and end_date.

    Args:
        start_date (datetime): Start date between which dates, events need to be filled.
        end_date (datetime): End date between which dates, events need to be filled.
    Returns:
        list: Customer events with zero.
    """
    return [
        {
            api_c.DATE: start_date + datetime.timedelta(days=i),
            api_c.CUSTOMER_TOTAL_DAILY_EVENT_COUNT: 0,
            api_c.CUSTOMER_DAILY_EVENT_WISE_COUNT: {
                api_c.ABANDONED_CART_EVENT: 0,
                api_c.CUSTOMER_LOGIN_EVENT: 0,
                api_c.VIEWED_CART_EVENT: 0,
                api_c.VIEWED_CHECKOUT_EVENT: 0,
                api_c.VIEWED_SALE_ITEM_EVENT: 0,
                api_c.ITEM_PURCHASED_EVENT: 0,
                api_c.TRAIT_COMPUTED_EVENT: 0,
            },
        }
        for i in range(1, (end_date - start_date).days)
    ]


def fill_customer_events_missing_dates(
    customer_events: list, start_date: datetime, end_date: datetime
) -> list:
    """Get events for a customer grouped by date.

    Args:
        customer_events (list): Customer events in CDM API body.
        start_date (datetime): Start date in filter.
        end_date (datetime): End date in filter.
    Returns:
        list: Customer events including zeros for missing dates.
    """
    prev_date = start_date
    customer_events_dates_filled = []
    # fill empty events so that no date(day) is missing
    for idx, customer_event in enumerate(customer_events):
        curr_date = parse(customer_event.get(api_c.DATE))
        # fill for 1 day previous
        if idx == 0:
            if curr_date > prev_date and (curr_date - prev_date).days >= 1:
                customer_events_dates_filled = (
                    customer_events_dates_filled
                    + fill_empty_customer_events(
                        prev_date - datetime.timedelta(1),
                        prev_date + datetime.timedelta(1),
                    )
                )

        customer_event[api_c.DATE] = curr_date
        customer_events_dates_filled.append(customer_event)

        if curr_date > prev_date and (curr_date - prev_date).days > 1:
            customer_events_dates_filled = (
                customer_events_dates_filled
                + fill_empty_customer_events(prev_date, curr_date)
            )
        prev_date = curr_date

    if end_date > prev_date and (end_date - prev_date).days >= 1:
        customer_events_dates_filled = (
            customer_events_dates_filled
            + fill_empty_customer_events(
                prev_date, end_date + datetime.timedelta(1)
            )
        )

    customer_events_dates_filled.sort(
        key=lambda customer_event_: customer_event_.get("date")
    )
    return customer_events_dates_filled


def get_customer_events_data(
    token: str, hux_id: str, filters: Optional[dict] = None
) -> list:
    """Get events for a customer grouped by date.

    Args:
        token (str): OKTA JWT Token.
        hux_id (str): hux id for a customer.
        filters (Optional[dict]): filters to pass into
            customer events endpoint.
    Returns:
        list: Customer events with respective counts
    """

    config = get_config()
    current_time = datetime.datetime.utcnow()

    # YTD by default
    default_filter = {
<<<<<<< HEAD
        api_c.START_DATE: "%s-01-01T00:00:00Z" % datetime.utcnow().year,
        api_c.END_DATE: datetime.utcnow().strftime("%Y-%m-%d") + "T00:00:00Z",
=======
        api_c.START_DATE: current_time.strftime("%Y-01-01"),
        api_c.END_DATE: current_time.strftime("%Y-%m-%d"),
>>>>>>> 7688aea9
    }

    filters = filters if filters else default_filter

    # set missing start or end date
    filters[api_c.START_DATE] = filters.get(
        api_c.START_DATE,
<<<<<<< HEAD
        "%s-01-01T00:00:00Z" % datetime.utcnow().year,
    )
    filters[api_c.END_DATE] = filters.get(
        api_c.END_DATE,
        datetime.utcnow().strftime("%Y-%m-%d") + "T00:00:00Z",
=======
        current_time.strftime("%Y-01-01"),
    )
    filters[api_c.END_DATE] = filters.get(
        api_c.END_DATE,
        current_time.strftime("%Y-%m-%d"),
>>>>>>> 7688aea9
    )

    logger.info("Getting customer events info from CDP API.")
    response = requests.post(
        f"{config.CDP_SERVICE}/customer-profiles/{hux_id}/events",
        headers={
            api_c.CUSTOMERS_API_HEADER_KEY: token,
        },
        json=filters,
    )

    if response.status_code != 200 or api_c.BODY not in response.json():
        logger.error(
            "Unable to get Customer Profiles from CDP API got %s.",
            response.status_code,
        )
        return {}

    customer_events = response.json().get(api_c.BODY)

    # no customer events found in the date range, return empty
    if not customer_events:
        return []

    return fill_customer_events_missing_dates(
        customer_events,
        parse(filters.get(api_c.START_DATE) + "T00:00:00Z"),
        parse(filters.get(api_c.END_DATE) + "T00:00:00Z"),
    )


def clean_cdm_fields(body: dict) -> dict:
    """Clean and map any CDM fields date types.

    Args:
        body (dict): cdm response body dict.

    Returns:
        dict: dictionary of cleaned cdm body.

    """
    for date_field in DATETIME_FIELDS:
        if date_field not in body:
            continue
        if isinstance(body[date_field], datetime):
            continue
        try:
            # ignoretz this to make it naive format for uniformity
            body[date_field] = parse(body[date_field], ignoretz=True)
        except (ParserError, TypeError):
            body[date_field] = None

    return body


def get_spending_by_cities(token: str, filters: Optional[dict] = None) -> list:
    """Get spending details of customer by cities

    Args:
        token (str): OKTA JWT Token.
        filters (Optional[dict]): filters to pass into
            customers_overview endpoint.

    Returns:
        list: list of income details of customers by cities

    """
    return [
        {api_c.NAME: x[api_c.CITY], api_c.LTV: round(x["avg_ltv"], 4)}
        for x in get_city_ltvs(token, filters=filters)
    ]


def get_demographic_by_state(
    token: str, filters: Optional[dict] = None
) -> list:
    """
    Get demographic details of customers by state

    Args:
        token (str): OKTA JWT Token.
        filters (dict):  filters to pass into
            count_by_state endpoint, default None

    Returns:
        list: list of demographic details by state

    """
    # get config
    config = get_config()
    logger.info("Retrieving demographic insights by state.")
    response = requests.post(
        f"{config.CDP_SERVICE}/customer-profiles/insights/count-by-state",
        json=filters if filters else api_c.CUSTOMER_OVERVIEW_DEFAULT_FILTER,
        headers={
            api_c.CUSTOMERS_API_HEADER_KEY: token,
        },
    )

    if response.status_code != 200 or api_c.BODY not in response.json():
        logger.error(
            "Failed to retrieve state demographic insights %s %s.",
            response.status_code,
            response.text,
        )
        return []

    logger.info("Successfully retrieved state demographic insights.")
    body = clean_cdm_fields(response.json()[api_c.BODY])

    geographic_response = [
        {
            api_c.NAME: api_c.STATE_NAMES.get(x[api_c.STATE], x[api_c.STATE]),
            api_c.POPULATION_PERCENTAGE: round(
                x[api_c.SIZE] / sum([x[api_c.SIZE] for x in body]), 4
            )
            if sum([x[api_c.SIZE] for x in body]) != 0
            else 0,
            api_c.SIZE: x[api_c.SIZE],
            api_c.GENDER_WOMEN: round(x[api_c.GENDER_WOMEN] / x[api_c.SIZE], 4)
            if x[api_c.SIZE] != 0
            else 0,
            api_c.GENDER_MEN: round(x[api_c.GENDER_MEN] / x[api_c.SIZE], 4)
            if x[api_c.SIZE] != 0
            else 0,
            api_c.GENDER_OTHER: round(x[api_c.GENDER_OTHER] / x[api_c.SIZE], 4)
            if x[api_c.SIZE] != 0
            else 0,
            api_c.LTV: round(x.get(api_c.AVG_LTV, 0), 4),
        }
        for x in body
    ]
    return geographic_response


def get_customers_insights_count_by_day(
    token: str, date_filters: dict
) -> dict:
    """Fetch customer insights count by day data.

    Args:
        token (str): OKTA JWT Token.
        date_filters (dict): filters to pass into
            customer insights count by day endpoint.

    Returns:
        dict: dictionary of customer count data.
    """

    # get config
    config = get_config()

    logger.info("Attempting to get customer insights count by day from CDP.")

    response = requests.post(
        f"{config.CDP_SERVICE}/customer-profiles/insights/count-by-day",
        json=date_filters,
        headers={
            api_c.CUSTOMERS_API_HEADER_KEY: token,
        },
    )

    if response.status_code != 200 or api_c.BODY not in response.json():
        logger.error(
            "Could not get customer insights count by day data from CDP API - "
            "status_code: %s, response_text: %s.",
            response.status_code,
            response.text,
        )
        return {}

    logger.info(
        "Successfully retrieved customer insights count by day data from "
        "CDP API."
    )

    response_body = response.json()[api_c.BODY]

    for record in response_body:
        try:
            record[api_c.RECORDED] = parse(record[api_c.RECORDED])
        except (ParserError, TypeError):
            record[api_c.RECORDED] = None

    return response_body


def get_city_ltvs(
    token: str,
    filters: Optional[dict] = None,
    offset: int = 0,
    limit: int = api_c.DEFAULT_BATCH_SIZE,
) -> list:
    """
    Get demographic details of customers by city

    Args:
        token (str): OKTA JWT Token.
        filters (dict):  filters to pass into
            city_ltvs endpoint
        offset (int): offset
        limit (int): limit

    Returns:
        list: list of demographic details by cities

    """
    # get config
    config = get_config()
    logger.info("Retrieving demographic insights by city.")
    response = requests.post(
        f"{config.CDP_SERVICE}/customer-profiles/insights/city-ltvs",
        json=filters if filters else api_c.CUSTOMER_OVERVIEW_DEFAULT_FILTER,
        params=dict(offset=offset, limit=limit),
        headers={
            api_c.CUSTOMERS_API_HEADER_KEY: token,
        },
    )

    if response.status_code != 200 or api_c.BODY not in response.json():
        logger.error(
            "Failed to retrieve city-level demographic insights %s %s.",
            response.status_code,
            response.text,
        )
        return []

    logger.info("Successfully retrieved city-level demographic insights.")

    return [clean_cdm_fields(data) for data in response.json()[api_c.BODY]]<|MERGE_RESOLUTION|>--- conflicted
+++ resolved
@@ -644,13 +644,8 @@
 
     # YTD by default
     default_filter = {
-<<<<<<< HEAD
-        api_c.START_DATE: "%s-01-01T00:00:00Z" % datetime.utcnow().year,
-        api_c.END_DATE: datetime.utcnow().strftime("%Y-%m-%d") + "T00:00:00Z",
-=======
         api_c.START_DATE: current_time.strftime("%Y-01-01"),
         api_c.END_DATE: current_time.strftime("%Y-%m-%d"),
->>>>>>> 7688aea9
     }
 
     filters = filters if filters else default_filter
@@ -658,19 +653,11 @@
     # set missing start or end date
     filters[api_c.START_DATE] = filters.get(
         api_c.START_DATE,
-<<<<<<< HEAD
-        "%s-01-01T00:00:00Z" % datetime.utcnow().year,
-    )
-    filters[api_c.END_DATE] = filters.get(
-        api_c.END_DATE,
-        datetime.utcnow().strftime("%Y-%m-%d") + "T00:00:00Z",
-=======
         current_time.strftime("%Y-01-01"),
     )
     filters[api_c.END_DATE] = filters.get(
         api_c.END_DATE,
         current_time.strftime("%Y-%m-%d"),
->>>>>>> 7688aea9
     )
 
     logger.info("Getting customer events info from CDP API.")
