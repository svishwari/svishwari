--- conflicted
+++ resolved
@@ -808,14 +808,7 @@
 
     # add each individual gender count from the response body into total_count
     total_count = sum(
-<<<<<<< HEAD
         [response_body.get(gender[0]) or 0 for gender in gender_fields]
-=======
-        [
-            response_body[gender[0]] if response_body[gender[0]] else 0
-            for gender in gender_fields
-        ]
->>>>>>> 9dc0d103
     )
 
     # set the count values and the calculated individual gender average against
