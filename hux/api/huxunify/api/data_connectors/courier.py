"""purpose of this file is to house all delivery related components.
 - delivery of an audience
"""
from http import HTTPStatus
from bson import ObjectId
from pymongo import MongoClient
from huxunifylib.database.client import DatabaseClient
from huxunifylib.database import constants as db_c
from huxunifylib.database.delivery_platform_management import (
    set_delivery_job,
    get_delivery_platform,
    set_delivery_job_status,
)
from huxunifylib.database.engagement_management import (
    add_delivery_job,
    check_active_engagement_deliveries,
)
from huxunifylib.database.notification_management import create_notification
from huxunifylib.database.orchestration_management import get_audience
from huxunifylib.connectors import AWSBatchConnector
from huxunifylib.util.general.const import (
    MongoDBCredentials,
    FacebookCredentials,
    SFMCCredentials,
    SendgridCredentials,
    GoogleCredentials,
    QualtricsCredentials,
)
from huxunifylib.util.audience_router.const import AudienceRouterConfig
from huxunifylib.util.general.logging import logger
from huxunify.api import constants as api_c
from huxunify.api.config import get_config, Config
from huxunify.api.data_connectors.aws import (
    CloudWatchState,
)
from huxunify.api.exceptions.integration_api_exceptions import (
    FailedDestinationDependencyError,
)


def map_destination_credentials_to_dict(destination: dict) -> tuple:
    """Map destination credentials to a dictionary for aws batch.
    Handle any custom logic here in the future for new destination types.

    Args:
        destination (dict): The destination object.

    Returns:
        tuple: The credential tuple for (env, secrets).

    Raises:
        KeyError: Exception when the key is missing in the object.
    """

    # skip if no authentication details provided.
    if db_c.DELIVERY_PLATFORM_AUTH not in destination:
        raise KeyError(
            f"No authentication details for {destination[db_c.DELIVERY_PLATFORM_NAME]}"
        )

    # get auth
    auth = destination[db_c.DELIVERY_PLATFORM_AUTH]

    if (
        destination[db_c.DELIVERY_PLATFORM_TYPE]
        == db_c.DELIVERY_PLATFORM_FACEBOOK
    ):
        env_dict = {
            FacebookCredentials.FACEBOOK_AD_ACCOUNT_ID.name: auth[
                api_c.FACEBOOK_AD_ACCOUNT_ID
            ],
            FacebookCredentials.FACEBOOK_APP_ID.name: auth[
                api_c.FACEBOOK_APP_ID
            ],
        }
        secret_dict = {
            FacebookCredentials.FACEBOOK_ACCESS_TOKEN.name: auth[
                api_c.FACEBOOK_ACCESS_TOKEN
            ],
            FacebookCredentials.FACEBOOK_APP_SECRET.name: auth[
                api_c.FACEBOOK_APP_SECRET
            ],
        }

    elif (
        destination[db_c.DELIVERY_PLATFORM_TYPE] == db_c.DELIVERY_PLATFORM_SFMC
    ):
        env_dict = {
            SFMCCredentials.SFMC_CLIENT_ID.name: auth[api_c.SFMC_CLIENT_ID],
            SFMCCredentials.SFMC_AUTH_URL.name: auth[api_c.SFMC_AUTH_BASE_URI],
            SFMCCredentials.SFMC_ACCOUNT_ID.name: auth[api_c.SFMC_ACCOUNT_ID],
            SFMCCredentials.SFMC_SOAP_ENDPOINT.name: auth[
                api_c.SFMC_SOAP_BASE_URI
            ],
            SFMCCredentials.SFMC_URL.name: auth[api_c.SFMC_REST_BASE_URI],
        }

        secret_dict = {
            SFMCCredentials.SFMC_CLIENT_SECRET.name: auth[
                api_c.SFMC_CLIENT_SECRET
            ]
        }
    elif destination[db_c.DELIVERY_PLATFORM_TYPE] in [
        db_c.DELIVERY_PLATFORM_SENDGRID,
        db_c.DELIVERY_PLATFORM_TWILIO,
    ]:
        env_dict = {}
        secret_dict = {
            SendgridCredentials.SENDGRID_AUTH_TOKEN.name: auth[
                api_c.SENDGRID_AUTH_TOKEN
            ]
        }

    elif (
        destination[db_c.DELIVERY_PLATFORM_TYPE]
        == db_c.DELIVERY_PLATFORM_QUALTRICS
    ):
        env_dict = {
            QualtricsCredentials.QUALTRICS_DATA_CENTER.name: auth[
                api_c.QUALTRICS_DATA_CENTER
            ],
            QualtricsCredentials.QUALTRICS_OWNER_ID.name: auth[
                api_c.QUALTRICS_OWNER_ID
            ],
            QualtricsCredentials.QUALTRICS_DIRECTORY_ID.name: auth[
                api_c.QUALTRICS_DIRECTORY_ID
            ],
        }

        secret_dict = {
            QualtricsCredentials.QUALTRICS_API_TOKEN.name: auth[
                api_c.QUALTRICS_API_TOKEN
            ]
        }

    elif (
        destination[db_c.DELIVERY_PLATFORM_TYPE]
        == db_c.DELIVERY_PLATFORM_GOOGLE
    ):
        env_dict = {
            GoogleCredentials.GOOGLE_CLIENT_CUSTOMER_ID.name: auth[
                api_c.GOOGLE_CLIENT_CUSTOMER_ID
            ],
        }

        secret_dict = {
            GoogleCredentials.GOOGLE_DEVELOPER_TOKEN.name: auth[
                api_c.GOOGLE_DEVELOPER_TOKEN
            ],
            GoogleCredentials.GOOGLE_CLIENT_ID.name: auth[
                api_c.GOOGLE_CLIENT_ID
            ],
            GoogleCredentials.GOOGLE_REFRESH_TOKEN.name: auth[
                api_c.GOOGLE_REFRESH_TOKEN
            ],
            GoogleCredentials.GOOGLE_CLIENT_SECRET.name: auth[
                api_c.GOOGLE_CLIENT_SECRET
            ],
        }
    else:
        raise KeyError(
            f"No configuration for destination type: {destination[db_c.DELIVERY_PLATFORM_TYPE]}"
        )

    return env_dict, secret_dict


def get_okta_test_user_creds(config: Config) -> tuple:
    """Pass in SSM Store values for the OKTA test user params.

    Args:
        config (Config): Config object to get the current OKTA Issue/Client.

    Returns:
        dict: tuple: The credential tuple for (env, secrets).
    """

    # only return the constant names, they are used in the Audience Router
    # to retrieve the actual secrets from AWS SSM

    return {
        api_c.OKTA_ISSUER: config.OKTA_ISSUER,
        api_c.OKTA_CLIENT_ID: config.OKTA_CLIENT_ID,
    }, {
        api_c.OKTA_TEST_USER_NAME: api_c.UNIFIED_OKTA_TEST_USER_NAME,
        api_c.OKTA_TEST_USER_PW: api_c.UNIFIED_OKTA_TEST_USER_PW,
        api_c.OKTA_REDIRECT_URI: api_c.UNIFIED_OKTA_REDIRECT_URI,
    }


# pylint: disable=too-many-instance-attributes,too-many-arguments
class DestinationBatchJob:
    """Class for housing the Destination batch config."""

    def __init__(
        self,
        database: MongoClient,
        audience_delivery_job_id: ObjectId,
        aws_secrets: dict,
        aws_envs: dict,
        destination_type: str,
    ) -> None:
        """Init the class with the config variables

        Args:
            database (MongoClient): The mongo database client.
            audience_delivery_job_id (ObjectId): ObjectId of the audience delivery job.
            aws_secrets (dict): The AWS secret dict for a batch job.
            aws_envs (dict): The AWS env dict for a batch job.
            destination_type (str): The type of destination (i.e. facebook, sfcm)

        Returns:

        """
        self.database = database
        self.audience_delivery_job_id = audience_delivery_job_id
        self.aws_secrets = aws_secrets
        self.aws_envs = aws_envs
        self.destination_type = destination_type
        self.aws_batch_connector = None
        self.result = None
        self.scheduled = False

    def register(
        self,
        job_head_name: str = "audiencerouter",
        aws_batch_mem_limit: int = 2048,
        aws_batch_connector: AWSBatchConnector = None,
    ) -> None:
        """Register a destination job

        Args:
            job_head_name (str): The aws batch job head name.
            aws_batch_mem_limit (int): AWS Batch RAM limit.
            aws_batch_connector (AWSBatchConnector): AWS batch connector.

        Returns:

        """
        # Connect to AWS Batch
        logger.info("Connecting to AWS Batch.")
        if aws_batch_connector is None:
            aws_batch_connector = AWSBatchConnector(
                job_head_name,
                self.audience_delivery_job_id,
            )
        self.aws_batch_connector = aws_batch_connector
        logger.info("Connected to AWS Batch.")

        # get the configuration values
        config = get_config()

        # Register AWS batch job
        logger.info("Registering AWS Batch job.")
        response_batch_register = self.aws_batch_connector.register_job(
            job_role_arn=config.AUDIENCE_ROUTER_JOB_ROLE_ARN,
            exec_role_arn=config.AUDIENCE_ROUTER_EXECUTION_ROLE_ARN,
            exec_image=config.AUDIENCE_ROUTER_IMAGE,
            env_dict=self.aws_envs,
            secret_dict=self.aws_secrets,
            aws_batch_mem_limit=aws_batch_mem_limit,
        )

        if (
            response_batch_register["ResponseMetadata"]["HTTPStatusCode"]
            != HTTPStatus.OK.value
        ):
            logger.error(
                "Failed to Register AWS Batch job for delivery job ID %s.",
                self.audience_delivery_job_id,
            )
            set_delivery_job_status(
                self.database,
                self.audience_delivery_job_id,
                db_c.AUDIENCE_STATUS_ERROR,
            )
            self.result = db_c.AUDIENCE_STATUS_ERROR
            return
        logger.info(
            "Successfully Registered AWS Batch job for %s.",
            self.audience_delivery_job_id,
        )
        self.result = db_c.AUDIENCE_STATUS_DELIVERING

    def submit(self) -> None:
        """Submit a destination job

        Args:

        Returns:

        Raises:
            Exception: Exception raised if a job is missing.
        """

        # don't process if schedule set.
        if self.scheduled:
            return

        # Connect to AWS Batch
        if (
            self.aws_batch_connector is None
            and self.aws_batch_connector.job_def_name is not None
            and not isinstance(self.aws_batch_connector, AWSBatchConnector)
        ):
            raise Exception("Must register a job first.")

        # Submit the AWS batch job
        response_batch_submit = self.aws_batch_connector.submit_job()

        status = api_c.STATUS_DELIVERING
        if (
            response_batch_submit["ResponseMetadata"]["HTTPStatusCode"]
            != HTTPStatus.OK.value
        ):
            logger.error(
                "Failed to Submit AWS Batch job for %s.",
                self.audience_delivery_job_id,
            )
            status = db_c.AUDIENCE_STATUS_ERROR

        set_delivery_job_status(
            self.database,
            self.audience_delivery_job_id,
            status,
        )
        self.result = status


# pylint: disable=too-many-locals
def get_destination_config(
    database: MongoClient,
    audience_id: ObjectId,
    destination: dict,
    engagement_id: ObjectId,
    audience_router_batch_size: int = 5000,
) -> DestinationBatchJob:
    """Get the configuration for the aws batch config of a destination.

    Args:
        database (MongoClient): The mongo database client.
        audience_id (ObjectId): The ID of the audience.
        destination (dict): Destination object.
        engagement_id (ObjectId): The ID of the engagement.
        audience_router_batch_size (int): Audience router AWS batch size.

    Returns:
        DestinationBatchJob: Destination batch job object.

    Raises:
        FailedDestinationDependencyError: Failed to connect to a destination.
    """

    destination_id = (
        destination[db_c.OBJECT_ID]
        if db_c.OBJECT_ID in destination
        else destination[db_c.ID]
    )

    delivery_platform = get_delivery_platform(
        database,
<<<<<<< HEAD
        destination[db_c.OBJECT_ID],
=======
        destination_id,
>>>>>>> bfd7be7b
    )

    # validate destination status first.
    if (
        delivery_platform.get(db_c.DELIVERY_PLATFORM_STATUS)
        != db_c.STATUS_SUCCEEDED
    ):
        logger.error(
            "%s authentication failed.", delivery_platform.get(db_c.NAME)
        )
        raise FailedDestinationDependencyError(
            delivery_platform[api_c.NAME], HTTPStatus.FAILED_DEPENDENCY
        )

    audience_delivery_job = set_delivery_job(
        database,
        audience_id,
<<<<<<< HEAD
        destination[db_c.OBJECT_ID],
=======
        destination_id,
>>>>>>> bfd7be7b
        [],
        engagement_id,
        destination.get(db_c.DELIVERY_PLATFORM_CONFIG),
    )

    # get the configuration values
    config = get_config()

    # get destination specific env values
    ds_env_dict, ds_secret_dict = map_destination_credentials_to_dict(
        delivery_platform
    )

    # get okta constant names used by audience router to communicate to CDM API.
    okta_env_dict, okta_secret_dict = get_okta_test_user_creds(config)

    # update the engagement latest delivery job
    try:
        add_delivery_job(
            database,
            engagement_id,
            audience_id,
<<<<<<< HEAD
            destination[db_c.OBJECT_ID],
=======
            destination_id,
>>>>>>> bfd7be7b
            audience_delivery_job[db_c.ID],
        )
    except TypeError as exc:
        # mongomock does not support array_filters
        # but pymongo 3.6, MongoDB, and DocumentDB do.
        # log error, but keep process going.
        logger.error(exc)

    # Setup AWS Batch env dict
    env_dict = {
        AudienceRouterConfig.DELIVERY_JOB_ID.name: str(
            audience_delivery_job[db_c.ID]
        ),
        AudienceRouterConfig.BATCH_SIZE.name: str(audience_router_batch_size),
        MongoDBCredentials.MONGO_DB_HOST.name: config.MONGO_DB_HOST,
        MongoDBCredentials.MONGO_DB_PORT.name: str(config.MONGO_DB_PORT),
        MongoDBCredentials.MONGO_DB_USERNAME.name: config.MONGO_DB_USERNAME,
        MongoDBCredentials.MONGO_SSL_CERT.name: api_c.AUDIENCE_ROUTER_CERT_PATH,
        api_c.CDP_SERVICE: config.CDP_SERVICE,
        **ds_env_dict,
        **okta_env_dict,
    }

    # setup the secrets dict
    secret_dict = {
        MongoDBCredentials.MONGO_DB_PASSWORD.name: api_c.AUDIENCE_ROUTER_MONGO_PASSWORD_FROM,
        **ds_secret_dict,
        **okta_secret_dict,
    }

    return DestinationBatchJob(
        database,
        audience_delivery_job[db_c.ID],
        secret_dict,
        env_dict,
        delivery_platform[db_c.DELIVERY_PLATFORM_TYPE],
    )


def get_audience_destination_pairs(audiences: list) -> list:
    """function to get all the audience destination pairs for a list
    of audiences within an engagement.

    Args:
        audiences (list): list of audiences

    Returns:
        list: list of lists [[audience_id, destination_id],..]

    Raises:
        TypeError: Raised when an empty list is provided.
    """

    if not audiences or not any(x for x in audiences if x):
        raise TypeError("Empty list provided.")

    # validate to ensure list of dicts has destinations
    if any(x for x in audiences if db_c.DESTINATIONS not in x):
        raise TypeError("must be a list of destinations.")

    return [
        [aud[db_c.OBJECT_ID], dest]
        for aud in audiences
        for dest in aud[db_c.DESTINATIONS]
        if isinstance(dest, dict)
    ]


def toggle_event_driven_routers(
    database: DatabaseClient,
    state: CloudWatchState = None,
    routers: list = None,
) -> None:
    """Toggle event driven routers in cloudwatch.

    Args:
        database (DatabaseClient): Mongo database client.
        state (CloudWatchState): Cloudwatch toggle state enum.
        routers (list): List of router names to toggle.

    Returns:

    """

    # grab default routers if not provided.
    routers = get_config().EVENT_ROUTERS if routers is None else routers

    # get all the active engagements
    active_engagements = check_active_engagement_deliveries(database)

    if state is None:
        # set state based on active engagements
        # if there are active engagements, the router should be enabled.
        state = (
            CloudWatchState.ENABLE
            if active_engagements
            else CloudWatchState.DISABLE
        )

    # TODO - hookup after ORCH-401 deploys the FLDR and CPDR to a cloud watch event.
    # # toggle the routers
    # _ = [toggle_cloud_watch_rule(x, state) for x in routers]


async def deliver_audience_to_destination(
    database: MongoClient,
    audience_id: ObjectId,
    destination_id: ObjectId,
    user_name: str,
):
    """Async function that couriers delivery jobs.

    Args:
        database (MongoClient): The mongo database client.
        audience_id (ObjectId): Audience ID.
        destination_id (ObjectId): Destination ID.
        user_name (str): Username.
    """

    # get audience object for delivering
    audience = get_audience(database, audience_id)
    if not audience:
        create_notification(
            database,
            db_c.NOTIFICATION_TYPE_CRITICAL,
            (
                f'Failed to deliver audience ID "{audience_id}" '
                f"because the audience does not exist."
            ),
            api_c.DELIVERY_TAG,
            user_name,
        )
        return

    # get destination object for delivering
    destination = get_delivery_platform(database, destination_id)
    if not destination:
        create_notification(
            database,
            db_c.NOTIFICATION_TYPE_CRITICAL,
            (
                f'Failed to delivered audience ID "{audience_id}" '
                f'to destination ID "{destination_id}"'
                f"because the destination does not exist."
            ),
            api_c.DELIVERY_TAG,
            user_name,
        )
        return

    batch_destination = get_destination_config(
        database=database,
        audience_id=audience_id,
        destination=destination,
        engagement_id=db_c.ZERO_OBJECT_ID,
    )
    batch_destination.register()
    batch_destination.submit()

    logger.info(
        "Successfully created delivery job %s.",
        batch_destination.audience_delivery_job_id,
    )

    # create notification
    create_notification(
        database,
        db_c.NOTIFICATION_TYPE_SUCCESS,
        (
            f'Successfully delivered audience "{audience[db_c.NAME]}" '
            f'to destination {destination[db_c.NAME]}".'
        ),
        api_c.DELIVERY_TAG,
        user_name,
    )


if __name__ == "__main__":
    pass<|MERGE_RESOLUTION|>--- conflicted
+++ resolved
@@ -359,11 +359,7 @@
 
     delivery_platform = get_delivery_platform(
         database,
-<<<<<<< HEAD
-        destination[db_c.OBJECT_ID],
-=======
         destination_id,
->>>>>>> bfd7be7b
     )
 
     # validate destination status first.
@@ -381,11 +377,7 @@
     audience_delivery_job = set_delivery_job(
         database,
         audience_id,
-<<<<<<< HEAD
-        destination[db_c.OBJECT_ID],
-=======
         destination_id,
->>>>>>> bfd7be7b
         [],
         engagement_id,
         destination.get(db_c.DELIVERY_PLATFORM_CONFIG),
@@ -408,11 +400,7 @@
             database,
             engagement_id,
             audience_id,
-<<<<<<< HEAD
-            destination[db_c.OBJECT_ID],
-=======
             destination_id,
->>>>>>> bfd7be7b
             audience_delivery_job[db_c.ID],
         )
     except TypeError as exc:
