"""Purpose of this file is for holding methods to query and pull data
from Tecton.
"""
import random
import time
from math import log10
import asyncio
from json import dumps
from typing import List, Tuple, TypeVar

from dateutil import parser
import aiohttp
import async_timeout
import requests
from huxunifylib.util.general.logging import logger

from huxunify.api.config import get_config, Config
from huxunify.api.exceptions import integration_api_exceptions as iae

from huxunify.api import constants as api_c
from huxunify.api.schema.model import (
    ModelVersionSchema,
    FeatureSchema,
    ModelDriftSchema,
    ModelLiftSchema,
)
from huxunify.api.prometheus import (
    record_health_status_metric,
)


class TectonService:
    """Tecton Service Class"""

<<<<<<< HEAD
    Returns:
        tuple[bool, str]: Returns if the connection is valid, and the message.
    """
    # get config
    config = get_config()

    # submit the post request to get models
    try:
        response = requests.post(
            config.TECTON_FEATURE_SERVICE,
            dumps(api_c.MODEL_LIST_PAYLOAD),
            headers=config.TECTON_API_HEADERS,
        )

        record_health_status_metric(api_c.TECTON_CONNECTION_HEALTH, response.status_code == 200)
        if response.status_code == 200:
            return True, "Tecton available."
        else:
            return False, f"Tecton not available. Received: {response.status_code}"

    except Exception as exception:  # pylint: disable=broad-except
        # report the generic error message
        record_health_status_metric(api_c.TECTON_CONNECTION_HEALTH, False)
        return False, getattr(exception, "message", repr(exception))


def map_model_response(response: dict) -> List[dict]:
    """Map model response to a usable dict.
    Args:
        response (dict): Input Tecton API response.

    Returns:
        List[dict]: A cleaned model dict.
    """

    models = []

    for meta_data in response.json()[api_c.RESULTS]:
        # get model metadata from tecton
        feature = meta_data[api_c.FEATURES]
        model = {
            api_c.ID: meta_data[api_c.JOIN_KEYS][0],
            api_c.LAST_TRAINED: parser.parse(feature[0]),
            api_c.DESCRIPTION: feature[1],
            api_c.FULCRUM_DATE: parser.parse(feature[2]),
            api_c.LOOKBACK_WINDOW: int(feature[8]),
            api_c.NAME: feature[4],
            api_c.TYPE: str(feature[5]).lower(),
            api_c.OWNER: feature[6],
            api_c.STATUS: api_c.MODEL_STATUS_MAPPING.get(
                feature[9], api_c.STATUS_PENDING
            ),
            api_c.LATEST_VERSION: feature[10],
            api_c.PREDICTION_WINDOW: int(feature[3]),
            api_c.PAST_VERSION_COUNT: 0,
        }
        models.append(model)

    return models


def map_model_version_history_response(
    response: dict, model_id: str
) -> List[dict]:
    """Map model version history response to a usable dict.

    Args:
        response (dict): Input Tecton API response.
        model_id (str): Model ID.

    Returns:
        List[dict]: A cleaned model version dict.
    """

    models = []

    for meta_data in response.json()[api_c.RESULTS]:
        # get model metadata from tecton
        feature = meta_data[api_c.FEATURES]
        model = {
            api_c.ID: model_id,
            api_c.LAST_TRAINED: parser.parse(feature[0]),
            api_c.DESCRIPTION: feature[1],
            api_c.FULCRUM_DATE: parser.parse(feature[2]),
            api_c.LOOKBACK_WINDOW: 7,
            api_c.NAME: feature[5],
            api_c.TYPE: str(feature[6]).lower(),
            api_c.OWNER: feature[7],
            api_c.STATUS: feature[9],
            api_c.CURRENT_VERSION: meta_data[api_c.JOIN_KEYS][0],
            api_c.PREDICTION_WINDOW: int(feature[3]),
        }
        models.append(model)
=======
    FEATURE_MODELS = "ui_metadata_models_service"
    FEATURE_MODEL_HISTORY = "ui_metadata_model_history_service"
    FEATURE_TOP_SERVICE = "ui_metadata_model_top_features_service"
    FEATURE_LIFT_MODEL_SERVICE = "ui_metadata_model_lift_service"
    FEATURE_DRIFT_REGRESSION_MODEL_SERVICE = (
        "ui_metadata_model_metrics_regression_service"
    )
    FEATURE_DRIFT_CLASSIFICATION_MODEL_SERVICE = (
        "ui_metadata_model_metrics_classification_service"
    )
>>>>>>> 0ca86477


class TectonMockService(TectonService):
    """Tecton Mock Service Class"""

    FEATURE_MODELS = "ui_metadata_models_service_mock"
    FEATURE_MODEL_HISTORY = "ui_metadata_model_history_service_mock"
    FEATURE_TOP_SERVICE = "ui_metadata_model_top_features_service_mock"
    FEATURE_LIFT_MODEL_SERVICE = "ui_metadata_model_lift_service_mock"
    FEATURE_DRIFT_REGRESSION_MODEL_SERVICE = (
        "ui_metadata_model_metrics_regression_service_mock"
    )
    FEATURE_DRIFT_CLASSIFICATION_MODEL_SERVICE = (
        "ui_metadata_model_metrics_classification_service_mock"
    )


class Tecton:
    """Tecton parent class"""

    def __new__(
        cls, config: Config = get_config()
    ) -> TypeVar("T", bound="Tecton"):
        """override the new class to handle subclass mapping.

        Args:
            config (Config): configuration object.

        Returns:
            Tecton: subclass of Tecton.
        """
        is_mock = config.MOCK_TECTON
        subclass_map = {
            subclass.is_mock: subclass for subclass in cls.__subclasses__()
        }
        subclass = subclass_map[is_mock] if is_mock in subclass_map else Tecton
        return super(Tecton, subclass).__new__(subclass)

    def __init__(self, config: Config = get_config()) -> None:
        """initialize the Tecton class

        Args:
            config (Config) : configuration object.

        """
        # set the feature service
        self.service: str = config.TECTON_FEATURE_SERVICE
        self.headers: str = config.TECTON_API_HEADERS
        self.feature_service: TectonService = TectonService

    def check_tecton_connection(self) -> Tuple[bool, str]:
        """Validate the tecton connection in the health check.

        Args:

        Returns:
            tuple[bool, str]: Returns if the connection is valid, and the message.
        """

        # submit the post request to get models
        try:
            response = requests.post(
                self.service,
                dumps(
                    {
                        "params": {
                            "feature_service_name": self.feature_service.FEATURE_MODELS,
                            "join_key_map": {"model_metadata_client": "HUS"},
                        }
                    }
                ),
                headers=self.headers,
            )
            record_health_status_metric(api_c.TECTON_CONNECTION_HEALTH, True)
            return response.status_code, "Tecton available."

        except Exception as exception:  # pylint: disable=broad-except
            # report the generic error message
            record_health_status_metric(api_c.TECTON_CONNECTION_HEALTH, False)
            return False, getattr(exception, "message", repr(exception))

    @staticmethod
    def map_model_response(response: dict) -> List[dict]:
        """Map model response to a usable dict.
        Args:
            response (dict): Input Tecton API response.

        Returns:
            List[dict]: A cleaned model dict.
        """

        models = []

        for meta_data in response.json()[api_c.RESULTS]:
            # get model metadata from tecton
            feature = meta_data[api_c.FEATURES]
            model = {
                api_c.ID: meta_data[api_c.JOIN_KEYS][0],
                api_c.LAST_TRAINED: parser.parse(feature[0]),
                api_c.DESCRIPTION: feature[1],
                api_c.FULCRUM_DATE: parser.parse(feature[2]),
                api_c.LOOKBACK_WINDOW: int(feature[8]),
                api_c.NAME: feature[4],
                api_c.TYPE: str(feature[5]).lower(),
                api_c.OWNER: feature[6],
                api_c.STATUS: api_c.MODEL_STATUS_MAPPING.get(
                    feature[9], api_c.STATUS_PENDING
                ),
                api_c.LATEST_VERSION: feature[10],
                api_c.PREDICTION_WINDOW: int(feature[3]),
                api_c.PAST_VERSION_COUNT: 0,
            }
            models.append(model)

        return models

    @staticmethod
    def map_model_version_history_response(
        response: dict, model_id: str
    ) -> List[dict]:
        """Map model version history response to a usable dict.

        Args:
            response (dict): Input Tecton API response.
            model_id (str): Model ID.

        Returns:
            List[dict]: A cleaned model version dict.
        """

        models = []

        for meta_data in response.json()[api_c.RESULTS]:
            # get model metadata from tecton
            feature = meta_data[api_c.FEATURES]
            model = {
                api_c.ID: model_id,
                api_c.LAST_TRAINED: parser.parse(feature[0]),
                api_c.DESCRIPTION: feature[1],
                api_c.FULCRUM_DATE: parser.parse(feature[2]),
                api_c.LOOKBACK_WINDOW: 7,
                api_c.NAME: feature[5],
                api_c.TYPE: str(feature[6]).lower(),
                api_c.OWNER: feature[7],
                api_c.STATUS: feature[9],
                api_c.CURRENT_VERSION: meta_data[api_c.JOIN_KEYS][0],
                api_c.PREDICTION_WINDOW: int(feature[3]),
            }
            models.append(model)

        # sort the models based on the last trained date.
        models.sort(key=lambda x: x[api_c.LAST_TRAINED], reverse=True)

        return models

    def get_model_version_history(
        self, model_id: str
    ) -> List[ModelVersionSchema]:
        """Get model version history based on id.

        Args:
            model_id (str): model id.

        Returns:
            List[ModelVersionSchema] List of model versions.

        Raises:
            FailedAPIDependencyError: Integrated dependent API failure error.
            EmptyAPIResponseError: Response from integrated API call is empty.
        """

        # payload
        payload = {
            "params": {
                "feature_service_name": self.feature_service.FEATURE_MODEL_HISTORY,
                "join_key_map": {"model_id": f"{model_id}"},
            }
        }

        response = requests.post(
            self.service,
            dumps(payload),
            headers=self.headers,
        )

        if api_c.RESULTS not in response.json():
            logger.error(
                "Unable to retrieve model version history, %s %s.",
                response.status_code,
                response.text,
            )
            if response.status_code == 200:
                raise iae.EmptyAPIResponseError(
                    f"{self.service} returned empty object",
                    response.status_code,
                )
            raise iae.FailedAPIDependencyError(
                f"{self.service} : in_function={self.get_model_version_history.__name__}",
                response.status_code,
            )

        # submit the post request to get the models
        return self.map_model_version_history_response(
            response,
            model_id,
        )

    @staticmethod
    def map_model_performance_response(
        response: dict,
        model_id: str,
        model_type: str,
        model_version: str,
        metric_default_value: float = -1,
    ) -> dict:
        """Map model performance response to a usable dict.

        Args:
            response (dict): Input Tecton API response.
            model_id (str): Model ID.
            model_type (str): Model type.
            model_version (str): Model version.
            metric_default_value: Default values for model metric.

        Returns:
            dict: A cleaned model performance dict.
        """

        if response.status_code != 200 or api_c.RESULTS not in response.json():
            return {}

        for meta_data in response.json()[api_c.RESULTS]:
            # get model metadata from tecton
            feature = meta_data[api_c.FEATURES]

            # get version based on model type and skip if not the provided version.
            if feature[4] != model_version:
                continue

            # grab the metrics based on model type and return.
            return {
                api_c.ID: model_id,
                api_c.RMSE: float(feature[0])
                if model_type in api_c.REGRESSION_MODELS
                else metric_default_value,
                api_c.AUC: float(feature[0])
                if model_type in api_c.CLASSIFICATION_MODELS
                else metric_default_value,
                api_c.PRECISION: float(feature[5])
                if model_type in api_c.CLASSIFICATION_MODELS
                else metric_default_value,
                api_c.RECALL: float(feature[6])
                if model_type in api_c.CLASSIFICATION_MODELS
                else metric_default_value,
                api_c.CURRENT_VERSION: model_version,
            }

        # nothing found, return an empty dict.
        return {}

    # pylint: disable=unused-argument
    def get_model_drift(
        self, model_id: str, model_type: str, models: list
    ) -> List[ModelDriftSchema]:
        """Get model drift based on model_id and model_type.

        Args:
            model_id (str): Model id.
            model_type (str): model type.
            models (list): list of model versions.

        Returns:
            List[DriftSchema] List of model drift.

        Raises:
            FailedAPIDependencyError: Integrated dependent API failure error.
            EmptyAPIResponseError: Response from integrated API call is empty.
        """

        if model_type in api_c.CLASSIFICATION_MODELS:
            service_name = (
                self.feature_service.FEATURE_DRIFT_CLASSIFICATION_MODEL_SERVICE
            )
        else:
            service_name = (
                self.feature_service.FEATURE_DRIFT_REGRESSION_MODEL_SERVICE
            )

        # payload
        payload = {
            "params": {
                "feature_service_name": service_name,
                "join_key_map": {api_c.MODEL_ID: f"{model_id}"},
            }
        }

        # start timer
        timer = time.perf_counter()

        response = requests.post(
            self.service,
            dumps(payload),
            headers=self.headers,
        )

        # log execution time summary
        total_ticks = time.perf_counter() - timer
        logger.info(
            "Executed drift chart data request to the Tecton API in %0.4f seconds.",
            total_ticks,
        )

        if api_c.RESULTS not in response.json():
            logger.error(
                "Unable to retrieve model drift, %s %s.",
                response.status_code,
                response.text,
            )
            if response.status_code == 200:
                raise iae.EmptyAPIResponseError(
                    f"{self.service} returned empty object",
                    response.status_code,
                )
            raise iae.FailedAPIDependencyError(
                f"{self.service} : in_function={self.get_model_drift.__name__}",
                response.status_code,
            )

        result_drift = []
        for result in response.json().get(api_c.RESULTS, []):
            if not result:
                continue

            # look up run date from model version
            run_dates = [
                m[api_c.LAST_TRAINED]
                for m in models
                if m[api_c.CURRENT_VERSION] == result[api_c.FEATURES][4]
            ]

            result_drift.append(
                {
                    # check if model version matched, otherwise parse the created date.
                    api_c.RUN_DATE: run_dates[0]
                    if run_dates
                    else parser.parse(result[api_c.FEATURES][1]),
                    api_c.DRIFT: result[api_c.FEATURES][0],
                }
            )

        # sort the results by time
        if result_drift:
            result_drift.sort(key=lambda x: x[api_c.RUN_DATE])

        return result_drift

    def get_model_lift_async(self, model_id: str) -> List[ModelLiftSchema]:
        """Get model lift based on id.

        Args:
            model_id (str): model id.

        Returns:
             List[ModelLiftSchema]: List of model lift.
        """

        # set the event loop
        asyncio.set_event_loop(asyncio.SelectorEventLoop())

        # start timer
        timer = time.perf_counter()

        # send all responses at once and wait until they are all done.
        responses = asyncio.get_event_loop().run_until_complete(
            asyncio.gather(
                *(
                    self.get_async_lift_bucket(model_id, bucket)
                    for bucket in range(10, 101, 10)
                )
            )
        )

        # log execution time summary
        total_ticks = time.perf_counter() - timer
        logger.info(
            "Executed 10 requests to the Tecton API in %0.4f seconds. ~%0.4f requests per second.",
            total_ticks,
            total_ticks / 10,
        )

        result_lift = []
        # iterate each response.
        for response in responses:
            # validate response code
            if not response[0]:
                continue

            # process lift data
            latest_lift_data = response[0][api_c.RESULTS][-1][api_c.FEATURES]

            result_lift.append(
                {
                    api_c.BUCKET: response[1],
                    api_c.ACTUAL_VALUE: latest_lift_data[0],
                    api_c.ACTUAL_LIFT: latest_lift_data[2],
                    api_c.PREDICTED_LIFT: latest_lift_data[3],
                    api_c.PREDICTED_VALUE: latest_lift_data[8],
                    api_c.PROFILE_COUNT: int(latest_lift_data[9]),
                    api_c.ACTUAL_RATE: latest_lift_data[10],
                    api_c.PREDICTED_RATE: latest_lift_data[11],
                    api_c.PROFILE_SIZE_PERCENT: latest_lift_data[13] * 100
                    if latest_lift_data[13]
                    else 0,
                }
            )

        return result_lift

    def get_model_features(
        self, model_id: str, model_version: str
    ) -> List[FeatureSchema]:
        """Get model features based on model id.

        Args:
            model_id (str): Model id.
            model_version (str): model version.

        Returns:
            List[FeatureSchema]: List of model features.

        Raises:
            FailedAPIDependencyError: Integrated dependent API failure error.
        """

        # Tecton forces us to get the feature at the version level, so we have to
        # query the service in succession. We break on the first empty value.
        result_features = []
        for i in range(200):
            payload = {
                "params": {
                    "feature_service_name": self.feature_service.FEATURE_TOP_SERVICE,
                    "join_key_map": {
                        "model_id": f"{model_id}",
                        "rank": str(i),
                    },
                }
            }

            response = requests.post(
                self.service,
                dumps(payload),
                headers=self.headers,
            )

            if response.status_code != 200:
                break

            if api_c.RESULTS not in response.json():
                break

            # grab the features and match model version.
            features = [
                x[api_c.FEATURES]
                for x in response.json()[api_c.RESULTS]
                if x["joinKeys"][0] == model_version
            ]

            # check if any features available for the first bucket,
            # if not it means there are none for that version.
            if not features:
                break

            for feature in features:
                # get score.
                score = 0
                try:
                    score = (
                        log10(float(feature[2]))
                        if float(feature[2]) > 0
                        else -log10(float(abs(feature[2])))
                    )
                except ValueError:
                    pass

                result_features.append(
                    {
                        api_c.ID: model_id,
                        api_c.VERSION: model_version,
                        api_c.NAME: feature[1],
                        api_c.FEATURE_SERVICE: feature[4],
                        api_c.DATA_SOURCE: random.choice(
                            [
                                "Buyers",
                                "Retail",
                                "Promotion",
                                "Email",
                                "Ecommerce",
                            ]
                        ),
                        api_c.CREATED_BY: random.choice(
                            ["Susan Miller", "Jack Miller"]
                        ),
                        api_c.STATUS: api_c.STATUS_ACTIVE,
                        api_c.POPULARITY: random.randint(1, 3),
                        api_c.SCORE: round(score, 4),
                    }
                )

        if not result_features:
            logger.error(
                "Unable to retrieve model features, %s %s.",
                response.status_code,
                response.text,
            )

        return result_features

    def get_models(self) -> List[dict]:
        """Get models from Tecton.

        Args:

        Returns:
            List[dict]: List of models.

        Raises:
            FailedAPIDependencyError: Integrated dependent API failure error.
        """

        # submit the post request to get the models
        response = requests.post(
            self.service,
            dumps(
                {
                    "params": {
                        "feature_service_name": self.feature_service.FEATURE_MODELS,
                        "join_key_map": {"model_metadata_client": "HUS"},
                    }
                }
            ),
            headers=self.headers,
        )

        if response.status_code != 200 or api_c.RESULTS not in response.json():
            logger.error(
                "Unable to retrieve models, %s %s.",
                response.status_code,
                response.text,
            )
            return []

        return self.map_model_response(response)

    async def get_async_lift_bucket(
        self, model_id: str, bucket: int
    ) -> Tuple[dict, int]:
        """Asynchronously gets lift by bucket.

        Args:
            model_id (str): model id.
            bucket (int): bucket.

        Returns:
           Tuple[dict,int]: bucket lift dict.
        """

        payload = {
            "params": {
                "feature_service_name": self.feature_service.FEATURE_LIFT_MODEL_SERVICE,
                "join_key_map": {
                    api_c.MODEL_ID: str(model_id),
                    api_c.BUCKET: str(bucket),
                },
            }
        }

        # setup the aiohttp session so we can process the calls asynchronously
        async with aiohttp.ClientSession() as session, async_timeout.timeout(
            10
        ):
            # run the async post request
            async with session.post(
                self.service,
                json=payload,
                headers=self.headers,
            ) as response:
                # await the responses, and return them as they come in.
                try:
                    return await response.json(), bucket
                except aiohttp.client.ContentTypeError:
                    logger.error(
                        "Tecton post request failed for bucket: %s.", bucket
                    )
                    return {"code": 500}, bucket

    def get_model_performance_metrics(
        self, model_id: str, model_type: str, model_version: str
    ) -> dict:
        """Get model performance metrics based on model ID.

        Args:
            model_id (str): Model id.
            model_type (str): Model type.
            model_version (str): Model version.

        Returns:
             dict: Model performance metrics.
        """

        # regression models calculate RMSE
        if model_type in api_c.REGRESSION_MODELS:
            service_name = (
                self.feature_service.FEATURE_DRIFT_REGRESSION_MODEL_SERVICE
            )
        # classification models calculate AUC, Precision, Recall
        elif model_type in api_c.CLASSIFICATION_MODELS:
            service_name = (
                self.feature_service.FEATURE_DRIFT_CLASSIFICATION_MODEL_SERVICE
            )
        else:
            logger.warning("Model type not supported '%s'.", model_type)

        # set payload and service name.
        payload = {
            "params": {
                "feature_service_name": service_name,
                "join_key_map": {"model_id": f"{model_id}"},
            }
        }

        logger.info("Querying Tecton for model performance metrics.")
        response = requests.post(
            self.service,
            dumps(payload),
            headers=self.headers,
        )
        logger.info("Querying Tecton for model performance metrics complete.")

        # submit the post request to get the model metrics.
        return self.map_model_performance_response(
            response,
            model_id,
            model_type,
            model_version,
        )


class TectonMockConnector(Tecton):
    """purpose of this class is for housing tecton mock connections."""

    is_mock = True

    def __init__(self, config: Config = get_config()):
        super().__init__(config)
        self.feature_service: TectonMockService = TectonMockService

    def map_model_response(self, response: dict) -> List[dict]:
        """Map model response to a usable dict.
        Args:
            response (dict): Input Tecton API response.

        Returns:
            List[dict]: A cleaned model dict.
        """

        models = []

        for meta_data in response.json()[api_c.RESULTS]:
            # get model metadata from tecton
            feature = meta_data[api_c.FEATURES]
            model = {
                api_c.ID: meta_data[api_c.JOIN_KEYS][0],
                api_c.LAST_TRAINED: parser.parse(feature[0]),
                api_c.DESCRIPTION: feature[1],
                api_c.FULCRUM_DATE: parser.parse(feature[2]),
                api_c.LOOKBACK_WINDOW: 7,
                api_c.NAME: feature[4],
                api_c.TYPE: str(feature[5]).lower(),
                api_c.OWNER: feature[6],
                api_c.STATUS: api_c.MODEL_STATUS_MAPPING.get(
                    feature[8], api_c.STATUS_PENDING
                ),
                api_c.LATEST_VERSION: feature[9],
                api_c.PREDICTION_WINDOW: int(feature[3]),
                api_c.PAST_VERSION_COUNT: 0,
            }
            models.append(model)

        return models<|MERGE_RESOLUTION|>--- conflicted
+++ resolved
@@ -32,101 +32,6 @@
 class TectonService:
     """Tecton Service Class"""
 
-<<<<<<< HEAD
-    Returns:
-        tuple[bool, str]: Returns if the connection is valid, and the message.
-    """
-    # get config
-    config = get_config()
-
-    # submit the post request to get models
-    try:
-        response = requests.post(
-            config.TECTON_FEATURE_SERVICE,
-            dumps(api_c.MODEL_LIST_PAYLOAD),
-            headers=config.TECTON_API_HEADERS,
-        )
-
-        record_health_status_metric(api_c.TECTON_CONNECTION_HEALTH, response.status_code == 200)
-        if response.status_code == 200:
-            return True, "Tecton available."
-        else:
-            return False, f"Tecton not available. Received: {response.status_code}"
-
-    except Exception as exception:  # pylint: disable=broad-except
-        # report the generic error message
-        record_health_status_metric(api_c.TECTON_CONNECTION_HEALTH, False)
-        return False, getattr(exception, "message", repr(exception))
-
-
-def map_model_response(response: dict) -> List[dict]:
-    """Map model response to a usable dict.
-    Args:
-        response (dict): Input Tecton API response.
-
-    Returns:
-        List[dict]: A cleaned model dict.
-    """
-
-    models = []
-
-    for meta_data in response.json()[api_c.RESULTS]:
-        # get model metadata from tecton
-        feature = meta_data[api_c.FEATURES]
-        model = {
-            api_c.ID: meta_data[api_c.JOIN_KEYS][0],
-            api_c.LAST_TRAINED: parser.parse(feature[0]),
-            api_c.DESCRIPTION: feature[1],
-            api_c.FULCRUM_DATE: parser.parse(feature[2]),
-            api_c.LOOKBACK_WINDOW: int(feature[8]),
-            api_c.NAME: feature[4],
-            api_c.TYPE: str(feature[5]).lower(),
-            api_c.OWNER: feature[6],
-            api_c.STATUS: api_c.MODEL_STATUS_MAPPING.get(
-                feature[9], api_c.STATUS_PENDING
-            ),
-            api_c.LATEST_VERSION: feature[10],
-            api_c.PREDICTION_WINDOW: int(feature[3]),
-            api_c.PAST_VERSION_COUNT: 0,
-        }
-        models.append(model)
-
-    return models
-
-
-def map_model_version_history_response(
-    response: dict, model_id: str
-) -> List[dict]:
-    """Map model version history response to a usable dict.
-
-    Args:
-        response (dict): Input Tecton API response.
-        model_id (str): Model ID.
-
-    Returns:
-        List[dict]: A cleaned model version dict.
-    """
-
-    models = []
-
-    for meta_data in response.json()[api_c.RESULTS]:
-        # get model metadata from tecton
-        feature = meta_data[api_c.FEATURES]
-        model = {
-            api_c.ID: model_id,
-            api_c.LAST_TRAINED: parser.parse(feature[0]),
-            api_c.DESCRIPTION: feature[1],
-            api_c.FULCRUM_DATE: parser.parse(feature[2]),
-            api_c.LOOKBACK_WINDOW: 7,
-            api_c.NAME: feature[5],
-            api_c.TYPE: str(feature[6]).lower(),
-            api_c.OWNER: feature[7],
-            api_c.STATUS: feature[9],
-            api_c.CURRENT_VERSION: meta_data[api_c.JOIN_KEYS][0],
-            api_c.PREDICTION_WINDOW: int(feature[3]),
-        }
-        models.append(model)
-=======
     FEATURE_MODELS = "ui_metadata_models_service"
     FEATURE_MODEL_HISTORY = "ui_metadata_model_history_service"
     FEATURE_TOP_SERVICE = "ui_metadata_model_top_features_service"
@@ -137,7 +42,6 @@
     FEATURE_DRIFT_CLASSIFICATION_MODEL_SERVICE = (
         "ui_metadata_model_metrics_classification_service"
     )
->>>>>>> 0ca86477
 
 
 class TectonMockService(TectonService):
@@ -211,8 +115,16 @@
                 ),
                 headers=self.headers,
             )
-            record_health_status_metric(api_c.TECTON_CONNECTION_HEALTH, True)
-            return response.status_code, "Tecton available."
+
+            record_health_status_metric(
+                api_c.TECTON_CONNECTION_HEALTH, response.status_code == 200
+            )
+            if response.status_code == 200:
+                return True, "Tecton available."
+            return (
+                False,
+                f"Tecton not available. Received: {response.status_code}",
+            )
 
         except Exception as exception:  # pylint: disable=broad-except
             # report the generic error message
