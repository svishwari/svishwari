"""
Purpose of this file is for holding methods to query and pull data from Tecton.
"""
import random
import time
from math import log10
import asyncio
from json import dumps
from typing import List, Tuple

from dateutil import parser
import aiohttp
import async_timeout
import requests
from huxunifylib.util.general.logging import logger

from huxunify.api.config import get_config
from huxunify.api import constants
from huxunify.api.schema.model import (
    ModelVersionSchema,
    FeatureSchema,
    DriftSchema,
    ModelLiftSchema,
)


def check_tecton_connection() -> Tuple[bool, str]:
    """Validate the tecton connection.
    Args:

    Returns:
        tuple[bool, str]: Returns if the connection is valid, and the message.
    """
    # get config
    config = get_config()

    # submit the post request to get models
    try:
        response = requests.post(
            config.TECTON_FEATURE_SERVICE,
            dumps(constants.MODEL_LIST_PAYLOAD),
            headers=config.TECTON_API_HEADERS,
        )
        return response.status_code, "Tecton available."

    except Exception as exception:  # pylint: disable=broad-except
        # report the generic error message
        return False, getattr(exception, "message", repr(exception))


def map_model_response(response: dict) -> List[dict]:
    """Map model response to a usable dict.
    Args:
        response (dict): Input Tecton API response.

    Returns:
        List[dict]: A cleaned model dict.

    """
    if response.status_code != 200:
        return []

    if constants.RESULTS not in response.json():
        return []

    models = []
    for meta_data in response.json()[constants.RESULTS]:
        # get model metadata from tecton
        feature = meta_data[constants.FEATURES]
        model = {
            constants.ID: meta_data[constants.JOIN_KEYS][0],
            constants.LAST_TRAINED: parser.parse(feature[0]),
            constants.DESCRIPTION: feature[1],
            constants.FULCRUM_DATE: parser.parse(feature[2]),
            constants.LOOKBACK_WINDOW: int(feature[3]),
            constants.NAME: feature[4],
            constants.TYPE: str(feature[5]).lower(),
            constants.OWNER: feature[6],
            constants.STATUS: feature[8],
            constants.LATEST_VERSION: feature[9],
            constants.PREDICTION_WINDOW: int(feature[3]),
            constants.PAST_VERSION_COUNT: 0,
        }
        models.append(model)
    return models


def map_model_version_history_response(
    response: dict, model_id: int
) -> List[dict]:
    """Map model version history response to a usable dict.

    Args:
        response (dict): Input Tecton API response.
        model_id (int): Model ID number.

    Returns:
        List[dict]: A cleaned model version dict.

    """
    if response.status_code != 200:
        return []

    if constants.RESULTS not in response.json():
        return []

    models = []

    for meta_data in response.json()[constants.RESULTS]:
        # get model metadata from tecton
        feature = meta_data[constants.FEATURES]
        model = {
            constants.ID: model_id,
            constants.LAST_TRAINED: parser.parse(feature[0]),
            constants.DESCRIPTION: feature[1],
            constants.FULCRUM_DATE: parser.parse(feature[2]),
            constants.LOOKBACK_WINDOW: int(feature[3]),
            constants.NAME: feature[5],
<<<<<<< HEAD
            constants.TYPE: feature[5],
=======
            constants.TYPE: constants.MODEL_TYPES_MAPPING.get(
                str(feature[5]).lower(), constants.UNKNOWN
            ),
>>>>>>> 59ec62d5
            constants.OWNER: feature[7],
            constants.STATUS: feature[9],
            constants.CURRENT_VERSION: meta_data[constants.JOIN_KEYS][0],
            constants.PREDICTION_WINDOW: int(feature[3]),
        }
        models.append(model)
    return models


<<<<<<< HEAD
=======
def map_model_performance_response(
    response: dict,
    model_id: int,
    model_type: str,
    model_version: str,
    metric_default_value: float = -1,
) -> dict:
    """Map model performance response to a usable dict.

    Args:
        response (dict): Input Tecton API response.
        model_id (int): Model ID number.
        model_type (str): Model type.
        model_version (str): Model version.

    Returns:
        dict: A cleaned model performance dict.

    """

    if response.status_code != 200 or constants.RESULTS not in response.json():
        return {}

    for meta_data in response.json()[constants.RESULTS]:
        # get model metadata from tecton
        feature = meta_data[constants.FEATURES]

        # get version based on model type and skip if not the provided version.
        if feature[4] != model_version:
            continue

        # grab the metrics based on model type and return.
        return {
            constants.ID: model_id,
            constants.RMSE: float(feature[0])
            if model_type in constants.REGRESSION_MODELS
            else metric_default_value,
            constants.AUC: float(feature[0])
            if model_type in constants.CLASSIFICATION_MODELS
            else metric_default_value,
            constants.PRECISION: float(feature[5])
            if model_type in constants.CLASSIFICATION_MODELS
            else metric_default_value,
            constants.RECALL: float(feature[6])
            if model_type in constants.CLASSIFICATION_MODELS
            else metric_default_value,
            constants.CURRENT_VERSION: model_version,
        }

    # nothing found, return an empty dict.
    return {}


>>>>>>> 59ec62d5
def get_models() -> List[dict]:
    """Get models from Tecton.

    Args:

    Returns:
        List[dict]: List of models.
    """

    # get config
    config = get_config()

    # submit the post request to get the models
    response = requests.post(
        config.TECTON_FEATURE_SERVICE,
        dumps(constants.MODEL_LIST_PAYLOAD),
        headers=config.TECTON_API_HEADERS,
    )
    return map_model_response(response)


<<<<<<< HEAD
# pylint: disable=unused-argument
def get_model_version_history(model_id: int) -> List[ModelVersionSchema]:
    """Get model version history based on name.

    Args:
        model_id (int): model name.
=======
def get_model_version_history(model_id: int) -> List[ModelVersionSchema]:
    """Get model version history based on id.

    Args:
        model_id (int): model id.
>>>>>>> 59ec62d5

    Returns:
         List[ModelVersionSchema] List of model versions.
    """
    # get config
    config = get_config()

    # payload
    payload = {
        "params": {
            "feature_service_name": "ui_metadata_model_history_service",
            "join_key_map": {"model_id": f"{model_id}"},
        }
    }

    # submit the post request to get the models
    return map_model_version_history_response(
        requests.post(
            config.TECTON_FEATURE_SERVICE,
            dumps(payload),
            headers=config.TECTON_API_HEADERS,
        ),
        model_id,
    )


# pylint: disable=unused-argument
def get_model_drift(name: str) -> List[DriftSchema]:
    """Get model drift based on name.

    Args:
        name (str): model name.

    Returns:
         List[DriftSchema] List of model drift.
    """
    # TODO - when available.
    return []


def get_model_lift_async(model_id: int) -> List[ModelLiftSchema]:
    """Get model lift based on id.

    Args:
        model_id (int): model id.

    Returns:
         List[ModelLiftSchema]: List of model lift.
    """

    # set the event loop
    asyncio.set_event_loop(asyncio.SelectorEventLoop())

    # start timer
    timer = time.perf_counter()

    # send all responses at once and wait until they are all done.
    responses = asyncio.get_event_loop().run_until_complete(
        asyncio.gather(
            *(
                get_async_lift_bucket(model_id, bucket)
                for bucket in range(10, 101, 10)
            )
        )
    )

    # log execution time summary
    total_ticks = time.perf_counter() - timer
    logger.info(
        "Executed 10 requests to the Tecton API in %0.4f seconds. ~%0.4f requests per second.",
        total_ticks,
        total_ticks / 10,
    )

    result_lift = []
    # iterate each response.
    for response in responses:
        # validate response code
        if not response[0]:
            continue

        # process lift data
        latest_lift_data = response[0][constants.RESULTS][-1][
            constants.FEATURES
        ]

        result_lift.append(
            {
                constants.BUCKET: response[1],
                constants.ACTUAL_VALUE: latest_lift_data[0],
                constants.ACTUAL_LIFT: latest_lift_data[2],
                constants.PREDICTED_LIFT: latest_lift_data[3],
                constants.PREDICTED_VALUE: latest_lift_data[8],
                constants.PROFILE_COUNT: int(latest_lift_data[9]),
                constants.ACTUAL_RATE: latest_lift_data[10],
                constants.PREDICTED_RATE: latest_lift_data[11],
                constants.PROFILE_SIZE_PERCENT: latest_lift_data[13] * 100
                if latest_lift_data[13]
                else 0,
            }
        )

    return result_lift


async def get_async_lift_bucket(
    model_id: int, bucket: int
) -> Tuple[dict, int]:
    """asynchronously gets lift by bucket

    Args:
        model_id (int): model id.
        bucket (int): bucket.

    Returns:
       Tuple[dict,int]: bucket lift dict.
    """

    # get config
    config = get_config()

    payload = {
        "params": {
            "feature_service_name": constants.FEATURE_LIFT_MODEL_SERVICE,
            "join_key_map": {
                constants.MODEL_ID: str(model_id),
                constants.BUCKET: str(bucket),
            },
        }
    }

    # setup the aiohttp session so we can process the calls asynchronously
    async with aiohttp.ClientSession() as session, async_timeout.timeout(10):
        # run the async post request
        async with session.post(
            config.TECTON_FEATURE_SERVICE,
            json=payload,
            headers=config.TECTON_API_HEADERS,
        ) as response:
            # await the responses, and return them as they come in.
            try:
                return await response.json(), bucket
            except aiohttp.client.ContentTypeError:
                logger.error(
                    "Tecton post request failed for bucket: %s.", bucket
                )
                return {"code": 500}, bucket


def get_model_features(
    model_id: int, model_version: str
) -> List[FeatureSchema]:
    """Get model features based on model id.

    Args:
        model_id (int): model id.
        model_version (str): model version.

    Returns:
         List[FeatureSchema] List of model features.
    """

    # get config
    config = get_config()

    # Tecton forces us to get the feature at the version level, so we have to
    # query the service in succession. We break on the first empty value.
    result_features = []
    for i in range(200):
        payload = {
            "params": {
                "feature_service_name": "ui_metadata_model_top_features_service",
                "join_key_map": {"model_id": f"{model_id}", "rank": str(i)},
            }
        }

        response = requests.post(
            config.TECTON_FEATURE_SERVICE,
            dumps(payload),
            headers=config.TECTON_API_HEADERS,
        )

        if response.status_code != 200:
            break

        if constants.RESULTS not in response.json():
            break

        # grab the features and match model version.
        features = [
            x[constants.FEATURES]
            for x in response.json()[constants.RESULTS]
            if x["joinKeys"][0] == model_version
        ]
        for feature in features:
            # TODO - HUS-910, remove the random string values below once Tecton is returning them.
            result_features.append(
                {
                    constants.ID: model_id,
                    constants.VERSION: model_version,
                    constants.NAME: feature[1],
                    constants.FEATURE_SERVICE: feature[4],
                    constants.DATA_SOURCE: random.choice(
                        ["Buyers", "Retail", "Promotion", "Email", "Ecommerce"]
                    ),
                    constants.CREATED_BY: random.choice(
                        ["Susan Miller", "Jack Miller"]
                    ),
                    constants.STATUS: random.choice(
                        [
                            constants.STATUS_PENDING,
                            constants.STATUS_ACTIVE,
                            constants.STATUS_STOPPED,
                        ]
                    ),
                    constants.POPULARITY: random.randint(1, 3),
                    constants.SCORE: round(log10(float(feature[2])), 4),
                }
            )

    # submit the post request to get the models
    return result_features


def get_model_performance_metrics(
    model_id: int, model_type: str, model_version: str
) -> dict:
    """Get model performance metrics based on model ID.

    Args:
        model_id (int): Model id.
        model_type (str): Model type.
        model_version (str): Model version.

    Returns:
         dict: Model performance metrics.
    """

    # get config
    config = get_config()

    # regression models calculate RMSE
    if model_type in constants.REGRESSION_MODELS:
        service_name = "ui_metadata_model_metrics_regression_service"
    # classification models calculate AUC, Precision, Recall
    elif model_type in constants.CLASSIFICATION_MODELS:
        service_name = "ui_metadata_model_metrics_classification_service"
    else:
        raise ValueError(f"Model type not supported {model_type}")

    # set payload and service name.
    payload = {
        "params": {
            "feature_service_name": service_name,
            "join_key_map": {"model_id": f"{model_id}"},
        }
    }

    logger.info("Querying Tecton for model performance metrics.")
    response = requests.post(
        config.TECTON_FEATURE_SERVICE,
        dumps(payload),
        headers=config.TECTON_API_HEADERS,
    )
    logger.info("Querying Tecton for model performance metrics complete.")

    # submit the post request to get the model metrics.
    return map_model_performance_response(
        response,
        model_id,
        model_type,
        model_version,
    )<|MERGE_RESOLUTION|>--- conflicted
+++ resolved
@@ -116,13 +116,9 @@
             constants.FULCRUM_DATE: parser.parse(feature[2]),
             constants.LOOKBACK_WINDOW: int(feature[3]),
             constants.NAME: feature[5],
-<<<<<<< HEAD
-            constants.TYPE: feature[5],
-=======
             constants.TYPE: constants.MODEL_TYPES_MAPPING.get(
                 str(feature[5]).lower(), constants.UNKNOWN
             ),
->>>>>>> 59ec62d5
             constants.OWNER: feature[7],
             constants.STATUS: feature[9],
             constants.CURRENT_VERSION: meta_data[constants.JOIN_KEYS][0],
@@ -132,8 +128,6 @@
     return models
 
 
-<<<<<<< HEAD
-=======
 def map_model_performance_response(
     response: dict,
     model_id: int,
@@ -187,7 +181,6 @@
     return {}
 
 
->>>>>>> 59ec62d5
 def get_models() -> List[dict]:
     """Get models from Tecton.
 
@@ -209,20 +202,11 @@
     return map_model_response(response)
 
 
-<<<<<<< HEAD
-# pylint: disable=unused-argument
-def get_model_version_history(model_id: int) -> List[ModelVersionSchema]:
-    """Get model version history based on name.
-
-    Args:
-        model_id (int): model name.
-=======
 def get_model_version_history(model_id: int) -> List[ModelVersionSchema]:
     """Get model version history based on id.
 
     Args:
         model_id (int): model id.
->>>>>>> 59ec62d5
 
     Returns:
          List[ModelVersionSchema] List of model versions.
