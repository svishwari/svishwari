--- conflicted
+++ resolved
@@ -115,9 +115,16 @@
                 ),
                 headers=self.headers,
             )
-<<<<<<< HEAD
-            record_health_status_metric(api_c.TECTON_CONNECTION_HEALTH, True)
-            return response.status_code, "Tecton available."
+
+            record_health_status_metric(
+                api_c.TECTON_CONNECTION_HEALTH, response.status_code == 200
+            )
+            if response.status_code == 200:
+                return True, "Tecton available."
+            return (
+                False,
+                f"Tecton not available. Received: {response.status_code}",
+            )
 
         except Exception as exception:  # pylint: disable=broad-except
             # report the generic error message
@@ -214,114 +221,6 @@
             EmptyAPIResponseError: Response from integrated API call is empty.
         """
 
-=======
-
-            record_health_status_metric(
-                api_c.TECTON_CONNECTION_HEALTH, response.status_code == 200
-            )
-            if response.status_code == 200:
-                return True, "Tecton available."
-            return (
-                False,
-                f"Tecton not available. Received: {response.status_code}",
-            )
-
-        except Exception as exception:  # pylint: disable=broad-except
-            # report the generic error message
-            record_health_status_metric(api_c.TECTON_CONNECTION_HEALTH, False)
-            return False, getattr(exception, "message", repr(exception))
-
-    @staticmethod
-    def map_model_response(response: dict) -> List[dict]:
-        """Map model response to a usable dict.
-        Args:
-            response (dict): Input Tecton API response.
-
-        Returns:
-            List[dict]: A cleaned model dict.
-        """
-
-        models = []
-
-        for meta_data in response.json()[api_c.RESULTS]:
-            # get model metadata from tecton
-            feature = meta_data[api_c.FEATURES]
-            model = {
-                api_c.ID: meta_data[api_c.JOIN_KEYS][0],
-                api_c.LAST_TRAINED: parser.parse(feature[0]),
-                api_c.DESCRIPTION: feature[1],
-                api_c.FULCRUM_DATE: parser.parse(feature[2]),
-                api_c.LOOKBACK_WINDOW: int(feature[8]),
-                api_c.NAME: feature[4],
-                api_c.TYPE: str(feature[5]).lower(),
-                api_c.OWNER: feature[6],
-                api_c.STATUS: api_c.MODEL_STATUS_MAPPING.get(
-                    feature[9], api_c.STATUS_PENDING
-                ),
-                api_c.LATEST_VERSION: feature[10],
-                api_c.PREDICTION_WINDOW: int(feature[3]),
-                api_c.PAST_VERSION_COUNT: 0,
-            }
-            models.append(model)
-
-        return models
-
-    @staticmethod
-    def map_model_version_history_response(
-        response: dict, model_id: str
-    ) -> List[dict]:
-        """Map model version history response to a usable dict.
-
-        Args:
-            response (dict): Input Tecton API response.
-            model_id (str): Model ID.
-
-        Returns:
-            List[dict]: A cleaned model version dict.
-        """
-
-        models = []
-
-        for meta_data in response.json()[api_c.RESULTS]:
-            # get model metadata from tecton
-            feature = meta_data[api_c.FEATURES]
-            model = {
-                api_c.ID: model_id,
-                api_c.LAST_TRAINED: parser.parse(feature[0]),
-                api_c.DESCRIPTION: feature[1],
-                api_c.FULCRUM_DATE: parser.parse(feature[2]),
-                api_c.LOOKBACK_WINDOW: 7,
-                api_c.NAME: feature[5],
-                api_c.TYPE: str(feature[6]).lower(),
-                api_c.OWNER: feature[7],
-                api_c.STATUS: feature[9],
-                api_c.CURRENT_VERSION: meta_data[api_c.JOIN_KEYS][0],
-                api_c.PREDICTION_WINDOW: int(feature[3]),
-            }
-            models.append(model)
-
-        # sort the models based on the last trained date.
-        models.sort(key=lambda x: x[api_c.LAST_TRAINED], reverse=True)
-
-        return models
-
-    def get_model_version_history(
-        self, model_id: str
-    ) -> List[ModelVersionSchema]:
-        """Get model version history based on id.
-
-        Args:
-            model_id (str): model id.
-
-        Returns:
-            List[ModelVersionSchema] List of model versions.
-
-        Raises:
-            FailedAPIDependencyError: Integrated dependent API failure error.
-            EmptyAPIResponseError: Response from integrated API call is empty.
-        """
-
->>>>>>> bfd7be7b
         # payload
         payload = {
             "params": {
@@ -547,17 +446,10 @@
             # validate response code
             if not response[0]:
                 continue
-<<<<<<< HEAD
 
             # process lift data
             latest_lift_data = response[0][api_c.RESULTS][-1][api_c.FEATURES]
 
-=======
-
-            # process lift data
-            latest_lift_data = response[0][api_c.RESULTS][-1][api_c.FEATURES]
-
->>>>>>> bfd7be7b
             result_lift.append(
                 {
                     api_c.BUCKET: response[1],
@@ -838,11 +730,7 @@
                 api_c.TYPE: str(feature[5]).lower(),
                 api_c.OWNER: feature[6],
                 api_c.STATUS: api_c.MODEL_STATUS_MAPPING.get(
-<<<<<<< HEAD
-                    feature[8], api_c.STATUS_PENDING
-=======
                     str(feature[8]).lower(), api_c.STATUS_PENDING
->>>>>>> bfd7be7b
                 ),
                 api_c.LATEST_VERSION: feature[9],
                 api_c.PREDICTION_WINDOW: int(feature[3]),
