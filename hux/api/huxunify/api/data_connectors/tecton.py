--- conflicted
+++ resolved
@@ -99,17 +99,12 @@
         List[ModelSchema]: List of models.
     """
 
-<<<<<<< HEAD
     # get config
     config = get_config()
 
-    if payload is None:
-        payload = constants.MODEL_LIST_PAYLOAD
-=======
     if model_ids is None:
         # TODO - update when tecton makes the list available to get.
         model_ids = [1]
->>>>>>> f87c84e5
 
     # submit the post request to get the models
     models = []
