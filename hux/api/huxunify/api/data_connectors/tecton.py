"""Purpose of this file is for holding methods to query and pull data
from Tecton.
"""
import random
import time
from math import log10
import asyncio
from json import dumps
from typing import List, Tuple

from dateutil import parser
import aiohttp
import async_timeout
import requests
from huxunifylib.util.general.logging import logger

from huxunify.api.config import get_config
from huxunify.api.exceptions import integration_api_exceptions as iae

from huxunify.api import constants as api_c
from huxunify.api.schema.model import (
    ModelVersionSchema,
    FeatureSchema,
    ModelDriftSchema,
    ModelLiftSchema,
)
from huxunify.api.prometheus import (
    record_health_status_metric,
)


def check_tecton_connection() -> Tuple[bool, str]:
    """Validate the tecton connection.
    Args:

    Returns:
        tuple[bool, str]: Returns if the connection is valid, and the message.
    """
    # get config
    config = get_config()

    # submit the post request to get models
    try:
        response = requests.post(
            config.TECTON_FEATURE_SERVICE,
            dumps(api_c.MODEL_LIST_PAYLOAD),
            headers=config.TECTON_API_HEADERS,
        )
        record_health_status_metric(api_c.TECTON_CONNECTION_HEALTH, True)
        return response.status_code, "Tecton available."

    except Exception as exception:  # pylint: disable=broad-except
        # report the generic error message
        record_health_status_metric(api_c.TECTON_CONNECTION_HEALTH, False)
        return False, getattr(exception, "message", repr(exception))


def map_model_response(response: dict) -> List[dict]:
    """Map model response to a usable dict.
    Args:
        response (dict): Input Tecton API response.

    Returns:
        List[dict]: A cleaned model dict.
    """

    models = []

    for meta_data in response.json()[api_c.RESULTS]:
        # get model metadata from tecton
        feature = meta_data[api_c.FEATURES]
        model = {
<<<<<<< HEAD
            api_c.ID: meta_data[api_c.JOIN_KEYS][0],
            api_c.LAST_TRAINED: parser.parse(feature[0]),
            api_c.DESCRIPTION: feature[1],
            api_c.FULCRUM_DATE: parser.parse(feature[2]),
            api_c.LOOKBACK_WINDOW: 7,
            api_c.NAME: feature[4],
            api_c.TYPE: str(feature[5]).lower(),
            api_c.OWNER: feature[6],
            api_c.STATUS: api_c.MODEL_STATUS_MAPPING.get(
                feature[8], api_c.STATUS_PENDING
            ),
            api_c.LATEST_VERSION: feature[9],
            api_c.PREDICTION_WINDOW: int(feature[3]),
            api_c.PAST_VERSION_COUNT: 0,
=======
            constants.ID: meta_data[constants.JOIN_KEYS][0],
            constants.LAST_TRAINED: parser.parse(feature[0]),
            constants.DESCRIPTION: feature[1],
            constants.FULCRUM_DATE: parser.parse(feature[2]),
            constants.LOOKBACK_WINDOW: int(feature[8]),
            constants.NAME: feature[4],
            constants.TYPE: str(feature[5]).lower(),
            constants.OWNER: feature[6],
            constants.STATUS: constants.MODEL_STATUS_MAPPING.get(
                feature[9], constants.STATUS_PENDING
            ),
            constants.LATEST_VERSION: feature[10],
            constants.PREDICTION_WINDOW: int(feature[3]),
            constants.PAST_VERSION_COUNT: 0,
>>>>>>> 523d6f3b
        }
        models.append(model)

    return models


def map_model_version_history_response(
    response: dict, model_id: str
) -> List[dict]:
    """Map model version history response to a usable dict.

    Args:
        response (dict): Input Tecton API response.
        model_id (str): Model ID.

    Returns:
        List[dict]: A cleaned model version dict.
    """

    models = []

    for meta_data in response.json()[api_c.RESULTS]:
        # get model metadata from tecton
        feature = meta_data[api_c.FEATURES]
        model = {
            api_c.ID: model_id,
            api_c.LAST_TRAINED: parser.parse(feature[0]),
            api_c.DESCRIPTION: feature[1],
            api_c.FULCRUM_DATE: parser.parse(feature[2]),
            api_c.LOOKBACK_WINDOW: 7,
            api_c.NAME: feature[5],
            api_c.TYPE: str(feature[6]).lower(),
            api_c.OWNER: feature[7],
            api_c.STATUS: feature[9],
            api_c.CURRENT_VERSION: meta_data[api_c.JOIN_KEYS][0],
            api_c.PREDICTION_WINDOW: int(feature[3]),
        }
        models.append(model)

    # sort the models based on the last trained date.
    models.sort(key=lambda x: x[api_c.LAST_TRAINED], reverse=True)

    return models


def map_model_performance_response(
    response: dict,
    model_id: str,
    model_type: str,
    model_version: str,
    metric_default_value: float = -1,
) -> dict:
    """Map model performance response to a usable dict.

    Args:
        response (dict): Input Tecton API response.
        model_id (str): Model ID.
        model_type (str): Model type.
        model_version (str): Model version.
        metric_default_value: Default values for model metric.

    Returns:
        dict: A cleaned model performance dict.
    """

    if response.status_code != 200 or api_c.RESULTS not in response.json():
        return {}

    for meta_data in response.json()[api_c.RESULTS]:
        # get model metadata from tecton
        feature = meta_data[api_c.FEATURES]

        # get version based on model type and skip if not the provided version.
        if feature[4] != model_version:
            continue

        # grab the metrics based on model type and return.
        return {
            api_c.ID: model_id,
            api_c.RMSE: float(feature[0])
            if model_type in api_c.REGRESSION_MODELS
            else metric_default_value,
            api_c.AUC: float(feature[0])
            if model_type in api_c.CLASSIFICATION_MODELS
            else metric_default_value,
            api_c.PRECISION: float(feature[5])
            if model_type in api_c.CLASSIFICATION_MODELS
            else metric_default_value,
            api_c.RECALL: float(feature[6])
            if model_type in api_c.CLASSIFICATION_MODELS
            else metric_default_value,
            api_c.CURRENT_VERSION: model_version,
        }

    # nothing found, return an empty dict.
    return {}


def get_models() -> List[dict]:
    """Get models from Tecton.

    Args:

    Returns:
        List[dict]: List of models.

    Raises:
        FailedAPIDependencyError: Integrated dependent API failure error.
    """

    # get config
    config = get_config()

    # submit the post request to get the models
    response = requests.post(
        config.TECTON_FEATURE_SERVICE,
        dumps(api_c.MODEL_LIST_PAYLOAD),
        headers=config.TECTON_API_HEADERS,
    )

    if response.status_code != 200 or api_c.RESULTS not in response.json():
        logger.error(
            "Unable to retrieve models, %s %s.",
            response.status_code,
            response.text,
        )
        raise iae.FailedAPIDependencyError(
            f"{config.TECTON_FEATURE_SERVICE} : in_function={get_models.__name__}",
            response.status_code,
        )

    return map_model_response(response)


def get_model_version_history(model_id: str) -> List[ModelVersionSchema]:
    """Get model version history based on id.

    Args:
        model_id (str): model id.

    Returns:
        List[ModelVersionSchema] List of model versions.

    Raises:
        FailedAPIDependencyError: Integrated dependent API failure error.
        EmptyAPIResponseError: Response from integrated API call is empty.
    """

    # get config
    config = get_config()

    # payload
    payload = {
        "params": {
            "feature_service_name": api_c.FEATURE_MODEL_HISTORY,
            "join_key_map": {"model_id": f"{model_id}"},
        }
    }

    response = requests.post(
        config.TECTON_FEATURE_SERVICE,
        dumps(payload),
        headers=config.TECTON_API_HEADERS,
    )

    if api_c.RESULTS not in response.json():
        logger.error(
            "Unable to retrieve model version history, %s %s.",
            response.status_code,
            response.text,
        )
        if response.status_code == 200:
            raise iae.EmptyAPIResponseError(
                f"{config.TECTON_FEATURE_SERVICE} returned empty object",
                response.status_code,
            )
        raise iae.FailedAPIDependencyError(
            f"{config.TECTON_FEATURE_SERVICE} : in_function={get_model_version_history.__name__}",
            response.status_code,
        )

    # submit the post request to get the models
    return map_model_version_history_response(
        response,
        model_id,
    )


# pylint: disable=unused-argument
def get_model_drift(
    model_id: str, model_type: str, models: list
) -> List[ModelDriftSchema]:
    """Get model drift based on model_id and model_type.

    Args:
        model_id (str): Model id.
        model_type (str): model type.
        models (list): list of model versions.

    Returns:
        List[DriftSchema] List of model drift.

    Raises:
        FailedAPIDependencyError: Integrated dependent API failure error.
        EmptyAPIResponseError: Response from integrated API call is empty.
    """

    # get config
    config = get_config()

    if model_type in api_c.CLASSIFICATION_MODELS:
        service_name = api_c.FEATURE_DRIFT_CLASSIFICATION_MODEL_SERVICE
    else:
        service_name = api_c.FEATURE_DRIFT_REGRESSION_MODEL_SERVICE

    # payload
    payload = {
        "params": {
            "feature_service_name": service_name,
            "join_key_map": {api_c.MODEL_ID: f"{model_id}"},
        }
    }

    # start timer
    timer = time.perf_counter()

    response = requests.post(
        config.TECTON_FEATURE_SERVICE,
        dumps(payload),
        headers=config.TECTON_API_HEADERS,
    )

    # log execution time summary
    total_ticks = time.perf_counter() - timer
    logger.info(
        "Executed drift chart data request to the Tecton API in %0.4f seconds.",
        total_ticks,
    )

    if api_c.RESULTS not in response.json():
        logger.error(
            "Unable to retrieve model drift, %s %s.",
            response.status_code,
            response.text,
        )
        if response.status_code == 200:
            raise iae.EmptyAPIResponseError(
                f"{config.TECTON_FEATURE_SERVICE} returned empty object",
                response.status_code,
            )
        raise iae.FailedAPIDependencyError(
            f"{config.TECTON_FEATURE_SERVICE} : in_function={get_model_drift.__name__}",
            response.status_code,
        )

    result_drift = []
    for result in response.json().get(api_c.RESULTS, []):
        if not result:
            continue

        # look up run date from model version
        run_dates = [
            m[api_c.LAST_TRAINED]
            for m in models
            if m[api_c.CURRENT_VERSION] == result[api_c.FEATURES][4]
        ]

        result_drift.append(
            {
                # check if model version matched, otherwise parse the created date.
                api_c.RUN_DATE: run_dates[0]
                if run_dates
                else parser.parse(result[api_c.FEATURES][1]),
                api_c.DRIFT: result[api_c.FEATURES][0],
            }
        )

    # sort the results by time
    if result_drift:
        result_drift.sort(key=lambda x: x[api_c.RUN_DATE])

    return result_drift


def get_model_lift_async(model_id: str) -> List[ModelLiftSchema]:
    """Get model lift based on id.

    Args:
        model_id (str): model id.

    Returns:
         List[ModelLiftSchema]: List of model lift.
    """

    # set the event loop
    asyncio.set_event_loop(asyncio.SelectorEventLoop())

    # start timer
    timer = time.perf_counter()

    # send all responses at once and wait until they are all done.
    responses = asyncio.get_event_loop().run_until_complete(
        asyncio.gather(
            *(
                get_async_lift_bucket(model_id, bucket)
                for bucket in range(10, 101, 10)
            )
        )
    )

    # log execution time summary
    total_ticks = time.perf_counter() - timer
    logger.info(
        "Executed 10 requests to the Tecton API in %0.4f seconds. ~%0.4f requests per second.",
        total_ticks,
        total_ticks / 10,
    )

    result_lift = []
    # iterate each response.
    for response in responses:
        # validate response code
        if not response[0]:
            continue

        # process lift data
        latest_lift_data = response[0][api_c.RESULTS][-1][
            api_c.FEATURES
        ]

        result_lift.append(
            {
                api_c.BUCKET: response[1],
                api_c.ACTUAL_VALUE: latest_lift_data[0],
                api_c.ACTUAL_LIFT: latest_lift_data[2],
                api_c.PREDICTED_LIFT: latest_lift_data[3],
                api_c.PREDICTED_VALUE: latest_lift_data[8],
                api_c.PROFILE_COUNT: int(latest_lift_data[9]),
                api_c.ACTUAL_RATE: latest_lift_data[10],
                api_c.PREDICTED_RATE: latest_lift_data[11],
                api_c.PROFILE_SIZE_PERCENT: latest_lift_data[13] * 100
                if latest_lift_data[13]
                else 0,
            }
        )

    return result_lift


async def get_async_lift_bucket(
    model_id: str, bucket: int
) -> Tuple[dict, int]:
    """Asynchronously gets lift by bucket.

    Args:
        model_id (str): model id.
        bucket (int): bucket.

    Returns:
       Tuple[dict,int]: bucket lift dict.
    """

    # get config
    config = get_config()

    payload = {
        "params": {
            "feature_service_name": api_c.FEATURE_LIFT_MODEL_SERVICE,
            "join_key_map": {
                api_c.MODEL_ID: str(model_id),
                api_c.BUCKET: str(bucket),
            },
        }
    }

    # setup the aiohttp session so we can process the calls asynchronously
    async with aiohttp.ClientSession() as session, async_timeout.timeout(10):
        # run the async post request
        async with session.post(
            config.TECTON_FEATURE_SERVICE,
            json=payload,
            headers=config.TECTON_API_HEADERS,
        ) as response:
            # await the responses, and return them as they come in.
            try:
                return await response.json(), bucket
            except aiohttp.client.ContentTypeError:
                logger.error(
                    "Tecton post request failed for bucket: %s.", bucket
                )
                return {"code": 500}, bucket


def get_model_features(
    model_id: str, model_version: str
) -> List[FeatureSchema]:
    """Get model features based on model id.

    Args:
        model_id (str): Model id.
        model_version (str): model version.

    Returns:
        List[FeatureSchema]: List of model features.

    Raises:
        FailedAPIDependencyError: Integrated dependent API failure error.
    """

    # get config
    config = get_config()

    # Tecton forces us to get the feature at the version level, so we have to
    # query the service in succession. We break on the first empty value.
    result_features = []
    for i in range(200):
        payload = {
            "params": {
                "feature_service_name": api_c.FEATURE_TOP_SERVICE,
                "join_key_map": {"model_id": f"{model_id}", "rank": str(i)},
            }
        }

        response = requests.post(
            config.TECTON_FEATURE_SERVICE,
            dumps(payload),
            headers=config.TECTON_API_HEADERS,
        )

        if response.status_code != 200:
            break

        if api_c.RESULTS not in response.json():
            break

        # grab the features and match model version.
        features = [
            x[api_c.FEATURES]
            for x in response.json()[api_c.RESULTS]
            if x["joinKeys"][0] == model_version
        ]
        for feature in features:
            # get score.
            score = 0
            try:
                score = (
                    log10(float(feature[2]))
                    if float(feature[2]) > 0
                    else -log10(float(abs(feature[2])))
                )
            except ValueError:
                pass

            # TODO - HUS-910, remove the random string values below once Tecton is returning them.
            result_features.append(
                {
                    api_c.ID: model_id,
                    api_c.VERSION: model_version,
                    api_c.NAME: feature[1],
                    api_c.FEATURE_SERVICE: feature[4],
                    api_c.DATA_SOURCE: random.choice(
                        ["Buyers", "Retail", "Promotion", "Email", "Ecommerce"]
                    ),
                    api_c.CREATED_BY: random.choice(
                        ["Susan Miller", "Jack Miller"]
                    ),
<<<<<<< HEAD
                    api_c.STATUS: api_c.STATUS_ACTIVE,
                    api_c.POPULARITY: random.randint(1, 3),
                    api_c.SCORE: round(
                        log10(float(feature[2]))
                        if float(feature[2]) > 0
                        else -log10(float(abs(feature[2]))),
                        4,
                    ),
=======
                    constants.STATUS: constants.STATUS_ACTIVE,
                    constants.POPULARITY: random.randint(1, 3),
                    constants.SCORE: round(score, 4),
>>>>>>> 523d6f3b
                }
            )

    if not result_features:
        logger.error(
            "Unable to retrieve model features, %s %s.",
            response.status_code,
            response.text,
        )

    return result_features


def get_model_performance_metrics(
    model_id: str, model_type: str, model_version: str
) -> dict:
    """Get model performance metrics based on model ID.

    Args:
        model_id (str): Model id.
        model_type (str): Model type.
        model_version (str): Model version.

    Returns:
         dict: Model performance metrics.
    """

    # get config
    config = get_config()

    # regression models calculate RMSE
    if model_type in api_c.REGRESSION_MODELS:
        service_name = api_c.FEATURE_DRIFT_REGRESSION_MODEL_SERVICE
    # classification models calculate AUC, Precision, Recall
    elif model_type in api_c.CLASSIFICATION_MODELS:
        service_name = api_c.FEATURE_DRIFT_CLASSIFICATION_MODEL_SERVICE
    else:
        logger.warning("Model type not supported '%s'.", model_type)

    # set payload and service name.
    payload = {
        "params": {
            "feature_service_name": service_name,
            "join_key_map": {"model_id": f"{model_id}"},
        }
    }

    logger.info("Querying Tecton for model performance metrics.")
    response = requests.post(
        config.TECTON_FEATURE_SERVICE,
        dumps(payload),
        headers=config.TECTON_API_HEADERS,
    )
    logger.info("Querying Tecton for model performance metrics complete.")

    # submit the post request to get the model metrics.
    return map_model_performance_response(
        response,
        model_id,
        model_type,
        model_version,
    )<|MERGE_RESOLUTION|>--- conflicted
+++ resolved
@@ -70,7 +70,6 @@
         # get model metadata from tecton
         feature = meta_data[api_c.FEATURES]
         model = {
-<<<<<<< HEAD
             api_c.ID: meta_data[api_c.JOIN_KEYS][0],
             api_c.LAST_TRAINED: parser.parse(feature[0]),
             api_c.DESCRIPTION: feature[1],
@@ -85,22 +84,6 @@
             api_c.LATEST_VERSION: feature[9],
             api_c.PREDICTION_WINDOW: int(feature[3]),
             api_c.PAST_VERSION_COUNT: 0,
-=======
-            constants.ID: meta_data[constants.JOIN_KEYS][0],
-            constants.LAST_TRAINED: parser.parse(feature[0]),
-            constants.DESCRIPTION: feature[1],
-            constants.FULCRUM_DATE: parser.parse(feature[2]),
-            constants.LOOKBACK_WINDOW: int(feature[8]),
-            constants.NAME: feature[4],
-            constants.TYPE: str(feature[5]).lower(),
-            constants.OWNER: feature[6],
-            constants.STATUS: constants.MODEL_STATUS_MAPPING.get(
-                feature[9], constants.STATUS_PENDING
-            ),
-            constants.LATEST_VERSION: feature[10],
-            constants.PREDICTION_WINDOW: int(feature[3]),
-            constants.PAST_VERSION_COUNT: 0,
->>>>>>> 523d6f3b
         }
         models.append(model)
 
@@ -427,9 +410,7 @@
             continue
 
         # process lift data
-        latest_lift_data = response[0][api_c.RESULTS][-1][
-            api_c.FEATURES
-        ]
+        latest_lift_data = response[0][api_c.RESULTS][-1][api_c.FEATURES]
 
         result_lift.append(
             {
@@ -567,20 +548,9 @@
                     api_c.CREATED_BY: random.choice(
                         ["Susan Miller", "Jack Miller"]
                     ),
-<<<<<<< HEAD
                     api_c.STATUS: api_c.STATUS_ACTIVE,
                     api_c.POPULARITY: random.randint(1, 3),
-                    api_c.SCORE: round(
-                        log10(float(feature[2]))
-                        if float(feature[2]) > 0
-                        else -log10(float(abs(feature[2]))),
-                        4,
-                    ),
-=======
-                    constants.STATUS: constants.STATUS_ACTIVE,
-                    constants.POPULARITY: random.randint(1, 3),
-                    constants.SCORE: round(score, 4),
->>>>>>> 523d6f3b
+                    api_c.SCORE: round(score, 4),
                 }
             )
 
