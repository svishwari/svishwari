--- conflicted
+++ resolved
@@ -2,16 +2,12 @@
 purpose of this file is for interacting with aws
 """
 from os import getenv
-<<<<<<< HEAD
 from http import HTTPStatus
 from connexion import ProblemException
 import boto3
 import botocore
 from huxunify.api import constants as api_c
-=======
->>>>>>> 0f28f0ee
 
-import boto3
 
 # TODO - HUS-281
 # get aws connection params
@@ -129,21 +125,6 @@
 
 
 def get_aws_client(
-<<<<<<< HEAD
-    client="s3",
-    aws_access_key=AWS_ACCESS_KEY_ID,
-    aws_secret_key=AWS_SECRET_ACCESS_KEY,
-    region_name=AWS_REGION,
-) -> boto3.client:
-    """
-    quick and dirty function for getting most AWS clients
-    :param client:
-    :param resource:
-    :param aws_access_key:
-    :param aws_secret_key:
-    :param region_name:
-    :return: aws client
-=======
     client: str = "s3",
     aws_access_key: str = AWS_ACCESS_KEY_ID,
     aws_secret_key: str = AWS_SECRET_ACCESS_KEY,
@@ -160,7 +141,6 @@
     Returns:
         Response: boto3 client
 
->>>>>>> 0f28f0ee
     """
     return boto3.client(
         client,
