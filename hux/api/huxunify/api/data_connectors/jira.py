"""Purpose of this file is for holding methods to query and push data to JIRA
"""
from typing import Tuple

from jira import JIRA, JIRAError

from huxunifylib.util.general.logging import logger

from huxunify.api import constants as api_c
from huxunify.api.config import get_config
from huxunify.api.exceptions.integration_api_exceptions import (
    FailedAPIDependencyError,
)
from huxunify.api.prometheus import record_health_status_metric


class JiraConnection:
    """JIRA Connection class"""

    def __init__(self):
        """Initialize Jira Connection"""
        config = get_config()

        # get JIRA client
        self.jira_client = JIRA(
            server=config.JIRA_SERVER,
            options={
                "headers": {
                    **JIRA.DEFAULT_OPTIONS["headers"],
                    api_c.AUTHORIZATION: f"Bearer {config.JIRA_API_KEY}",
                }
            },
        )

        self.project_key = config.JIRA_PROJECT_KEY

        self.jira_user_email = config.JIRA_USER_EMAIL

    @staticmethod
    def check_jira_connection() -> Tuple[bool, str]:
        """Validates JIRA connection.

        Returns:
            Tuple[bool, str]: Flag if connection is valid and message.
        """
        config = get_config()
        try:
            JIRA(
                server=config.JIRA_SERVER,
                validate=True,
                options={
                    "headers": {
                        **JIRA.DEFAULT_OPTIONS["headers"],
                        api_c.AUTHORIZATION: f"Bearer {config.JIRA_API_KEY}",
                    }
                },
            )
            record_health_status_metric(api_c.JIRA_CONNECTION_HEALTH, 200)
            return True, "Jira available"

        except JIRAError as jira_error:
            logger.error(
                "Encountered Error: %s while connecting to JIRA and %s Status "
                "code.",
                jira_error.text,
                jira_error.status_code,
            )
            record_health_status_metric(api_c.JIRA_CONNECTION_HEALTH, False)
            return False, jira_error.text

        except AttributeError as attribute_error:
            logger.error(
                "Could not connect to JIRA %s",
                getattr(attribute_error, "message", repr(attribute_error)),
            )
            record_health_status_metric(api_c.JIRA_CONNECTION_HEALTH, False)
            return (
                False,
                getattr(attribute_error, "message", repr(attribute_error)),
            )

        except Exception as exception:  # pylint: disable=broad-except
            logger.error(
                "Could not connect to JIRA %s",
                getattr(exception, "message", repr(exception)),
            )
            record_health_status_metric(api_c.JIRA_CONNECTION_HEALTH, False)
            return False, getattr(exception, "message", repr(exception))

    def create_jira_issue(
        self, issue_type: str, summary: str, description: str
    ) -> dict:
        """Create a new issue in JIRA.

        Args:
            issue_type (str): Type of issue
            summary (str): Summary of issue
            description (str): Description of issue

        Returns:
            dict: Object of new issue created

        Raises:
            FailedAPIDependencyError: Any exception raised during endpoint
                execution.
        """

        try:
            new_issue = self.jira_client.create_issue(
                {
                    "project": {api_c.KEY: self.project_key},
                    "components": [{api_c.NAME: self.project_key}],
                    "issuetype": {api_c.NAME: issue_type},
                    "summary": summary,
                    "description": description,
                },
                False,
            )
        except JIRAError as jira_error:
            raise FailedAPIDependencyError(
                "Failed to connect to JIRA.",
                jira_error.status_code,
            ) from jira_error

        return {
            api_c.ID: new_issue.id,
            api_c.KEY: new_issue.key,
            api_c.TYPE: issue_type,
            api_c.SUMMARY: summary,
            api_c.DESCRIPTION: description,
        }

<<<<<<< HEAD
    def get_issues(self, jql: str, fields: str) -> dict:
        """Getting issues from Jira.

        Args:
            jql (str): Jira Query Language string.
            fields (str): Name of fields to fetch comma separated.

        Returns:
            dict: Dict of issues found.
        """

        jql = (
            f"project={self.project_key} AND component="
            f"{self.project_key} AND "
            f"{jql}"
        )
        return self.jira_client.search_issues(
            jql_str=jql, json_result=True, fields=fields
        )
=======
    def search_jira_issues(
        self,
        jql_suffix: str,
        return_fields: list,
        order_by_field: str = None,
        sort_order: str = None,
    ) -> list:
        """Searches for issues in the configured project on Jira that matches
        jql_suffix in the ticket ordered by order_by_field and returns the
        return_fields.

        Args:
            jql_suffix (str): Suffix to append to the pre-cooked jql string.
            return_fields (list): List of fields that are to be returned.
            order_by_field (str): field based on which the results are to be
                ordered.
            sort_order (str): Order by value (ASC or DESC).

        Returns:
            list: List of matching issues returned via search api.

        Raises:
            FailedAPIDependencyError: Any exception raised during endpoint
                execution.
        """

        jql = f"project={self.project_key} AND reporter={self.jira_user_email} AND {jql_suffix}"
        if order_by_field:
            sort_order = sort_order if sort_order else "ASC"
            jql = f"{jql} ORDER BY {order_by_field} {sort_order}"

        try:
            matched_issues = self.jira_client.search_issues(
                jql_str=jql,
                json_result=True,
                fields=",".join(x for x in return_fields),
            )
        except JIRAError as jira_error:
            raise FailedAPIDependencyError(
                "Failed to connect to JIRA.",
                jira_error.status_code,
            ) from jira_error

        return matched_issues
>>>>>>> ff0fe946
<|MERGE_RESOLUTION|>--- conflicted
+++ resolved
@@ -130,27 +130,6 @@
             api_c.DESCRIPTION: description,
         }
 
-<<<<<<< HEAD
-    def get_issues(self, jql: str, fields: str) -> dict:
-        """Getting issues from Jira.
-
-        Args:
-            jql (str): Jira Query Language string.
-            fields (str): Name of fields to fetch comma separated.
-
-        Returns:
-            dict: Dict of issues found.
-        """
-
-        jql = (
-            f"project={self.project_key} AND component="
-            f"{self.project_key} AND "
-            f"{jql}"
-        )
-        return self.jira_client.search_issues(
-            jql_str=jql, json_result=True, fields=fields
-        )
-=======
     def search_jira_issues(
         self,
         jql_suffix: str,
@@ -195,4 +174,23 @@
             ) from jira_error
 
         return matched_issues
->>>>>>> ff0fe946
+
+    def get_issues(self, jql: str, fields: str) -> dict:
+        """Getting issues from Jira.
+
+        Args:
+            jql (str): Jira Query Language string.
+            fields (str): Name of fields to fetch comma separated.
+
+        Returns:
+            dict: Dict of issues found.
+        """
+
+        jql = (
+            f"project={self.project_key} AND component="
+            f"{self.project_key} AND "
+            f"{jql}"
+        )
+        return self.jira_client.search_issues(
+            jql_str=jql, json_result=True, fields=fields
+        )