"""Purpose of this file is for holding methods to query and push data to JIRA
"""
from typing import Tuple

from jira import JIRA, JIRAError

from huxunifylib.util.general.logging import logger

from huxunify.api import constants as api_c
from huxunify.api.config import get_config
from huxunify.api.exceptions.integration_api_exceptions import (
    FailedAPIDependencyError,
)
from huxunify.api.prometheus import record_health_status_metric


class JiraConnection:
    """JIRA Connection class"""

    def __init__(self):
        """Initialize Jira Connection"""
        config = get_config()

        # get JIRA client
        self.jira_client = JIRA(
            server=config.JIRA_SERVER,
            options={
                "headers": {
                    **JIRA.DEFAULT_OPTIONS["headers"],
                    api_c.AUTHORIZATION: f"Bearer {config.JIRA_API_KEY}",
                }
            },
        )

        self.project_key = config.JIRA_PROJECT_KEY

<<<<<<< HEAD
        self.jira_user_email = config.JIRA_USER_EMAIL
=======
    @staticmethod
    def check_jira_connection() -> Tuple[bool, str]:
        """Validates JIRA connection.

        Returns:
            Tuple[bool, str]: Flag if connection is valid and message.
        """
        config = get_config()
        try:
            JIRA(
                server=config.JIRA_SERVER,
                validate=True,
                options={
                    "headers": {
                        **JIRA.DEFAULT_OPTIONS["headers"],
                        api_c.AUTHORIZATION: f"Bearer {config.JIRA_API_KEY}",
                    }
                },
            )
            record_health_status_metric(api_c.JIRA_CONNECTION_HEALTH, 200)
            return True, "Jira available"

        except JIRAError as jira_error:
            logger.error(
                "Encountered Error: %s while connecting to JIRA and %s Status "
                "code.",
                jira_error.text,
                jira_error.status_code,
            )
            record_health_status_metric(api_c.JIRA_CONNECTION_HEALTH, False)
            return False, jira_error.text

        except AttributeError as attribute_error:
            logger.error(
                "Could not connect to JIRA %s",
                getattr(attribute_error, "message", repr(attribute_error)),
            )
            record_health_status_metric(api_c.JIRA_CONNECTION_HEALTH, False)
            return (
                False,
                getattr(attribute_error, "message", repr(attribute_error)),
            )

        except Exception as exception:  # pylint: disable=broad-except
            logger.error(
                "Could not connect to JIRA %s",
                getattr(exception, "message", repr(exception)),
            )
            record_health_status_metric(api_c.JIRA_CONNECTION_HEALTH, False)
            return False, getattr(exception, "message", repr(exception))
>>>>>>> bb37fd70

    def create_jira_issue(
        self, issue_type: str, summary: str, description: str
    ) -> dict:
        """Create a new issue in JIRA.

        Args:
            issue_type (str): Type of issue
            summary (str): Summary of issue
            description (str): Description of issue

        Returns:
            dict: Object of new issue created

        Raises:
            FailedAPIDependencyError: Any exception raised during endpoint
                execution.
        """

        try:
            new_issue = self.jira_client.create_issue(
                {
                    "project": {api_c.KEY: self.project_key},
                    "components": [{api_c.NAME: self.project_key}],
                    "issuetype": {api_c.NAME: issue_type},
                    "summary": summary,
                    "description": description,
                },
                False,
            )
        except JIRAError as jira_error:
            raise FailedAPIDependencyError(
                "Failed to connect to JIRA.",
                jira_error.status_code,
            ) from jira_error

        return {
            api_c.ID: new_issue.id,
            api_c.KEY: new_issue.key,
            api_c.TYPE: issue_type,
            api_c.SUMMARY: summary,
            api_c.DESCRIPTION: description,
        }

    def search_jira_issues(
        self,
        jql_suffix: str,
        return_fields: list,
        order_by_field: str = None,
        sort_order: str = None,
    ) -> list:
        """Searches for issues in the configured project on Jira that matches
        jql_suffix in the ticket ordered by order_by_field and returns the
        return_fields.

        Args:
            jql_suffix (str): Suffix to append to the pre-cooked jql string.
            return_fields (list): List of fields that are to be returned.
            order_by_field (str): field based on which the results are to be
                ordered.
            sort_order (str): Order by value (ASC or DESC).

        Returns:
            list: List of matching issues returned via search api.

        Raises:
            FailedAPIDependencyError: Any exception raised during endpoint
                execution.
        """

        jql = f"project={self.project_key} AND reporter={self.jira_user_email} AND {jql_suffix}"
        if order_by_field:
            sort_order = sort_order if sort_order else "ASC"
            jql = f"{jql} ORDER BY {order_by_field} {sort_order}"

        try:
            matched_issues = self.jira_client.search_issues(
                jql_str=jql,
                json_result=True,
                fields=",".join(x for x in return_fields),
            )
        except JIRAError as jira_error:
            raise FailedAPIDependencyError(
                "Failed to connect to JIRA.",
                jira_error.status_code,
            ) from jira_error

        return matched_issues<|MERGE_RESOLUTION|>--- conflicted
+++ resolved
@@ -34,9 +34,8 @@
 
         self.project_key = config.JIRA_PROJECT_KEY
 
-<<<<<<< HEAD
         self.jira_user_email = config.JIRA_USER_EMAIL
-=======
+
     @staticmethod
     def check_jira_connection() -> Tuple[bool, str]:
         """Validates JIRA connection.
@@ -87,7 +86,6 @@
             )
             record_health_status_metric(api_c.JIRA_CONNECTION_HEALTH, False)
             return False, getattr(exception, "message", repr(exception))
->>>>>>> bb37fd70
 
     def create_jira_issue(
         self, issue_type: str, summary: str, description: str
