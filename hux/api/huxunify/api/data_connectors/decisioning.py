"""This module holds the decisioning class that connects to the decisioning
metrics API."""
import asyncio
from datetime import datetime
from concurrent.futures.thread import ThreadPoolExecutor
from typing import Tuple

from huxmodelclient import api_client, configuration
from huxmodelclient.api import DefaultApi as dec_client

from huxunifylib.database import constants as db_c
import huxunify.api.constants as api_c
from huxunify.api.config import get_config
from huxunify.api.prometheus import record_health_status, Connections
from huxunify.api.data_connectors import den_stub


class DotNotationDict(dict):
    """dot.notation access to dictionary attributes"""

    __getattr__ = dict.get
    __setattr__ = dict.__setitem__
    __delattr__ = dict.__delitem__


def convert_model_to_dot_notation(model_info) -> DotNotationDict:
    """Convert a model to dot notation to simulate the DEN response.

    Args:
        model_info (dict): input model dict.

    Returns:
       DotNotationDict: converted model den object.
    """
    # pylint: disable=attribute-defined-outside-init
    # convert model to dot notation dict
    model = DotNotationDict(model_info)
    model.model_metadata = DotNotationDict(model.model_metadata)
    model.model_metrics = DotNotationDict(model.model_metrics)
    model.important_features = [
        DotNotationDict(x) for x in model.important_features
    ]
    model.lift_chart = [DotNotationDict(x) for x in model.lift_chart]
    return model


class DenStubClient:
    """class used to simulate the den stub client."""

    @staticmethod
    def get_models_api_v1alpha1_models_get() -> DotNotationDict:
        """get models simulation.

        Returns:
            DotNotationDict: model dictionary.
        """
        return [DotNotationDict(x) for x in den_stub.MODEL_ID_RESPONSE]

    @staticmethod
    def get_model_info_api_v1alpha1_models_model_id_get(
        model_id,
    ) -> DotNotationDict:
        """get the model info data lookup based on model IDs above.

        Args:
            model_id (str): model id.

        Returns:
            DotNotationDict: model info dictionary.
        """

        # convert to an attr dict.
        return [
            convert_model_to_dot_notation(x)
            for x in den_stub.MODEL_INFO_RESPONSE.get(model_id, [])
        ]


# pylint: disable=redefined-outer-name
class Decisioning:
    """Decisioning metrics connector class"""

    def __init__(self, token: str):
        self.token = token
        self.decisioning_client = (
            dec_client(
                api_client=api_client.ApiClient(
                    configuration=configuration.Configuration(
                        host=get_config().DECISIONING_URL
                    ),
                    header_name="Authorization",
                    header_value=self.token,
                )
            )
            if get_config().ENV_NAME in [api_c.STAGING_ENV, api_c.LILDEV_ENV]
            else DenStubClient()
        )

    def get_all_model_ids(self) -> list:
        """Gets a list of all models from decisioning.

        Returns:
            list: list of model names.
        """
        resp = self.decisioning_client.get_models_api_v1alpha1_models_get()
        return [model.model_id for model in resp]

    def get_model_info(self, model_id: str, model_version: str = None) -> dict:
        """Gets the current info for a model from decisioning.

        If model_version is provided the function will try to find
        that version. If it is not found, the most recent version
        is returned. If model_version is not provided the most
        recent version is returned.

        Args:
            model_id (str): ID of the model.
            model_version (str): version of the model.

        Returns:
            dict: model info dictionary.
        """
        model_infos = self.decisioning_client.get_model_info_api_v1alpha1_models_model_id_get(
            model_id
        )
        desired_info = None
        if model_version:
            for info in model_infos:
                if info.model_metrics[api_c.VERSION_NUMBER] == model_version:
                    desired_info = info
                    break
        if not desired_info:
            desired_info = max(
                model_infos,
                key=lambda info: datetime.strptime(
                    info.scheduled_date, "%Y-%m-%d"
                ),
            )
        desired_info.past_version_count = len(model_infos)
        return desired_info

    def get_model_info_history(self, model_id: str) -> list:
        """Gets current and previous info objects for a model from decisioning.

        Args:
            model_id (str): ID of the model.

        Returns:
            list: list of model info.
        """
        return self.decisioning_client.get_model_info_api_v1alpha1_models_model_id_get(
            model_id
        )

    # pylint: disable=no-member, broad-except
    @record_health_status(Connections.DECISIONING)
    def get_health_status(self) -> Tuple[bool, str]:
        """Get the health status of the Decisioning API

        Returns:
            Tuple[bool, str]: Returns if the connection is valid, and the message.
        """
        try:
            health = self.decisioning_client.healthz_api_v1alpha1_healthz_get()
            if health.status == "Ok":
                return True, "Decisioning Metrics API available"
        except Exception as exc:
            if exc.status:
                if exc.status == 401:
                    return True, "Decisioning Metrics API available"

        return False, "Decisioning Metrics API unavailable"

    async def gather_model_infos(
        self, model_ids: list, executor: ThreadPoolExecutor
    ) -> list:
        """Asynchronously gathers all the model infos for the model_ids provided.

        Args:
            model_ids (list): list of model_ids.
            executor (ThreadPoolExecutor): Executor for running async calls.

        Returns:
            list: list of model info dicts.
        """
        loop = asyncio.get_event_loop()
        tasks = [
            loop.run_in_executor(executor, self.get_model_info, model_id)
            for model_id in model_ids
        ]
        futures, _ = await asyncio.wait(tasks)
        model_infos = [future.result() for future in futures]
        return model_infos

    def get_all_models(self) -> list:
        """Gets a list of all models

        Returns:
            list: list of all models
        """
        models = []
        model_ids = self.get_all_model_ids()

        loop = asyncio.get_event_loop()
        model_infos = loop.run_until_complete(
            self.gather_model_infos(
                model_ids, ThreadPoolExecutor(max_workers=10)
            )
        )

        for model_info in model_infos:
            models.append(
                {
                    api_c.ID: model_info.model_id,
                    api_c.NAME: model_info.model_metadata.model_name,
                    api_c.DESCRIPTION: model_info.model_metadata.description,
                    api_c.STATUS: model_info.model_metadata.status.title(),
                    api_c.LATEST_VERSION: model_info.model_metrics[
<<<<<<< HEAD
                        "version_number"
=======
                        api_c.VERSION_NUMBER
>>>>>>> 3f67a81b
                    ],
                    api_c.OWNER: model_info.model_metadata.owner,
                    api_c.LOOKBACK_WINDOW: model_info.model_metadata.lookback_days,
                    api_c.PREDICTION_WINDOW: model_info.model_metadata.prediction_days,
                    api_c.FULCRUM_DATE: datetime.strptime(
                        model_info.model_metadata.fulcrum_date, "%Y-%M-%d"
                    ),
                    api_c.LAST_TRAINED: datetime.strptime(
                        model_info.scheduled_date, "%Y-%M-%d"
                    ),
                    api_c.TYPE: model_info.model_metadata.model_type.lower(),
                    api_c.CATEGORY: model_info.model_metadata.model_type.lower(),
                    api_c.PAST_VERSION_COUNT: model_info.past_version_count,
                    db_c.ENABLED: True,
                    db_c.ADDED: True,
                    api_c.TAGS: api_c.MODEL_NAME_TAGS_MAP.get(
                        model_info.model_metadata.model_name, None
                    ),
                }
            )

        return models

    def get_model_overview(self, model_id: str, model_version: str) -> dict:
        """Get the feature importance for a model

        Args:
            model_id (str): ID of the model.
            model_version (str): Version of the model.

        Returns:
            list: feature importance statistics for the model.
        """
        model_info = self.get_model_info(model_id, model_version)

        return {
            api_c.MODEL_TYPE: model_info.model_metadata.model_type,
            api_c.MODEL_NAME: model_info.model_metadata.model_name,
            api_c.DESCRIPTION: model_info.model_metadata.description,
            api_c.PERFORMANCE_METRIC: {
                api_c.RMSE: model_info.model_metrics.get(
                    api_c.RMSE.upper(), -1
                ),
                api_c.AUC: model_info.model_metrics.get(api_c.AUC.upper(), -1),
                api_c.PRECISION: model_info.model_metrics.get(
                    api_c.PRECISION, -1
                ),
                api_c.RECALL: model_info.model_metrics.get(api_c.RECALL, -1),
                api_c.CURRENT_VERSION: model_info.model_metrics[
<<<<<<< HEAD
                    "version_number"
=======
                    api_c.VERSION_NUMBER
>>>>>>> 3f67a81b
                ],
            },
        }

    def get_model_features(
        self, model_id: str, model_version: str = None
    ) -> list:
        """Get the features for a model.

        Args:
            model_id (str): ID of the model.
            model_version (str): Version of the model.

        Returns:
            list: feature statistics for the model.
        """
        features = []
        model_info = self.get_model_info(model_id, model_version)

        for feature in model_info.important_features:
            features.append(
                {
                    api_c.ID: feature[api_c.MODEL_ID],
                    # make the feature name unique
                    api_c.NAME: f"{feature[api_c.MODEL_NAME]}-{feature.rank}",
                    api_c.DESCRIPTION: feature[api_c.FEATURE_DESCRIPTION],
                    api_c.FEATURE_TYPE: feature[api_c.MODEL_TYPE],
                    api_c.RECORDS_NOT_NULL: 0,
                    api_c.FEATURE_IMPORTANCE: 1,
                    api_c.MEAN: 0,
                    api_c.MIN: 0,
                    api_c.MAX: 0,
                    api_c.UNIQUE_VALUES: 1,
                    api_c.LCUV: "",
                    api_c.MCUV: "",
                    api_c.SCORE: feature.lift,
                }
            )

        return features

    def get_model_version_history(self, model_id: str) -> list:
        """Get the feature importance for a model

        Args:
            model_id (str): ID of the model.

        Returns:
            list: feature importance statistics for the model.
        """
        model_infos = self.get_model_info_history(model_id)

        feature_history = []

        for model_info in model_infos:
            feature_history.append(
                {
                    api_c.ID: model_info.model_id,
                    api_c.NAME: model_info.model_metadata.model_name,
                    api_c.DESCRIPTION: model_info.model_metadata.description,
                    api_c.STATUS: model_info.model_metadata.status,
                    api_c.CURRENT_VERSION: model_info.model_metrics[
<<<<<<< HEAD
                        "version_number"
=======
                        api_c.VERSION_NUMBER
>>>>>>> 3f67a81b
                    ],
                    api_c.LAST_TRAINED: model_info.scheduled_date,
                    api_c.OWNER: model_info.model_metadata.owner,
                    api_c.LOOKBACK_WINDOW: model_info.model_metadata.lookback_days,
                    api_c.PREDICTION_WINDOW: model_info.model_metadata.prediction_days,
                    api_c.FULCRUM_DATE: model_info.model_metadata.fulcrum_date,
                }
            )

        return feature_history

    # TODO HUS-2969
    # pylint: disable=no-self-use, unused-argument
    def get_model_pipeline_performance(
        self, model_id: str, model_version: str
    ) -> dict:
        """Get the model performance of a model.

        Args:
            model_id (str): ID of the model.
            model_version (str): Version of the model.

        Returns:
            dict: pipeline performance statistics.
        """

        return {
            "training": {
                "id": model_id,
                "most_recent_run_duration": None,
                "run_duration": [
                    {
                        "status": None,
                        "timestamp": None,
                        "duration": None,
                    }
                ],
                "last_run": None,
                "frequency": None,
                "total_runs": None,
            },
            "scoring": {
                "most_recent_run_duration": None,
                "run_duration": [
                    {
                        "status": None,
                        "timestamp": None,
                        "duration": None,
                    }
                ],
                "last_run": None,
                "frequency": None,
                "total_runs": None,
            },
        }

    def get_model_lift(self, model_id: str, model_version: str) -> list:
        """Get the lift statics of a model.

        Args:
            model_id (str): ID of the model.
            model_version (str): Version of the model.

        Returns:
            list: lift statistics.
        """
        lift_stats = []
        model_info = self.get_model_info(model_id, model_version)

        for lift_info in model_info.lift_chart:
            lift_stats.append(
                {
                    api_c.BUCKET: lift_info[api_c.BUCKET],
                    api_c.PREDICTED_VALUE: lift_info[api_c.PREDICTED],
                    api_c.ACTUAL_VALUE: lift_info[api_c.ACTUAL],
                    api_c.PROFILE_COUNT: lift_info[api_c.PROFILES],
                    api_c.PREDICTED_RATE: lift_info[api_c.RATE_PREDICTED],
                    api_c.ACTUAL_RATE: lift_info[api_c.RATE_ACTUAL],
                    api_c.PREDICTED_LIFT: lift_info[api_c.LIFT_PREDICTED],
                    api_c.ACTUAL_LIFT: lift_info[api_c.LIFT_ACTUAL],
                    api_c.PROFILE_SIZE_PERCENT: lift_info[api_c.SIZE_PROFILE],
                }
            )

        return lift_stats

    # pylint: disable=unused-argument
    def get_model_drift(
        self, model_id: str, model_version: str = None
    ) -> list:
        """Get the drift statics of a model.

        Args:
            model_id (str): ID of the model.
            model_version (str): Version of the model.

        Returns:
            list: list of drift statistics.
        """
        model_infos = self.get_model_info_history(model_id)
        drift_data = []

        for model_info in model_infos:
            # get metric based on model type
            metric_type = (
                api_c.AUC.upper()
                if api_c.AUC.upper() in model_info.model_metrics
                else api_c.RMSE.upper()
            )
            drift_data.append(
                {
                    api_c.DRIFT: model_info.model_metrics.get(metric_type, -1),
                    api_c.RUN_DATE: datetime.strptime(
                        model_info.scheduled_date, "%Y-%m-%d"
                    ),
                }
            )

        return drift_data<|MERGE_RESOLUTION|>--- conflicted
+++ resolved
@@ -216,11 +216,7 @@
                     api_c.DESCRIPTION: model_info.model_metadata.description,
                     api_c.STATUS: model_info.model_metadata.status.title(),
                     api_c.LATEST_VERSION: model_info.model_metrics[
-<<<<<<< HEAD
-                        "version_number"
-=======
                         api_c.VERSION_NUMBER
->>>>>>> 3f67a81b
                     ],
                     api_c.OWNER: model_info.model_metadata.owner,
                     api_c.LOOKBACK_WINDOW: model_info.model_metadata.lookback_days,
@@ -270,11 +266,7 @@
                 ),
                 api_c.RECALL: model_info.model_metrics.get(api_c.RECALL, -1),
                 api_c.CURRENT_VERSION: model_info.model_metrics[
-<<<<<<< HEAD
-                    "version_number"
-=======
                     api_c.VERSION_NUMBER
->>>>>>> 3f67a81b
                 ],
             },
         }
@@ -337,11 +329,7 @@
                     api_c.DESCRIPTION: model_info.model_metadata.description,
                     api_c.STATUS: model_info.model_metadata.status,
                     api_c.CURRENT_VERSION: model_info.model_metrics[
-<<<<<<< HEAD
-                        "version_number"
-=======
                         api_c.VERSION_NUMBER
->>>>>>> 3f67a81b
                     ],
                     api_c.LAST_TRAINED: model_info.scheduled_date,
                     api_c.OWNER: model_info.model_metadata.owner,
