# pylint: disable=no-self-use
"""Paths for applications API"""
from http import HTTPStatus
from typing import Tuple

from bson import ObjectId
from flask import Blueprint, jsonify, request
from flasgger import SwaggerView

from huxunifylib.util.general.logging import logger
from huxunifylib.database import (
    constants as db_c,
    collection_management,
)
from huxunify.api.schema.applications import (
    ApplicationsGETSchema,
    ApplicationsPostSchema,
    ApplicationsPatchSchema,
)
from huxunify.api.route.decorators import (
    add_view_to_blueprint,
    secured,
    api_error_handler,
    requires_access_levels,
)
from huxunify.api.route.utils import get_db_client
from huxunify.api import constants as api_c

from huxunify.api.schema.utils import (
    AUTH401_RESPONSE,
)

# setup the applications blueprint
applications_bp = Blueprint(api_c.APPLICATIONS_ENDPOINT, import_name=__name__)


@applications_bp.before_request
@secured()
def before_request():
    """Protect all of the applications endpoints."""

    pass  # pylint: disable=unnecessary-pass


@add_view_to_blueprint(
    applications_bp,
    api_c.APPLICATIONS_ENDPOINT,
    "ApplicationsPostView",
)
class ApplicationsPostView(SwaggerView):
    """Applications Post view class."""

    parameters = [
        {
            "name": "body",
            "in": "body",
            "type": "object",
            "description": "Input Applications body.",
            "example": {
                api_c.CATEGORY: "uncategorized",
                api_c.TYPE: "custom-application",
                api_c.NAME: "Custom Application",
                api_c.URL: "URL_Link",
            },
        },
    ]

    responses = {
        HTTPStatus.CREATED.value: {
            "schema": ApplicationsGETSchema,
            "description": "Application created.",
        },
        HTTPStatus.BAD_REQUEST.value: {
            "description": "Failed to create application.",
        },
        HTTPStatus.FORBIDDEN.value: {
            "description": "Application already exists.",
        },
    }
    responses.update(AUTH401_RESPONSE)
    tags = [api_c.APPLICATIONS_TAG]

    # pylint: disable=too-many-return-statements
    # pylint: disable=too-many-branches
    # pylint: disable=no-self-use
    @api_error_handler()
    @requires_access_levels(api_c.USER_ROLE_ALL)
    def post(self, user: dict) -> Tuple[dict, int]:
        """Creates a new application.

        ---
        security:
            - Bearer: ["Authorization"]

        Args:
            user (dict): user object.

        Returns:
            Tuple[dict, int]: Created application, HTTP status code.
        """

        application = ApplicationsPostSchema().load(
            request.get_json(),
        )
        database = get_db_client()

        application[api_c.STATUS] = api_c.STATUS_PENDING
        application[db_c.ADDED] = True

        document = collection_management.create_document(
            database,
            db_c.APPLICATIONS_COLLECTION,
            application,
            user[api_c.USER_NAME],
        )
        logger.info("Successfully created application %s.", application.get(db_c.NAME))

        return (
            jsonify(ApplicationsGETSchema().dump(document)),
            HTTPStatus.OK.value,
        )


@add_view_to_blueprint(
    applications_bp,
    f"{api_c.APPLICATIONS_ENDPOINT}/<application_id>",
    "ApplicationsPatchView",
)
class ApplicationsPatchView(SwaggerView):
    """Applications Patch view class."""

    parameters = [
        {
            "name": "body",
            "in": "body",
            "type": "object",
            "description": "Input Application's fields to edit.",
            "example": {
                api_c.URL: "URL_Link",
            },
        },
    ]

    responses = {
        HTTPStatus.CREATED.value: {
            "schema": ApplicationsGETSchema,
            "description": "Application created.",
        },
        HTTPStatus.BAD_REQUEST.value: {
            "description": "Failed to create application.",
        },
        HTTPStatus.FORBIDDEN.value: {
            "description": "Application already exists.",
        },
    }
    responses.update(AUTH401_RESPONSE)
    tags = [api_c.APPLICATIONS_TAG]

    # pylint: disable=too-many-return-statements
    # pylint: disable=too-many-branches
    # pylint: disable=no-self-use
    @api_error_handler()
    @requires_access_levels([api_c.EDITOR_LEVEL, api_c.ADMIN_LEVEL])
    def patch(self, application_id: str, user: dict) -> Tuple[dict, int]:
        """Modifies an existing application.

        ---
        security:
            - Bearer: ["Authorization"]

        Args:
            application_id (str): application
            user (dict): user object.

        Returns:
            Tuple[dict, int]: Updated application, HTTP status code.
        """
        if not request.get_json():
            logger.info("Could not patch destination.")
            return {"message": "No body provided."}, HTTPStatus.BAD_REQUEST

        ApplicationsPatchSchema().validate(
            request.get_json(),
        )
        database = get_db_client()

        if not collection_management.get_document(
            database, db_c.APPLICATIONS_COLLECTION, {db_c.ID: ObjectId(application_id)}
        ):
            return {
                "message": f"Application {application_id} not found"
            }, HTTPStatus.NOT_FOUND

        updated_application = collection_management.update_document(
            database,
            db_c.APPLICATIONS_COLLECTION,
            ObjectId(application_id),
            request.get_json(),
            user[api_c.USER_NAME],
        )

        logger.info(
            "Successfully updated application %s.",
            updated_application.get(db_c.NAME),
        )

        return (
<<<<<<< HEAD
            jsonify(ApplicationsGETSchema().dump(updated_application)),
            HTTPStatus.OK.value,
=======
            jsonify(ApplicationsGETSchema().dump(document)),
            HTTPStatus.CREATED.value,
>>>>>>> f08c88e2
        )<|MERGE_RESOLUTION|>--- conflicted
+++ resolved
@@ -113,11 +113,13 @@
             application,
             user[api_c.USER_NAME],
         )
-        logger.info("Successfully created application %s.", application.get(db_c.NAME))
+        logger.info(
+            "Successfully created application %s.", application.get(db_c.NAME)
+        )
 
         return (
             jsonify(ApplicationsGETSchema().dump(document)),
-            HTTPStatus.OK.value,
+            HTTPStatus.CREATED.value,
         )
 
 
@@ -205,11 +207,6 @@
         )
 
         return (
-<<<<<<< HEAD
             jsonify(ApplicationsGETSchema().dump(updated_application)),
             HTTPStatus.OK.value,
-=======
-            jsonify(ApplicationsGETSchema().dump(document)),
-            HTTPStatus.CREATED.value,
->>>>>>> f08c88e2
         )