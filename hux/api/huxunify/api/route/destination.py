--- conflicted
+++ resolved
@@ -33,11 +33,8 @@
     get_db_client,
     secured,
     get_user_name,
-<<<<<<< HEAD
     set_sfmc_auth_from_parameter_store,
-=======
     api_error_handler,
->>>>>>> b0570da5
 )
 import huxunify.api.constants as api_c
 
