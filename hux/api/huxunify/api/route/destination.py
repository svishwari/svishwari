--- conflicted
+++ resolved
@@ -358,11 +358,7 @@
         }
     )
     @validate_destination()
-<<<<<<< HEAD
-    @requires_access_levels(api_c.USER_ROLE_ALL)
-=======
     @requires_access_levels([api_c.EDITOR_LEVEL, api_c.ADMIN_LEVEL])
->>>>>>> bfd7be7b
     def put(self, destination_id: ObjectId, user: dict) -> Tuple[dict, int]:
         """Sets a destination's authentication details.
 
@@ -557,11 +553,7 @@
     @api_error_handler(
         custom_message={"message": api_c.DESTINATION_AUTHENTICATION_FAILED}
     )
-<<<<<<< HEAD
-    @requires_access_levels([api_c.EDITOR_LEVEL, api_c.ADMIN_LEVEL])
-=======
     @requires_access_levels(api_c.USER_ROLE_ALL)
->>>>>>> bfd7be7b
     def post(self, user: dict) -> Tuple[dict, int]:
         """Validates the credentials for a destination.
 
@@ -867,11 +859,7 @@
     # pylint: disable=too-many-return-statements
     @api_error_handler()
     @validate_destination()
-<<<<<<< HEAD
-    @requires_access_levels(api_c.USER_ROLE_ALL)
-=======
     @requires_access_levels([api_c.EDITOR_LEVEL, api_c.ADMIN_LEVEL])
->>>>>>> bfd7be7b
     def post(self, destination_id: str, user: dict) -> Tuple[dict, int]:
         """Creates a destination data extension.
 
@@ -1110,11 +1098,7 @@
 
     # pylint: disable=too-many-return-statements
     @api_error_handler()
-<<<<<<< HEAD
-    @requires_access_levels(api_c.USER_ROLE_ALL)
-=======
     @requires_access_levels([api_c.EDITOR_LEVEL, api_c.ADMIN_LEVEL])
->>>>>>> bfd7be7b
     def post(self, user: dict) -> Tuple[list, int]:
         """Requests an unsupported destination.
 
@@ -1248,11 +1232,7 @@
     tags = [api_c.DESTINATIONS_TAG]
 
     @api_error_handler()
-<<<<<<< HEAD
-    @requires_access_levels(api_c.USER_ROLE_ALL)
-=======
     @requires_access_levels([api_c.ADMIN_LEVEL])
->>>>>>> bfd7be7b
     def delete(self, destination_id: str, user: dict) -> Tuple[dict, int]:
         """Deletes a destination.
 
