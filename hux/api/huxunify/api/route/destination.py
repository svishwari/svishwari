# pylint: disable=no-self-use,too-many-lines,unused-argument
"""Paths for destinations API."""
import datetime
from threading import Thread
from http import HTTPStatus
from typing import Tuple

from bson import ObjectId
from flasgger import SwaggerView
from flask import Blueprint, request, Response
from marshmallow import ValidationError

from huxunifylib.util.general.logging import logger
from huxunifylib.database.notification_management import create_notification
from huxunifylib.database import (
    delivery_platform_management as destination_management,
)
from huxunifylib.database.engagement_management import (
    remove_destination_from_all_engagements,
)
from huxunifylib.database.collection_management import (
    get_documents,
    delete_document,
)
from huxunifylib.database.orchestration_management import (
    remove_destination_from_all_audiences,
)
import huxunifylib.database.constants as db_c
from huxunifylib.util.general.const import (
    FacebookCredentials,
    SFMCCredentials,
    SendgridCredentials,
    GoogleCredentials,
    QualtricsCredentials,
)
from huxunifylib.connectors import (
    FacebookConnector,
    SFMCConnector,
    SendgridConnector,
    GoogleConnector,
    QualtricsConnector,
    AudienceAlreadyExists,
    AuthenticationFailed,
)
from huxunifylib.connectors import connector_sfmc
<<<<<<< HEAD
from huxunify.api.route.return_util import HuxResponse
=======
from huxunifylib.connectors.util.selector import (
    get_delivery_platform_connector,
)
>>>>>>> 47aa63d4
from huxunify.api.data_connectors.aws import (
    get_auth_from_parameter_store,
    parameter_store,
)
from huxunify.api.data_connectors.jira import JiraConnection
from huxunify.api.schema.destinations import (
    DestinationGetSchema,
    DestinationPatchSchema,
    DestinationConstantsSchema,
    DestinationValidationSchema,
    DestinationDataExtPostSchema,
    DestinationDataExtGetSchema,
    DestinationRequestSchema,
    SFMCAuthCredsSchema,
    DestinationDataExtConfigSchema,
    FacebookAuthCredsSchema,
    SendgridAuthCredsSchema,
    QualtricsAuthCredsSchema,
    GoogleAdsAuthCredsSchema,
    DestinationPutSchema,
)
from huxunify.api.schema.utils import AUTH401_RESPONSE
from huxunify.api.route.decorators import (
    add_view_to_blueprint,
    secured,
    api_error_handler,
    validate_destination,
    requires_access_levels,
)
from huxunify.api.route.utils import (
    get_db_client,
)
import huxunify.api.constants as api_c


# setup the destination blueprint
dest_bp = Blueprint(api_c.DESTINATIONS_ENDPOINT, import_name=__name__)

facebook_auth_example = {
    api_c.AUTHENTICATION_DETAILS: {
        api_c.FACEBOOK_ACCESS_TOKEN: "ABCD",
        api_c.FACEBOOK_APP_SECRET: "1234",
        api_c.FACEBOOK_APP_ID: "1234",
        api_c.FACEBOOK_AD_ACCOUNT_ID: "1234",
    },
}


@dest_bp.before_request
@secured()
def before_request():
    """Protect all of the destinations endpoints."""

    pass  # pylint: disable=unnecessary-pass


def set_sfmc_auth_details(sfmc_auth: dict) -> dict:
    """Set SFMC auth details.

    Args:
        sfmc_auth (dict): Auth details.

    Returns:
        SFMC auth (dict): SFMC auth dict containing SFMC credentials.
    """

    return {
        SFMCCredentials.SFMC_ACCOUNT_ID.value: sfmc_auth.get(
            api_c.SFMC_ACCOUNT_ID
        ),
        SFMCCredentials.SFMC_AUTH_URL.value: sfmc_auth.get(
            api_c.SFMC_AUTH_BASE_URI
        ),
        SFMCCredentials.SFMC_CLIENT_ID.value: sfmc_auth.get(
            api_c.SFMC_CLIENT_ID
        ),
        SFMCCredentials.SFMC_CLIENT_SECRET.value: sfmc_auth.get(
            api_c.SFMC_CLIENT_SECRET
        ),
        SFMCCredentials.SFMC_SOAP_ENDPOINT.value: sfmc_auth.get(
            api_c.SFMC_SOAP_BASE_URI
        ),
        SFMCCredentials.SFMC_URL.value: sfmc_auth.get(
            api_c.SFMC_REST_BASE_URI
        ),
    }


@add_view_to_blueprint(
    dest_bp,
    f"{api_c.DESTINATIONS_ENDPOINT}/<destination_id>",
    "DestinationGetView",
)
class DestinationGetView(SwaggerView):
    """Single Destination Get view class."""

    parameters = [
        {
            "name": api_c.DESTINATION_ID,
            "description": "Destination ID.",
            "type": "string",
            "in": "path",
            "required": "true",
            "example": "5f5f7262997acad4bac4373b",
        }
    ]
    responses = {
        HTTPStatus.OK.value: {
            "schema": DestinationGetSchema,
            "description": "Retrieved destination details.",
        },
        HTTPStatus.BAD_REQUEST.value: {
            "description": "Failed to retrieve the destination.",
        },
        HTTPStatus.NOT_FOUND.value: {
            "description": api_c.DESTINATION_NOT_FOUND,
        },
    }
    responses.update(AUTH401_RESPONSE)

    tags = [api_c.DESTINATIONS_TAG]

    @api_error_handler()
    @validate_destination()
    @requires_access_levels(api_c.USER_ROLE_ALL)
    def get(self, destination_id: str, user: dict) -> Tuple[Response, int]:
        """Retrieves a destination.

        ---
        security:
            - Bearer: ["Authorization"]

        Args:
            destination_id (str): Destination ID.
            user (dict): user object.

        Returns:
            Tuple[Response, int]: Destination dict, HTTP status code.
        """

        destination = destination_management.get_delivery_platform(
            get_db_client(), destination_id
        )

        return HuxResponse.OK(
            data=destination, data_schema=DestinationGetSchema()
        )


@add_view_to_blueprint(
    dest_bp, api_c.DESTINATIONS_ENDPOINT, "DestinationsView"
)
class DestinationsView(SwaggerView):
    """Destinations view class."""

    parameters = [
        {
            "name": api_c.DESTINATION_REFRESH,
            "description": "Refresh all.",
            "type": "boolean",
            "in": "query",
            "required": False,
            "example": "False",
        }
    ]

    responses = {
        HTTPStatus.OK.value: {
            "description": "List of all destinations",
            "schema": {"type": "array", "items": DestinationGetSchema},
        },
        HTTPStatus.BAD_REQUEST.value: {
            "description": "Failed to get all destinations."
        },
    }
    responses.update(AUTH401_RESPONSE)
    tags = [api_c.DESTINATIONS_TAG]

    @api_error_handler()
    @requires_access_levels(api_c.USER_ROLE_ALL)
    def get(
        self, user: dict
    ) -> Tuple[Response, int]:  # pylint: disable=no-self-use
        """Retrieves all destinations.

        ---
        security:
            - Bearer: ["Authorization"]

        Args:
            user (dict): user object.

        Returns:
            Tuple[Response, int]: Response list of destinations, HTTP status code.
        """
        database = get_db_client()
        destinations = destination_management.get_all_delivery_platforms(
            database
        )

        refresh_all = request.args.get(
            api_c.DESTINATION_REFRESH,
            False,
            type=lambda v: v.lower() == "true",
        )

        for destination in destinations:
            if refresh_all:
                if (
                    destination[api_c.DELIVERY_PLATFORM_TYPE]
                    in db_c.SUPPORTED_DELIVERY_PLATFORMS
                ):
                    try:
                        connector = get_delivery_platform_connector(
                            destination[api_c.DELIVERY_PLATFORM_TYPE],
                            get_auth_from_parameter_store(
                                destination[api_c.AUTHENTICATION_DETAILS],
                                destination[api_c.DELIVERY_PLATFORM_TYPE],
                            ),
                        )
                        if connector is not None:
                            destination[
                                db_c.DELIVERY_PLATFORM_STATUS
                            ] = db_c.STATUS_SUCCEEDED
                        else:
                            destination[
                                db_c.DELIVERY_PLATFORM_STATUS
                            ] = db_c.STATUS_FAILED
                        # pylint: disable=broad-except
                    except Exception as exception:
                        logger.error(
                            "%s: %s while connecting to destination %s.",
                            exception.__class__,
                            str(exception),
                            destination[api_c.DELIVERY_PLATFORM_TYPE],
                        )
                        destination[
                            db_c.DELIVERY_PLATFORM_STATUS
                        ] = db_c.STATUS_FAILED

                    destination_management.update_delivery_platform(
                        database=database,
                        delivery_platform_id=destination[db_c.ID],
                        name=destination[db_c.DELIVERY_PLATFORM_NAME],
                        delivery_platform_type=destination[
                            db_c.DELIVERY_PLATFORM_TYPE
                        ],
                        status=destination[db_c.DELIVERY_PLATFORM_STATUS],
                    )
            # using a default here in case we do not have a proper mapping
            # or just want to use the same constant value in the UI
            destination[
                db_c.DELIVERY_PLATFORM_STATUS
            ] = api_c.DESTINATION_STATUS_MAPPING.get(
                destination[db_c.DELIVERY_PLATFORM_STATUS],
                destination[db_c.DELIVERY_PLATFORM_STATUS],
            )

        return HuxResponse.OK(
            data=destinations, data_schema=DestinationGetSchema()
        )


@add_view_to_blueprint(
    dest_bp,
    f"{api_c.DESTINATIONS_ENDPOINT}/<destination_id>/authentication",
    "DestinationAuthenticationPostView",
)
class DestinationAuthenticationPostView(SwaggerView):
    """Destination Authentication post view class."""

    parameters = [
        {
            "name": api_c.DESTINATION_ID,
            "description": "Destination ID.",
            "type": "string",
            "in": "path",
            "required": True,
            "example": "5f5f7262997acad4bac4373b",
        },
        {
            "name": "body",
            "in": "body",
            "description": "Destination Object.",
            "type": "object",
            "example": facebook_auth_example,
        },
    ]

    responses = {
        HTTPStatus.OK.value: {
            "schema": DestinationGetSchema,
            "description": "Updated destination.",
        },
        HTTPStatus.BAD_REQUEST.value: {
            "description": "Failed to update the authentication details of the destination.",
        },
        HTTPStatus.NOT_FOUND.value: {
            "description": api_c.DESTINATION_NOT_FOUND
        },
    }

    responses.update(AUTH401_RESPONSE)
    tags = [api_c.DESTINATIONS_TAG]

    @api_error_handler(
        custom_message={
            ValidationError: {"message": api_c.INVALID_AUTH_DETAILS}
        }
    )
    @validate_destination()
    @requires_access_levels([api_c.EDITOR_LEVEL, api_c.ADMIN_LEVEL])
    def put(
        self, destination_id: ObjectId, user: dict
    ) -> Tuple[Response, int]:
        """Sets a destination's authentication details.

        ---
        security:
            - Bearer: ["Authorization"]

        Args:
            destination_id (ObjectId): Destination ID.
            user (dict): user object.

        Returns:
            Tuple[Response, int]: Destination doc, HTTP status code.
        """

        # load into the schema object
        body = DestinationPutSchema().load(request.get_json(), partial=True)

        # grab the auth details
        auth_details = body.get(api_c.AUTHENTICATION_DETAILS)
        performance_de = None
        campaign_de = None
        authentication_parameters = None
        database = get_db_client()

        # check if destination exists
        destination = destination_management.get_delivery_platform(
            database, destination_id
        )
        platform_type = destination.get(db_c.DELIVERY_PLATFORM_TYPE)
        if platform_type == db_c.DELIVERY_PLATFORM_SFMC:
            SFMCAuthCredsSchema().load(auth_details)
            sfmc_config = body.get(db_c.CONFIGURATION)
            if not sfmc_config or not isinstance(sfmc_config, dict):
                logger.error("%s", api_c.SFMC_CONFIGURATION_MISSING)
                return HuxResponse.BAD_REQUEST(
                    api_c.SFMC_CONFIGURATION_MISSING
                )

            performance_de = sfmc_config.get(
                api_c.SFMC_PERFORMANCE_METRICS_DATA_EXTENSION
            )
            if not performance_de:
                logger.error("%s", api_c.PERFORMANCE_METRIC_DE_NOT_ASSIGNED)
                return HuxResponse.BAD_REQUEST(
                    api_c.PERFORMANCE_METRIC_DE_NOT_ASSIGNED
                )
            campaign_de = sfmc_config.get(
                api_c.SFMC_CAMPAIGN_ACTIVITY_DATA_EXTENSION
            )
            if not campaign_de:
                logger.error("%s", api_c.CAMPAIGN_ACTIVITY_DE_NOT_ASSIGNED)
                return HuxResponse.BAD_REQUEST(
                    api_c.CAMPAIGN_ACTIVITY_DE_NOT_ASSIGNED
                )
            DestinationDataExtConfigSchema().load(sfmc_config)
            if performance_de == campaign_de:
                logger.error("%s", api_c.SAME_PERFORMANCE_CAMPAIGN_ERROR)
                return HuxResponse.BAD_REQUEST(
                    api_c.SAME_PERFORMANCE_CAMPAIGN_ERROR
                )
        elif platform_type == db_c.DELIVERY_PLATFORM_FACEBOOK:
            FacebookAuthCredsSchema().load(auth_details)
        elif platform_type in [
            db_c.DELIVERY_PLATFORM_SENDGRID,
            db_c.DELIVERY_PLATFORM_TWILIO,
        ]:
            SendgridAuthCredsSchema().load(auth_details)
        elif platform_type == db_c.DELIVERY_PLATFORM_QUALTRICS:
            QualtricsAuthCredsSchema().load(auth_details)
        elif platform_type == db_c.DELIVERY_PLATFORM_GOOGLE:
            GoogleAdsAuthCredsSchema().load(auth_details)

        if auth_details:
            # store the secrets for the updated authentication details
            authentication_parameters = (
                parameter_store.set_destination_authentication_secrets(
                    authentication_details=auth_details,
                    is_updated=True,
                    destination_id=destination_id,
                    destination_type=platform_type,
                )
            )
            is_added = True

        return HuxResponse.OK(
            data=destination_management.update_delivery_platform(
                database=database,
                delivery_platform_id=destination_id,
                delivery_platform_type=destination[
                    db_c.DELIVERY_PLATFORM_TYPE
                ],
                name=destination[db_c.DELIVERY_PLATFORM_NAME],
                authentication_details=authentication_parameters,
                added=is_added,
                performance_de=performance_de,
                campaign_de=campaign_de,
                user_name=user[api_c.USER_NAME],
                status=db_c.STATUS_SUCCEEDED,
            ),
            data_schema=DestinationGetSchema(),
        )


@add_view_to_blueprint(
    dest_bp,
    f"{api_c.DESTINATIONS_ENDPOINT}/constants",
    "DestinationsConstants",
)
class DestinationsConstants(SwaggerView):
    """Destinations Constants view class."""

    responses = {
        HTTPStatus.OK.value: {
            "schema": DestinationConstantsSchema,
            "description": "Retrieve destination constants.",
        },
        HTTPStatus.BAD_REQUEST.value: {
            "description": "Failed to retrieve the destination constants.",
        },
    }
    responses.update(AUTH401_RESPONSE)
    tags = [api_c.DESTINATIONS_TAG]

    @api_error_handler()
    @requires_access_levels(api_c.USER_ROLE_ALL)
    def get(self, user: dict) -> Tuple[Response, int]:
        """Retrieves all destination constants.

        ---
        security:
            - Bearer: ["Authorization"]

        Args:
            user (dict): user object.

        Returns:
            Tuple[Response, int]: dict of destination constants, HTTP status code.
        """

        return HuxResponse.OK(
            data=api_c.DESTINATION_CONSTANTS,
            data_schema=DestinationConstantsSchema(),
        )


@add_view_to_blueprint(
    dest_bp,
    f"{api_c.DESTINATIONS_ENDPOINT}/validate",
    "DestinationValidatePostView",
)
class DestinationValidatePostView(SwaggerView):
    """Destination Validation Post view class."""

    parameters = [
        {
            "name": "body",
            "in": "body",
            "type": "object",
            "description": "Validate destination body.",
            "example": facebook_auth_example,
        },
    ]

    responses = {
        HTTPStatus.OK.value: {
            "description": "Validated destination successfully.",
            "schema": {
                "example": {
                    "message": "Destination is validated successfully"
                },
            },
        },
        HTTPStatus.BAD_REQUEST.value: {
            "description": "Failed to validate the destination.",
            "schema": {
                "example": {"message": "Destination can not be validated"},
            },
        },
    }

    responses.update(AUTH401_RESPONSE)
    tags = [api_c.DESTINATIONS_TAG]

    # pylint: disable=bare-except,too-many-return-statements
    @api_error_handler(
        custom_message={"message": api_c.DESTINATION_AUTHENTICATION_FAILED}
    )
    @requires_access_levels(api_c.USER_ROLE_ALL)
    def post(self, user: dict) -> Tuple[Response, int]:
        """Validates the credentials for a destination.

        ---
        security:
            - Bearer: ["Authorization"]

        Args:
            user (dict): user object.

        Returns:
            Tuple[Response, int]: Message indicating connection success/failure,
                HTTP status code.
        """

        body = DestinationValidationSchema().load(request.get_json())
        platform_type = body.get(api_c.TYPE)

        # test the destination connection and update connection status
        if platform_type == db_c.DELIVERY_PLATFORM_FACEBOOK:
            logger.info("Trying to connect to Facebook.")
            destination_connector = FacebookConnector(
                auth_details={
                    FacebookCredentials.FACEBOOK_AD_ACCOUNT_ID.name: body.get(
                        api_c.AUTHENTICATION_DETAILS
                    ).get(api_c.FACEBOOK_AD_ACCOUNT_ID),
                    FacebookCredentials.FACEBOOK_APP_ID.name: body.get(
                        api_c.AUTHENTICATION_DETAILS
                    ).get(api_c.FACEBOOK_APP_ID),
                    FacebookCredentials.FACEBOOK_APP_SECRET.name: body.get(
                        api_c.AUTHENTICATION_DETAILS
                    ).get(api_c.FACEBOOK_APP_SECRET),
                    FacebookCredentials.FACEBOOK_ACCESS_TOKEN.name: body.get(
                        api_c.AUTHENTICATION_DETAILS
                    ).get(api_c.FACEBOOK_ACCESS_TOKEN),
                },
            )
            if destination_connector.check_connection():
                logger.info("Facebook destination validated successfully.")
                return HuxResponse.OK(api_c.DESTINATION_AUTHENTICATION_SUCCESS)
            logger.error("Could not validate Facebook successfully.")
        elif platform_type == db_c.DELIVERY_PLATFORM_SFMC:
            logger.info("Validating SFMC destination.")
            connector = SFMCConnector(
                auth_details=set_sfmc_auth_details(
                    body.get(api_c.AUTHENTICATION_DETAILS)
                )
            )

            ext_list = sorted(
                DestinationDataExtGetSchema().dump(
                    connector.get_list_of_data_extensions(), many=True
                ),
                key=lambda i: i[api_c.NAME].lower(),
            )
            logger.info("Successfully validated SFMC destination.")
            return HuxResponse.OK(
                api_c.DESTINATION_AUTHENTICATION_SUCCESS,
                extra_fields={
                    api_c.SFMC_PERFORMANCE_METRICS_DATA_EXTENSIONS: ext_list
                },
            )
        elif platform_type in [
            db_c.DELIVERY_PLATFORM_SENDGRID,
            db_c.DELIVERY_PLATFORM_TWILIO,
        ]:
            sendgrid_connector = SendgridConnector(
                auth_details={
                    SendgridCredentials.SENDGRID_AUTH_TOKEN.value: body.get(
                        api_c.AUTHENTICATION_DETAILS
                    ).get(api_c.SENDGRID_AUTH_TOKEN),
                },
            )
            if sendgrid_connector.check_connection():
                logger.info(
                    "%s destination validated successfully.",
                    platform_type.capitalize(),
                )
                return HuxResponse.OK(api_c.DESTINATION_AUTHENTICATION_SUCCESS)
        elif platform_type == db_c.DELIVERY_PLATFORM_QUALTRICS:
            qualtrics_connector = QualtricsConnector(
                auth_details={
                    QualtricsCredentials.QUALTRICS_API_TOKEN.value: body.get(
                        api_c.AUTHENTICATION_DETAILS
                    ).get(api_c.QUALTRICS_API_TOKEN),
                    QualtricsCredentials.QUALTRICS_DATA_CENTER.value: body.get(
                        api_c.AUTHENTICATION_DETAILS
                    ).get(api_c.QUALTRICS_DATA_CENTER),
                    QualtricsCredentials.QUALTRICS_OWNER_ID.value: body.get(
                        api_c.AUTHENTICATION_DETAILS
                    ).get(api_c.QUALTRICS_OWNER_ID),
                    QualtricsCredentials.QUALTRICS_DIRECTORY_ID.value: body.get(
                        api_c.AUTHENTICATION_DETAILS
                    ).get(
                        api_c.QUALTRICS_DIRECTORY_ID
                    ),
                }
            )
            if qualtrics_connector.check_connection():
                logger.info("Qualtrics destination validated successfully.")
                return HuxResponse.OK(api_c.DESTINATION_AUTHENTICATION_SUCCESS)

            logger.error("Could not validate Qualtrics successfully.")
        elif platform_type == db_c.DELIVERY_PLATFORM_GOOGLE:
            google_connector = GoogleConnector(
                auth_details={
                    GoogleCredentials.GOOGLE_DEVELOPER_TOKEN.value: body.get(
                        api_c.AUTHENTICATION_DETAILS
                    ).get(api_c.GOOGLE_DEVELOPER_TOKEN),
                    GoogleCredentials.GOOGLE_REFRESH_TOKEN.value: body.get(
                        api_c.AUTHENTICATION_DETAILS
                    ).get(api_c.GOOGLE_REFRESH_TOKEN),
                    GoogleCredentials.GOOGLE_CLIENT_CUSTOMER_ID.value: body.get(
                        api_c.AUTHENTICATION_DETAILS
                    ).get(
                        api_c.GOOGLE_CLIENT_CUSTOMER_ID
                    ),
                    GoogleCredentials.GOOGLE_CLIENT_ID.value: body.get(
                        api_c.AUTHENTICATION_DETAILS
                    ).get(api_c.GOOGLE_CLIENT_ID),
                    GoogleCredentials.GOOGLE_CLIENT_SECRET.value: body.get(
                        api_c.AUTHENTICATION_DETAILS
                    ).get(api_c.GOOGLE_CLIENT_SECRET),
                }
            )
            if google_connector.check_connection():
                logger.info("Google Ads destination validated successfully.")
                return HuxResponse.OK(api_c.DESTINATION_AUTHENTICATION_SUCCESS)

            logger.error("Could not validate Google Ads successfully.")

        else:
            logger.error(
                "Destination type %s not supported yet.", body.get(db_c.TYPE)
            )
            return HuxResponse.BAD_REQUEST(api_c.DESTINATION_NOT_SUPPORTED)

        logger.error(
            "Could not validate destination type %s.", body.get(db_c.TYPE)
        )
        return HuxResponse.FORBIDDEN(api_c.DESTINATION_AUTHENTICATION_FAILED)


@add_view_to_blueprint(
    dest_bp,
    f"{api_c.DESTINATIONS_ENDPOINT}/<destination_id>/{api_c.DATA_EXTENSIONS}",
    "DestinationDataExtView",
)
class DestinationDataExtView(SwaggerView):
    """Destination Data Extension view class."""

    parameters = [
        {
            "name": api_c.DESTINATION_ID,
            "description": "Destination ID.",
            "type": "string",
            "in": "path",
            "required": "true",
            "example": "5f5f7262997acad4bac4373b",
        }
    ]

    responses = {
        HTTPStatus.OK.value: {
            "description": "Retrieved destination data extensions.",
            "schema": {"type": "array", "items": DestinationDataExtGetSchema},
        },
        HTTPStatus.BAD_REQUEST.value: {
            "description": "Failed to retrieve destination data extensions.",
        },
    }

    responses.update(AUTH401_RESPONSE)
    tags = [api_c.DESTINATIONS_TAG]

    @api_error_handler()
    @validate_destination()
    @requires_access_levels(api_c.USER_ROLE_ALL)
    def get(self, destination_id: str, user: dict) -> Tuple[Response, int]:
        """Retrieves destination data extensions.

        ---
        security:
            - Bearer: ["Authorization"]

        Args:
            destination_id (str): Destination ID.
            user (dict): user object.


        Returns:
            Tuple[Response, int]: Response list of data extensions, HTTP status code.
        """

        destination = destination_management.get_delivery_platform(
            get_db_client(), destination_id
        )

        if api_c.AUTHENTICATION_DETAILS not in destination:
            logger.error(
                "Destination authentication for %s failed since authentication "
                "details missing.",
                destination_id,
            )
            return HuxResponse.BAD_REQUEST(
                api_c.DESTINATION_AUTHENTICATION_FAILED
            )

        if (
            destination[api_c.DELIVERY_PLATFORM_TYPE]
            == db_c.DELIVERY_PLATFORM_SFMC
        ):
            try:
                sfmc_connector = SFMCConnector(
                    auth_details=get_auth_from_parameter_store(
                        destination[api_c.AUTHENTICATION_DETAILS],
                        destination[api_c.DELIVERY_PLATFORM_TYPE],
                    )
                )
                ext_list = sfmc_connector.get_list_of_data_extensions()
                logger.info(
                    "Found %s data extensions for %s.",
                    len(ext_list),
                    destination_id,
                )
            except AuthenticationFailed:
                return HuxResponse.FORBIDDEN(
                    api_c.DESTINATION_AUTHENTICATION_FAILED
                )

        else:
            logger.error(api_c.DATA_EXTENSION_NOT_SUPPORTED)
            return HuxResponse.BAD_REQUEST(api_c.DATA_EXTENSION_NOT_SUPPORTED)

        new_ext_list = sorted(
            DestinationDataExtGetSchema().dump(ext_list, many=True),
            key=lambda i: i[db_c.CREATE_TIME],
            reverse=True,
        )

        return HuxResponse.OK(data=new_ext_list)


@add_view_to_blueprint(
    dest_bp,
    f"{api_c.DESTINATIONS_ENDPOINT}/<destination_id>/{api_c.DATA_EXTENSIONS}",
    "DestinationDataExtPostView",
)
class DestinationDataExtPostView(SwaggerView):
    """Destination Data Extension Post class."""

    parameters = [
        {
            "name": api_c.DESTINATION_ID,
            "description": "Destination ID.",
            "type": "string",
            "in": "path",
            "required": "true",
            "example": "5f5f7262997acad4bac4373b",
        },
        {
            "name": "body",
            "in": "body",
            "type": "object",
            "description": "Input Destination body.",
            "example": {api_c.DATA_EXTENSION: "data_ext_name"},
        },
    ]

    responses = {
        HTTPStatus.CREATED.value: {
            "description": "Created destination data extension successfully.",
            "schema": DestinationDataExtGetSchema,
        },
        HTTPStatus.OK.value: {
            "description": "Destination data extension already exists.",
            "schema": DestinationDataExtGetSchema,
        },
        HTTPStatus.BAD_REQUEST.value: {
            "description": "Failed to create destination data extension.",
            "schema": {
                "example": {
                    "message": "Destination data extension cannot be created."
                },
            },
        },
    }

    responses.update(AUTH401_RESPONSE)
    tags = [api_c.DESTINATIONS_TAG]

    # pylint: disable=too-many-return-statements
    @api_error_handler()
    @validate_destination()
    @requires_access_levels([api_c.EDITOR_LEVEL, api_c.ADMIN_LEVEL])
    def post(self, destination_id: str, user: dict) -> Tuple[Response, int]:
        """Creates a destination data extension.

        ---
        security:
            - Bearer: ["Authorization"]

        Args:
            destination_id (str): Destination ID.
            user (dict): User object.

        Returns:
            Tuple[Response, int]: Data Extension ID, HTTP status code.
        """

        database = get_db_client()
        destination = destination_management.get_delivery_platform(
            database, destination_id
        )

        if api_c.AUTHENTICATION_DETAILS not in destination:
            logger.error(api_c.DATA_EXTENSION_NOT_SUPPORTED)
            return HuxResponse.BAD_REQUEST(api_c.DATA_EXTENSION_NOT_SUPPORTED)

        body = DestinationDataExtPostSchema().load(
            request.get_json(), partial=True
        )

        if (
            destination[api_c.DELIVERY_PLATFORM_TYPE]
            == db_c.DELIVERY_PLATFORM_SFMC
        ):

            sfmc_connector = SFMCConnector(
                auth_details=get_auth_from_parameter_store(
                    destination[api_c.AUTHENTICATION_DETAILS],
                    destination[api_c.DELIVERY_PLATFORM_TYPE],
                )
            )

            if not sfmc_connector.check_connection():
                logger.info("Could not validate SFMC successfully.")
                return HuxResponse.FORBIDDEN(
                    api_c.DESTINATION_AUTHENTICATION_FAILED
                )

            status_code = HTTPStatus.CREATED

            try:
                # work around to handle connector issue - deep copy list
                # pylint: disable=unnecessary-comprehension
                sfmc_cdp_prop_list = [
                    x for x in connector_sfmc.SFMC_CDP_PROPERTIES_LIST
                ]

                extension = sfmc_connector.create_data_extension(
                    body.get(api_c.DATA_EXTENSION)
                )

                # work around to handle connector issue - set list back
                connector_sfmc.SFMC_CDP_PROPERTIES_LIST = sfmc_cdp_prop_list

                # pylint: disable=too-many-function-args
                create_notification(
                    database,
                    db_c.NOTIFICATION_TYPE_SUCCESS,
                    (
                        f"New data extension named"
                        f'"{body.get(api_c.DATA_EXTENSION)}" created in '
                        f'destination "{destination[db_c.NAME]}" '
                        f"by {user[api_c.USER_NAME]}."
                    ),
                    api_c.DESTINATIONS_TAG,
                    user[api_c.USER_NAME],
                )
            except AudienceAlreadyExists:
                # TODO - this is a work around until ORCH-288 is done
                status_code = HTTPStatus.OK
                extension = {}
                for ext in sfmc_connector.get_list_of_data_extensions():
                    if ext["CustomerKey"] == body.get(api_c.DATA_EXTENSION):
                        extension = ext
            return HuxResponse.response(
                status_code,
                data=extension,
                data_schema=DestinationDataExtGetSchema(),
            )

        logger.error(api_c.DATA_EXTENSION_NOT_SUPPORTED)
        return HuxResponse.BAD_REQUEST(api_c.DATA_EXTENSION_NOT_SUPPORTED)


@add_view_to_blueprint(
    dest_bp,
    f"{api_c.DESTINATIONS_ENDPOINT}/<destination_id>",
    "DestinationPatchView",
)
class DestinationPatchView(SwaggerView):
    """Destination Patch class."""

    parameters = [
        {
            "name": api_c.DESTINATION_ID,
            "description": "Destination ID.",
            "type": "string",
            "in": "path",
            "required": "true",
            "example": "5f5f7262997acad4bac4373b",
        },
        {
            "name": "body",
            "in": "body",
            "type": "object",
            "description": "Input Destination body.",
            "example": {db_c.ENABLED: False},
        },
    ]

    responses = {
        HTTPStatus.OK.value: {
            "description": "Destination updated.",
            "schema": DestinationDataExtGetSchema,
        },
        HTTPStatus.BAD_REQUEST.value: {
            "description": "Failed to patch destination data.",
            "schema": {
                "example": {"message": "Invalid request received."},
            },
        },
    }

    responses.update(AUTH401_RESPONSE)
    tags = [api_c.DESTINATIONS_TAG]

    # pylint: disable=unexpected-keyword-arg
    # pylint: disable=too-many-return-statements
    @api_error_handler()
    @validate_destination()
    @requires_access_levels(api_c.USER_ROLE_ALL)
    def patch(self, destination_id: str, user: dict) -> Tuple[Response, int]:
        """Updates a destination.

        ---
        security:
            - Bearer: ["Authorization"]

        Args:
            destination_id (str): Destination ID.
            user (dict): user object.

        Returns:
            Tuple[Response, int]: Destination doc, HTTP status code.
        """

        if not request.get_json():
            logger.info("Could not patch destination.")
            return HuxResponse.BAD_REQUEST("No body provided.")

        DestinationPatchSchema().validate(request.get_json())

        database = get_db_client()

        updated_destination = (
            destination_management.update_delivery_platform_doc(
                database,
                destination_id,
                {
                    **request.get_json(),
                    **{
                        db_c.UPDATED_BY: user[api_c.USER_NAME],
                        db_c.UPDATE_TIME: datetime.datetime.utcnow(),
                    },
                },
            )
        )

        create_notification(
            database,
            db_c.NOTIFICATION_TYPE_SUCCESS,
            (
                f"{user[api_c.USER_NAME]} successfully updated"
                f' "{updated_destination[db_c.NAME]}" destination.'
            ),
            api_c.DESTINATION,
            user[api_c.USER_NAME],
        )

        if not updated_destination.get(db_c.ADDED):
            # remove from any engagement audiences
            Thread(
                target=remove_destination_from_all_engagements,
                args=[
                    database,
                    destination_id,
                    user[api_c.USER_NAME],
                ],
            ).start()

            # remove destinations from standalone audiences
            Thread(
                target=remove_destination_from_all_audiences,
                args=[
                    database,
                    destination_id,
                    user[api_c.USER_NAME],
                ],
            ).start()

        # update the document
        return HuxResponse.OK(
            data=updated_destination, data_schema=DestinationGetSchema()
        )


@add_view_to_blueprint(
    dest_bp,
    f"{api_c.DESTINATIONS_ENDPOINT}/request",
    "DestinationsRequestView",
)
class DestinationsRequestView(SwaggerView):
    """Destinations Request view class."""

    parameters = [
        {
            "name": "body",
            "in": "body",
            "schema": {"id": "DestinationRequestSchema"},
            "description": "Input Destination body.",
            "example": DestinationRequestSchema,
        },
    ]

    responses = {
        HTTPStatus.OK.value: {
            "description": "Destination.",
            "schema": DestinationGetSchema,
        },
        HTTPStatus.NOT_FOUND.value: {
            "description": api_c.DESTINATION_NOT_FOUND,
        },
    }
    responses.update(AUTH401_RESPONSE)
    tags = [api_c.DESTINATIONS_TAG]

    # pylint: disable=too-many-return-statements
    @api_error_handler()
    @requires_access_levels([api_c.EDITOR_LEVEL, api_c.ADMIN_LEVEL])
    def post(self, user: dict) -> Tuple[Response, int]:
        """Requests an unsupported destination.

        ---
        security:
            - Bearer: ["Authorization"]

        Args:
            user (dict): user object.

        Returns:
            Tuple[Response, int]: Destination doc, HTTP status code.
        """

        destination_request = DestinationRequestSchema().load(
            request.get_json(), partial=True
        )

        # check if destination name already exists
        database = get_db_client()
        destinations = get_documents(
            database,
            db_c.DELIVERY_PLATFORM_COLLECTION,
            {
                db_c.NAME: {
                    "$regex": destination_request[db_c.NAME],
                    "$options": "i",
                }
            },
            batch_size=1,
        )

        # check if any found documents
        destinations = (
            destinations.get(db_c.DOCUMENTS, []) if destinations else []
        )

        # check if it was requested
        if destinations:
            destination = destinations[0]
            if destination.get(db_c.DELIVERY_PLATFORM_STATUS) in [
                db_c.STATUS_REQUESTED,
                db_c.STATUS_FAILED,
                db_c.STATUS_SUCCEEDED,
            ]:
                # return already requested, return 409, with message.
                return HuxResponse.CONFLICT(api_c.DESTINATION_ALREADY_PRESENT)
            # otherwise set the status to requested
            destination = destination_management.update_delivery_platform_doc(
                database,
                destination[db_c.ID],
                {
                    db_c.DELIVERY_PLATFORM_STATUS: db_c.STATUS_REQUESTED,
                    db_c.ADDED: True,
                },
            )
        else:
            # create a destination object and set the status to requested.
            destination = destination_management.set_delivery_platform(
                database=database,
                delivery_platform_type=api_c.GENERIC_DESTINATION,
                name=destination_request[api_c.NAME],
                user_name=user[api_c.USER_NAME],
                status=db_c.STATUS_REQUESTED,
                enabled=False,
                added=True,
            )

            destination_request.update(
                {
                    "Requested By": user[api_c.USER_NAME],
                    "Environment": request.url_root,
                }
            )

            # create JIRA ticket for the request.
            JiraConnection().create_jira_issue(
                api_c.TASK,
                f"Requested Destination '{destination_request[api_c.NAME]}'.",
                "\n".join(
                    f"{key.title()}: {value}"
                    for key, value in destination_request.items()
                ),
            )

        create_notification(
            database,
            db_c.NOTIFICATION_TYPE_SUCCESS,
            (
                f"{user[api_c.USER_NAME]} successfully requested"
                f' "{destination[db_c.NAME]}" destination.'
            ),
            api_c.DESTINATION,
            user[api_c.USER_NAME],
        )

        return HuxResponse.OK(
            data=destination, data_schema=DestinationGetSchema()
        )


@add_view_to_blueprint(
    dest_bp,
    f"{api_c.DESTINATIONS_ENDPOINT}/<destination_id>",
    "DestinationDeleteView",
)
class DestinationDeleteView(SwaggerView):
    """Destination Delete class."""

    parameters = [
        {
            "name": api_c.DESTINATION_ID,
            "description": "Destination ID.",
            "type": "string",
            "in": "path",
            "required": "true",
            "example": "5f5f7262997acad4bac4373b",
        },
    ]

    responses = {
        HTTPStatus.NO_CONTENT.value: {
            "description": "Destination deleted.",
        },
    }

    responses.update(AUTH401_RESPONSE)
    tags = [api_c.DESTINATIONS_TAG]

    @api_error_handler()
    @requires_access_levels([api_c.ADMIN_LEVEL])
    def delete(self, destination_id: str, user: dict) -> Tuple[Response, int]:
        """Deletes a destination.

        ---
        security:
            - Bearer: ["Authorization"]

        Args:
            destination_id (str): Destination ID.
            user (dict): user object.

        Returns:
            Tuple[Response, int]: Destination doc, HTTP status code.
        """
        database = get_db_client()

        destination = destination_management.get_delivery_platform(
            database, ObjectId(destination_id)
        )

        if not destination:
            create_notification(
                database,
                db_c.NOTIFICATION_TYPE_SUCCESS,
                (
                    f"{user[api_c.USER_NAME]} requested delete for "
                    f"{destination_id} that does not exist."
                ),
                api_c.DESTINATION,
                user[api_c.USER_NAME],
            )
            return HuxResponse.NO_CONTENT()

        deleted_flag = delete_document(
            database,
            db_c.DELIVERY_PLATFORM_COLLECTION,
            {db_c.ID: ObjectId(destination_id)},
            True,
            user[api_c.USER_NAME],
        )

        create_notification(
            database,
            db_c.NOTIFICATION_TYPE_SUCCESS,
            (
                f"{user[api_c.USER_NAME]} {'deleted' if deleted_flag else 'failed to delete'}"
                f' "{destination[db_c.NAME]}" destination.'
            ),
            api_c.DESTINATION,
            user[api_c.USER_NAME],
        )

        return HuxResponse.NO_CONTENT()<|MERGE_RESOLUTION|>--- conflicted
+++ resolved
@@ -43,13 +43,10 @@
     AuthenticationFailed,
 )
 from huxunifylib.connectors import connector_sfmc
-<<<<<<< HEAD
-from huxunify.api.route.return_util import HuxResponse
-=======
 from huxunifylib.connectors.util.selector import (
     get_delivery_platform_connector,
 )
->>>>>>> 47aa63d4
+from huxunify.api.route.return_util import HuxResponse
 from huxunify.api.data_connectors.aws import (
     get_auth_from_parameter_store,
     parameter_store,
