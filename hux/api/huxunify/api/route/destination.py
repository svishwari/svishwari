# pylint: disable=no-self-use
"""
Paths for destinations api
"""
from http import HTTPStatus
from typing import Tuple
from flasgger import SwaggerView
from bson import ObjectId
from flask import Blueprint, request, jsonify
from marshmallow import ValidationError

from huxunifylib.database import (
    delivery_platform_management as destination_management,
)
import huxunifylib.database.constants as db_c
from huxunifylib.util.general.const import FacebookCredentials, SFMCCredentials
from huxunifylib.connectors.facebook_connector import FacebookConnector
from huxunifylib.connectors.connector_sfmc import SFMCConnector
from huxunifylib.connectors.connector_exceptions import AudienceAlreadyExists
from huxunify.api.data_connectors.aws import parameter_store
from huxunify.api.schema.destinations import (
    DestinationGetSchema,
    DestinationPutSchema,
    DestinationConstantsSchema,
    DestinationValidationSchema,
    DestinationDataExtPostSchema,
    DestinationDataExtGetSchema,
    SFMCAuthCredsSchema,
    FacebookAuthCredsSchema,
)
from huxunify.api.schema.utils import AUTH401_RESPONSE
from huxunify.api.route.utils import (
    add_view_to_blueprint,
    get_db_client,
    secured,
    get_user_name,
    set_sfmc_auth_from_parameter_store,
    api_error_handler,
)
import huxunify.api.constants as api_c


# setup the destination blueprint
dest_bp = Blueprint(api_c.DESTINATIONS_ENDPOINT, import_name=__name__)


@dest_bp.before_request
@secured()
def before_request():
    """Protect all of the destinations endpoints."""
    pass  # pylint: disable=unnecessary-pass


def set_sfmc_auth_details(sfmc_auth: dict) -> dict:
    """Set SFMC auth details
    ---

        Args:
            sfmc_auth (dict): Auth details.

        Returns:
            Auth Object (dict): SFMC auth object.

    """

    return {
        SFMCCredentials.SFMC_ACCOUNT_ID.value: sfmc_auth.get(
            api_c.SFMC_ACCOUNT_ID
        ),
        SFMCCredentials.SFMC_AUTH_URL.value: sfmc_auth.get(
            api_c.SFMC_AUTH_BASE_URI
        ),
        SFMCCredentials.SFMC_CLIENT_ID.value: sfmc_auth.get(
            api_c.SFMC_CLIENT_ID
        ),
        SFMCCredentials.SFMC_CLIENT_SECRET.value: sfmc_auth.get(
            api_c.SFMC_CLIENT_SECRET
        ),
        SFMCCredentials.SFMC_SOAP_ENDPOINT.value: sfmc_auth.get(
            api_c.SFMC_SOAP_BASE_URI
        ),
        SFMCCredentials.SFMC_URL.value: sfmc_auth.get(
            api_c.SFMC_REST_BASE_URI
        ),
    }


@add_view_to_blueprint(
    dest_bp,
    f"{api_c.DESTINATIONS_ENDPOINT}/<destination_id>",
    "DestinationGetView",
)
class DestinationGetView(SwaggerView):
    """
    Single Destination Get view class
    """

    parameters = [
        {
            "name": api_c.DESTINATION_ID,
            "description": "Destination ID.",
            "type": "string",
            "in": "path",
            "required": "true",
            "example": "5f5f7262997acad4bac4373b",
        }
    ]
    responses = {
        HTTPStatus.OK.value: {
            "schema": DestinationGetSchema,
            "description": "Retrieved destination details.",
        },
        HTTPStatus.BAD_REQUEST.value: {
            "description": "Failed to retrieve the destination.",
        },
        HTTPStatus.NOT_FOUND.value: {
            "description": "Destination not found.",
        },
    }
    responses.update(AUTH401_RESPONSE)

    tags = [api_c.DESTINATIONS_TAG]

    @api_error_handler()
    def get(self, destination_id: str) -> Tuple[dict, int]:
        """Retrieves a destination.

        ---
        security:
            - Bearer: ["Authorization"]

        Args:
            destination_id (str): Destination ID.

        Returns:
            Tuple[dict, int]: Destination dict, HTTP status.

        """

        if not ObjectId.is_valid(destination_id):
            return {"message": api_c.INVALID_ID}, HTTPStatus.BAD_REQUEST

        # grab the destination
        destination = destination_management.get_delivery_platform(
            get_db_client(), ObjectId(destination_id)
        )

        if not destination:
            return {
                "message": api_c.DESTINATION_NOT_FOUND
            }, HTTPStatus.NOT_FOUND

        return DestinationGetSchema().dump(destination), HTTPStatus.OK


@add_view_to_blueprint(
    dest_bp, api_c.DESTINATIONS_ENDPOINT, "DestinationsView"
)
class DestinationsView(SwaggerView):
    """
    Destinations view class
    """

    responses = {
        HTTPStatus.OK.value: {
            "description": "List of all destinations",
            "schema": {"type": "array", "items": DestinationGetSchema},
        },
        HTTPStatus.BAD_REQUEST.value: {
            "description": "Failed to get all destinations."
        },
    }
    responses.update(AUTH401_RESPONSE)
    tags = [api_c.DESTINATIONS_TAG]

    @api_error_handler()
    def get(self) -> Tuple[list, int]:  # pylint: disable=no-self-use
        """Retrieves all destinations.

        ---
        security:
            - Bearer: ["Authorization"]

        Returns:
            Tuple[list, int]: list of destinations, HTTP status.

        """

        destinations = destination_management.get_all_delivery_platforms(
            get_db_client()
        )
        return (
            jsonify(DestinationGetSchema().dump(destinations, many=True)),
            HTTPStatus.OK,
        )


@add_view_to_blueprint(
    dest_bp,
    f"{api_c.DESTINATIONS_ENDPOINT}/<destination_id>",
    "DestinationPutView",
)
class DestinationPutView(SwaggerView):
    """
    Destination Put view class
    """

    parameters = [
        {
            "name": api_c.DESTINATION_ID,
            "description": "Destination ID.",
            "type": "string",
            "in": "path",
            "required": True,
            "example": "5f5f7262997acad4bac4373b",
        },
        {
            "name": "body",
            "in": "body",
            "description": "Destination Object.",
            "type": "object",
            "example": {
                api_c.AUTHENTICATION_DETAILS: {
                    api_c.FACEBOOK_ACCESS_TOKEN: "MkU3Ojgwm",
                    api_c.FACEBOOK_APP_SECRET: "717bdOQqZO99",
                    api_c.FACEBOOK_APP_ID: "2951925002021888",
                    api_c.FACEBOOK_AD_ACCOUNT_ID: "111333777",
                },
            },
        },
    ]

    responses = {
        HTTPStatus.OK.value: {
            "schema": DestinationGetSchema,
            "description": "Updated destination.",
        },
        HTTPStatus.BAD_REQUEST.value: {
            "description": "Failed to update the destination.",
        },
    }

    responses.update(AUTH401_RESPONSE)
    tags = [api_c.DESTINATIONS_TAG]

<<<<<<< HEAD
    # pylint: disable=unexpected-keyword-arg
    @marshal_with(DestinationPutSchema)
=======
    @api_error_handler()
>>>>>>> 2a8c481b
    @get_user_name()
    def put(self, destination_id: str, user_name: str) -> Tuple[dict, int]:
        """Updates a destination.

        ---
        security:
            - Bearer: ["Authorization"]

        Args:
            destination_id (str): Destination ID.
            user_name (str): user_name extracted from Okta.

        Returns:
            Tuple[dict, int]: Destination doc, HTTP status.

        """

        if not ObjectId.is_valid(destination_id):
            return {"message": api_c.INVALID_ID}, HTTPStatus.BAD_REQUEST

        # load into the schema object
        try:
            body = DestinationPutSchema().load(
                request.get_json(), partial=True
            )
        except ValidationError as validation_error:
            return validation_error.messages, HTTPStatus.BAD_REQUEST

        # grab the auth details
        auth_details = body.get(api_c.AUTHENTICATION_DETAILS)
        performance_de = None
        authentication_parameters = None
        destination_id = ObjectId(destination_id)

        database = get_db_client()

        # check if destination exists
        destination = destination_management.get_delivery_platform(
            database, destination_id
        )
        if not destination:
            return {"message": "Not found"}, HTTPStatus.NOT_FOUND

        if (
            destination[db_c.DELIVERY_PLATFORM_TYPE]
            == db_c.DELIVERY_PLATFORM_SFMC
        ):
            try:
                SFMCAuthCredsSchema().load(auth_details)
                performance_de = body.get(
                    api_c.SFMC_PERFORMANCE_METRICS_DATA_EXTENSION
                )
                if not performance_de:
                    return (
                        {"message": api_c.PERFORMANCE_METRIC_DE_NOT_ASSIGNED},
                        HTTPStatus.BAD_REQUEST,
                    )
            except ValidationError:
                return (
                    {"message": api_c.INVALID_AUTH_DETAILS},
                    HTTPStatus.BAD_REQUEST,
                )
        elif (
            destination[db_c.DELIVERY_PLATFORM_TYPE]
            == db_c.DELIVERY_PLATFORM_FACEBOOK
        ):
            try:
                FacebookAuthCredsSchema().load(auth_details)
            except ValidationError:
                return (
                    {"message": api_c.INVALID_AUTH_DETAILS},
                    HTTPStatus.BAD_REQUEST,
                )

        if auth_details:
            # store the secrets for the updated authentication details
            authentication_parameters = (
                parameter_store.set_destination_authentication_secrets(
                    authentication_details=auth_details,
                    is_updated=True,
                    destination_id=destination_id,
                )
            )
            is_added = True

        # update the destination
        return (
            DestinationGetSchema().dump(
                destination_management.update_delivery_platform(
                    database=database,
                    delivery_platform_id=destination_id,
                    delivery_platform_type=destination[
                        db_c.DELIVERY_PLATFORM_TYPE
                    ],
                    name=destination[db_c.DELIVERY_PLATFORM_NAME],
                    authentication_details=authentication_parameters,
                    added=is_added,
                    performance_de=performance_de,
                    user_name=user_name,
                )
            ),
            HTTPStatus.OK,
        )


@add_view_to_blueprint(
    dest_bp,
    f"{api_c.DESTINATIONS_ENDPOINT}/constants",
    "DestinationsConstants",
)
class DestinationsConstants(SwaggerView):
    """
    DestinationsConstants view class.
    """

    responses = {
        HTTPStatus.OK.value: {
            "schema": DestinationConstantsSchema,
            "description": "Retrieve destination constants.",
        },
        HTTPStatus.BAD_REQUEST.value: {
            "description": "Failed to retrieve the destination constants.",
        },
    }
    responses.update(AUTH401_RESPONSE)
    tags = [api_c.DESTINATIONS_TAG]

    @api_error_handler()
    def get(self) -> Tuple[dict, int]:
        """Retrieves all destination constants.

        ---
        security:
            - Bearer: ["Authorization"]

        Returns:
            Tuple[dict, int]: dict of destination constants, HTTP status.

        """

        return (
            DestinationConstantsSchema().dump(api_c.DESTINATION_CONSTANTS),
            HTTPStatus.OK,
        )


@add_view_to_blueprint(
    dest_bp,
    f"{api_c.DESTINATIONS_ENDPOINT}/validate",
    "DestinationValidatePostView",
)
class DestinationValidatePostView(SwaggerView):
    """
    Destination Validation Post view class
    """

    parameters = [
        {
            "name": "body",
            "in": "body",
            "type": "object",
            "description": "Validate destination body.",
            "example": {
                api_c.DESTINATION_TYPE: "facebook",
                api_c.AUTHENTICATION_DETAILS: {
                    api_c.FACEBOOK_ACCESS_TOKEN: "MkU3Ojgwm",
                    api_c.FACEBOOK_APP_SECRET: "717bdOQqZO99",
                    api_c.FACEBOOK_APP_ID: "2951925002021888",
                    api_c.FACEBOOK_AD_ACCOUNT_ID: "111333777",
                },
            },
        },
    ]

    responses = {
        HTTPStatus.OK.value: {
            "description": "Validated destination successfully.",
            "schema": {
                "example": {
                    "message": "Destination is validated successfully"
                },
            },
        },
        HTTPStatus.BAD_REQUEST.value: {
            "description": "Failed to validate the destination.",
            "schema": {
                "example": {"message": "Destination can not be validated"},
            },
        },
    }

    responses.update(AUTH401_RESPONSE)
    tags = [api_c.DESTINATIONS_TAG]

    @api_error_handler()
    def post(self) -> Tuple[dict, int]:
        """Validates the credentials for a destination.

        ---
        security:
            - Bearer: ["Authorization"]

        Returns:
            Tuple[dict, int]: Message indicating connection
                success/failure, HTTP Status.

        """

        try:
            body = DestinationValidationSchema().load(request.get_json())
        except ValidationError as validation_error:
            return validation_error.messages, HTTPStatus.BAD_REQUEST

        # test the destination connection and update connection status
        if body.get(db_c.TYPE) == db_c.DELIVERY_PLATFORM_FACEBOOK:
            destination_connector = FacebookConnector(
                auth_details={
                    FacebookCredentials.FACEBOOK_AD_ACCOUNT_ID.name: body.get(
                        api_c.AUTHENTICATION_DETAILS
                    ).get(api_c.FACEBOOK_AD_ACCOUNT_ID),
                    FacebookCredentials.FACEBOOK_APP_ID.name: body.get(
                        api_c.AUTHENTICATION_DETAILS
                    ).get(api_c.FACEBOOK_APP_ID),
                    FacebookCredentials.FACEBOOK_APP_SECRET.name: body.get(
                        api_c.AUTHENTICATION_DETAILS
                    ).get(api_c.FACEBOOK_APP_SECRET),
                    FacebookCredentials.FACEBOOK_ACCESS_TOKEN.name: body.get(
                        api_c.AUTHENTICATION_DETAILS
                    ).get(api_c.FACEBOOK_ACCESS_TOKEN),
                },
            )
            if destination_connector.check_connection():
                return {
                    "message": api_c.DESTINATION_AUTHENTICATION_SUCCESS
                }, HTTPStatus.OK
        elif body.get(api_c.DESTINATION_TYPE) == db_c.DELIVERY_PLATFORM_SFMC:
            connector = SFMCConnector(
                auth_details=set_sfmc_auth_details(
                    body.get(api_c.AUTHENTICATION_DETAILS)
                )
            )

            ext_list = DestinationDataExtGetSchema().dump(
                connector.get_list_of_data_extensions(), many=True
            )

            return {
                "message": api_c.DESTINATION_AUTHENTICATION_SUCCESS,
                api_c.SFMC_PERFORMANCE_METRICS_DATA_EXTENSIONS: ext_list,
            }, HTTPStatus.OK
        else:
            return {
                "message": api_c.DESTINATION_NOT_SUPPORTED
            }, HTTPStatus.BAD_REQUEST

        return (
            {"message": api_c.DESTINATION_AUTHENTICATION_FAILED},
            HTTPStatus.BAD_REQUEST,
        )


@add_view_to_blueprint(
    dest_bp,
    f"{api_c.DESTINATIONS_ENDPOINT}/<destination_id>/{api_c.DATA_EXTENSIONS}",
    "DestinationDataExtView",
)
class DestinationDataExtView(SwaggerView):
    """
    Destination Data Extension view class
    """

    parameters = [
        {
            "name": api_c.DESTINATION_ID,
            "description": "Destination ID.",
            "type": "string",
            "in": "path",
            "required": "true",
            "example": "5f5f7262997acad4bac4373b",
        }
    ]

    responses = {
        HTTPStatus.OK.value: {
            "description": "Retrieved destination data extensions.",
            "schema": {"type": "array", "items": DestinationDataExtGetSchema},
        },
        HTTPStatus.BAD_REQUEST.value: {
            "description": "Failed to retrieve destination data extensions.",
        },
    }

    responses.update(AUTH401_RESPONSE)
    tags = [api_c.DESTINATIONS_TAG]

    @api_error_handler()
    def get(self, destination_id: str) -> Tuple[list, int]:
        """Retrieves destination data extensions.

        ---
        security:
            - Bearer: ["Authorization"]

        Args:
            destination_id (str): Destination ID.

        Returns:
            Tuple[list, int]: List of data extensions, HTTP Status.

        """

        if destination_id is None or not ObjectId.is_valid(destination_id):
            return {"message": api_c.INVALID_ID}, HTTPStatus.BAD_REQUEST

        destination = destination_management.get_delivery_platform(
            get_db_client(), ObjectId(destination_id)
        )

        if not destination:
            return {
                "message": api_c.DESTINATION_NOT_FOUND
            }, HTTPStatus.NOT_FOUND

        if (
            api_c.AUTHENTICATION_DETAILS not in destination
            or api_c.DELIVERY_PLATFORM_TYPE not in destination
        ):
            return {
                "message": api_c.DESTINATION_AUTHENTICATION_FAILED
            }, HTTPStatus.BAD_REQUEST

        ext_list = []

        if (
            destination[api_c.DELIVERY_PLATFORM_TYPE]
            == db_c.DELIVERY_PLATFORM_SFMC
        ):
            connector = SFMCConnector(
                auth_details=set_sfmc_auth_from_parameter_store(
                    destination[api_c.AUTHENTICATION_DETAILS]
                )
            )
            ext_list = connector.get_list_of_data_extensions()

        return (
            jsonify(DestinationDataExtGetSchema().dump(ext_list, many=True)),
            HTTPStatus.OK,
        )


@add_view_to_blueprint(
    dest_bp,
    f"{api_c.DESTINATIONS_ENDPOINT}/<destination_id>/{api_c.DATA_EXTENSIONS}",
    "DestinationDataExtPostView",
)
class DestinationDataExtPostView(SwaggerView):
    """
    Destination Data Extension Post class
    """

    parameters = [
        {
            "name": api_c.DESTINATION_ID,
            "description": "Destination ID.",
            "type": "string",
            "in": "path",
            "required": "true",
            "example": "5f5f7262997acad4bac4373b",
        },
        {
            "name": "body",
            "in": "body",
            "type": "object",
            "description": "Input Audience body.",
            "example": {api_c.DATA_EXTENSION: "data_ext_name"},
        },
    ]

    responses = {
        HTTPStatus.CREATED.value: {
            "description": "Created destination data extension successfully.",
            "schema": DestinationDataExtGetSchema,
        },
        HTTPStatus.OK.value: {
            "description": "Destination data extension already exists.",
            "schema": DestinationDataExtGetSchema,
        },
        HTTPStatus.BAD_REQUEST.value: {
            "description": "Failed to create destination data extension.",
            "schema": {
                "example": {
                    "message": "Destination data extension cannot be created."
                },
            },
        },
    }

    responses.update(AUTH401_RESPONSE)
    tags = [api_c.DESTINATIONS_TAG]

<<<<<<< HEAD
    # pylint: disable=too-many-return-statements
=======
    @api_error_handler()
>>>>>>> 2a8c481b
    def post(self, destination_id: str) -> Tuple[dict, int]:
        """Creates a destination data extension.

        ---
        security:
            - Bearer: ["Authorization"]

        Args:
            destination_id (str): Destination ID.

        Returns:
            Tuple[dict, int]: Data Extension ID, HTTP Status.

        """

        if destination_id is None or not ObjectId.is_valid(destination_id):
            return {"message": api_c.INVALID_ID}, HTTPStatus.BAD_REQUEST

        destination = destination_management.get_delivery_platform(
            get_db_client(), ObjectId(destination_id)
        )

        if not destination:
            return {
                "message": api_c.DESTINATION_NOT_FOUND
            }, HTTPStatus.NOT_FOUND

        if (
            api_c.AUTHENTICATION_DETAILS not in destination
            or api_c.DELIVERY_PLATFORM_TYPE not in destination
        ):
            return {
                "message": api_c.DESTINATION_AUTHENTICATION_FAILED
            }, HTTPStatus.BAD_REQUEST

        try:
            body = DestinationDataExtPostSchema().load(
                request.get_json(), partial=True
            )
        except ValidationError as validation_error:
            return validation_error.messages, HTTPStatus.BAD_REQUEST

        if (
            destination[api_c.DELIVERY_PLATFORM_TYPE]
            == db_c.DELIVERY_PLATFORM_SFMC
        ):
            connector = SFMCConnector(
                auth_details=set_sfmc_auth_from_parameter_store(
                    destination[api_c.AUTHENTICATION_DETAILS]
                )
<<<<<<< HEAD

                data_extension_id = api_c.DATA_EXTENSIONS
                # TODO : Assign data extension id once sfmc method is updated
                connector.create_data_extension(body.get(api_c.DATA_EXTENSION))
                return {"data_extension_id": data_extension_id}, HTTPStatus.OK

            return {"message": api_c.OPERATION_FAILED}, HTTPStatus.BAD_REQUEST
        except Exception as exc:
            logging.error(
                "%s. Reason:[%s: %s].",
                api_c.OPERATION_FAILED,
                exc.__class__,
                exc,
=======
>>>>>>> 2a8c481b
            )
            status_code = HTTPStatus.CREATED

            try:
                extension = connector.create_data_extension(
                    body.get(api_c.DATA_EXTENSION)
                )
            except AudienceAlreadyExists:
                # TODO - this is a work around until ORCH-288 is done
                status_code = HTTPStatus.OK
                extension = {}
                for ext in connector.get_list_of_data_extensions():
                    if ext["CustomerKey"] == body.get(api_c.DATA_EXTENSION):
                        extension = ext

            return DestinationDataExtGetSchema().dump(extension), status_code

        return {"message": api_c.OPERATION_FAILED}, HTTPStatus.BAD_REQUEST<|MERGE_RESOLUTION|>--- conflicted
+++ resolved
@@ -6,7 +6,8 @@
 from typing import Tuple
 from flasgger import SwaggerView
 from bson import ObjectId
-from flask import Blueprint, request, jsonify
+from flask import Blueprint, request, jsonify, logging
+from flask_apispec import marshal_with
 from marshmallow import ValidationError
 
 from huxunifylib.database import (
@@ -243,12 +244,9 @@
     responses.update(AUTH401_RESPONSE)
     tags = [api_c.DESTINATIONS_TAG]
 
-<<<<<<< HEAD
     # pylint: disable=unexpected-keyword-arg
     @marshal_with(DestinationPutSchema)
-=======
     @api_error_handler()
->>>>>>> 2a8c481b
     @get_user_name()
     def put(self, destination_id: str, user_name: str) -> Tuple[dict, int]:
         """Updates a destination.
@@ -649,24 +647,17 @@
     responses.update(AUTH401_RESPONSE)
     tags = [api_c.DESTINATIONS_TAG]
 
-<<<<<<< HEAD
     # pylint: disable=too-many-return-statements
-=======
     @api_error_handler()
->>>>>>> 2a8c481b
     def post(self, destination_id: str) -> Tuple[dict, int]:
         """Creates a destination data extension.
-
         ---
         security:
             - Bearer: ["Authorization"]
-
         Args:
             destination_id (str): Destination ID.
-
         Returns:
             Tuple[dict, int]: Data Extension ID, HTTP Status.
-
         """
 
         if destination_id is None or not ObjectId.is_valid(destination_id):
@@ -677,9 +668,7 @@
         )
 
         if not destination:
-            return {
-                "message": api_c.DESTINATION_NOT_FOUND
-            }, HTTPStatus.NOT_FOUND
+            return {"message": api_c.DESTINATION_NOT_FOUND}, HTTPStatus.NOT_FOUND
 
         if (
             api_c.AUTHENTICATION_DETAILS not in destination
@@ -704,22 +693,6 @@
                 auth_details=set_sfmc_auth_from_parameter_store(
                     destination[api_c.AUTHENTICATION_DETAILS]
                 )
-<<<<<<< HEAD
-
-                data_extension_id = api_c.DATA_EXTENSIONS
-                # TODO : Assign data extension id once sfmc method is updated
-                connector.create_data_extension(body.get(api_c.DATA_EXTENSION))
-                return {"data_extension_id": data_extension_id}, HTTPStatus.OK
-
-            return {"message": api_c.OPERATION_FAILED}, HTTPStatus.BAD_REQUEST
-        except Exception as exc:
-            logging.error(
-                "%s. Reason:[%s: %s].",
-                api_c.OPERATION_FAILED,
-                exc.__class__,
-                exc,
-=======
->>>>>>> 2a8c481b
             )
             status_code = HTTPStatus.CREATED
 
