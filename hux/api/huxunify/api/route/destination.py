--- conflicted
+++ resolved
@@ -15,17 +15,11 @@
 )
 import huxunifylib.database.constants as db_c
 from huxunifylib.util.general.const import FacebookCredentials, SFMCCredentials
-<<<<<<< HEAD
-from huxunifylib.connectors import FacebookConnector
-from huxunifylib.connectors.connector_sfmc import SFMCConnector
-from huxunifylib.connectors.connector_exceptions import AudienceAlreadyExists
-=======
 from huxunifylib.connectors import (
     FacebookConnector,
     SFMCConnector,
     AudienceAlreadyExists,
 )
->>>>>>> f9e44f3e
 from huxunify.api.data_connectors.aws import (
     parameter_store,
     get_auth_from_parameter_store,
