--- conflicted
+++ resolved
@@ -505,28 +505,11 @@
         # to set features with stub data
         if model_id == "3":
             features = api_c.PROPENSITY_TO_PURCHASE_FEATURES_RESPONSE_STUB
-<<<<<<< HEAD
-=======
-        else:
-            # only use the latest version if model version is None.
-            if model_version is None:
-                # get latest version first
-                model_version = tecton.get_model_version_history(model_id)
-
-                # check if there is a model version we can grab,
-                # if so take the last one (latest).
-                model_version = (
-                    model_version[-1].get(api_c.CURRENT_VERSION)
-                    if model_version
-                    else ""
-                )
->>>>>>> a8bb245d
 
         else:
             # check cache first
             database = get_db_client()
 
-<<<<<<< HEAD
             model_versions = tecton.get_model_version_history(model_id)
 
             # check if user submitted a version, return only the returned version.
@@ -551,13 +534,6 @@
                 features = tecton.get_model_features(
                     model_id, version[api_c.CURRENT_VERSION]
                 )
-=======
-            # if no cache, grab from Tecton and cache after.
-            if not features:
-                features = tecton.get_model_features(model_id, model_version)
-                # create cache entry in db only if features
-                # fetched from Tecton is not empty
->>>>>>> a8bb245d
                 if features:
                     # cache and break
                     create_cache_entry(
