--- conflicted
+++ resolved
@@ -24,7 +24,7 @@
     api_error_handler,
     get_user_name,
 )
-from huxunify.api.route.utils import get_db_client
+from huxunify.api.route.utils import get_db_client, Validation
 from huxunify.api.schema.model import (
     ModelSchema,
     ModelVersionSchema,
@@ -252,16 +252,10 @@
             Tuple[List[dict], int]: List containing dict of model versions,
                 HTTP status code.
         """
-<<<<<<< HEAD
         model_id = Validation.validate_integer(model_id)
         # TODO Remove once Propensity to Purchase info
         #  can be retrieved from tecton
         if model_id == 3:
-=======
-
-        # TODO Remove once Propensity to Purchase info can be retrieved from tecton
-        if model_id == "3":
->>>>>>> 34a082b9
             version_history = [
                 {
                     api_c.ID: model_id,
@@ -495,14 +489,9 @@
             Tuple[List[dict], int]: List containing dict of model features,
                 HTTP status code.
         """
-<<<<<<< HEAD
         model_id = Validation.validate_integer(model_id)
         # TODO: Remove once this model data becomes
         #  available and can be fetched from Tecton
-=======
-
-        # TODO: Remove once this model data becomes available and can be fetched from Tecton
->>>>>>> 34a082b9
         # intercept to check if the model_id is for propensity_to_purchase
         # to set features with stub data
         if model_id == "3":
