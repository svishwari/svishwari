# pylint: disable=too-many-lines,unused-argument
"""Purpose of this script is for housing the decision routes for the API."""
from random import uniform, randint, choice, sample
from datetime import datetime, timedelta
from http import HTTPStatus
from typing import Tuple

from flask import Blueprint, jsonify, request, Response
from flasgger import SwaggerView
from marshmallow import INCLUDE

from huxunifylib.util.general.logging import logger
from huxunifylib.database.cache_management import (
    create_cache_entry,
    get_cache_entry,
)
from huxunifylib.database import (
    collection_management,
    notification_management,
)
from huxunifylib.database import constants as db_c

from huxunify.api.config import get_config
from huxunify.api.data_connectors.cache import Caching
from huxunify.api.data_connectors.decisioning import Decisioning
from huxunify.api.route.decorators import (
    add_view_to_blueprint,
    secured,
    api_error_handler,
    requires_access_levels,
)
from huxunify.api.route.return_util import HuxResponse
from huxunify.api.route.utils import (
    get_db_client,
)
from huxunify.api.schema.model import (
    ModelSchema,
    ModelVersionSchema,
    ModelDriftSchema,
    ModelLiftSchema,
    ModelOverviewSchema,
    FeatureSchema,
    ModelRequestPostSchema,
    ModelPipelinePerformanceSchema,
)
from huxunify.api.schema.configurations import ConfigurationsSchema
from huxunify.api.data_connectors.tecton import Tecton
from huxunify.api.schema.utils import (
    AUTH401_RESPONSE,
    FAILED_DEPENDENCY_424_RESPONSE,
    EMPTY_RESPONSE_DEPENDENCY_404_RESPONSE,
)
from huxunify.api import constants as api_c

# setup the models blueprint
model_bp = Blueprint(api_c.MODELS_ENDPOINT, import_name=__name__)


@model_bp.before_request
@secured()
def before_request():
    """Protect all of the model endpoints."""
    pass  # pylint: disable=unnecessary-pass


@add_view_to_blueprint(model_bp, api_c.MODELS_ENDPOINT, "ModelsView")
class ModelsView(SwaggerView):
    """Models Class."""

    parameters = [
        {
            "name": api_c.STATUS,
            "in": "query",
            "type": "array",
            "items": {"type": "string"},
            "collectionFormat": "multi",
            "description": "Model status.",
            "example": "Requested",
            "required": False,
        },
        {
            "name": api_c.INDUSTRY_TAG,
            "description": "Only return models matching the industry tag",
            "in": "query",
            "type": "array",
            "items": {"type": "string"},
            "collectionFormat": "multi",
            "required": False,
            "example": api_c.RETAIL,
        },
    ]

    responses = {
        HTTPStatus.OK.value: {
            "description": "List of models.",
            "schema": {"type": "array", "items": ModelSchema},
        },
    }
    responses.update(AUTH401_RESPONSE)
    responses.update(FAILED_DEPENDENCY_424_RESPONSE)
    tags = [api_c.MODELS_TAG]

    # pylint: disable=no-self-use
    @api_error_handler()
    @requires_access_levels(api_c.USER_ROLE_ALL)
    def get(self, user: dict) -> Tuple[Response, int]:
        """Retrieves all models.

        ---
        security:
            - Bearer: ["Authorization"]

        Args:
            user (dict): User object.

        Returns:
            Tuple[Response, int]: list containing dict of models,
                HTTP status code.
        """
<<<<<<< HEAD
        token = request.headers.get("authorizationden")
        all_models = Caching.check_and_return_cache(
            "all_models.info",
            Decisioning(token).get_all_models,
            {},
        )
=======

        if get_config().ENV_NAME == api_c.STAGING_ENV:
            token = request.headers.get("authorizationden")
            all_models = Caching.check_and_return_cache(
                "all_models.info",
                Decisioning(token).get_all_models,
                {},
            )
        else:
            today = datetime.now()
            all_models = [
                {
                    api_c.ID: f"Feature_id_{i}",
                    api_c.NAME: f"Feature_name_{i}",
                    api_c.DESCRIPTION: f"Feature {i} description",
                    api_c.STATUS: api_c.STATUS_ACTIVE,
                    api_c.LATEST_VERSION: today.strftime("%Y.%m.%d"),
                    api_c.OWNER: "Susan Miller",
                    api_c.LOOKBACK_WINDOW: 365,
                    api_c.PREDICTION_WINDOW: 365,
                    api_c.FULCRUM_DATE: datetime(
                        today.year, today.month, today.day
                    ),
                    api_c.LAST_TRAINED: datetime(
                        today.year, today.month, today.day
                    ),
                    api_c.TYPE: choice(["binary", "classification"]),
                    api_c.CATEGORY: choice(["binary", "classification"]),
                    api_c.PAST_VERSION_COUNT: uniform(8, 12),
                    "is_enabled": True,
                    "is_added": True,
                    api_c.TAGS: dict(
                        industry=sample(
                            api_c.ALL_INDUSTRY_TYPES,
                            2,
                        )
                    ),
                }
                for i in range(11)
            ]
>>>>>>> 859f9e31

        all_models = list(
            filter(
                lambda model: not model.get(api_c.NAME, "")
                .lower()
                .__contains__("pendleton"),
                all_models,
            )
        )

        # get the optional industry tag filter query param as a list
        industry_tag_list = [
            industry_tag.lower()
            for industry_tag in request.args.getlist(api_c.INDUSTRY_TAG)
        ]

        # filter the models based on industry tags if query param industry_tag
        # is part of request payload
        if industry_tag_list:
            filtered_models = []

            for model in all_models:
                for industry_tag in industry_tag_list:
                    if industry_tag in model.get(api_c.TAGS, {}).get(
                        api_c.INDUSTRY, {}
                    ):
                        filtered_models.append(model)
                        break
                else:
                    continue

            all_models = filtered_models

        all_models.sort(key=lambda x: x[api_c.NAME])

        return HuxResponse.OK(data=all_models, data_schema=ModelSchema())


@add_view_to_blueprint(model_bp, api_c.MODELS_ENDPOINT, "SetModelStatus")
class RequestModel(SwaggerView):
    """Class to request a model."""

    parameters = [
        {
            "name": "body",
            "in": "body",
            "type": "object",
            "description": "Models request body.",
            "example": [
                {
                    api_c.TYPE: "purchase",
                    api_c.NAME: "Propensity to Purchase",
                    api_c.ID: "9a44c346ba034ac8a699ae0ab3314003",
                    api_c.STATUS: api_c.REQUESTED,
                },
                {
                    api_c.TYPE: "unsubscribe",
                    api_c.NAME: "Propensity to Unsubscribe",
                    api_c.ID: "eb5f35e34c0047d3b9022ef330952dd1",
                    api_c.STATUS: api_c.REQUESTED,
                },
            ],
        }
    ]

    responses = {
        HTTPStatus.CREATED.value: {
            "schema": {
                "example": {api_c.MESSAGE: api_c.OPERATION_SUCCESS},
            },
            "description": "Successfully requested the model.",
        },
        HTTPStatus.BAD_REQUEST.value: {
            "description": "Failed to request the model.",
        },
    }

    responses.update(AUTH401_RESPONSE)
    responses.update(FAILED_DEPENDENCY_424_RESPONSE)
    tags = [api_c.MODELS_TAG]

    # pylint: disable=no-self-use
    @api_error_handler()
    @requires_access_levels([api_c.ADMIN_LEVEL, api_c.EDITOR_LEVEL])
    def post(self, user: dict) -> Tuple[dict, int]:
        """Request a model.

        ---
        security:
            - Bearer: ["Authorization"]

        Args:
            user (dict): User object.

        Returns:
            Tuple[dict, int]: Model Requested, HTTP status code.
        """
        models = ModelRequestPostSchema().load(
            request.get_json(), unknown=INCLUDE, many=True
        )
        database = get_db_client()

        configurations = []
        for model in models:
            # set source of configuration as model
            model[db_c.TYPE] = api_c.MODELS_TAG

            # check if document exists
            model_document = collection_management.get_document(
                database,
                db_c.CONFIGURATIONS_COLLECTION,
                {db_c.OBJECT_ID: model.get(db_c.OBJECT_ID)},
            )

            if model_document:
                # TODO: TEMPORARILY update document.
                logger.warning(
                    "Requested model already exists %s.", model.get(db_c.NAME)
                )
                # update the document
                configurations.append(
                    collection_management.update_document(
                        database,
                        db_c.CONFIGURATIONS_COLLECTION,
                        model_document[db_c.ID],
                        model,
                        user[api_c.USER_NAME],
                    )
                )
                continue

            configurations.append(
                collection_management.create_document(
                    database=database,
                    collection=db_c.CONFIGURATIONS_COLLECTION,
                    new_doc=model,
                    username=user[api_c.USER_NAME],
                )
            )
            notification_management.create_notification(
                database,
                db_c.NOTIFICATION_TYPE_SUCCESS,
                f'Model requested "{model[db_c.NAME]}" '
                f"by {user[api_c.USER_NAME]}.",
                db_c.NOTIFICATION_CATEGORY_MODELS,
                user[api_c.USER_NAME],
            )
            logger.info(
                "User with username %s successfully requested model %s.",
                user[api_c.USER_NAME],
                model.get(db_c.NAME),
            )

        return (
            jsonify(ConfigurationsSchema(many=True).dump(configurations)),
            HTTPStatus.OK.value,
        )


@add_view_to_blueprint(model_bp, api_c.MODELS_ENDPOINT, "RemoveRequestedModel")
class RemoveRequestedModel(SwaggerView):
    """Class to remove a requested model."""

    parameters = [
        {
            "name": api_c.MODEL_ID,
            "in": "query",
            "type": "string",
            "description": "Model ID.",
            "required": True,
            "example": "61928a4dce8aa67b888826f5",
        }
    ]

    responses = {
        HTTPStatus.OK.value: {
            "schema": {
                "example": {api_c.MESSAGE: api_c.OPERATION_SUCCESS},
            },
            "description": "Successfully removed the requested model.",
        },
        HTTPStatus.BAD_REQUEST.value: {
            "description": "Failed to remove the requested model.",
        },
    }

    responses.update(AUTH401_RESPONSE)
    responses.update(FAILED_DEPENDENCY_424_RESPONSE)
    tags = [api_c.MODELS_TAG]

    # pylint: disable=no-self-use
    @api_error_handler()
    @requires_access_levels(api_c.USER_ROLE_ALL)
    def delete(self, user: dict) -> Tuple[dict, int]:
        """Remove a requested model.

        ---
        security:
            - Bearer: ["Authorization"]

        Args:
            user (dict): User object.

        Returns:
            Tuple[dict, int]: Model Removed, HTTP status code.
        """
        database = get_db_client()

        if not request.args:
            return {
                api_c.MESSAGE: api_c.EMPTY_OBJECT_ERROR_MESSAGE
            }, HTTPStatus.BAD_REQUEST

        model_id = request.args.get(api_c.MODEL_ID)

        # get the model
        model = collection_management.get_document(
            database,
            db_c.CONFIGURATIONS_COLLECTION,
            {db_c.OBJECT_ID: model_id},
        )

        deletion_status = collection_management.delete_document(
            database=database,
            collection=db_c.CONFIGURATIONS_COLLECTION,
            query_filter={db_c.OBJECT_ID: model_id},
            hard_delete=True,
            username=user[api_c.USER_NAME],
        )

        if deletion_status:
            notification_management.create_notification(
                database,
                db_c.NOTIFICATION_TYPE_SUCCESS,
                f'Requested model "{model[db_c.NAME]}" removed by {user[api_c.USER_NAME]}.',
                db_c.NOTIFICATION_CATEGORY_MODELS,
                user[api_c.USER_NAME],
            )
            logger.info(
                "User with username %s successfully removed model %s.",
                user[api_c.USER_NAME],
                model_id,
            )
            return {api_c.MESSAGE: api_c.OPERATION_SUCCESS}, HTTPStatus.OK

        return {api_c.MESSAGE: api_c.OPERATION_FAILED}, HTTPStatus.NOT_FOUND


@add_view_to_blueprint(
    model_bp,
    f"{api_c.MODELS_ENDPOINT}/<model_id>/version-history",
    "ModelVersionHistoryView",
)
class ModelVersionHistoryView(SwaggerView):
    """Model Version Class."""

    parameters = api_c.MODEL_ID_PARAMS
    responses = {
        HTTPStatus.OK.value: {
            "description": "Model version history.",
            "schema": {"type": "array", "items": ModelVersionSchema},
        },
    }
    responses.update(AUTH401_RESPONSE)
    responses.update(FAILED_DEPENDENCY_424_RESPONSE)
    responses.update(EMPTY_RESPONSE_DEPENDENCY_404_RESPONSE)
    tags = [api_c.MODELS_TAG]

    # pylint: disable=no-self-use
    @api_error_handler()
    @requires_access_levels(api_c.USER_ROLE_ALL)
    def get(self, model_id: str, user: dict) -> Tuple[Response, int]:
        """Retrieves model version history.

        ---
        security:
            - Bearer: ["Authorization"]

        Args:
            model_id (str): Model ID.
            user (dict): User object

        Returns:
            Tuple[Response, int]: List containing dict of model versions,
                HTTP status code.
        """
        # Dec API only available in stg, all other environments are mocked
        token = request.headers.get("authorizationden")
        version_history = Caching.check_and_return_cache(
            f"model_version_history.{model_id}",
            Decisioning(token).get_model_version_history,
            {
                "model_id": model_id,
            },
        )
        return HuxResponse.OK(
            data=version_history, data_schema=ModelVersionSchema()
        )


@add_view_to_blueprint(
    model_bp, f"{api_c.MODELS_ENDPOINT}/<model_id>/overview", "ModelOverview"
)
class ModelOverview(SwaggerView):
    """Model Overview Class."""

    parameters = [
        {
            "name": api_c.MODEL_ID,
            "description": "Model id",
            "type": "string",
            "in": "path",
            "required": True,
            "example": "1",
        },
        {
            "name": api_c.VERSION,
            "description": "Version id",
            "type": "string",
            "in": "query",
            "required": False,
            "example": "1.0.0",
        },
    ]
    responses = {
        HTTPStatus.OK.value: {
            "description": "Model features.",
            "schema": ModelOverviewSchema,
        },
        HTTPStatus.BAD_REQUEST.value: {
            "description": "Failed to retrieve model overview"
        },
    }
    responses.update(AUTH401_RESPONSE)
    responses.update(FAILED_DEPENDENCY_424_RESPONSE)
    responses.update(EMPTY_RESPONSE_DEPENDENCY_404_RESPONSE)
    tags = [api_c.MODELS_TAG]

    # pylint: disable=no-self-use
    @api_error_handler()
    @requires_access_levels(api_c.USER_ROLE_ALL)
    def get(self, model_id: str, user: dict) -> Tuple[Response, int]:
        """Retrieves model overview.

        ---
        security:
            - Bearer: ["Authorization"]

        Args:
            model_id (str): Model ID.
            user (dict): User object.

        Returns:
            Tuple[Response, int]: dict of model features, HTTP status code.
        """

        # Dec API only available in stg, all other environments are mocked
        token = request.headers.get("authorizationden")
        model_overview = Caching.check_and_return_cache(
            f"model_overview.{model_id}",
            Decisioning(token).get_model_overview,
            {
                "model_id": model_id,
                "model_version": request.args.get(api_c.VERSION, default=None),
            },
        )
        return HuxResponse.OK(
            data=model_overview, data_schema=ModelOverviewSchema()
        )


@add_view_to_blueprint(
    model_bp,
    f"{api_c.MODELS_ENDPOINT}/<model_id>/drift",
    "ModelDriftView",
)
class ModelDriftView(SwaggerView):
    """Model Drift Class"""

    parameters = [
        api_c.MODEL_ID_PARAMS[0],
        {
            "name": api_c.VERSION,
            "description": "Model version, if not provided, "
            "it will take the latest.",
            "type": "str",
            "in": "query",
            "required": False,
            "example": "21.7.31",
        },
    ]
    responses = {
        HTTPStatus.OK.value: {
            "description": "Model drift.",
            "schema": {"type": "array", "items": ModelDriftSchema},
        },
        HTTPStatus.BAD_REQUEST.value: {
            "description": "Failed to fetch drift data",
        },
    }
    responses.update(AUTH401_RESPONSE)
    responses.update(FAILED_DEPENDENCY_424_RESPONSE)
    responses.update(EMPTY_RESPONSE_DEPENDENCY_404_RESPONSE)
    tags = [api_c.MODELS_TAG]

    # pylint: disable=no-self-use
    @api_error_handler()
    @requires_access_levels(api_c.USER_ROLE_ALL)
    def get(self, user: dict, model_id: str) -> Tuple[Response, int]:
        """Retrieves model drift details.

        ---
        security:
            - Bearer: ["Authorization"]

        Args:
            user (dict): User object.
            model_id (str): Model ID.

        Returns:
            Tuple[Response, int]: List containing dict of model drift,
                HTTP status code.
        """

        token = request.headers.get("authorizationden")
        drift_data = Caching.check_and_return_cache(
            f"drift.{model_id}.{request.args.get(api_c.VERSION, 'current')}",
            Decisioning(token).get_model_drift,
            {
                "model_id": model_id,
                "model_version": request.args.get(api_c.VERSION, None),
            },
        )
        return HuxResponse.OK(data=drift_data, data_schema=ModelDriftSchema())


@add_view_to_blueprint(
    model_bp,
    f"{api_c.MODELS_ENDPOINT}/<model_id>/features",
    "ModelFeaturesView",
)
class ModelFeaturesView(SwaggerView):
    """Model Features Class."""

    parameters = [
        api_c.MODEL_ID_PARAMS[0],
        {
            "name": api_c.VERSION,
            "description": "Model version, if not provided, "
            "it will take the latest.",
            "type": "str",
            "in": "query",
            "required": False,
            "example": "21.7.31",
        },
        {
            "name": api_c.LIMIT,
            "description": "Limit of features to pull, default is 20.",
            "type": "int",
            "in": "query",
            "required": False,
            "example": 20,
        },
    ]
    responses = {
        HTTPStatus.OK.value: {
            "description": "Model features.",
            "schema": {"type": "array", "items": FeatureSchema},
        },
    }
    responses.update(AUTH401_RESPONSE)
    responses.update(FAILED_DEPENDENCY_424_RESPONSE)
    responses.update(EMPTY_RESPONSE_DEPENDENCY_404_RESPONSE)

    tags = [api_c.MODELS_TAG]

    # pylint: disable=no-self-use
    @api_error_handler()
    @requires_access_levels(api_c.USER_ROLE_ALL)
    def get(
        self,
        user: dict,
        model_id: str,
    ) -> Tuple[Response, int]:
        """Retrieves model features.

        ---
        security:
            - Bearer: ["Authorization"]

        Args:
            user (dict): User object.
            model_id (str): Model ID.

        Returns:
            Tuple[Response, int]: List containing dict of model features,
                HTTP status code.
        """
        limit = int(request.args.get(api_c.LIMIT, 20))

        token = request.headers.get("authorizationden")
        features = Caching.check_and_return_cache(
            f"features.{model_id}.{request.args.get(api_c.VERSION, 'current')}",
            Decisioning(token).get_model_features,
            {
                "model_id": model_id,
                "model_version": request.args.get(api_c.VERSION, None),
            },
        )
        return HuxResponse.OK(
            data=features[:limit], data_schema=FeatureSchema()
        )


@add_view_to_blueprint(
    model_bp,
    f"{api_c.MODELS_ENDPOINT}/<model_id>/feature-importance",
    "ModelImportanceFeaturesView",
)
class ModelImportanceFeaturesView(SwaggerView):
    """Model Feature Importance Class."""

    parameters = [
        api_c.MODEL_ID_PARAMS[0],
        {
            "name": api_c.VERSION,
            "description": "Model version, if not provided, "
            "it will take the latest.",
            "type": "str",
            "in": "query",
            "required": False,
            "example": "21.7.31",
        },
        {
            "name": api_c.LIMIT,
            "description": "Limit of features to pull, default is 20.",
            "type": "int",
            "in": "query",
            "required": False,
            "example": 20,
        },
    ]
    responses = {
        HTTPStatus.OK.value: {
            "description": "Model feature importance.",
            "schema": {"type": "array", "items": FeatureSchema},
        },
    }
    responses.update(AUTH401_RESPONSE)
    responses.update(FAILED_DEPENDENCY_424_RESPONSE)
    tags = [api_c.MODELS_TAG]

    # pylint: disable=no-self-use
    @api_error_handler()
    @requires_access_levels(api_c.USER_ROLE_ALL)
    def get(
        self,
        user: dict,
        model_id: str,
    ) -> Tuple[Response, int]:
        """Retrieves top model features sorted by score.

        ---
        security:
            - Bearer: ["Authorization"]

        Args:
            user (dict): User object.
            model_id (str): Model ID.

        Returns:
            Tuple[Response, int]: List containing dict of model features,
                HTTP status code.
        """
        model_version = request.args.get(api_c.VERSION, None)

        token = request.headers.get("authorizationden")
        version_cache_key = model_version if model_version else "current"
        features = Caching.check_and_return_cache(
            f"features.{model_id}.{version_cache_key}",
            Decisioning(token).get_model_features,
            {
                "model_id": model_id,
                "model_version": model_version,
            },
        )
        return HuxResponse.OK(data=features, data_schema=FeatureSchema())


@add_view_to_blueprint(
    model_bp,
    f"{api_c.MODELS_ENDPOINT}/<model_id>/lift",
    "ModelLiftView",
)
class ModelLiftView(SwaggerView):
    """Model Lift Class."""

    parameters = [
        api_c.MODEL_ID_PARAMS[0],
        {
            "name": api_c.VERSION,
            "description": "Model version, if not provided, "
            "it will take the latest.",
            "type": "str",
            "in": "query",
            "required": False,
            "example": "21.7.31",
        },
    ]
    responses = {
        HTTPStatus.OK.value: {
            "description": "Model lift chart.",
            "schema": {"type": "array", "items": ModelLiftSchema},
        },
        HTTPStatus.BAD_REQUEST.value: {
            "description": "Failed to retrieve model lift data"
        },
    }
    responses.update(AUTH401_RESPONSE)
    tags = [api_c.MODELS_TAG]

    # pylint: disable=no-self-use
    @api_error_handler()
    @requires_access_levels(api_c.USER_ROLE_ALL)
    def get(
        self,
        model_id: str,
        user: dict,
    ) -> Tuple[Response, int]:
        """Retrieves model lift data.

        ---
        security:
            - Bearer: ["Authorization"]

        Args:
            model_id (str): Model ID
            user (dict): User object.

        Returns:
            Tuple[Response, int]: List containing a dict of model lift data,
                HTTP status code.
        """

        # Dec API only available in stg, all other environments are mocked
        token = request.headers.get("authorizationden")
        model_version = (
            request.args.get(api_c.VERSION)
            if request.args.get(api_c.VERSION)
            else None
        )
        lift_data = Caching.check_and_return_cache(
            f"lift.{model_id}",
            Decisioning(token).get_model_lift,
            {"model_id": model_id, "model_version": model_version},
        )
        lift_data.sort(key=lambda x: x[api_c.BUCKET])
        return HuxResponse.OK(data=lift_data, data_schema=ModelLiftSchema())


@add_view_to_blueprint(
    model_bp,
    f"{api_c.MODELS_ENDPOINT}/<model_id>/pipeline-performance",
    "ModelPipelinePerformance",
)
class ModelPipelinePerformance(SwaggerView):
    """Model Pipeline Performance Class."""

    parameters = [
        {
            "name": api_c.MODEL_ID,
            "description": "Model id",
            "type": "string",
            "in": "path",
            "required": True,
            "example": "1",
        },
        {
            "name": api_c.VERSION,
            "description": "Version id",
            "type": "string",
            "in": "query",
            "required": False,
            "example": "1.0.0",
        },
    ]
    responses = {
        HTTPStatus.OK.value: {
            "description": "Model pipeline performance.",
            "schema": ModelPipelinePerformanceSchema,
        },
        HTTPStatus.BAD_REQUEST.value: {
            "description": "Failed to retrieve model pipeline performance"
        },
    }
    responses.update(AUTH401_RESPONSE)
    responses.update(FAILED_DEPENDENCY_424_RESPONSE)
    responses.update(EMPTY_RESPONSE_DEPENDENCY_404_RESPONSE)
    tags = [api_c.MODELS_TAG]

    # pylint: disable=no-self-use
    @api_error_handler()
    @requires_access_levels(api_c.USER_ROLE_ALL)
    def get(self, model_id: str, user: dict) -> Tuple[dict, int]:
        """Retrieves model pipeline performance.

        ---
        security:
            - Bearer: ["Authorization"]

        Args:
            model_id (str): Model ID.
            user (dict): User object.

        Returns:
            Tuple[dict, int]: dict of model pipeline performance, HTTP status code.
        """

        return (
            jsonify(
                ModelPipelinePerformanceSchema().dump(
                    api_c.MODEL_PIPELINE_PERFORMANCE_STUB
                )
            ),
            HTTPStatus.OK.value,
        )<|MERGE_RESOLUTION|>--- conflicted
+++ resolved
@@ -117,55 +117,12 @@
             Tuple[Response, int]: list containing dict of models,
                 HTTP status code.
         """
-<<<<<<< HEAD
         token = request.headers.get("authorizationden")
         all_models = Caching.check_and_return_cache(
             "all_models.info",
             Decisioning(token).get_all_models,
             {},
         )
-=======
-
-        if get_config().ENV_NAME == api_c.STAGING_ENV:
-            token = request.headers.get("authorizationden")
-            all_models = Caching.check_and_return_cache(
-                "all_models.info",
-                Decisioning(token).get_all_models,
-                {},
-            )
-        else:
-            today = datetime.now()
-            all_models = [
-                {
-                    api_c.ID: f"Feature_id_{i}",
-                    api_c.NAME: f"Feature_name_{i}",
-                    api_c.DESCRIPTION: f"Feature {i} description",
-                    api_c.STATUS: api_c.STATUS_ACTIVE,
-                    api_c.LATEST_VERSION: today.strftime("%Y.%m.%d"),
-                    api_c.OWNER: "Susan Miller",
-                    api_c.LOOKBACK_WINDOW: 365,
-                    api_c.PREDICTION_WINDOW: 365,
-                    api_c.FULCRUM_DATE: datetime(
-                        today.year, today.month, today.day
-                    ),
-                    api_c.LAST_TRAINED: datetime(
-                        today.year, today.month, today.day
-                    ),
-                    api_c.TYPE: choice(["binary", "classification"]),
-                    api_c.CATEGORY: choice(["binary", "classification"]),
-                    api_c.PAST_VERSION_COUNT: uniform(8, 12),
-                    "is_enabled": True,
-                    "is_added": True,
-                    api_c.TAGS: dict(
-                        industry=sample(
-                            api_c.ALL_INDUSTRY_TYPES,
-                            2,
-                        )
-                    ),
-                }
-                for i in range(11)
-            ]
->>>>>>> 859f9e31
 
         all_models = list(
             filter(
