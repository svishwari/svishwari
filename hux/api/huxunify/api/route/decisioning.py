# pylint: disable=unused-argument
"""Purpose of this script is for housing the
decision routes for the API"""
import pathlib
from random import uniform, randint
from datetime import datetime, timedelta
from http import HTTPStatus
from typing import Tuple, List

from flask import Blueprint, jsonify, request
from flasgger import SwaggerView
from huxunifylib.util.general.logging import logger
from huxunifylib.database.cache_management import (
    create_cache_entry,
    get_cache_entry,
)
from huxunifylib.database import (
    collection_management,
    notification_management,
)
from huxunifylib.database import constants as db_c

from huxunify.api.route.decorators import (
    add_view_to_blueprint,
    secured,
    api_error_handler,
    requires_access_levels,
)
from huxunify.api.route.utils import (
    get_db_client,
    read_csv_shap_data,
)
from huxunify.api.schema.model import (
    ModelSchema,
    ModelVersionSchema,
    ModelDriftSchema,
    ModelLiftSchema,
    ModelDashboardSchema,
    FeatureSchema,
    ModelRequestPOSTSchema,
)
from huxunify.api.schema.configurations import ConfigurationsSchema
from huxunify.api.data_connectors.tecton import Tecton
from huxunify.api.schema.utils import (
    AUTH401_RESPONSE,
    FAILED_DEPENDENCY_424_RESPONSE,
    EMPTY_RESPONSE_DEPENDENCY_404_RESPONSE,
)
from huxunify.api import stubbed_data
from huxunify.api import constants as api_c

# setup the models blueprint
model_bp = Blueprint(api_c.MODELS_ENDPOINT, import_name=__name__)


@model_bp.before_request
@secured()
def before_request():
    """Protect all of the model endpoints."""
    pass  # pylint: disable=unnecessary-pass


@add_view_to_blueprint(model_bp, api_c.MODELS_ENDPOINT, "ModelsView")
class ModelsView(SwaggerView):
    """Models Class."""

    parameters = [
        {
            "name": api_c.STATUS,
            "in": "query",
            "type": "array",
            "items": {"type": "string"},
            "collectionFormat": "multi",
            "description": "Model status.",
            "example": "Requested",
            "required": False,
        }
    ]

    responses = {
        HTTPStatus.OK.value: {
            "description": "List of models.",
            "schema": {"type": "array", "items": ModelSchema},
        },
    }
    responses.update(AUTH401_RESPONSE)
    responses.update(FAILED_DEPENDENCY_424_RESPONSE)
    tags = [api_c.MODELS_TAG]

    # pylint: disable=no-self-use
    @api_error_handler()
    @requires_access_levels(api_c.USER_ROLE_ALL)
    def get(self, user: dict) -> Tuple[List[dict], int]:
        """Retrieves all models.

        ---
        security:
            - Bearer: ["Authorization"]

        Args:
            user (dict): User object.

        Returns:
            Tuple[List[dict], int]: list containing dict of models,
                HTTP status code.
        """

        # convert all statuses to lower case
        status = [
            status.lower() for status in request.args.getlist(api_c.STATUS)
        ]
        all_models = Tecton().get_models()

        purchase_model = {
            api_c.TYPE: "Classification",
            api_c.CATEGORY: "Email",
            api_c.FULCRUM_DATE: datetime(2021, 6, 26),
            api_c.PAST_VERSION_COUNT: 0,
            api_c.LAST_TRAINED: datetime(2021, 6, 26),
            api_c.LOOKBACK_WINDOW: 365,
            api_c.NAME: "Propensity to Purchase",
            api_c.DESCRIPTION: "Propensity of a customer making a purchase "
            "after receiving an email.",
            api_c.LATEST_VERSION: "",
            api_c.PREDICTION_WINDOW: 365,
            api_c.ID: 3,
            api_c.OWNER: "Susan Miller",
            api_c.STATUS: api_c.STATUS_PENDING,
        }
        all_models.append(purchase_model)

        for model in all_models:
            if api_c.CATEGORY not in model:
                model[api_c.CATEGORY] = api_c.UNCATEGORIZED

        all_models.extend([{**x} for x in api_c.MODELS_STUB])

        config_models = collection_management.get_documents(
            get_db_client(),
            db_c.CONFIGURATIONS_COLLECTION,
            {db_c.TYPE: api_c.MODELS_TAG},
        )
        if config_models.get(db_c.DOCUMENTS):
            for model in all_models:
                matched_model = next(
                    (
                        item
                        for item in config_models[db_c.DOCUMENTS]
                        if item[api_c.NAME] == model[api_c.NAME]
                    ),
                    None,
                )
                if matched_model is not None:
                    model[api_c.STATUS] = matched_model[api_c.STATUS]

        if status:
            # match status is lower case
            all_models = [
                model
                for model in all_models
                if model[api_c.STATUS].lower() in status
            ]

        all_models.sort(key=lambda x: x[api_c.NAME])

        return (
            jsonify(ModelSchema(many=True).dump(all_models)),
            HTTPStatus.OK.value,
        )


@add_view_to_blueprint(model_bp, api_c.MODELS_ENDPOINT, "SetModelStatus")
class SetModelStatus(SwaggerView):
    """Class to request a model."""

    parameters = [
        {
            "name": "body",
            "in": "body",
            "type": "object",
            "description": "Models request body.",
            "example": [
                {
                    api_c.TYPE: "purchase",
                    api_c.NAME: "Propensity to Purchase",
                    api_c.ID: "9a44c346ba034ac8a699ae0ab3314003",
                    api_c.STATUS: api_c.REQUESTED,
                },
                {
                    api_c.TYPE: "unsubscribe",
                    api_c.NAME: "Propensity to Unsubscribe",
                    api_c.ID: "eb5f35e34c0047d3b9022ef330952dd1",
                    api_c.STATUS: api_c.REQUESTED,
                },
            ],
        }
    ]

    responses = {
        HTTPStatus.CREATED.value: {
            "schema": {
                "example": {api_c.MESSAGE: api_c.OPERATION_SUCCESS},
            },
            "description": "Successfully requested the model.",
        },
        HTTPStatus.BAD_REQUEST.value: {
            "description": "Failed to request the model.",
        },
    }

    responses.update(AUTH401_RESPONSE)
    responses.update(FAILED_DEPENDENCY_424_RESPONSE)
    tags = [api_c.MODELS_TAG]

    # pylint: disable=no-self-use
    @api_error_handler()
    @requires_access_levels(api_c.USER_ROLE_ALL)
    def post(self, user: dict) -> Tuple[dict, int]:
        """Request a model.

        ---
        security:
            - Bearer: ["Authorization"]

        Args:
            user (dict): User object.

        Returns:
            Tuple[dict, int]: Model Requested, HTTP status code.
        """

        models = ModelRequestPOSTSchema().load(
            request.get_json(), unknown=True, many=True
        )
        database = get_db_client()

<<<<<<< HEAD
        for model in models:
            # set type of configuration as model
            model[api_c.TYPE] = api_c.MODELS_TAG

            try:
=======
        configurations = []
        for model in models:
            # set source of configuration as model
            model[db_c.TYPE] = api_c.MODELS_TAG

            # check if document exists
            model_document = collection_management.get_document(
                database,
                db_c.CONFIGURATIONS_COLLECTION,
                {db_c.OBJECT_ID: model.get(db_c.OBJECT_ID)},
            )

            if model_document:
                # TODO: TEMPORARILY update document.
                logger.warning(
                    "Requested model already exists %s.", model.get(db_c.NAME)
                )
                # update the document
                configurations.append(
                    collection_management.update_document(
                        database,
                        db_c.CONFIGURATIONS_COLLECTION,
                        model_document[db_c.ID],
                        model,
                        user[api_c.USER_NAME],
                    )
                )
                continue

            configurations.append(
>>>>>>> 92bbad99
                collection_management.create_document(
                    database=database,
                    collection=db_c.CONFIGURATIONS_COLLECTION,
                    new_doc=model,
                    username=user[api_c.USER_NAME],
                )
<<<<<<< HEAD
                notification_management.create_notification(
                    database,
                    db_c.NOTIFICATION_TYPE_SUCCESS,
                    f'Model requested "{model[db_c.NAME]}" '
                    f"by {user[api_c.USER_NAME]}.",
                    api_c.MODELS_TAG,
                    user[api_c.USER_NAME],
                )
                logger.info(
                    "Successfully requested model %s.", model.get(db_c.NAME)
                )

            except DuplicateDocument:
                logger.info("Model already exists: %s.", model.get(db_c.NAME))
=======
            )
            notification_management.create_notification(
                database,
                db_c.NOTIFICATION_TYPE_SUCCESS,
                f'Model requested "{model[db_c.NAME]}" '
                f"by {user[api_c.USER_NAME]}.",
                api_c.MODELS,
                user[api_c.USER_NAME],
            )
            logger.info(
                "Successfully requested model %s.", model.get(db_c.NAME)
            )
>>>>>>> 92bbad99

        return (
            jsonify(ConfigurationsSchema(many=True).dump(configurations)),
            HTTPStatus.OK.value,
        )


@add_view_to_blueprint(model_bp, api_c.MODELS_ENDPOINT, "RemoveRequestedModel")
class RemoveRequestedModel(SwaggerView):
    """Class to remove a requested model."""

    parameters = [
        {
            "name": api_c.MODEL_ID,
            "in": "query",
            "type": "string",
            "description": "Model ID.",
            "required": True,
            "example": "61928a4dce8aa67b888826f5",
        }
    ]

    responses = {
        HTTPStatus.OK.value: {
            "schema": {
                "example": {api_c.MESSAGE: api_c.OPERATION_SUCCESS},
            },
            "description": "Successfully removed the requested model.",
        },
        HTTPStatus.BAD_REQUEST.value: {
            "description": "Failed to remove the requested model.",
        },
    }

    responses.update(AUTH401_RESPONSE)
    responses.update(FAILED_DEPENDENCY_424_RESPONSE)
    tags = [api_c.MODELS_TAG]

    # pylint: disable=no-self-use
    @api_error_handler()
    @requires_access_levels(api_c.USER_ROLE_ALL)
    def delete(self, user: dict) -> Tuple[dict, int]:
        """Remove a requested model.

        ---
        security:
            - Bearer: ["Authorization"]

        Args:
            user (dict): User object.

        Returns:
            Tuple[dict, int]: Model Removed, HTTP status code.
        """

        database = get_db_client()

        if not request.args:
            return {
                api_c.MESSAGE: api_c.EMPTY_OBJECT_ERROR_MESSAGE
            }, HTTPStatus.BAD_REQUEST

        model_id = request.args.get(api_c.MODEL_ID)

        # get the model
        model = collection_management.get_document(
            database,
            db_c.CONFIGURATIONS_COLLECTION,
            {db_c.OBJECT_ID: model_id},
        )

        deletion_status = collection_management.delete_document(
            database=database,
            collection=db_c.CONFIGURATIONS_COLLECTION,
            query_filter={db_c.OBJECT_ID: model_id},
            hard_delete=True,
            username=user[api_c.USER_NAME],
        )

        if deletion_status:
            notification_management.create_notification(
                database,
                db_c.NOTIFICATION_TYPE_SUCCESS,
                f'Requested model "{model[db_c.NAME]}" removed by {user[api_c.USER_NAME]}.',
                api_c.MODELS,
                user[api_c.USER_NAME],
            )
            logger.info("Successfully removed model %s.", model_id)
            return {api_c.MESSAGE: api_c.OPERATION_SUCCESS}, HTTPStatus.OK

        return {api_c.MESSAGE: api_c.OPERATION_FAILED}, HTTPStatus.NOT_FOUND


@add_view_to_blueprint(
    model_bp,
    f"{api_c.MODELS_ENDPOINT}/<model_id>/version-history",
    "ModelVersionView",
)
class ModelVersionView(SwaggerView):
    """Model Version Class."""

    parameters = api_c.MODEL_ID_PARAMS
    responses = {
        HTTPStatus.OK.value: {
            "description": "Model version history.",
            "schema": {"type": "array", "items": ModelVersionSchema},
        },
    }
    responses.update(AUTH401_RESPONSE)
    responses.update(FAILED_DEPENDENCY_424_RESPONSE)
    responses.update(EMPTY_RESPONSE_DEPENDENCY_404_RESPONSE)
    tags = [api_c.MODELS_TAG]

    # pylint: disable=no-self-use
    @api_error_handler()
    @requires_access_levels(api_c.USER_ROLE_ALL)
    def get(self, model_id: str, user: dict) -> Tuple[List[dict], int]:
        """Retrieves model version history.

        ---
        security:
            - Bearer: ["Authorization"]

        Args:
            model_id (str): Model ID.
            user (dict): User object

        Returns:
            Tuple[List[dict], int]: List containing dict of model versions,
                HTTP status code.
        """

        # TODO Remove once Propensity to Purchase info
        #  can be retrieved from tecton
        if model_id == "3":
            version_history = [
                {
                    api_c.ID: model_id,
                    api_c.LAST_TRAINED: datetime(2021, 6, 24 + i),
                    api_c.DESCRIPTION: "Propensity of a customer making "
                    "a purchase after receiving an email.",
                    api_c.FULCRUM_DATE: datetime(2021, 6, 24 + i),
                    api_c.LOOKBACK_WINDOW: 90,
                    api_c.NAME: "Propensity to Purchase",
                    api_c.OWNER: "Susan Miller",
                    api_c.STATUS: api_c.STATUS_ACTIVE,
                    api_c.CURRENT_VERSION: f"22.8.3{i}",
                    api_c.PREDICTION_WINDOW: 90,
                }
                for i in range(3)
            ]

        else:
            version_history = Tecton().get_model_version_history(model_id)

        return (
            jsonify(ModelVersionSchema(many=True).dump(version_history)),
            HTTPStatus.OK.value,
        )


@add_view_to_blueprint(
    model_bp, f"{api_c.MODELS_ENDPOINT}/<model_id>/overview", "ModelOverview"
)
class ModelOverview(SwaggerView):
    """Model Overview Class."""

    parameters = api_c.MODEL_ID_PARAMS
    responses = {
        HTTPStatus.OK.value: {
            "description": "Model features.",
            "schema": ModelDashboardSchema,
        },
        HTTPStatus.BAD_REQUEST.value: {
            "description": "Failed to retrieve model overview"
        },
    }
    responses.update(AUTH401_RESPONSE)
    responses.update(FAILED_DEPENDENCY_424_RESPONSE)
    responses.update(EMPTY_RESPONSE_DEPENDENCY_404_RESPONSE)
    tags = [api_c.MODELS_TAG]

    # pylint: disable=no-self-use
    @api_error_handler()
    @requires_access_levels(api_c.USER_ROLE_ALL)
    def get(self, model_id: str, user: dict) -> Tuple[dict, int]:
        """Retrieves model overview.

        ---
        security:
            - Bearer: ["Authorization"]

        Args:
            model_id (str): Model ID.
            user (dict): User object.

        Returns:
            Tuple[dict, int]: dict of model features, HTTP status code.
        """

        # TODO Remove once Propensity to Purchase model data is being served
        #  from tecton.
        if model_id == "3":
            overview_data = api_c.PROPENSITY_TO_PURCHASE_MODEL_OVERVIEW_STUB
        else:
            version = None
            tecton = Tecton()
            for version in tecton.get_model_version_history(model_id):
                current_version = version.get(api_c.CURRENT_VERSION)

                # try to get model performance
                performance_metrics = tecton.get_model_performance_metrics(
                    model_id,
                    version[api_c.TYPE],
                    current_version,
                )
                if performance_metrics:
                    break
            else:
                # if model versions not found, return not found.
                return {}, HTTPStatus.NOT_FOUND

            stub_shap_data = (
                pathlib.Path(stubbed_data.__file__).parent / "shap_data.csv"
            )
            shap_data = read_csv_shap_data(
                str(stub_shap_data),
                api_c.MODEL_ONE_SHAP_DATA
                if model_id == "17e1565dbd2821adaf88fd26658744aba9419a6f"
                else api_c.MODEL_TWO_SHAP_DATA,
            )

            # generate the output
            overview_data = {
                api_c.MODEL_ID: version.get(api_c.ID),
                api_c.MODEL_TYPE: version.get(
                    api_c.TYPE, db_c.CATEGORY_UNKNOWN
                ),
                api_c.MODEL_NAME: version.get(
                    api_c.NAME, db_c.CATEGORY_UNKNOWN
                ),
                api_c.DESCRIPTION: version.get(api_c.DESCRIPTION, ""),
                api_c.MODEL_SHAP_DATA: shap_data,
                api_c.PERFORMANCE_METRIC: performance_metrics,
            }

        # dump schema and return to client.
        return (
            ModelDashboardSchema().dump(overview_data),
            HTTPStatus.OK,
        )


@add_view_to_blueprint(
    model_bp,
    f"{api_c.MODELS_ENDPOINT}/<model_id>/drift",
    "ModelDriftView",
)
class ModelDriftView(SwaggerView):
    """Model Drift Class"""

    parameters = api_c.MODEL_ID_PARAMS
    responses = {
        HTTPStatus.OK.value: {
            "description": "Model drift.",
            "schema": {"type": "array", "items": ModelDriftSchema},
        },
        HTTPStatus.BAD_REQUEST.value: {
            "description": "Failed to fetch drift data",
        },
    }
    responses.update(AUTH401_RESPONSE)
    responses.update(FAILED_DEPENDENCY_424_RESPONSE)
    responses.update(EMPTY_RESPONSE_DEPENDENCY_404_RESPONSE)
    tags = [api_c.MODELS_TAG]

    # pylint: disable=no-self-use
    @api_error_handler()
    @requires_access_levels(api_c.USER_ROLE_ALL)
    def get(self, model_id: str, user: dict) -> Tuple[List[dict], int]:
        """Retrieves model drift details.

        ---
        security:
            - Bearer: ["Authorization"]

        Args:
            model_id (str): Model ID.
            user (dict): User object.

        Returns:
            Tuple[List[dict], int]: List containing dict of model drift,
                HTTP status code.
        """

        # TODO Remove once Propensity to Purchase data is being served
        # from tecton
        if model_id == "3":
            drift_data = [
                {
                    api_c.DRIFT: round(uniform(0.8, 1), 2),
                    api_c.RUN_DATE: datetime(2021, 6, 1) + timedelta(i),
                }
                for i in range(4)
            ]
        else:
            tecton = Tecton()

            # get model information
            model_versions = tecton.get_model_version_history(model_id)

            # if model versions not found, return not found.
            if not model_versions:
                return {}, HTTPStatus.NOT_FOUND

            # take the latest model
            latest_model = model_versions[0]

            drift_data = tecton.get_model_drift(
                model_id, latest_model[api_c.TYPE], model_versions
            )

        return (
            jsonify(ModelDriftSchema(many=True).dump(drift_data)),
            HTTPStatus.OK.value,
        )


@add_view_to_blueprint(
    model_bp,
    f"{api_c.MODELS_ENDPOINT}/<model_id>/features",
    "ModelFeaturesView",
)
class ModelFeaturesView(SwaggerView):
    """Model Features Class."""

    parameters = [
        api_c.MODEL_ID_PARAMS[0],
        {
            "name": api_c.VERSION,
            "description": "Model version, if not provided, "
            "it will take the latest.",
            "type": "str",
            "in": "path",
            "required": False,
            "example": "21.7.31",
        },
    ]
    responses = {
        HTTPStatus.OK.value: {
            "description": "Model features.",
            "schema": {"type": "array", "items": ModelVersionSchema},
        },
    }
    responses.update(AUTH401_RESPONSE)
    responses.update(FAILED_DEPENDENCY_424_RESPONSE)
    responses.update(EMPTY_RESPONSE_DEPENDENCY_404_RESPONSE)

    tags = [api_c.MODELS_TAG]

    # pylint: disable=no-self-use
    @api_error_handler()
    @requires_access_levels(api_c.USER_ROLE_ALL)
    def get(
        self,
        user: dict,
        model_id: str,
        model_version: str = None,
    ) -> Tuple[List[dict], int]:
        """Retrieves model features.

        ---
        security:
            - Bearer: ["Authorization"]

        Args:
            user (dict): User object.
            model_id (str): Model ID.
            model_version (str): Model Version.

        Returns:
            Tuple[List[dict], int]: List containing dict of model features,
                HTTP status code.
        """

        # TODO: Remove once this model data becomes
        #  available and can be fetched from Tecton
        # intercept to check if the model_id is for propensity_to_purchase
        # to set features with stub data
        if model_id == "3":
            features = api_c.PROPENSITY_TO_PURCHASE_FEATURES_RESPONSE_STUB
        else:
            tecton = Tecton()

            # get model versions
            model_versions = (
                [{api_c.CURRENT_VERSION: model_version}]
                if model_version
                else tecton.get_model_version_history(model_id)
            )
            database = get_db_client()

            # loop versions until the latest version is found
            for version in model_versions:
                current_version = version.get(api_c.CURRENT_VERSION)

                # check cache first
                features = get_cache_entry(
                    database, f"features.{model_id}.{current_version}"
                )
                if features:
                    break

                # if no cache, grab from Tecton and cache after.
                features = tecton.get_model_features(model_id, current_version)

                # create cache entry in db only if features fetched from Tecton is not empty
                if features:
                    create_cache_entry(
                        database,
                        f"features.{model_id}.{current_version}",
                        features,
                    )
                    break

        return (
            jsonify(FeatureSchema(many=True).dump(features)),
            HTTPStatus.OK.value,
        )


@add_view_to_blueprint(
    model_bp,
    f"{api_c.MODELS_ENDPOINT}/<model_id>/feature-importance",
    "ModelImportanceFeaturesView",
)
class ModelImportanceFeaturesView(SwaggerView):
    """Model Feature Importance Class."""

    parameters = [
        api_c.MODEL_ID_PARAMS[0],
        {
            "name": api_c.VERSION,
            "description": "Model version, if not provided, "
            "it will take the latest.",
            "type": "str",
            "in": "path",
            "required": False,
            "example": "21.7.31",
        },
        {
            "name": api_c.LIMIT,
            "description": "Limit of features to pull, default is 20.",
            "type": "int",
            "in": "path",
            "required": False,
            "example": 20,
        },
    ]
    responses = {
        HTTPStatus.OK.value: {
            "description": "Model feature importance.",
            "schema": {"type": "array", "items": ModelVersionSchema},
        },
    }
    responses.update(AUTH401_RESPONSE)
    responses.update(FAILED_DEPENDENCY_424_RESPONSE)
    tags = [api_c.MODELS_TAG]

    # pylint: disable=no-self-use
    @api_error_handler()
    @requires_access_levels(api_c.USER_ROLE_ALL)
    def get(
        self,
        user: dict,
        model_id: str,
        model_version: str = None,
        limit: int = 20,
    ) -> Tuple[List[dict], int]:
        """Retrieves top model features sorted by score.

        ---
        security:
            - Bearer: ["Authorization"]

        Args:
            user (dict): User object.
            model_id (str): Model ID.
            model_version (str): Model Version.
            limit (int): Limit of features to return, default is 20.

        Returns:
            Tuple[List[dict], int]: List containing dict of model features,
                HTTP status code.
        """

        tecton = Tecton()

        model_versions = (
            [{api_c.CURRENT_VERSION: model_version}]
            if model_version
            else tecton.get_model_version_history(model_id)
        )

        database = get_db_client()
        for version in model_versions:
            current_version = version.get(api_c.CURRENT_VERSION)

            # check cache first
            features = get_cache_entry(
                database, f"features.{model_id}.{current_version}"
            )
            if features:
                break

            # if no cache, grab from Tecton and cache after.
            features = tecton.get_model_features(model_id, current_version)
            if features:
                create_cache_entry(
                    database,
                    f"features.{model_id}.{current_version}",
                    features,
                )
                break

        # sort the top features before serving them out
        features.sort(key=lambda x: x[api_c.SCORE], reverse=True)

        return (
            jsonify(FeatureSchema(many=True).dump(features[:limit])),
            HTTPStatus.OK.value,
        )


@add_view_to_blueprint(
    model_bp,
    f"{api_c.MODELS_ENDPOINT}/<model_id>/lift",
    "ModelLiftView",
)
class ModelLiftView(SwaggerView):
    """Model Lift Class."""

    parameters = api_c.MODEL_ID_PARAMS
    responses = {
        HTTPStatus.OK.value: {
            "description": "Model lift chart.",
            "schema": {"type": "array", "items": ModelLiftSchema},
        },
        HTTPStatus.BAD_REQUEST.value: {
            "description": "Failed to retrieve model lift data"
        },
    }
    responses.update(AUTH401_RESPONSE)
    tags = [api_c.MODELS_TAG]

    # pylint: disable=no-self-use
    @api_error_handler()
    @requires_access_levels(api_c.USER_ROLE_ALL)
    def get(
        self,
        model_id: str,
        user: dict,
    ) -> Tuple[List[dict], int]:
        """Retrieves model lift data.

        ---
        security:
            - Bearer: ["Authorization"]

        Args:
            model_id (str): Model ID
            user (dict): User object.

        Returns:
            Tuple[List[dict], int]: List containing a dict of model lift data,
                HTTP status code.
        """

        # TODO Remove once Tecton serves lift data for model id 3

        if model_id == "3":
            lift_data = [
                {
                    api_c.PREDICTED_RATE: uniform(0.01, 0.3),
                    api_c.BUCKET: 10 * i,
                    api_c.PROFILE_SIZE_PERCENT: 0,
                    api_c.ACTUAL_VALUE: randint(1000, 5000),
                    api_c.ACTUAL_RATE: uniform(0.01, 0.3),
                    api_c.PROFILE_COUNT: randint(1000, 100000),
                    api_c.ACTUAL_LIFT: uniform(1, 5),
                }
                for i in range(1, 11)
            ]
        else:
            lift_data = Tecton().get_model_lift_async(model_id)
        lift_data.sort(key=lambda x: x[api_c.BUCKET])

        return (
            jsonify(ModelLiftSchema(many=True).dump(lift_data)),
            HTTPStatus.OK.value,
        )<|MERGE_RESOLUTION|>--- conflicted
+++ resolved
@@ -234,13 +234,6 @@
         )
         database = get_db_client()
 
-<<<<<<< HEAD
-        for model in models:
-            # set type of configuration as model
-            model[api_c.TYPE] = api_c.MODELS_TAG
-
-            try:
-=======
         configurations = []
         for model in models:
             # set source of configuration as model
@@ -271,29 +264,12 @@
                 continue
 
             configurations.append(
->>>>>>> 92bbad99
                 collection_management.create_document(
                     database=database,
                     collection=db_c.CONFIGURATIONS_COLLECTION,
                     new_doc=model,
                     username=user[api_c.USER_NAME],
                 )
-<<<<<<< HEAD
-                notification_management.create_notification(
-                    database,
-                    db_c.NOTIFICATION_TYPE_SUCCESS,
-                    f'Model requested "{model[db_c.NAME]}" '
-                    f"by {user[api_c.USER_NAME]}.",
-                    api_c.MODELS_TAG,
-                    user[api_c.USER_NAME],
-                )
-                logger.info(
-                    "Successfully requested model %s.", model.get(db_c.NAME)
-                )
-
-            except DuplicateDocument:
-                logger.info("Model already exists: %s.", model.get(db_c.NAME))
-=======
             )
             notification_management.create_notification(
                 database,
@@ -306,7 +282,6 @@
             logger.info(
                 "Successfully requested model %s.", model.get(db_c.NAME)
             )
->>>>>>> 92bbad99
 
         return (
             jsonify(ConfigurationsSchema(many=True).dump(configurations)),
