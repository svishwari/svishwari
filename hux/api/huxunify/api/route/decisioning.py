# pylint: disable=too-many-lines,unused-argument
"""Purpose of this script is for housing the decision routes for the API."""
from random import uniform, randint, choice, sample
from datetime import datetime, timedelta
from http import HTTPStatus
from typing import Tuple

from flask import Blueprint, jsonify, request, Response
from flasgger import SwaggerView
from marshmallow import INCLUDE

from huxunifylib.util.general.logging import logger
from huxunifylib.database.cache_management import (
    create_cache_entry,
    get_cache_entry,
)
from huxunifylib.database import (
    collection_management,
    notification_management,
)
from huxunifylib.database import constants as db_c

from huxunify.api.config import get_config
from huxunify.api.data_connectors.cache import Caching
from huxunify.api.data_connectors.decisioning import Decisioning
from huxunify.api.route.decorators import (
    add_view_to_blueprint,
    secured,
    api_error_handler,
    requires_access_levels,
)
from huxunify.api.route.return_util import HuxResponse
from huxunify.api.route.utils import (
    get_db_client,
)
from huxunify.api.schema.model import (
    ModelSchema,
    ModelVersionSchema,
    ModelDriftSchema,
    ModelLiftSchema,
    ModelOverviewSchema,
    FeatureSchema,
    ModelRequestPostSchema,
    ModelPipelinePerformanceSchema,
)
from huxunify.api.schema.configurations import ConfigurationsSchema
from huxunify.api.data_connectors.tecton import Tecton
from huxunify.api.schema.utils import (
    AUTH401_RESPONSE,
    FAILED_DEPENDENCY_424_RESPONSE,
    EMPTY_RESPONSE_DEPENDENCY_404_RESPONSE,
)
from huxunify.api import constants as api_c

# setup the models blueprint
model_bp = Blueprint(api_c.MODELS_ENDPOINT, import_name=__name__)


@model_bp.before_request
@secured()
def before_request():
    """Protect all of the model endpoints."""
    pass  # pylint: disable=unnecessary-pass


@add_view_to_blueprint(model_bp, api_c.MODELS_ENDPOINT, "ModelsView")
class ModelsView(SwaggerView):
    """Models Class."""

    parameters = [
        {
            "name": api_c.STATUS,
            "in": "query",
            "type": "array",
            "items": {"type": "string"},
            "collectionFormat": "multi",
            "description": "Model status.",
            "example": "Requested",
            "required": False,
        },
        {
            "name": api_c.INDUSTRY_TAG,
            "description": "Only return models matching the industry tag",
            "in": "query",
            "type": "array",
            "items": {"type": "string"},
            "collectionFormat": "multi",
            "required": False,
            "example": api_c.RETAIL,
        },
    ]

    responses = {
        HTTPStatus.OK.value: {
            "description": "List of models.",
            "schema": {"type": "array", "items": ModelSchema},
        },
    }
    responses.update(AUTH401_RESPONSE)
    responses.update(FAILED_DEPENDENCY_424_RESPONSE)
    tags = [api_c.MODELS_TAG]

    # pylint: disable=no-self-use
    @api_error_handler()
    @requires_access_levels(api_c.USER_ROLE_ALL)
    def get(self, user: dict) -> Tuple[Response, int]:
        """Retrieves all models.

        ---
        security:
            - Bearer: ["Authorization"]

        Args:
            user (dict): User object.

        Returns:
            Tuple[Response, int]: list containing dict of models,
                HTTP status code.
        """

        if get_config().ENV_NAME == api_c.STAGING_ENV:
            token = request.headers.get("authorizationden")
            all_models = Caching.check_and_return_cache(
                "all_models.info",
                Decisioning(token).get_all_models,
                {},
            )
        else:
            today = datetime.now()
            all_models = [
                {
                    api_c.ID: f"Feature_id_{i}",
                    api_c.NAME: f"Feature_name_{i}",
                    api_c.DESCRIPTION: f"Feature {i} description",
                    api_c.STATUS: api_c.STATUS_ACTIVE,
                    api_c.LATEST_VERSION: today.strftime("%Y.%m.%d"),
                    api_c.OWNER: "Susan Miller",
                    api_c.LOOKBACK_WINDOW: 365,
                    api_c.PREDICTION_WINDOW: 365,
                    api_c.FULCRUM_DATE: datetime(
                        today.year, today.month, today.day
                    ),
                    api_c.LAST_TRAINED: datetime(
                        today.year, today.month, today.day
                    ),
                    api_c.TYPE: choice(["binary", "classification"]),
                    api_c.CATEGORY: choice(["binary", "classification"]),
                    api_c.PAST_VERSION_COUNT: uniform(8, 12),
                    "is_enabled": True,
                    "is_added": True,
                    api_c.TAGS: dict(
                        industry=sample(
                            api_c.ALL_INDUSTRY_TYPES,
                            2,
                        )
                    ),
                }
                for i in range(11)
            ]

        all_models = list(
            filter(
                lambda model: not model.get(api_c.NAME, "")
                .lower()
                .__contains__("pendleton"),
                all_models,
            )
        )

        # get the optional industry tag filter query param as a list
        industry_tag_list = [
            industry_tag.lower()
            for industry_tag in request.args.getlist(api_c.INDUSTRY_TAG)
        ]

        # filter the models based on industry tags if query param industry_tag
        # is part of request payload
        if industry_tag_list:
            filtered_models = []

            for model in all_models:
                for industry_tag in industry_tag_list:
                    if industry_tag in model.get(api_c.TAGS, {}).get(
                        api_c.INDUSTRY, {}
                    ):
                        filtered_models.append(model)
                        break
                else:
                    continue

            all_models = filtered_models

        all_models.sort(key=lambda x: x[api_c.NAME])

<<<<<<< HEAD
        # Filter to remove pendleton models.
        all_models = list(
            filter(
                lambda x: not x.get(api_c.NAME, "")
                .lower()
                .__contains__("pendleton"),
                all_models,
            )
        )
        return (
            jsonify(ModelSchema(many=True).dump(all_models)),
            HTTPStatus.OK.value,
        )
=======
        return HuxResponse.OK(data=all_models, data_schema=ModelSchema())
>>>>>>> 8ea26534


@add_view_to_blueprint(model_bp, api_c.MODELS_ENDPOINT, "SetModelStatus")
class RequestModel(SwaggerView):
    """Class to request a model."""

    parameters = [
        {
            "name": "body",
            "in": "body",
            "type": "object",
            "description": "Models request body.",
            "example": [
                {
                    api_c.TYPE: "purchase",
                    api_c.NAME: "Propensity to Purchase",
                    api_c.ID: "9a44c346ba034ac8a699ae0ab3314003",
                    api_c.STATUS: api_c.REQUESTED,
                },
                {
                    api_c.TYPE: "unsubscribe",
                    api_c.NAME: "Propensity to Unsubscribe",
                    api_c.ID: "eb5f35e34c0047d3b9022ef330952dd1",
                    api_c.STATUS: api_c.REQUESTED,
                },
            ],
        }
    ]

    responses = {
        HTTPStatus.CREATED.value: {
            "schema": {
                "example": {api_c.MESSAGE: api_c.OPERATION_SUCCESS},
            },
            "description": "Successfully requested the model.",
        },
        HTTPStatus.BAD_REQUEST.value: {
            "description": "Failed to request the model.",
        },
    }

    responses.update(AUTH401_RESPONSE)
    responses.update(FAILED_DEPENDENCY_424_RESPONSE)
    tags = [api_c.MODELS_TAG]

    # pylint: disable=no-self-use
    @api_error_handler()
    @requires_access_levels([api_c.ADMIN_LEVEL, api_c.EDITOR_LEVEL])
    def post(self, user: dict) -> Tuple[dict, int]:
        """Request a model.

        ---
        security:
            - Bearer: ["Authorization"]

        Args:
            user (dict): User object.

        Returns:
            Tuple[dict, int]: Model Requested, HTTP status code.
        """
        models = ModelRequestPostSchema().load(
            request.get_json(), unknown=INCLUDE, many=True
        )
        database = get_db_client()

        configurations = []
        for model in models:
            # set source of configuration as model
            model[db_c.TYPE] = api_c.MODELS_TAG

            # check if document exists
            model_document = collection_management.get_document(
                database,
                db_c.CONFIGURATIONS_COLLECTION,
                {db_c.OBJECT_ID: model.get(db_c.OBJECT_ID)},
            )

            if model_document:
                # TODO: TEMPORARILY update document.
                logger.warning(
                    "Requested model already exists %s.", model.get(db_c.NAME)
                )
                # update the document
                configurations.append(
                    collection_management.update_document(
                        database,
                        db_c.CONFIGURATIONS_COLLECTION,
                        model_document[db_c.ID],
                        model,
                        user[api_c.USER_NAME],
                    )
                )
                continue

            configurations.append(
                collection_management.create_document(
                    database=database,
                    collection=db_c.CONFIGURATIONS_COLLECTION,
                    new_doc=model,
                    username=user[api_c.USER_NAME],
                )
            )
            notification_management.create_notification(
                database,
                db_c.NOTIFICATION_TYPE_SUCCESS,
                f'Model requested "{model[db_c.NAME]}" '
                f"by {user[api_c.USER_NAME]}.",
                db_c.NOTIFICATION_CATEGORY_MODELS,
                user[api_c.USER_NAME],
            )
            logger.info(
                "User with username %s successfully requested model %s.",
                user[api_c.USER_NAME],
                model.get(db_c.NAME),
            )

        return (
            jsonify(ConfigurationsSchema(many=True).dump(configurations)),
            HTTPStatus.OK.value,
        )


@add_view_to_blueprint(model_bp, api_c.MODELS_ENDPOINT, "RemoveRequestedModel")
class RemoveRequestedModel(SwaggerView):
    """Class to remove a requested model."""

    parameters = [
        {
            "name": api_c.MODEL_ID,
            "in": "query",
            "type": "string",
            "description": "Model ID.",
            "required": True,
            "example": "61928a4dce8aa67b888826f5",
        }
    ]

    responses = {
        HTTPStatus.OK.value: {
            "schema": {
                "example": {api_c.MESSAGE: api_c.OPERATION_SUCCESS},
            },
            "description": "Successfully removed the requested model.",
        },
        HTTPStatus.BAD_REQUEST.value: {
            "description": "Failed to remove the requested model.",
        },
    }

    responses.update(AUTH401_RESPONSE)
    responses.update(FAILED_DEPENDENCY_424_RESPONSE)
    tags = [api_c.MODELS_TAG]

    # pylint: disable=no-self-use
    @api_error_handler()
    @requires_access_levels(api_c.USER_ROLE_ALL)
    def delete(self, user: dict) -> Tuple[dict, int]:
        """Remove a requested model.

        ---
        security:
            - Bearer: ["Authorization"]

        Args:
            user (dict): User object.

        Returns:
            Tuple[dict, int]: Model Removed, HTTP status code.
        """
        database = get_db_client()

        if not request.args:
            return {
                api_c.MESSAGE: api_c.EMPTY_OBJECT_ERROR_MESSAGE
            }, HTTPStatus.BAD_REQUEST

        model_id = request.args.get(api_c.MODEL_ID)

        # get the model
        model = collection_management.get_document(
            database,
            db_c.CONFIGURATIONS_COLLECTION,
            {db_c.OBJECT_ID: model_id},
        )

        deletion_status = collection_management.delete_document(
            database=database,
            collection=db_c.CONFIGURATIONS_COLLECTION,
            query_filter={db_c.OBJECT_ID: model_id},
            hard_delete=True,
            username=user[api_c.USER_NAME],
        )

        if deletion_status:
            notification_management.create_notification(
                database,
                db_c.NOTIFICATION_TYPE_SUCCESS,
                f'Requested model "{model[db_c.NAME]}" removed by {user[api_c.USER_NAME]}.',
                db_c.NOTIFICATION_CATEGORY_MODELS,
                user[api_c.USER_NAME],
            )
            logger.info(
                "User with username %s successfully removed model %s.",
                user[api_c.USER_NAME],
                model_id,
            )
            return {api_c.MESSAGE: api_c.OPERATION_SUCCESS}, HTTPStatus.OK

        return {api_c.MESSAGE: api_c.OPERATION_FAILED}, HTTPStatus.NOT_FOUND


@add_view_to_blueprint(
    model_bp,
    f"{api_c.MODELS_ENDPOINT}/<model_id>/version-history",
    "ModelVersionHistoryView",
)
class ModelVersionHistoryView(SwaggerView):
    """Model Version Class."""

    parameters = api_c.MODEL_ID_PARAMS
    responses = {
        HTTPStatus.OK.value: {
            "description": "Model version history.",
            "schema": {"type": "array", "items": ModelVersionSchema},
        },
    }
    responses.update(AUTH401_RESPONSE)
    responses.update(FAILED_DEPENDENCY_424_RESPONSE)
    responses.update(EMPTY_RESPONSE_DEPENDENCY_404_RESPONSE)
    tags = [api_c.MODELS_TAG]

    # pylint: disable=no-self-use
    @api_error_handler()
    @requires_access_levels(api_c.USER_ROLE_ALL)
    def get(self, model_id: str, user: dict) -> Tuple[Response, int]:
        """Retrieves model version history.

        ---
        security:
            - Bearer: ["Authorization"]

        Args:
            model_id (str): Model ID.
            user (dict): User object

        Returns:
            Tuple[Response, int]: List containing dict of model versions,
                HTTP status code.
        """
        # Dec API only available in stg, all other environments are mocked
        if get_config().ENV_NAME == api_c.STAGING_ENV:
            token = request.headers.get("authorizationden")
            version_history = Caching.check_and_return_cache(
                f"model_version_history.{model_id}",
                Decisioning(token).get_model_version_history,
                {
                    "model_id": model_id,
                },
            )
        else:
            today = datetime.now()
            version_history = [
                {
                    api_c.ID: model_id,
                    api_c.NAME: "Propensity to Purchase",
                    api_c.DESCRIPTION: "Propensity of a customer making "
                    "a purchase after receiving an email.",
                    api_c.STATUS: api_c.STATUS_ACTIVE,
                    api_c.VERSION: f"{today.strftime('%Y.%m.%d')}{i}",
                    api_c.TRAINED_DATE: today,
                    api_c.OWNER: "Susan Miller",
                    api_c.LOOKBACK_WINDOW: 90,
                    api_c.PREDICTION_WINDOW: 7,
                    api_c.FULCRUM_DATE: datetime(
                        today.year, today.month, today.day
                    ),
                }
                for i in range(10)
            ]

        return HuxResponse.OK(
            data=version_history, data_schema=ModelVersionSchema()
        )


@add_view_to_blueprint(
    model_bp, f"{api_c.MODELS_ENDPOINT}/<model_id>/overview", "ModelOverview"
)
class ModelOverview(SwaggerView):
    """Model Overview Class."""

    parameters = [
        {
            "name": api_c.MODEL_ID,
            "description": "Model id",
            "type": "string",
            "in": "path",
            "required": True,
            "example": "1",
        },
        {
            "name": api_c.VERSION,
            "description": "Version id",
            "type": "string",
            "in": "query",
            "required": False,
            "example": "1.0.0",
        },
    ]
    responses = {
        HTTPStatus.OK.value: {
            "description": "Model features.",
            "schema": ModelOverviewSchema,
        },
        HTTPStatus.BAD_REQUEST.value: {
            "description": "Failed to retrieve model overview"
        },
    }
    responses.update(AUTH401_RESPONSE)
    responses.update(FAILED_DEPENDENCY_424_RESPONSE)
    responses.update(EMPTY_RESPONSE_DEPENDENCY_404_RESPONSE)
    tags = [api_c.MODELS_TAG]

    # pylint: disable=no-self-use
    @api_error_handler()
    @requires_access_levels(api_c.USER_ROLE_ALL)
    def get(self, model_id: str, user: dict) -> Tuple[Response, int]:
        """Retrieves model overview.

        ---
        security:
            - Bearer: ["Authorization"]

        Args:
            model_id (str): Model ID.
            user (dict): User object.

        Returns:
            Tuple[Response, int]: dict of model features, HTTP status code.
        """

        # Dec API only available in stg, all other environments are mocked
        if get_config().ENV_NAME == api_c.STAGING_ENV:
            token = request.headers.get("authorizationden")
            model_overview = Caching.check_and_return_cache(
                f"model_overview.{model_id}",
                Decisioning(token).get_model_overview,
                {
                    "model_id": model_id,
                    "model_version": request.args.get(
                        api_c.VERSION, default=None
                    ),
                },
            )
        else:
            today = datetime.now()
            model_overview = [
                {
                    api_c.MODEL_TYPE: "classification",
                    api_c.MODEL_NAME: f"Propensity_to_{choice(['purchase', 'open', 'view'])}",
                    api_c.DESCRIPTION: "Likelihood of this action to occur.",
                    api_c.PERFORMANCE_METRIC: {
                        api_c.RMSE: -1,
                        api_c.AUC: uniform(0.01, 0.99),
                        api_c.PRECISION: uniform(0.01, 0.99),
                        api_c.RECALL: uniform(0.01, 0.99),
                        api_c.CURRENT_VERSION: today.strftime("%Y.%m.%d"),
                    },
                }
            ]

        return HuxResponse.OK(
            data=model_overview, data_schema=ModelOverviewSchema()
        )


@add_view_to_blueprint(
    model_bp,
    f"{api_c.MODELS_ENDPOINT}/<model_id>/drift",
    "ModelDriftView",
)
class ModelDriftView(SwaggerView):
    """Model Drift Class"""

    parameters = [
        api_c.MODEL_ID_PARAMS[0],
        {
            "name": api_c.VERSION,
            "description": "Model version, if not provided, "
            "it will take the latest.",
            "type": "str",
            "in": "query",
            "required": False,
            "example": "21.7.31",
        },
    ]
    responses = {
        HTTPStatus.OK.value: {
            "description": "Model drift.",
            "schema": {"type": "array", "items": ModelDriftSchema},
        },
        HTTPStatus.BAD_REQUEST.value: {
            "description": "Failed to fetch drift data",
        },
    }
    responses.update(AUTH401_RESPONSE)
    responses.update(FAILED_DEPENDENCY_424_RESPONSE)
    responses.update(EMPTY_RESPONSE_DEPENDENCY_404_RESPONSE)
    tags = [api_c.MODELS_TAG]

    # pylint: disable=no-self-use
    @api_error_handler()
    @requires_access_levels(api_c.USER_ROLE_ALL)
    def get(self, user: dict, model_id: str) -> Tuple[Response, int]:
        """Retrieves model drift details.

        ---
        security:
            - Bearer: ["Authorization"]

        Args:
            user (dict): User object.
            model_id (str): Model ID.

        Returns:
            Tuple[Response, int]: List containing dict of model drift,
                HTTP status code.
        """
        # Dec API only available in stg, all other environments are mocked
        if get_config().ENV_NAME == api_c.STAGING_ENV:
            token = request.headers.get("authorizationden")
            drift_data = Caching.check_and_return_cache(
                f"drift.{model_id}.{request.args.get(api_c.VERSION, 'current')}",
                Decisioning(token).get_model_drift,
                {
                    "model_id": model_id,
                    "model_version": request.args.get(api_c.VERSION, None),
                },
            )
        else:
            today = datetime.now()
            drift_data = [
                {
                    api_c.DRIFT: round(uniform(0.8, 1), 2),
                    api_c.RUN_DATE: datetime(
                        today.year, today.month, today.day
                    )
                    + timedelta(i),
                }
                for i in range(10)
            ]

        return HuxResponse.OK(data=drift_data, data_schema=ModelDriftSchema())


@add_view_to_blueprint(
    model_bp,
    f"{api_c.MODELS_ENDPOINT}/<model_id>/features",
    "ModelFeaturesView",
)
class ModelFeaturesView(SwaggerView):
    """Model Features Class."""

    parameters = [
        api_c.MODEL_ID_PARAMS[0],
        {
            "name": api_c.VERSION,
            "description": "Model version, if not provided, "
            "it will take the latest.",
            "type": "str",
            "in": "query",
            "required": False,
            "example": "21.7.31",
        },
        {
            "name": api_c.LIMIT,
            "description": "Limit of features to pull, default is 20.",
            "type": "int",
            "in": "query",
            "required": False,
            "example": 20,
        },
    ]
    responses = {
        HTTPStatus.OK.value: {
            "description": "Model features.",
            "schema": {"type": "array", "items": FeatureSchema},
        },
    }
    responses.update(AUTH401_RESPONSE)
    responses.update(FAILED_DEPENDENCY_424_RESPONSE)
    responses.update(EMPTY_RESPONSE_DEPENDENCY_404_RESPONSE)

    tags = [api_c.MODELS_TAG]

    # pylint: disable=no-self-use
    @api_error_handler()
    @requires_access_levels(api_c.USER_ROLE_ALL)
    def get(
        self,
        user: dict,
        model_id: str,
    ) -> Tuple[Response, int]:
        """Retrieves model features.

        ---
        security:
            - Bearer: ["Authorization"]

        Args:
            user (dict): User object.
            model_id (str): Model ID.

        Returns:
            Tuple[Response, int]: List containing dict of model features,
                HTTP status code.
        """
        limit = int(request.args.get(api_c.LIMIT, 20))

        if get_config().ENV_NAME == api_c.STAGING_ENV:
            token = request.headers.get("authorizationden")
            features = Caching.check_and_return_cache(
                f"features.{model_id}.{request.args.get(api_c.VERSION, 'current')}",
                Decisioning(token).get_model_features,
                {
                    "model_id": model_id,
                    "model_version": request.args.get(api_c.VERSION, None),
                },
            )

        else:
            features = [
                {
                    api_c.ID: f"Feature_id_{i}",
                    api_c.NAME: f"Feature_name_{i}",
                    api_c.DESCRIPTION: f"Feature {i} description",
                    api_c.RECORDS_NOT_NULL: uniform(60, 95),
                    api_c.FEATURE_IMPORTANCE: uniform(1, 99),
                    api_c.MEAN: uniform(1, 99),
                    api_c.MIN: uniform(1, 99),
                    api_c.MAX: uniform(1, 99),
                    api_c.UNIQUE_VALUES: uniform(1000, 3000),
                    api_c.LCUV: uniform(1, 99),
                    api_c.MCUV: uniform(1, 99),
                    api_c.SCORE: uniform(1, 99),
                }
                for i in range(50)
            ]

        return HuxResponse.OK(
            data=features[:limit], data_schema=FeatureSchema()
        )


@add_view_to_blueprint(
    model_bp,
    f"{api_c.MODELS_ENDPOINT}/<model_id>/feature-importance",
    "ModelImportanceFeaturesView",
)
class ModelImportanceFeaturesView(SwaggerView):
    """Model Feature Importance Class."""

    parameters = [
        api_c.MODEL_ID_PARAMS[0],
        {
            "name": api_c.VERSION,
            "description": "Model version, if not provided, "
            "it will take the latest.",
            "type": "str",
            "in": "query",
            "required": False,
            "example": "21.7.31",
        },
        {
            "name": api_c.LIMIT,
            "description": "Limit of features to pull, default is 20.",
            "type": "int",
            "in": "query",
            "required": False,
            "example": 20,
        },
    ]
    responses = {
        HTTPStatus.OK.value: {
            "description": "Model feature importance.",
            "schema": {"type": "array", "items": FeatureSchema},
        },
    }
    responses.update(AUTH401_RESPONSE)
    responses.update(FAILED_DEPENDENCY_424_RESPONSE)
    tags = [api_c.MODELS_TAG]

    # pylint: disable=no-self-use
    @api_error_handler()
    @requires_access_levels(api_c.USER_ROLE_ALL)
    def get(
        self,
        user: dict,
        model_id: str,
    ) -> Tuple[Response, int]:
        """Retrieves top model features sorted by score.

        ---
        security:
            - Bearer: ["Authorization"]

        Args:
            user (dict): User object.
            model_id (str): Model ID.

        Returns:
            Tuple[Response, int]: List containing dict of model features,
                HTTP status code.
        """
        limit = int(request.args.get(api_c.LIMIT, 20))
        model_version = request.args.get(api_c.VERSION, None)

        if get_config().ENV_NAME == api_c.STAGING_ENV:
            token = request.headers.get("authorizationden")
            version_cache_key = model_version if model_version else "current"
            features = Caching.check_and_return_cache(
                f"features.{model_id}.{version_cache_key}",
                Decisioning(token).get_model_features,
                {
                    "model_id": model_id,
                    "model_version": model_version,
                },
            )

            return HuxResponse.OK(data=features, data_schema=FeatureSchema())

        tecton = Tecton()

        model_versions = (
            [{api_c.CURRENT_VERSION: model_version}]
            if model_version
            else tecton.get_model_version_history(model_id)
        )

        if not model_versions:
            return jsonify([]), HTTPStatus.NOT_FOUND

        database = get_db_client()
        for version in model_versions:
            current_version = version.get(api_c.CURRENT_VERSION)

            # check cache first
            features = get_cache_entry(
                database, f"features.{model_id}.{current_version}"
            )
            if features:
                break

            # if no cache, grab from Tecton and cache after.
            features = tecton.get_model_features(model_id, current_version)
            if features:
                create_cache_entry(
                    database,
                    f"features.{model_id}.{current_version}",
                    features,
                )
                break

        # sort the top features before serving them out
        features.sort(key=lambda x: x[api_c.SCORE], reverse=True)

        return HuxResponse.OK(
            data=features[:limit], data_schema=FeatureSchema()
        )


@add_view_to_blueprint(
    model_bp,
    f"{api_c.MODELS_ENDPOINT}/<model_id>/lift",
    "ModelLiftView",
)
class ModelLiftView(SwaggerView):
    """Model Lift Class."""

    parameters = [
        api_c.MODEL_ID_PARAMS[0],
        {
            "name": api_c.VERSION,
            "description": "Model version, if not provided, "
            "it will take the latest.",
            "type": "str",
            "in": "query",
            "required": False,
            "example": "21.7.31",
        },
    ]
    responses = {
        HTTPStatus.OK.value: {
            "description": "Model lift chart.",
            "schema": {"type": "array", "items": ModelLiftSchema},
        },
        HTTPStatus.BAD_REQUEST.value: {
            "description": "Failed to retrieve model lift data"
        },
    }
    responses.update(AUTH401_RESPONSE)
    tags = [api_c.MODELS_TAG]

    # pylint: disable=no-self-use
    @api_error_handler()
    @requires_access_levels(api_c.USER_ROLE_ALL)
    def get(
        self,
        model_id: str,
        user: dict,
    ) -> Tuple[Response, int]:
        """Retrieves model lift data.

        ---
        security:
            - Bearer: ["Authorization"]

        Args:
            model_id (str): Model ID
            user (dict): User object.

        Returns:
            Tuple[Response, int]: List containing a dict of model lift data,
                HTTP status code.
        """

        # Dec API only available in stg, all other environments are mocked
        if get_config().ENV_NAME == api_c.STAGING_ENV:
            token = request.headers.get("authorizationden")
            model_version = (
                request.args.get(api_c.VERSION)
                if request.args.get(api_c.VERSION)
                else None
            )
            lift_data = Caching.check_and_return_cache(
                f"lift.{model_id}",
                Decisioning(token).get_model_lift,
                {"model_id": model_id, "model_version": model_version},
            )
        else:
            lift_data = [
                {
                    api_c.BUCKET: 10 * i,
                    api_c.PREDICTED_VALUE: randint(1000, 5000),
                    api_c.ACTUAL_VALUE: randint(1000, 5000),
                    api_c.PROFILE_COUNT: randint(1000, 100000),
                    api_c.PREDICTED_RATE: uniform(0.01, 0.3),
                    api_c.ACTUAL_RATE: uniform(0.01, 0.3),
                    api_c.PREDICTED_LIFT: uniform(1, 5),
                    api_c.ACTUAL_LIFT: uniform(1, 5),
                    api_c.PROFILE_SIZE_PERCENT: uniform(10, 60),
                }
                for i in range(1, 11)
            ]

        lift_data.sort(key=lambda x: x[api_c.BUCKET])
        return HuxResponse.OK(data=lift_data, data_schema=ModelLiftSchema())


@add_view_to_blueprint(
    model_bp,
    f"{api_c.MODELS_ENDPOINT}/<model_id>/pipeline-performance",
    "ModelPipelinePerformance",
)
class ModelPipelinePerformance(SwaggerView):
    """Model Pipeline Performance Class."""

    parameters = [
        {
            "name": api_c.MODEL_ID,
            "description": "Model id",
            "type": "string",
            "in": "path",
            "required": True,
            "example": "1",
        },
        {
            "name": api_c.VERSION,
            "description": "Version id",
            "type": "string",
            "in": "query",
            "required": False,
            "example": "1.0.0",
        },
    ]
    responses = {
        HTTPStatus.OK.value: {
            "description": "Model pipeline performance.",
            "schema": ModelPipelinePerformanceSchema,
        },
        HTTPStatus.BAD_REQUEST.value: {
            "description": "Failed to retrieve model pipeline performance"
        },
    }
    responses.update(AUTH401_RESPONSE)
    responses.update(FAILED_DEPENDENCY_424_RESPONSE)
    responses.update(EMPTY_RESPONSE_DEPENDENCY_404_RESPONSE)
    tags = [api_c.MODELS_TAG]

    # pylint: disable=no-self-use
    @api_error_handler()
    @requires_access_levels(api_c.USER_ROLE_ALL)
    def get(self, model_id: str, user: dict) -> Tuple[dict, int]:
        """Retrieves model pipeline performance.

        ---
        security:
            - Bearer: ["Authorization"]

        Args:
            model_id (str): Model ID.
            user (dict): User object.

        Returns:
            Tuple[dict, int]: dict of model pipeline performance, HTTP status code.
        """

        return (
            jsonify(
                ModelPipelinePerformanceSchema().dump(
                    api_c.MODEL_PIPELINE_PERFORMANCE_STUB
                )
            ),
            HTTPStatus.OK.value,
        )<|MERGE_RESOLUTION|>--- conflicted
+++ resolved
@@ -192,23 +192,7 @@
 
         all_models.sort(key=lambda x: x[api_c.NAME])
 
-<<<<<<< HEAD
-        # Filter to remove pendleton models.
-        all_models = list(
-            filter(
-                lambda x: not x.get(api_c.NAME, "")
-                .lower()
-                .__contains__("pendleton"),
-                all_models,
-            )
-        )
-        return (
-            jsonify(ModelSchema(many=True).dump(all_models)),
-            HTTPStatus.OK.value,
-        )
-=======
         return HuxResponse.OK(data=all_models, data_schema=ModelSchema())
->>>>>>> 8ea26534
 
 
 @add_view_to_blueprint(model_bp, api_c.MODELS_ENDPOINT, "SetModelStatus")
