# pylint: disable=no-self-use
"""
Paths for customer API
"""
from http import HTTPStatus
from random import choice
from typing import Tuple, List
from datetime import datetime
from faker import Faker
import pandas as pd

from flask import Blueprint, request, jsonify
from flask_apispec import marshal_with
from flasgger import SwaggerView

from huxunify.api.schema.customers import (
    CustomerProfileSchema,
    DataFeedSchema,
    DataFeedDetailsSchema,
    CustomerGeoVisualSchema,
    CustomerDemographicInsightsSchema,
<<<<<<< HEAD
    MatchingTrendsSchema,
=======
    CustomerEventsSchema,
>>>>>>> 66b36207
)
from huxunify.api.schema.errors import NotFoundError
from huxunify.api.route.utils import (
    secured,
    add_view_to_blueprint,
    api_error_handler,
    get_token_from_request,
)
from huxunify.api.data_connectors.cdp import (
    get_customer_profiles,
    get_customer_profile,
    get_customers_overview,
    get_idr_data_feeds,
<<<<<<< HEAD
    get_idr_matching_trends,
=======
    get_customer_events_data,
>>>>>>> 66b36207
)
from huxunify.api.schema.utils import AUTH401_RESPONSE
from huxunify.api.schema.customers import (
    CustomerOverviewSchema,
    CustomersSchema,
)
from huxunify.api import constants as api_c
from huxunify.api.schema.utils import redact_fields

customers_bp = Blueprint(
    api_c.CUSTOMERS_ENDPOINT, import_name=__name__, url_prefix="/cdp"
)

faker = Faker()


@customers_bp.before_request
@secured()
def before_request():
    """Protect all of the customer endpoints."""
    pass  # pylint: disable=unnecessary-pass


@add_view_to_blueprint(
    customers_bp,
    f"/{api_c.CUSTOMERS_ENDPOINT}/{api_c.OVERVIEW}",
    "CustomerOverviewSchema",
)
class CustomerOverview(SwaggerView):
    """
    Customers Overview class
    """

    responses = {
        HTTPStatus.OK.value: {
            "description": "Customer Profiles Overview",
            "schema": CustomerOverviewSchema,
        },
        HTTPStatus.BAD_REQUEST.value: {
            "description": "Failed to get customers overview"
        },
    }
    responses.update(AUTH401_RESPONSE)
    tags = [api_c.CUSTOMERS_TAG]

    # pylint: disable=no-self-use
    @api_error_handler()
    def get(self) -> Tuple[dict, int]:
        """Retrieves a customer data overview.

        ---
        security:
            - Bearer: ["Authorization"]

        Returns:
            Tuple[dict, int] dict of Customer data overview and http code
        """

        # TODO - resolve post demo, set unique IDs as total customers.
        token_response = get_token_from_request(request)
        customers = get_customers_overview(token_response[0])

        return (
            CustomerOverviewSchema().dump(customers),
            HTTPStatus.OK,
        )


@add_view_to_blueprint(
    customers_bp,
    f"/{api_c.CUSTOMERS_ENDPOINT}/{api_c.OVERVIEW}",
    "CustomerOverviewPostSchema",
)
class CustomerPostOverview(SwaggerView):
    """
    Customers Post Overview class
    """

    parameters = [
        {
            "name": "body",
            "description": "Audience Filters",
            "type": "object",
            "in": "body",
            "example": {
                "filters": [
                    {
                        "section_aggregator": "ALL",
                        "section_filters": [
                            {
                                "field": "max_age",
                                "type": "equals",
                                "value": 87,
                            },
                            {
                                "field": "min_age",
                                "type": "equals",
                                "value": 25,
                            },
                            {
                                "field": "match_rate",
                                "type": "equals",
                                "value": 0.5,
                            },
                        ],
                    }
                ]
            },
        }
    ]
    responses = {
        HTTPStatus.CREATED.value: {
            "description": "Customer Profiles Overview",
            "schema": CustomerOverviewSchema,
        },
        HTTPStatus.BAD_REQUEST.value: {
            "description": "Failed to get customers overview"
        },
    }
    responses.update(AUTH401_RESPONSE)
    tags = [api_c.CUSTOMERS_TAG]

    # pylint: disable=no-self-use
    @api_error_handler()
    def post(self) -> Tuple[dict, int]:
        """Retrieves the overview of customer data with the requested filters applied.

        ---
        security:
            - Bearer: ["Authorization"]

        Args:


        Returns:
            Tuple[dict, int] dict of Customer data overview and http code
        """

        # TODO - cdm to return single field
        token_response = get_token_from_request(request)
        customers = get_customers_overview(token_response[0], request.json)

        return (
            CustomerOverviewSchema().dump(customers),
            HTTPStatus.OK,
        )


@add_view_to_blueprint(
    customers_bp,
    f"/{api_c.IDR_ENDPOINT}/{api_c.OVERVIEW}",
    "CustomerDashboardOverview",
)
class CustomerDashboardOverview(SwaggerView):
    """
    Customers Dashboard Overview class
    """

    responses = {
        HTTPStatus.OK.value: {
            "schema": CustomerOverviewSchema,
            "description": "Customer Identity Resolution Dashboard overview.",
        },
        HTTPStatus.BAD_REQUEST.value: {
            "description": "Failed to get customers identity dashboard overview."
        },
    }
    responses.update(AUTH401_RESPONSE)
    tags = [api_c.CUSTOMERS_TAG]

    # pylint: disable=no-self-use
    @api_error_handler()
    def get(self) -> Tuple[dict, int]:
        """Retrieves a customer data dashboard overview.

        ---
        security:
            - Bearer: ["Authorization"]

        Returns:
            Tuple[dict, int] dict of Customer data overview and http code
        """
        token_response = get_token_from_request(request)
        return (
            CustomerOverviewSchema().dump(
                get_customers_overview(token_response[0])
            ),
            HTTPStatus.OK,
        )


@add_view_to_blueprint(
    customers_bp, f"/{api_c.CUSTOMERS_ENDPOINT}", "Customersview"
)
@add_view_to_blueprint(
    customers_bp,
    api_c.CUSTOMERS_ENDPOINT,
    "Customersview_no_of_cust",
)
class Customersview(SwaggerView):
    """
    Customers Overview class
    """

    responses = {
        HTTPStatus.OK.value: {
            "schema": CustomersSchema,
            "description": "Customers list.",
        },
        HTTPStatus.BAD_REQUEST.value: {
            "description": "Failed to get customers."
        },
    }
    responses.update(AUTH401_RESPONSE)
    tags = [api_c.CUSTOMERS_TAG]

    # pylint: disable=no-self-use
    @api_error_handler()
    def get(self) -> Tuple[dict, int]:
        """Retrieves a list of customers.

        ---
        security:
            - Bearer: ["Authorization"]

        Returns:
            Tuple[dict, int] dict of Customers and http code
        """

        # get token
        token_response = get_token_from_request(request)

        return (
            CustomersSchema().dump(get_customer_profiles(token_response[0])),
            HTTPStatus.OK,
        )


@add_view_to_blueprint(
    customers_bp,
    f"{api_c.CUSTOMERS_ENDPOINT}/<{api_c.HUX_ID}>",
    "CustomerProfileSearch",
)
class CustomerProfileSearch(SwaggerView):
    """
    Individual Customer Profile Search Class
    """

    parameters = [
        {
            "name": api_c.HUX_ID,
            "description": f"{api_c.HUX_ID}.",
            "type": "string",
            "in": "path",
            "required": True,
            "example": "1531-1234-21",
        }
    ]
    responses = {
        HTTPStatus.OK.value: {
            "description": "Retrieve Individual Customer Profile",
            "schema": CustomerProfileSchema,
        },
        HTTPStatus.NOT_FOUND.value: {
            "schema": NotFoundError,
        },
    }
    responses.update(AUTH401_RESPONSE)
    tags = [api_c.CUSTOMERS_TAG]

    # pylint: disable=no-self-use
    # pylint: disable=unused-argument
    @marshal_with(CustomerProfileSchema)
    @api_error_handler()
    def get(self, hux_id: str) -> Tuple[dict, int]:
        """Retrieves a customer profile.

        ---
        security:
            - Bearer: ["Authorization"]

        Args:
            hux_id (str): ID of the customer

        Returns:
            Tuple[dict, int]: dict of customer profile and http code

        """
        token_response = get_token_from_request(request)

        return (
            redact_fields(
                get_customer_profile(token_response[0], hux_id),
                api_c.CUSTOMER_PROFILE_REDACTED_FIELDS,
            ),
            HTTPStatus.OK.value,
        )


@add_view_to_blueprint(
    customers_bp,
    f"/{api_c.IDR_ENDPOINT}/{api_c.DATA_FEEDS}",
    "IDRDataFeeds",
)
class IDRDataFeeds(SwaggerView):
    """IDR Data Feeds Report"""

    responses = {
        HTTPStatus.OK.value: {
            "schema": {"type": "array", "items": DataFeedSchema},
            "description": "Identity Resolution Data Feeds",
        },
        HTTPStatus.BAD_REQUEST.value: {
            "description": "Failed to get IDR Data Feeds."
        },
    }
    responses.update(AUTH401_RESPONSE)
    tags = [api_c.CUSTOMERS_TAG]

    # pylint: disable=no-self-use,unused-argument
    @api_error_handler()
    def get(self) -> Tuple[List[dict], int]:
        """Retrieves a IDR data feeds.
        ---
        security:
            - Bearer: ["Authorization"]\

        Args:

        Returns:
            Tuple[List[dict], int] list of IDR data feeds object dicts
        """

        return (
            jsonify(DataFeedSchema().dump(get_idr_data_feeds(), many=True)),
            HTTPStatus.OK.value,
        )


@add_view_to_blueprint(
    customers_bp,
    f"/{api_c.IDR_ENDPOINT}/{api_c.DATA_FEEDS}/<datafeed>",
    "IDRDataFeedDetails",
)
class IDRDataFeedDetails(SwaggerView):
    """IDR Data Feeds Report"""

    parameters = [
        {
            "name": api_c.DATA_FEED,
            "description": "Data Feed Name",
            "type": "string",
            "in": "path",
            "required": True,
            "example": "Really_long_feed_Name_106",
        },
    ]

    responses = {
        HTTPStatus.OK.value: {
            "schema": DataFeedDetailsSchema,
            "description": "Identity Resolution Data Feed Waterfall Report",
        },
        HTTPStatus.BAD_REQUEST.value: {
            "description": "Failed to get IDR Data Feed Waterfall Report."
        },
    }
    responses.update(AUTH401_RESPONSE)
    tags = [api_c.CUSTOMERS_TAG]

    # pylint: disable=no-self-use,unused-argument
    @api_error_handler()
    def get(self, datafeed: str) -> Tuple[dict, int]:
        """Retrieves a IDR data feed waterfall report.

        ---
        security:
            - Bearer: ["Authorization"]

        Args:
            datafeed (str): Data feed name

        Returns:
            Tuple[dict, int] dict of IDR data feed waterfall
        """

        return (
            DataFeedDetailsSchema().dump(
                {
                    api_c.PINNING: {
                        api_c.INPUT_RECORDS: 2,
                        api_c.OUTPUT_RECORDS: 2,
                        api_c.EMPTY_RECORDS: 0,
                        api_c.INDIVIDUAL_ID_MATCH: 1,
                        api_c.HOUSEHOLD_ID_MATCH: 1,
                        api_c.COMPANY_ID_MATCH: 1,
                        api_c.ADDRESS_ID_MATCH: 1,
                        api_c.DB_READS: 1,
                        api_c.DB_WRITES: 1,
                        api_c.FILENAME: "Input.csv",
                        api_c.NEW_INDIVIDUAL_IDS: 1,
                        api_c.NEW_HOUSEHOLD_IDS: 1,
                        api_c.NEW_COMPANY_IDS: 1,
                        api_c.NEW_ADDRESS_IDS: 1,
                        api_c.PROCESS_TIME: 6.43,
                        api_c.DATE_TIME: datetime.now(),
                    },
                    api_c.STITCHED: {
                        api_c.DIGITAL_IDS_ADDED: 3,
                        api_c.DIGITAL_IDS_MERGED: 6,
                        api_c.MATCH_RATE: 0.6606,
                        api_c.MERGE_RATE: 0,
                        api_c.RECORDS_SOURCE: "Input waterfall",
                        api_c.TIME_STAMP: datetime.now(),
                    },
                }
            ),
            HTTPStatus.OK,
        )


@add_view_to_blueprint(
    customers_bp,
    f"/{api_c.CUSTOMERS_INSIGHTS}/{api_c.GEOGRAPHICAL}",
    "CustomerInsightsGeo",
)
class CustomerGeoVisualView(SwaggerView):
    """
    Customer Profiles Geographical insights class
    """

    responses = {
        HTTPStatus.OK.value: {
            "schema": {"type": "array", "items": CustomerGeoVisualSchema},
            "description": "Customer Profiles Geographical Insights .",
        },
        HTTPStatus.BAD_REQUEST.value: {
            "description": "Failed to get Customer Profiles Geographical Insights."
        },
    }
    responses.update(AUTH401_RESPONSE)
    tags = [api_c.CUSTOMERS_TAG]

    # pylint: disable=no-self-use
    @api_error_handler()
    def get(self) -> Tuple[list, int]:
        """Retrieves a Customer profiles geographical insights.

        ---
        security:
            - Bearer: ["Authorization"]

        Returns:
            Tuple[dict, int] list of Customer insights on geo overview and http code
        """
        geo_visuals = [
            {
                api_c.NAME: state,
                api_c.POPULATION_PERCENTAGE: choice([0.3012, 0.1910, 0.2817]),
                api_c.SIZE: choice([28248560, 39510225, 7615887]),
                api_c.GENDER_WOMEN: 0.50,
                api_c.GENDER_MEN: 0.49,
                api_c.GENDER_OTHER: 0.01,
                api_c.LTV: choice([3848.50, 3971.50, 3952]),
            }
            for state in api_c.STATE_NAMES
        ]
        return (
            jsonify(CustomerGeoVisualSchema().dump(geo_visuals, many=True)),
            HTTPStatus.OK,
        )


@add_view_to_blueprint(
    customers_bp,
    f"/{api_c.CUSTOMERS_INSIGHTS}/{api_c.DEMOGRAPHIC}",
    "CustomerInsightsDemo",
)
class CustomerDemoVisualView(SwaggerView):
    """
    Customers Profiles Demographic Insights class
    """

    parameters = [
        {
            "name": "body",
            "description": "Customer Insights Demographic Filters",
            "type": "object",
            "in": "body",
            "example": {
                "filters": {
                    "start_date": "2020-11-30T00:00:00Z",
                    "end_date": "2021-04-30T00:00:00Z",
                }
            },
        }
    ]
    responses = {
        HTTPStatus.OK.value: {
            "schema": {
                "type": "body",
                "items": CustomerDemographicInsightsSchema,
            },
            "description": "Customer Demographical Visual Insights.",
        },
        HTTPStatus.BAD_REQUEST.value: {
            "description": "Failed to get customers Demographical Visual Insights."
        },
    }
    responses.update(AUTH401_RESPONSE)
    tags = [api_c.CUSTOMERS_TAG]

    # pylint: disable=no-self-use
    @api_error_handler()
    def post(self) -> Tuple[dict, int]:
        """Retrieves a Demographical customer insights.

        ---
        security:
            - Bearer: ["Authorization"]

        Returns:
            Tuple[dict, int] list of Customer insights on demo overview and http code
        """

        start_date = datetime(2020, 11, 30)
        dates = [
            (start_date + pd.DateOffset(months=x)).to_pydatetime()
            for x in range(0, 5)
        ]
        output = {
            api_c.GENDER: {
                gender: {
                    api_c.POPULATION_PERCENTAGE: population_percent,
                    api_c.SIZE: size,
                }
                for gender, population_percent, size in zip(
                    api_c.GENDERS,
                    [0.5201, 0.4601, 0.0211],
                    [6955119, 5627732, 289655],
                )
            },
            api_c.INCOME: [
                {api_c.NAME: city, api_c.LTV: ltv}
                for city, ltv in zip(
                    [
                        "Houston",
                        "San Antonio",
                        "Dallas",
                        "Austin",
                        "Fort Worth",
                    ],
                    [4008, 3922, 4231, 4198, 4011],
                )
            ],
            api_c.SPEND: {
                api_c.GENDER_WOMEN: [
                    {api_c.DATE: date, api_c.LTV: ltv}
                    for date, ltv in zip(dates, [3199, 4265, 4986, 4986, 6109])
                ],
                api_c.GENDER_MEN: [
                    {api_c.DATE: date, api_c.LTV: ltv}
                    for date, ltv in zip(dates, [3088, 3842, 3999, 3999, 6109])
                ],
                api_c.GENDER_OTHER: [
                    {api_c.DATE: date, api_c.LTV: ltv}
                    for date, ltv in zip(dates, [2144, 3144, 3211, 3211, 4866])
                ],
            },
        }

        return (
            CustomerDemographicInsightsSchema().dump(output),
            HTTPStatus.OK,
        )


@add_view_to_blueprint(
    customers_bp,
<<<<<<< HEAD
    f"/{api_c.IDR_ENDPOINT}/{api_c.MATCHING_TRENDS}",
    "IDRMatchingTrends",
)
class IDRMatchingTrends(SwaggerView):
    """IDR Matching Trends YTD"""

    responses = {
        HTTPStatus.OK.value: {
            "schema": {"type": "array", "items": MatchingTrendsSchema},
            "description": "Identity Resolution Matching Trends YTD Data",
        },
        HTTPStatus.BAD_REQUEST.value: {
            "description": "Failed to get IDR Matching Trends"
=======
    f"/{api_c.CUSTOMERS_ENDPOINT}/<{api_c.HUX_ID}>/events",
    "CustomerEvents",
)
class CustomerEvents(SwaggerView):
    """
    Customer events under customer profile
    """

    parameters = [
        {
            "name": api_c.HUX_ID,
            "description": "ID of the customer whose events need to be fetched.",
            "type": "string",
            "in": "path",
            "required": True,
            "example": "1531-1234-21",
        },
        {
            "name": "body",
            "description": "Customer Events Filters",
            "type": "object",
            "in": "body",
            "example": {
                "filters": {
                    "start_date": "2021-07-25T00:00:00Z",
                    "end_date": "2021-08-02T00:00:00Z",
                }
            },
        },
    ]
    responses = {
        HTTPStatus.OK.value: {
            "schema": {
                "type": "array",
                "items": CustomerEventsSchema,
            },
            "description": "Events for a Customer grouped by day.",
        },
        HTTPStatus.BAD_REQUEST.value: {
            "description": "Failed to get events for customer."
>>>>>>> 66b36207
        },
    }
    responses.update(AUTH401_RESPONSE)
    tags = [api_c.CUSTOMERS_TAG]

<<<<<<< HEAD
    # pylint: disable=no-self-use,unused-argument
    @api_error_handler()
    def get(self) -> Tuple[dict, int]:
        """Retrieves IDR Matching trends YTD data
=======
    # pylint: disable=no-self-use
    def post(self, hux_id: str) -> Tuple[dict, int]:
        """Retrieves events for a given HUX ID.
>>>>>>> 66b36207

        ---
        security:
            - Bearer: ["Authorization"]
<<<<<<< HEAD

        Returns:
            Tuple[dict, int] dict of IDR Matching trends YTD and http code
        """
        token_response = get_token_from_request(request)
        return (
            jsonify(
                MatchingTrendsSchema().dump(
                    get_idr_matching_trends(token_response[0]), many=True
=======
        Args:
            hux_id (str): ID of the customer
        Returns:
            Tuple[dict, int] list of Customer events grouped by day and http code
        """
        return (
            jsonify(
                CustomerEventsSchema().dump(
                    get_customer_events_data(hux_id), many=True
>>>>>>> 66b36207
                )
            ),
            HTTPStatus.OK,
        )<|MERGE_RESOLUTION|>--- conflicted
+++ resolved
@@ -19,11 +19,8 @@
     DataFeedDetailsSchema,
     CustomerGeoVisualSchema,
     CustomerDemographicInsightsSchema,
-<<<<<<< HEAD
     MatchingTrendsSchema,
-=======
     CustomerEventsSchema,
->>>>>>> 66b36207
 )
 from huxunify.api.schema.errors import NotFoundError
 from huxunify.api.route.utils import (
@@ -37,11 +34,8 @@
     get_customer_profile,
     get_customers_overview,
     get_idr_data_feeds,
-<<<<<<< HEAD
     get_idr_matching_trends,
-=======
     get_customer_events_data,
->>>>>>> 66b36207
 )
 from huxunify.api.schema.utils import AUTH401_RESPONSE
 from huxunify.api.schema.customers import (
@@ -621,7 +615,6 @@
 
 @add_view_to_blueprint(
     customers_bp,
-<<<<<<< HEAD
     f"/{api_c.IDR_ENDPOINT}/{api_c.MATCHING_TRENDS}",
     "IDRMatchingTrends",
 )
@@ -635,7 +628,36 @@
         },
         HTTPStatus.BAD_REQUEST.value: {
             "description": "Failed to get IDR Matching Trends"
-=======
+        },
+    }
+    responses.update(AUTH401_RESPONSE)
+    tags = [api_c.CUSTOMERS_TAG]
+
+    # pylint: disable=no-self-use,unused-argument
+    @api_error_handler()
+    def get(self) -> Tuple[dict, int]:
+        """Retrieves IDR Matching trends YTD data
+
+        ---
+        security:
+            - Bearer: ["Authorization"]
+
+        Returns:
+            Tuple[dict, int] dict of IDR Matching trends YTD and http code
+        """
+        token_response = get_token_from_request(request)
+        return (
+            jsonify(
+                MatchingTrendsSchema().dump(
+                    get_idr_matching_trends(token_response[0]), many=True
+                )
+            ),
+            HTTPStatus.OK,
+        )
+
+
+@add_view_to_blueprint(
+    customers_bp,
     f"/{api_c.CUSTOMERS_ENDPOINT}/<{api_c.HUX_ID}>/events",
     "CustomerEvents",
 )
@@ -676,37 +698,18 @@
         },
         HTTPStatus.BAD_REQUEST.value: {
             "description": "Failed to get events for customer."
->>>>>>> 66b36207
-        },
-    }
-    responses.update(AUTH401_RESPONSE)
-    tags = [api_c.CUSTOMERS_TAG]
-
-<<<<<<< HEAD
-    # pylint: disable=no-self-use,unused-argument
-    @api_error_handler()
-    def get(self) -> Tuple[dict, int]:
-        """Retrieves IDR Matching trends YTD data
-=======
+        },
+    }
+    responses.update(AUTH401_RESPONSE)
+    tags = [api_c.CUSTOMERS_TAG]
+
     # pylint: disable=no-self-use
     def post(self, hux_id: str) -> Tuple[dict, int]:
         """Retrieves events for a given HUX ID.
->>>>>>> 66b36207
-
-        ---
-        security:
-            - Bearer: ["Authorization"]
-<<<<<<< HEAD
-
-        Returns:
-            Tuple[dict, int] dict of IDR Matching trends YTD and http code
-        """
-        token_response = get_token_from_request(request)
-        return (
-            jsonify(
-                MatchingTrendsSchema().dump(
-                    get_idr_matching_trends(token_response[0]), many=True
-=======
+
+        ---
+        security:
+            - Bearer: ["Authorization"]
         Args:
             hux_id (str): ID of the customer
         Returns:
@@ -716,7 +719,6 @@
             jsonify(
                 CustomerEventsSchema().dump(
                     get_customer_events_data(hux_id), many=True
->>>>>>> 66b36207
                 )
             ),
             HTTPStatus.OK,
