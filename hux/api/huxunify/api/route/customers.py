--- conflicted
+++ resolved
@@ -168,11 +168,7 @@
 )
 @add_view_to_blueprint(
     customers_bp,
-<<<<<<< HEAD
     api_c.CUSTOMERS_ENDPOINT,
-=======
-    f"/{api_c.CUSTOMERS_ENDPOINT}",
->>>>>>> a71dddac
     "Customersview_no_of_cust",
 )
 class Customersview(SwaggerView):
