--- conflicted
+++ resolved
@@ -2,16 +2,10 @@
 """
 Paths for customer API
 """
-<<<<<<< HEAD
-from datetime import datetime, timedelta
-from http import HTTPStatus
-from typing import Tuple, List
-=======
 from http import HTTPStatus
 from random import choice
-from typing import Tuple
-from datetime import datetime
->>>>>>> 2cf0715c
+from typing import Tuple, List
+from datetime import datetime, timedelta
 from faker import Faker
 import pandas as pd
 
@@ -22,13 +16,9 @@
 from huxunifylib.database import constants as db_c
 from huxunify.api.schema.customers import (
     CustomerProfileSchema,
-<<<<<<< HEAD
-    DatafeedSchema,
-=======
     DataFeedSchema,
     CustomerGeoVisualSchema,
     CustomerDemographicInsightsSchema,
->>>>>>> 2cf0715c
 )
 from huxunify.api.schema.errors import NotFoundError
 from huxunify.api.route.utils import (
@@ -324,7 +314,6 @@
 
 @add_view_to_blueprint(
     customers_bp,
-<<<<<<< HEAD
     f"/{api_c.IDR_ENDPOINT}/{api_c.DATAFEEDS}",
     "IDRDataFeeds",
 )
@@ -338,32 +327,6 @@
         },
         HTTPStatus.BAD_REQUEST.value: {
             "description": "Failed to get IDR Data Feeds."
-=======
-    f"/{api_c.IDR_ENDPOINT}/{api_c.DATA_FEEDS}/<datafeed>",
-    "IDRDataFeeds",
-)
-class IDRDataFeedDetails(SwaggerView):
-    """IDR Data Feeds Report"""
-
-    parameters = [
-        {
-            "name": api_c.DATA_FEED,
-            "description": "Data Feed Name",
-            "type": "string",
-            "in": "path",
-            "required": True,
-            "example": "Really_long_feed_Name_106",
-        },
-    ]
-
-    responses = {
-        HTTPStatus.OK.value: {
-            "schema": DataFeedSchema,
-            "description": "Identity Resolution Data Feed Waterfall Report",
-        },
-        HTTPStatus.BAD_REQUEST.value: {
-            "description": "Failed to get IDR Data Feed Waterfall Report."
->>>>>>> 2cf0715c
         },
     }
     responses.update(AUTH401_RESPONSE)
@@ -371,7 +334,6 @@
 
     # pylint: disable=no-self-use,unused-argument
     @api_error_handler()
-<<<<<<< HEAD
     @marshal_with(DatafeedSchema(many=True))
     def get(self) -> Tuple[List[dict], int]:
         """Retrieves a IDR data feeds.
@@ -428,7 +390,43 @@
         ]
         return (
             data_feeds,
-=======
+            HTTPStatus.OK,
+        )
+
+
+@add_view_to_blueprint(
+    customers_bp,
+    f"/{api_c.IDR_ENDPOINT}/{api_c.DATA_FEEDS}/<datafeed>",
+    "IDRDataFeeds",
+)
+class IDRDataFeedDetails(SwaggerView):
+    """IDR Data Feeds Report"""
+
+    parameters = [
+        {
+            "name": api_c.DATA_FEED,
+            "description": "Data Feed Name",
+            "type": "string",
+            "in": "path",
+            "required": True,
+            "example": "Really_long_feed_Name_106",
+        },
+    ]
+
+    responses = {
+        HTTPStatus.OK.value: {
+            "schema": DataFeedSchema,
+            "description": "Identity Resolution Data Feed Waterfall Report",
+        },
+        HTTPStatus.BAD_REQUEST.value: {
+            "description": "Failed to get IDR Data Feed Waterfall Report."
+        },
+    }
+    responses.update(AUTH401_RESPONSE)
+    tags = [api_c.CUSTOMERS_TAG]
+
+    # pylint: disable=no-self-use,unused-argument
+    @api_error_handler()
     def get(self, datafeed: str) -> Tuple[dict, int]:
         """Retrieves a IDR data feed waterfall report.
 
@@ -628,6 +626,5 @@
 
         return (
             CustomerDemographicInsightsSchema().dump(output),
->>>>>>> 2cf0715c
             HTTPStatus.OK,
         )