--- conflicted
+++ resolved
@@ -24,7 +24,6 @@
     CustomersInsightsCitiesSchema,
     CustomersInsightsCountriesSchema,
 )
-from huxunify.api.schema.errors import NotFoundError
 from huxunify.api.route.decorators import (
     add_view_to_blueprint,
     secured,
@@ -50,6 +49,7 @@
     get_idr_matching_trends,
 )
 from huxunify.api.route.utils import add_chart_legend
+from huxunify.api.schema.errors import NotFoundError
 from huxunify.api.schema.utils import (
     redact_fields,
     AUTH401_RESPONSE,
@@ -269,8 +269,6 @@
 
         Validation.validate_date_range(start_date, end_date)
 
-<<<<<<< HEAD
-=======
         token_response = get_token_from_request(request)
 
         # TODO - when the CDP endpoint for getting the max and min date rnge
@@ -287,7 +285,6 @@
             end_date,
         )
 
->>>>>>> c3078ba6
         return (
             IDROverviewWithDateRangeSchema().dump(
                 {
