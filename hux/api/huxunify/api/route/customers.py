--- conflicted
+++ resolved
@@ -60,15 +60,11 @@
     CustomersSchema,
 )
 from huxunify.api import constants as api_c
-<<<<<<< HEAD
 from huxunify.api.schema.utils import redact_fields
 from huxunify.api.route.utils import (
     group_gender_spending,
     check_end_date_greater_than_start_date,
 )
-=======
-from huxunify.api.route.utils import group_gender_spending
->>>>>>> 4a46c1c2
 
 customers_bp = Blueprint(
     api_c.CUSTOMERS_ENDPOINT, import_name=__name__, url_prefix="/cdp"
