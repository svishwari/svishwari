--- conflicted
+++ resolved
@@ -73,7 +73,11 @@
     CustomersSchema,
 )
 from huxunify.api import constants as api_c
-from huxunify.api.route.utils import group_gender_spending, Validation
+from huxunify.api.route.utils import (
+    group_gender_spending,
+    Validation,
+    generate_cache_key_string,
+)
 
 customers_bp = Blueprint(
     api_c.CUSTOMERS_ENDPOINT, import_name=__name__, url_prefix="/cdp"
@@ -252,18 +256,11 @@
             {"token": token_response[0], api_c.AUDIENCE_FILTERS: filters},
         )
 
-<<<<<<< HEAD
-        identity_overview = Caching.check_and_return_cache(
-            {"endpoint": f"{api_c.IDR_ENDPOINT}.{api_c.OVERVIEW}", **filters},
-=======
         customers_overview[
             api_c.IDR_INSIGHTS
         ] = Caching.check_and_return_cache(
-            "".join(
-                [f"{api_c.IDR_ENDPOINT}.{api_c.OVERVIEW}"]
-                + list(generate_cache_key_string(filters)),
-            ),
->>>>>>> fb1591fa
+            {"endpoint": f"{api_c.IDR_ENDPOINT}.{api_c.OVERVIEW}", **filters},
+
             get_identity_overview,
             {"token": token_response[0], api_c.AUDIENCE_FILTERS: filters},
         )
