--- conflicted
+++ resolved
@@ -5,7 +5,6 @@
 from http import HTTPStatus
 from typing import Tuple, List
 from datetime import datetime
-
 from dateutil.relativedelta import relativedelta
 from faker import Faker
 
@@ -47,11 +46,8 @@
     get_spending_by_cities,
     get_customers_insights_count_by_day,
     get_city_ltvs,
-<<<<<<< HEAD
     get_idr_data_feed_details,
-=======
     get_spending_by_gender,
->>>>>>> 4e403c96
 )
 from huxunify.api.schema.utils import AUTH401_RESPONSE
 from huxunify.api.schema.customers import (
@@ -607,8 +603,6 @@
         ---
         security:
             - Bearer: ["Authorization"]
-
-        Args:
 
         Returns:
             Tuple[dict, int] list of Customer insights on demo overview and http code
