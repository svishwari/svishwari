# pylint: disable=no-self-use, too-many-lines
"""Paths for customer API"""
from http import HTTPStatus
from typing import Tuple, List
from datetime import datetime

from flask import Blueprint, request, jsonify
from flasgger import SwaggerView
from huxunifylib.database.cache_management import (
    create_cache_entry,
    get_cache_entry,
)
from huxunify.api.schema.customers import (
    CustomerProfileSchema,
    DataFeedSchema,
    DataFeedDetailsSchema,
    CustomerGeoVisualSchema,
    CustomerDemographicInsightsSchema,
    MatchingTrendsSchema,
    IDROverviewWithDateRangeSchema,
    CustomerEventsSchema,
    TotalCustomersInsightsSchema,
    CustomersInsightsStatesSchema,
    CustomersInsightsCitiesSchema,
    CustomersInsightsCountriesSchema,
    CustomerRevenueInsightsSchema,
)
from huxunify.api.route.decorators import (
    add_view_to_blueprint,
    secured,
    api_error_handler,
    requires_access_levels,
)
from huxunify.api.data_connectors.okta import (
    get_token_from_request,
)
from huxunify.api.data_connectors.cdp import (
    get_customer_profiles,
    get_customer_profile,
    get_customers_overview,
    get_idr_overview,
    get_customer_events_data,
    get_demographic_by_state,
    get_spending_by_cities,
    get_customers_insights_count_by_day,
    get_city_ltvs,
    get_spending_by_gender,
    get_demographic_by_country,
    get_revenue_by_day,
)
from huxunify.api.data_connectors.cdp_connection import (
    get_idr_data_feeds,
    get_idr_data_feed_details,
    get_idr_matching_trends,
)
from huxunify.api.route.utils import (
    add_chart_legend,
    get_start_end_dates,
    get_db_client,
)
from huxunify.api.schema.errors import NotFoundError
from huxunify.api.schema.utils import (
    redact_fields,
    AUTH401_RESPONSE,
    FAILED_DEPENDENCY_424_RESPONSE,
)
from huxunify.api.schema.customers import (
    CustomerOverviewSchema,
    CustomersSchema,
)
from huxunify.api import constants as api_c
from huxunify.api.route.utils import (
    group_gender_spending,
    Validation,
)

customers_bp = Blueprint(
    api_c.CUSTOMERS_ENDPOINT, import_name=__name__, url_prefix="/cdp"
)


@customers_bp.before_request
@secured()
def before_request():
    """Protect all of the customer endpoints."""
    pass  # pylint: disable=unnecessary-pass


@add_view_to_blueprint(
    customers_bp,
    f"/{api_c.CUSTOMERS_ENDPOINT}/{api_c.OVERVIEW}",
    "CustomerOverviewSchema",
)
class CustomerOverview(SwaggerView):
    """Customers Overview class."""

    responses = {
        HTTPStatus.OK.value: {
            "description": "Customer Profiles Overview",
            "schema": CustomerOverviewSchema,
        },
        HTTPStatus.BAD_REQUEST.value: {
            "description": "Failed to get customers overview"
        },
    }
    responses.update(AUTH401_RESPONSE)
    responses.update(FAILED_DEPENDENCY_424_RESPONSE)
    tags = [api_c.CUSTOMERS_TAG]

    # pylint: disable=no-self-use
    @api_error_handler()
    def get(self) -> Tuple[dict, int]:
        """Retrieves a customer data overview.

        ---
        security:
            - Bearer: ["Authorization"]

        Returns:
            Tuple[dict, int]: dict of Customer data overview, HTTP status code.
        """

        # check if cache entry
        database = get_db_client()
        customer_overview = get_cache_entry(
            database,
            f"{api_c.CUSTOMERS_ENDPOINT}.{api_c.OVERVIEW}",
        )
        if not customer_overview:
            token_response = get_token_from_request(request)
            customer_overview = get_customers_overview(token_response[0])
            customer_overview[api_c.GEOGRAPHICAL] = get_demographic_by_state(
                token_response[0],
                api_c.CUSTOMER_OVERVIEW_DEFAULT_FILTER[api_c.AUDIENCE_FILTERS],
            )

            # cache
            create_cache_entry(
                database,
                f"{api_c.CUSTOMERS_ENDPOINT}.{api_c.OVERVIEW}",
                customer_overview,
            )

        return (
            CustomerOverviewSchema().dump(customer_overview),
            HTTPStatus.OK,
        )


@add_view_to_blueprint(
    customers_bp,
    f"/{api_c.CUSTOMERS_ENDPOINT}/{api_c.OVERVIEW}",
    "CustomerOverviewPostSchema",
)
class CustomerPostOverview(SwaggerView):
    """Customers Post Overview class."""

    parameters = [
        {
            "name": "body",
            "description": "Audience Filters",
            "type": "object",
            "in": "body",
            "example": {
                "filters": [
                    {
                        "section_aggregator": "ALL",
                        "section_filters": [
                            {
                                "field": "country",
                                "type": "equals",
                                "value": "US",
                            },
                            {
                                "field": "age",
                                "type": "range",
                                "value": [40, 50],
                            },
                        ],
                    }
                ]
            },
        }
    ]
    responses = {
        HTTPStatus.CREATED.value: {
            "description": "Customer Profiles Overview",
            "schema": CustomerOverviewSchema,
        },
        HTTPStatus.BAD_REQUEST.value: {
            "description": "Failed to get customers overview"
        },
    }
    responses.update(AUTH401_RESPONSE)
    responses.update(FAILED_DEPENDENCY_424_RESPONSE)
    tags = [api_c.CUSTOMERS_TAG]

    # pylint: disable=no-self-use
    @api_error_handler()
    def post(self) -> Tuple[dict, int]:
        """Retrieves the overview of customer data with the requested filters applied.

        ---
        security:
            - Bearer: ["Authorization"]

        Returns:
            Tuple[dict, int]: dict of Customer data overview, HTTP status code.
        """

        # filter out any invalid filters.
        if any(
            y
            for x in request.json.get(api_c.AUDIENCE_FILTERS, [])
            for y in x.get(api_c.AUDIENCE_SECTION_FILTERS, [])
            if y == {api_c.AUDIENCE_FILTER_VALUE: ""}
        ):
            return {
                api_c.MESSAGE: "Invalid filter passed in."
            }, HTTPStatus.BAD_REQUEST

        # TODO - cdm to return single field
        token_response = get_token_from_request(request)
        customers = get_customers_overview(token_response[0], request.json)

        customers[api_c.GEOGRAPHICAL] = get_demographic_by_state(
            token_response[0], request.json[api_c.AUDIENCE_FILTERS]
        )
        customers = {
            overview_key: customers.get(overview_key) or 0
            for overview_key in customers
        }

        return (
            CustomerOverviewSchema().dump(customers),
            HTTPStatus.OK,
        )


@add_view_to_blueprint(
    customers_bp,
    f"/{api_c.IDR_ENDPOINT}/{api_c.OVERVIEW}",
    "IDROverview",
)
class IDROverview(SwaggerView):
    """Customers Dashboard Overview class."""

    parameters = [
        {
            "name": api_c.START_DATE,
            "description": "Start date.",
            "type": "string",
            "in": "query",
            "required": False,
            "example": "05-01-2016",
        },
        {
            "name": api_c.END_DATE,
            "description": "End date.",
            "type": "string",
            "in": "query",
            "required": False,
            "example": "09-01-2019",
        },
    ]
    responses = {
        HTTPStatus.OK.value: {
            "schema": IDROverviewWithDateRangeSchema,
            "description": "Customer Identity Resolution Dashboard overview.",
        },
        HTTPStatus.BAD_REQUEST.value: {
            "description": "Failed to get customers identity dashboard overview."
        },
    }
    responses.update(AUTH401_RESPONSE)
    responses.update(FAILED_DEPENDENCY_424_RESPONSE)
    tags = [api_c.CUSTOMERS_TAG]

    # pylint: disable=no-self-use
    @api_error_handler()
    def get(self) -> Tuple[dict, int]:
        """Retrieves a customer data dashboard overview.

        ---
        security:
            - Bearer: ["Authorization"]

        Returns:
            Tuple[dict, int]: dict of Customer data overview, HTTP status code.
        """
        token_response = get_token_from_request(request)

        # default to five years lookup to find the event date range.
        start_date, end_date = get_start_end_dates(request, 60)
        Validation.validate_date_range(start_date, end_date)

        # check if cache entry
        database = get_db_client()
        idr_overviews = get_cache_entry(
            database,
            f"{api_c.IDR_TAG}.{start_date}.{end_date}",
        )
        if not idr_overviews:
            token_response = get_token_from_request(request)

            # TODO - when the CDP endpoint for getting the max and min date range
            #  is available, we will call that instead of iterating all events to get them.
            # get IDR overview
            idr_overview = get_idr_overview(
                token_response[0], start_date, end_date
            )

            # get date range from IDR matching trends.
            trend_data = get_idr_matching_trends(
                token_response[0],
                start_date,
                end_date,
            )
            # cache
            create_cache_entry(
                database,
                f"{api_c.IDR_TAG}.{start_date}.{end_date}",
                {
                    api_c.OVERVIEW: idr_overview,
                    api_c.MATCHING_TRENDS: trend_data,
                },
            )
        else:
            idr_overview = idr_overviews.get(api_c.OVERVIEW)
            trend_data = idr_overview.get(api_c.MATCHING_TRENDS)

        return (
            IDROverviewWithDateRangeSchema().dump(
                {
                    api_c.OVERVIEW: idr_overview,
                    api_c.DATE_RANGE: {
                        api_c.START_DATE: min(
                            [x[api_c.DAY] for x in trend_data]
                        )
                        if trend_data
                        else datetime.strptime(
                            start_date, api_c.DEFAULT_DATE_FORMAT
                        ),
                        api_c.END_DATE: max([x[api_c.DAY] for x in trend_data])
                        if trend_data
                        else datetime.strptime(
                            end_date, api_c.DEFAULT_DATE_FORMAT
                        ),
                    },
                }
            ),
            HTTPStatus.OK,
        )


@add_view_to_blueprint(
    customers_bp, f"/{api_c.CUSTOMERS_ENDPOINT}", "CustomersListview"
)
class CustomersListview(SwaggerView):
    """Customers List class."""

    parameters = [
        {
            "name": api_c.QUERY_PARAMETER_BATCH_SIZE,
            "in": "query",
            "type": "string",
            "description": "Max number of customers to be returned.",
            "example": api_c.CUSTOMERS_DEFAULT_BATCH_SIZE,
            "required": False,
            "default": api_c.CUSTOMERS_DEFAULT_BATCH_SIZE,
        },
        {
            "name": api_c.QUERY_PARAMETER_BATCH_NUMBER,
            "in": "query",
            "type": "string",
            "description": "Number of which batch of customers should be returned.",
            "example": api_c.DEFAULT_BATCH_NUMBER,
            "required": False,
            "default": api_c.DEFAULT_BATCH_NUMBER,
        },
    ]
    responses = {
        HTTPStatus.OK.value: {
            "schema": CustomersSchema,
            "description": "Customers list.",
        },
        HTTPStatus.BAD_REQUEST.value: {
            "description": "Failed to get customers."
        },
    }
    responses.update(AUTH401_RESPONSE)
    responses.update(FAILED_DEPENDENCY_424_RESPONSE)
    tags = [api_c.CUSTOMERS_TAG]

    # pylint: disable=no-self-use
    @api_error_handler()
    def get(self) -> Tuple[dict, int]:
        """Retrieves a list of customers.

        ---
        security:
            - Bearer: ["Authorization"]

        Returns:
            Tuple[dict, int]: dict of Customers, HTTP status code.
        """

        # get token
        token_response = get_token_from_request(request)

        batch_size = Validation.validate_integer(
            request.args.get(
                api_c.QUERY_PARAMETER_BATCH_SIZE,
                str(api_c.DEFAULT_BATCH_SIZE),
            )
        )

        batch_number = Validation.validate_integer(
            request.args.get(
                api_c.QUERY_PARAMETER_BATCH_NUMBER,
                str(api_c.DEFAULT_BATCH_NUMBER),
            )
        )

        offset = (batch_number - 1) * batch_size
        return (
            CustomersSchema().dump(
                get_customer_profiles(token_response[0], batch_size, offset)
            ),
            HTTPStatus.OK,
        )


@add_view_to_blueprint(
    customers_bp,
    f"{api_c.CUSTOMERS_ENDPOINT}/<{api_c.HUX_ID}>",
    "CustomerProfileSearch",
)
class CustomerProfileSearch(SwaggerView):
    """Individual Customer Profile Search Class."""

    parameters = [
        {
            "name": api_c.HUX_ID,
            "description": "Unique HUX ID.",
            "type": "string",
            "in": "path",
            "required": True,
            "example": "HUX123456789012345",
        },
        {
            "name": api_c.REDACT_FIELD,
            "description": "Redact Field",
            "type": "boolean",
            "in": "query",
            "required": False,
            "example": "True",
        },
    ]
    responses = {
        HTTPStatus.OK.value: {
            "description": "Retrieve Individual Customer Profile",
            "schema": CustomerProfileSchema,
        },
        HTTPStatus.NOT_FOUND.value: {
            "schema": NotFoundError,
        },
    }
    responses.update(AUTH401_RESPONSE)
    responses.update(FAILED_DEPENDENCY_424_RESPONSE)
    tags = [api_c.CUSTOMERS_TAG]

    # pylint: disable=no-self-use
    # pylint: disable=unused-argument
    @api_error_handler()
    @requires_access_levels(
        [api_c.ADMIN_LEVEL, api_c.EDITOR_LEVEL, api_c.VIEWER_LEVEL]
    )
    def get(self, hux_id: str, user: dict) -> Tuple[dict, int]:
        """Retrieves a customer profile.

        ---
        security:
            - Bearer: ["Authorization"]

        Args:
            user (dict): User doc
            hux_id (str): ID of the customer.

        Returns:
            Tuple[dict, int]: dict of customer profile, HTTP status code.
        """
        token_response = get_token_from_request(request)
        redact = Validation.validate_bool(
            request.args.get(api_c.REDACT_FIELD, "True")
        )
        Validation.validate_hux_id(hux_id)

<<<<<<< HEAD
        if user[api_c.USER_PII_ACCESS] is True and not redact:
            redacted_data = get_customer_profile(token_response[0], hux_id)
        else:
            redacted_data = redact_fields(
                get_customer_profile(token_response[0], hux_id),
                api_c.CUSTOMER_PROFILE_REDACTED_FIELDS,
            )
        idr_data = api_c.CUSTOMER_IDR_TEST_DATA
        # TODO : Fetch IDR data from CDP once it is ready
        # api_c.IDENTITY_RESOLUTION: redacted_data[api_c.IDENTITY_RESOLUTION]

=======
>>>>>>> 732404fa
        return (
            CustomerProfileSchema().dump(
                {
                    api_c.OVERVIEW: redacted_data,
                    api_c.INSIGHTS: redacted_data,
                    api_c.CONTACT_PREFERENCES: redacted_data,
<<<<<<< HEAD
                    api_c.IDENTITY_RESOLUTION: add_chart_legend(idr_data),
                    api_c.USER_PII_ACCESS: user[api_c.USER_PII_ACCESS],
=======
                    api_c.IDENTITY_RESOLUTION: add_chart_legend(
                        redacted_data.get(api_c.IDENTITY_RESOLUTION, {})
                    ),
>>>>>>> 732404fa
                }
            ),
            HTTPStatus.OK.value,
        )


@add_view_to_blueprint(
    customers_bp,
    f"/{api_c.IDR_ENDPOINT}/{api_c.DATAFEEDS}",
    "IDRDataFeeds",
)
class IDRDataFeeds(SwaggerView):
    """IDR Data Feeds Report."""

    parameters = [
        {
            "name": api_c.START_DATE,
            "description": "Start date.",
            "type": "string",
            "in": "query",
            "required": False,
            "example": "05-01-2016",
        },
        {
            "name": api_c.END_DATE,
            "description": "End date.",
            "type": "string",
            "in": "query",
            "required": False,
            "example": "09-01-2019",
        },
    ]
    responses = {
        HTTPStatus.OK.value: {
            "schema": {"type": "array", "items": DataFeedSchema},
            "description": "Identity Resolution Data Feeds",
        },
        HTTPStatus.BAD_REQUEST.value: {
            "description": "Failed to get IDR Data Feeds."
        },
    }
    responses.update(AUTH401_RESPONSE)
    responses.update(FAILED_DEPENDENCY_424_RESPONSE)
    tags = [api_c.CUSTOMERS_TAG]

    # pylint: disable=no-self-use,unused-argument
    @api_error_handler()
    def get(self) -> Tuple[List[dict], int]:
        """Retrieves a IDR data feeds.

        ---
        security:
            - Bearer: ["Authorization"]

        Returns:
            Tuple[List[dict], int]: list of IDR data feeds object dicts,
                HTTP status code.
        """

        token_response = get_token_from_request(request)

        start_date, end_date = get_start_end_dates(request, 6)
        Validation.validate_date_range(start_date, end_date)

        return (
            jsonify(
                DataFeedSchema().dump(
                    get_idr_data_feeds(
                        token_response[0],
                        start_date,
                        end_date,
                    ),
                    many=True,
                )
            ),
            HTTPStatus.OK,
        )


@add_view_to_blueprint(
    customers_bp,
    f"/{api_c.IDR_ENDPOINT}/{api_c.DATAFEEDS}/<datafeed_id>",
    "IDRDataFeedDetails",
)
class IDRDataFeedDetails(SwaggerView):
    """IDR Data Feeds Report."""

    parameters = [
        {
            "name": api_c.DATAFEED_ID,
            "description": "Data Feed ID",
            "type": "integer",
            "in": "path",
            "required": True,
            "example": "1",
        },
    ]

    responses = {
        HTTPStatus.OK.value: {
            "schema": DataFeedDetailsSchema,
            "description": "Identity Resolution Data Feed Waterfall Report",
        },
        HTTPStatus.BAD_REQUEST.value: {
            "description": "Failed to get IDR Data Feed Waterfall Report."
        },
    }
    responses.update(AUTH401_RESPONSE)
    responses.update(FAILED_DEPENDENCY_424_RESPONSE)
    tags = [api_c.CUSTOMERS_TAG]

    # pylint: disable=no-self-use
    @api_error_handler()
    def get(self, datafeed_id: str) -> Tuple[dict, int]:
        """Retrieves a IDR data feed waterfall report.

        ---
        security:
            - Bearer: ["Authorization"]

        Args:
            datafeed_id (str): Data feed ID.

        Returns:
            Tuple[dict, int]: dict of IDR data feed waterfall,
                HTTP status code.
        """

        token_response = get_token_from_request(request)

        datafeed_id = Validation.validate_integer(datafeed_id)

        return (
            DataFeedDetailsSchema().dump(
                get_idr_data_feed_details(token_response[0], datafeed_id)
            ),
            HTTPStatus.OK,
        )


@add_view_to_blueprint(
    customers_bp,
    f"/{api_c.CUSTOMERS_INSIGHTS}/{api_c.GEOGRAPHICAL}",
    "CustomerInsightsGeo",
)
class CustomerGeoVisualView(SwaggerView):
    """Customer Profiles Geographical insights class."""

    responses = {
        HTTPStatus.OK.value: {
            "schema": {"type": "array", "items": CustomerGeoVisualSchema},
            "description": "Customer Profiles Geographical Insights .",
        },
        HTTPStatus.BAD_REQUEST.value: {
            "description": "Failed to get Customer Profiles Geographical Insights."
        },
    }
    responses.update(AUTH401_RESPONSE)
    responses.update(FAILED_DEPENDENCY_424_RESPONSE)
    tags = [api_c.CUSTOMERS_TAG]

    # pylint: disable=no-self-use
    @api_error_handler(
        custom_message={
            ZeroDivisionError: {"message": api_c.ZERO_AUDIENCE_SIZE}
        }
    )
    def get(self) -> Tuple[list, int]:
        """Retrieves a Customer profiles geographical insights.

        ---
        security:
            - Bearer: ["Authorization"]

        Returns:
            Tuple[list, int]: list of Customer insights on geo overview,
                HTTP status code.
        """

        token_response = get_token_from_request(request)
        return (
            jsonify(
                CustomerGeoVisualSchema().dump(
                    get_demographic_by_state(token_response[0]), many=True
                )
            ),
            HTTPStatus.OK,
        )


@add_view_to_blueprint(
    customers_bp,
    f"/{api_c.CUSTOMERS_INSIGHTS}/{api_c.DEMOGRAPHIC}",
    "CustomerInsightsDemo",
)
class CustomerDemoVisualView(SwaggerView):
    """Customers Profiles Demographic Insights class."""

    parameters = [
        {
            "name": api_c.START_DATE,
            "description": "Start date.",
            "type": "string",
            "in": "query",
            "required": True,
            "example": "05-01-2016",
        },
        {
            "name": api_c.END_DATE,
            "description": "End date.",
            "type": "string",
            "in": "query",
            "required": True,
            "example": "09-01-2019",
        },
    ]
    responses = {
        HTTPStatus.OK.value: {
            "schema": {
                "type": "body",
                "items": CustomerDemographicInsightsSchema,
            },
            "description": "Customer Demographical Visual Insights.",
        },
        HTTPStatus.BAD_REQUEST.value: {
            "description": "Failed to get customers Demographical Visual Insights."
        },
    }
    responses.update(AUTH401_RESPONSE)
    responses.update(FAILED_DEPENDENCY_424_RESPONSE)
    tags = [api_c.CUSTOMERS_TAG]

    # pylint: disable=no-self-use
    @api_error_handler()
    def get(self) -> Tuple[dict, int]:
        """Retrieves a Demographical customer insights.

        ---
        security:
            - Bearer: ["Authorization"]

        Returns:
            Tuple[dict, int]: dict of Customer insights on demo overview,
                HTTP status code.
        """

        token_response = get_token_from_request(request)

        start_date, end_date = get_start_end_dates(request, 6)
        Validation.validate_date_range(start_date, end_date)

        # get customers overview data from CDP to set gender specific
        # population details
        customers = get_customers_overview(token_response[0])

        gender_spending = get_spending_by_gender(
            token_response[0],
            start_date,
            end_date,
        )

        output = {
            api_c.GENDER: {
                gender: {
                    api_c.POPULATION_PERCENTAGE: customers.get(gender, 0),
                    api_c.SIZE: customers.get(f"{gender}_{api_c.COUNT}", 0),
                }
                for gender in api_c.GENDERS
            },
            api_c.INCOME: get_spending_by_cities(token_response[0]),
            api_c.SPEND: group_gender_spending(gender_spending),
        }

        return (
            CustomerDemographicInsightsSchema().dump(output),
            HTTPStatus.OK,
        )


@add_view_to_blueprint(
    customers_bp,
    f"/{api_c.IDR_ENDPOINT}/{api_c.MATCHING_TRENDS}",
    "IDRMatchingTrends",
)
class IDRMatchingTrends(SwaggerView):
    """IDR Matching Trends YTD."""

    parameters = [
        {
            "name": api_c.START_DATE,
            "description": "Start date.",
            "type": "string",
            "in": "query",
            "required": False,
            "example": "05-01-2016",
        },
        {
            "name": api_c.END_DATE,
            "description": "End date.",
            "type": "string",
            "in": "query",
            "required": False,
            "example": "09-01-2019",
        },
    ]
    responses = {
        HTTPStatus.OK.value: {
            "schema": {"type": "array", "items": MatchingTrendsSchema},
            "description": "Identity Resolution Matching Trends YTD Data",
        },
        HTTPStatus.BAD_REQUEST.value: {
            "description": "Failed to get IDR Matching Trends"
        },
    }
    responses.update(AUTH401_RESPONSE)
    responses.update(FAILED_DEPENDENCY_424_RESPONSE)
    tags = [api_c.CUSTOMERS_TAG]

    # pylint: disable=no-self-use,unused-argument
    @api_error_handler()
    def get(self) -> Tuple[dict, int]:
        """Retrieves IDR Matching trends YTD data.

        ---
        security:
            - Bearer: ["Authorization"]

        Returns:
            Tuple[dict, int]: dict of IDR Matching trends YTD,
                HTTP status code.
        """
        token_response = get_token_from_request(request)

        start_date, end_date = get_start_end_dates(request, 6)
        Validation.validate_date_range(start_date, end_date)

        return (
            jsonify(
                MatchingTrendsSchema().dump(
                    get_idr_matching_trends(
                        token_response[0],
                        start_date,
                        end_date,
                    ),
                    many=True,
                )
            ),
            HTTPStatus.OK,
        )


@add_view_to_blueprint(
    customers_bp,
    f"/{api_c.CUSTOMERS_ENDPOINT}/<{api_c.HUX_ID}>/events",
    "CustomerEvents",
)
class CustomerEvents(SwaggerView):
    """Customer events under customer profile."""

    parameters = [
        {
            "name": api_c.HUX_ID,
            "description": "Unique HUX ID.",
            "type": "string",
            "in": "path",
            "required": True,
            "example": "HUX123456789012345",
        },
        {
            "name": "body",
            "description": "Customer Events Filters",
            "type": "object",
            "required": False,
            "in": "body",
            "example": {
                api_c.START_DATE: datetime.utcnow().strftime("%Y-01-01"),
                api_c.END_DATE: datetime.utcnow().strftime("%Y-%m-%d"),
            },
        },
    ]
    responses = {
        HTTPStatus.OK.value: {
            "schema": {
                "type": "array",
                "items": CustomerEventsSchema,
            },
            "description": "Events for a Customer grouped by day.",
        },
        HTTPStatus.BAD_REQUEST.value: {
            "description": "Failed to get events for customer."
        },
    }
    responses.update(AUTH401_RESPONSE)
    responses.update(FAILED_DEPENDENCY_424_RESPONSE)
    tags = [api_c.CUSTOMERS_TAG]

    # pylint: disable=no-self-use
    @api_error_handler()
    def post(self, hux_id: str) -> Tuple[dict, int]:
        """Retrieves events for a given HUX ID.

        ---
        security:
            - Bearer: ["Authorization"]

        Args:
            hux_id (str): ID of the customer

        Returns:
            Tuple[dict, int]: dict of Customer events grouped by day,
                HTTP status code.
        """
        token_response = get_token_from_request(request)

        Validation.validate_hux_id(hux_id)

        start_date, end_date = get_start_end_dates(request, 6)
        Validation.validate_date_range(start_date, end_date)

        return (
            jsonify(
                CustomerEventsSchema().dump(
                    get_customer_events_data(
                        token_response[0], hux_id, start_date, end_date
                    ),
                    many=True,
                )
            ),
            HTTPStatus.OK,
        )


@add_view_to_blueprint(
    customers_bp,
    f"/{api_c.CUSTOMERS_INSIGHTS}/{api_c.TOTAL}",
    "TotalCustomersGraphView",
)
class TotalCustomersGraphView(SwaggerView):
    """Total customer insights graph view class."""

    responses = {
        HTTPStatus.OK.value: {
            "schema": {"type": "array", "items": TotalCustomersInsightsSchema},
            "description": "Total Customer Insights .",
        },
        HTTPStatus.BAD_REQUEST.value: {
            "description": "Failed to get Total Customer Insights."
        },
    }
    responses.update(AUTH401_RESPONSE)
    responses.update(FAILED_DEPENDENCY_424_RESPONSE)
    tags = [api_c.CUSTOMERS_TAG]

    # pylint: disable=no-self-use
    @api_error_handler()
    def get(self) -> Tuple[list, int]:
        """Retrieves total customer insights.

        ---
        security:
            - Bearer: ["Authorization"]

        Returns:
            Tuple[list, int]: list of total customers & new customers added,
                HTTP status code.
        """

        # get auth token from request
        token_response = get_token_from_request(request)

        start_date, end_date = get_start_end_dates(request, 9)
        # create a dict for date_filters required by cdp endpoint
        date_filters = {
            api_c.START_DATE: start_date,
            api_c.END_DATE: end_date,
        }

        customers_insight_total = get_customers_insights_count_by_day(
            token_response[0], date_filters
        )

        return (
            jsonify(
                TotalCustomersInsightsSchema().dump(
                    customers_insight_total,
                    many=True,
                )
            ),
            HTTPStatus.OK,
        )


@add_view_to_blueprint(
    customers_bp,
    f"/{api_c.CUSTOMERS_INSIGHTS}/{api_c.REVENUE}",
    "CustomersRevenueInsightsGraphView",
)
class CustomersRevenueInsightsGraphView(SwaggerView):
    """Customer revenue insights graph view class."""

    responses = {
        HTTPStatus.OK.value: {
            "schema": {
                "type": "array",
                "items": CustomerRevenueInsightsSchema,
            },
            "description": "Customer Revenue Insights .",
        },
        HTTPStatus.BAD_REQUEST.value: {
            "description": "Failed to get Customer Revenue Insights."
        },
    }
    responses.update(AUTH401_RESPONSE)
    responses.update(FAILED_DEPENDENCY_424_RESPONSE)
    tags = [api_c.CUSTOMERS_TAG]

    # pylint: disable=no-self-use
    @api_error_handler()
    def get(self) -> Tuple[list, int]:
        """Retrieves customer revenue insights.

        ---
        security:
            - Bearer: ["Authorization"]

        Returns:
            Tuple[list, int]: list of revenue details by date,
                HTTP status code.
        """

        # get auth token from request
        token_response = get_token_from_request(request)

        start_date, end_date = get_start_end_dates(request, 6)

        customers_revenue_insight = get_revenue_by_day(
            token_response[0], start_date, end_date
        )

        return (
            jsonify(
                CustomerRevenueInsightsSchema().dump(
                    customers_revenue_insight,
                    many=True,
                )
            ),
            HTTPStatus.OK,
        )


@add_view_to_blueprint(
    customers_bp,
    f"/{api_c.CUSTOMERS_INSIGHTS}/{api_c.COUNTRIES}",
    "CustomersInsightsCountries",
)
class CustomersInsightsCountries(SwaggerView):
    """Customer insights by country"""

    responses = {
        HTTPStatus.OK.value: {
            "schema": {
                "type": "array",
                "items": CustomersInsightsCountriesSchema,
            },
            "description": "Customer Insights by countries.",
        },
        HTTPStatus.BAD_REQUEST.value: {
            "description": "Failed to get Customer Insights by countries."
        },
    }
    responses.update(AUTH401_RESPONSE)
    responses.update(FAILED_DEPENDENCY_424_RESPONSE)
    tags = [api_c.CUSTOMERS_TAG]

    # pylint: disable=no-self-use
    @api_error_handler()
    def get(self) -> Tuple[list, int]:
        """Retrieves country-level geographic customer insights.

        ---
        security:
            - Bearer: ["Authorization"]

        Returns:
            Tuple[list, int]: list of spend and size data by country,
                HTTP status code.
        """

        # get auth token from request
        token_response = get_token_from_request(request)

        return (
            jsonify(
                CustomersInsightsCountriesSchema().dump(
                    get_demographic_by_country(token_response[0]),
                    many=True,
                )
            ),
            HTTPStatus.OK,
        )


@add_view_to_blueprint(
    customers_bp,
    f"/{api_c.CUSTOMERS_INSIGHTS}/{api_c.STATES}",
    "CustomersInsightsStates",
)
class CustomersInsightsStates(SwaggerView):
    """Customer insights by state."""

    responses = {
        HTTPStatus.OK.value: {
            "schema": {
                "type": "array",
                "items": CustomersInsightsStatesSchema,
            },
            "description": "Customer Insights by states.",
        },
        HTTPStatus.BAD_REQUEST.value: {
            "description": "Failed to get Customer Insights by states."
        },
    }
    responses.update(AUTH401_RESPONSE)
    responses.update(FAILED_DEPENDENCY_424_RESPONSE)
    tags = [api_c.CUSTOMERS_TAG]

    # pylint: disable=no-self-use
    @api_error_handler()
    def get(self) -> Tuple[list, int]:
        """Retrieves state-level geographic customer insights.

        ---
        security:
            - Bearer: ["Authorization"]

        Returns:
            Tuple[list, int]: list of spend and size data by state,
                HTTP status code.
        """

        # get auth token from request
        token_response = get_token_from_request(request)

        return (
            jsonify(
                CustomersInsightsStatesSchema().dump(
                    get_demographic_by_state(token_response[0]),
                    many=True,
                )
            ),
            HTTPStatus.OK,
        )


@add_view_to_blueprint(
    customers_bp,
    f"/{api_c.CUSTOMERS_INSIGHTS}/{api_c.CITIES}",
    "CustomersInsightsCities",
)
class CustomersInsightsCities(SwaggerView):
    """Customer insights by city."""

    parameters = [
        {
            "name": api_c.QUERY_PARAMETER_BATCH_SIZE,
            "in": "query",
            "type": "integer",
            "description": "Max number of cities to be returned.",
            "example": "5",
            "required": False,
            "default": api_c.CITIES_DEFAULT_BATCH_SIZE,
        },
        {
            "name": api_c.QUERY_PARAMETER_BATCH_NUMBER,
            "in": "query",
            "type": "string",
            "description": "Number of which batch of cities should be returned.",
            "example": "10",
            "required": False,
            "default": api_c.DEFAULT_BATCH_NUMBER,
        },
    ]
    responses = {
        HTTPStatus.OK.value: {
            "schema": {
                "type": "array",
                "items": CustomersInsightsCitiesSchema,
            },
            "description": "Customer Insights by cities.",
        },
        HTTPStatus.BAD_REQUEST.value: {
            "description": "Failed to get Customer Insights by cities."
        },
    }
    responses.update(AUTH401_RESPONSE)
    responses.update(FAILED_DEPENDENCY_424_RESPONSE)
    tags = [api_c.CUSTOMERS_TAG]

    # pylint: disable=no-self-use
    @api_error_handler()
    def get(self) -> Tuple[list, int]:
        """Retrieves customer lifetime values.

        ---
        security:
            - Bearer: ["Authorization"]

        Returns:
            Tuple[list, int]: list of spend and size by city, HTTP status code.
        """

        # get auth token from request
        token_response = get_token_from_request(request)

        batch_size = Validation.validate_integer(
            request.args.get(
                api_c.QUERY_PARAMETER_BATCH_SIZE,
                str(api_c.DEFAULT_BATCH_SIZE),
            )
        )

        batch_number = Validation.validate_integer(
            request.args.get(
                api_c.QUERY_PARAMETER_BATCH_NUMBER,
                str(api_c.DEFAULT_BATCH_NUMBER),
            )
        )

        return (
            jsonify(
                CustomersInsightsCitiesSchema().dump(
                    get_city_ltvs(
                        token_response[0],
                        offset=batch_size * (batch_number - 1),
                        limit=batch_size,
                    ),
                    many=True,
                )
            ),
            HTTPStatus.OK,
        )<|MERGE_RESOLUTION|>--- conflicted
+++ resolved
@@ -496,7 +496,6 @@
         )
         Validation.validate_hux_id(hux_id)
 
-<<<<<<< HEAD
         if user[api_c.USER_PII_ACCESS] is True and not redact:
             redacted_data = get_customer_profile(token_response[0], hux_id)
         else:
@@ -508,22 +507,14 @@
         # TODO : Fetch IDR data from CDP once it is ready
         # api_c.IDENTITY_RESOLUTION: redacted_data[api_c.IDENTITY_RESOLUTION]
 
-=======
->>>>>>> 732404fa
         return (
             CustomerProfileSchema().dump(
                 {
                     api_c.OVERVIEW: redacted_data,
                     api_c.INSIGHTS: redacted_data,
                     api_c.CONTACT_PREFERENCES: redacted_data,
-<<<<<<< HEAD
                     api_c.IDENTITY_RESOLUTION: add_chart_legend(idr_data),
                     api_c.USER_PII_ACCESS: user[api_c.USER_PII_ACCESS],
-=======
-                    api_c.IDENTITY_RESOLUTION: add_chart_legend(
-                        redacted_data.get(api_c.IDENTITY_RESOLUTION, {})
-                    ),
->>>>>>> 732404fa
                 }
             ),
             HTTPStatus.OK.value,
