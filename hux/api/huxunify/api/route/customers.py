--- conflicted
+++ resolved
@@ -58,11 +58,7 @@
     CustomersSchema,
 )
 from huxunify.api import constants as api_c
-<<<<<<< HEAD
-=======
-from huxunify.api.schema.utils import redact_fields
 from huxunify.api.route.utils import group_gender_spending
->>>>>>> d0cd7d28
 
 customers_bp = Blueprint(
     api_c.CUSTOMERS_ENDPOINT, import_name=__name__, url_prefix="/cdp"
