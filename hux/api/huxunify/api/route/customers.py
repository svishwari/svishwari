--- conflicted
+++ resolved
@@ -578,11 +578,7 @@
     @api_error_handler()
     @requires_access_levels(api_c.USER_ROLE_ALL)
     def get(self, user: dict) -> Tuple[List[dict], int]:
-<<<<<<< HEAD
-        """Retrieves a IDR data feeds.
-=======
         """Retrieves all IDR data feeds.
->>>>>>> bfd7be7b
 
         ---
         security:
@@ -652,11 +648,7 @@
     @api_error_handler()
     @requires_access_levels(api_c.USER_ROLE_ALL)
     def get(self, datafeed_id: str, user: dict) -> Tuple[dict, int]:
-<<<<<<< HEAD
-        """Retrieves a IDR data feed waterfall report.
-=======
         """Retrieves an IDR data feed waterfall report.
->>>>>>> bfd7be7b
 
         ---
         security:
@@ -783,11 +775,7 @@
     @api_error_handler()
     @requires_access_levels(api_c.USER_ROLE_ALL)
     def get(self, user: dict) -> Tuple[dict, int]:
-<<<<<<< HEAD
-        """Retrieves a Demographical customer insights.
-=======
         """Retrieves customer demographic insights.
->>>>>>> bfd7be7b
 
         ---
         security:
@@ -1302,11 +1290,7 @@
     @api_error_handler()
     @requires_access_levels(api_c.USER_ROLE_ALL)
     def get(self, user: dict) -> Tuple[list, int]:
-<<<<<<< HEAD
-        """Retrieves customer lifetime values.
-=======
         """Retrieves city-level geographic customer insights.
->>>>>>> bfd7be7b
 
         ---
         security:
