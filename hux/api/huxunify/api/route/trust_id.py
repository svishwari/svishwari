--- conflicted
+++ resolved
@@ -45,7 +45,6 @@
 from huxunify.api.schema.utils import AUTH401_RESPONSE
 from huxunify.api.stubbed_data.trust_id_stub import (
     trust_id_filters_stub,
-    lp_trust_id_filters,
 )
 
 
@@ -77,13 +76,8 @@
     responses.update(AUTH401_RESPONSE)
     tags = [api_c.TRUST_ID_TAG]
 
-<<<<<<< HEAD
-    # @api_error_handler()
-    @requires_access_levels(api_c.USER_ROLE_ALL)
-=======
-    @api_error_handler()
-    @requires_access_levels(api_c.TRUST_ID_ROLE_ALL)
->>>>>>> 212774a0
+    @api_error_handler()
+    @requires_access_levels(api_c.TRUST_ID_ROLE_ALL)
     def get(self, user: dict) -> Tuple[dict, int]:
         """Retrieves Trust ID overview data.
 
