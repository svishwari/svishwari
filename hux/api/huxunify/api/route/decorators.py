--- conflicted
+++ resolved
@@ -376,15 +376,6 @@
                     "message": constants.DESTINATION_CONNECTION_FAILED
                 }, HTTPStatus.FAILED_DEPENDENCY
 
-<<<<<<< HEAD
-=======
-            except iae.FailedDateFilterIssue as exc:
-                return {
-                    "message": custom_message
-                    if custom_message
-                    else exc.exception_message
-                }, HTTPStatus.BAD_REQUEST.value
-
             except iae.EmptyAPIResponseError as exc:
                 logger.error(
                     "%s: %s while executing %s in module %s.",
@@ -395,9 +386,8 @@
                 )
                 return {
                     "message": constants.EMPTY_RESPONSE_DEPENDENCY_ERROR_MESSAGE
-                }, HTTPStatus.NOT_FOUND.value
-
->>>>>>> f7da528b
+                }, HTTPStatus.NOT_FOUND
+
             except ue.InputParamsValidationError as exc:
                 logger.error(
                     "%s: %s Error encountered while executing %s in module %s.",
