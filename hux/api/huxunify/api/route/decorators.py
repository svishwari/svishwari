--- conflicted
+++ resolved
@@ -383,27 +383,27 @@
                     else exc.exception_message
                 }, HTTPStatus.BAD_REQUEST.value
 
-<<<<<<< HEAD
             except iae.EmptyAPIResponseError as exc:
                 logger.error(
                     "%s: %s while executing %s in module %s.",
-=======
-            except ue.InputParamsValidationError as exc:
-                logger.error(
-                    "%s: %s Error encountered while executing %s in module %s.",
->>>>>>> 9dc0d103
                     exc.__class__,
                     exc.args[0] if exc.args else exc.exception_message,
                     in_function.__qualname__,
                     in_function.__module__,
                 )
-<<<<<<< HEAD
                 return {
                     "message": constants.EMPTY_RESPONSE_DEPENDENCY_ERROR_MESSAGE
                 }, HTTPStatus.NOT_FOUND.value
-=======
+
+            except ue.InputParamsValidationError as exc:
+                logger.error(
+                    "%s: %s Error encountered while executing %s in module %s.",
+                    exc.__class__,
+                    exc.args[0] if exc.args else exc.exception_message,
+                    in_function.__qualname__,
+                    in_function.__module__,
+                )
                 return {"message": exc.args[0]}, HTTPStatus.BAD_REQUEST
->>>>>>> 9dc0d103
 
             except Exception as exc:  # pylint: disable=broad-except
                 # log error, but return vague description to client.
