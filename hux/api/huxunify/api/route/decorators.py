"""File for decorators used in the API routes"""
# pylint: disable=too-many-statements
import warnings
import getpass
from functools import wraps
from typing import Any
from http import HTTPStatus

import requests
from bson import ObjectId
from bson.errors import InvalidId

import facebook_business.exceptions
from flask import request
from marshmallow import ValidationError

from huxunifylib.util.general.logging import logger
from huxunifylib.connectors import (
    CustomAudienceDeliveryStatusError,
)
from huxunifylib.database.engagement_management import get_engagement
from huxunifylib.database import (
    orchestration_management,
    constants as db_c,
    delivery_platform_management as destination_management,
)
import huxunifylib.database.db_exceptions as de

from huxunify.api.route.utils import get_db_client, get_user_from_db
from huxunify.api import constants as api_c
from huxunify.api.data_connectors.okta import (
    introspect_token,
    get_token_from_request,
)
from huxunify.api.exceptions import (
    integration_api_exceptions as iae,
    unified_exceptions as ue,
)
from huxunify.api.config import get_config


def add_view_to_blueprint(self, rule: str, endpoint: str, **options) -> object:
    """This decorator takes a blueprint and assigns the view function directly
    the alternative to this is having to manually define this in app.py
    or at the bottom of the route file, as the input is a class.

    app.add_url_rule(
        '/colors/<palette>',
        view_func=PaletteView.as_view('colors'),
        methods=['GET']
    )

    Example: @add_view_to_blueprint(cdm_bp, "/datafeeds", "DatafeedSearch")

    Args:
        self (func): a flask/blueprint object, must have 'add_url_rule'
        rule (str): an input rule
        endpoint (str): the name of the endpoint
        options (Any): options to be added to URL rule

    Returns:
        Response (object): decorator
    """

    def decorator(cls) -> Any:
        """Decorator function.

        Args:
            cls (object): a function to decorate

        Returns:
            Response (Any): Returns the decorated object.
        """

        # add the url to the flask object
        self.add_url_rule(rule, view_func=cls.as_view(endpoint), **options)
        return cls

    return decorator


def secured() -> object:
    """This decorator takes an API request and validates
    if the user provides a JWT token and if that token is valid.

    Eventually this decorator will extract the ROLE from
    OKTA when it is available, and a user can submit role as a param here.

    Example: @secured()

    Returns:
        Response (object): decorator
    """

    def wrapper(in_function) -> object:
        """Decorator for wrapping a function

        Args:
            in_function (object): function object.

        Returns:
           object: returns a wrapped decorated function object.
        """

        @wraps(in_function)
        def decorator(*args, **kwargs) -> object:
            """Decorator for validating endpoint security.
            expected header to verify {"Authorization": "Bearer <token>"}

            Args:
                *args (object): function arguments.
                **kwargs (dict): function keyword arguments.

            Returns:
               Response (object): returns a decorated function object.
            """
            # override if flag set locally
            if get_config().TEST_AUTH_OVERRIDE:
                return in_function(*args, **kwargs)

            # allow preflight options through
            if request.method == "OPTIONS":
                return "Success", 200

            # get the auth token
            token_response = get_token_from_request(request)

            # if not 200, return response.
            if token_response[1] != 200:
                return token_response

            # introspect token
            if introspect_token(token_response[0]):
                return in_function(*args, **kwargs)

            return {api_c.MESSAGE: api_c.INVALID_AUTH}, HTTPStatus.BAD_REQUEST

        # set tag so we can assert if a function is secured via this decorator
        decorator.__wrapped__ = in_function
        return decorator

    return wrapper


def get_user_name() -> object:
    """This decorator takes an API request and extracts the user name.

    Example: @get_user_name()

    Returns:
        Response (object): decorator
    """

    def wrapper(in_function) -> object:
        """Decorator for wrapping a function.

        Args:
            in_function (object): function object.

        Returns:
           Response (object): returns a wrapped decorated function object.
        """

        warnings.warn(
            "This function is being deprecated for requires_access_level().",
            DeprecationWarning,
        )

        @wraps(in_function)
        def decorator(*args, **kwargs) -> object:
            """Decorator for extracting the user_name.

            Args:
                *args (object): function arguments.
                **kwargs (dict): function keyword arguments.

            Returns:
               Response (object): returns a decorated function object.
            """

            # override if flag set locally
            if get_config().TEST_AUTH_OVERRIDE:
                # Return a default user name.
                kwargs[api_c.USER_NAME] = "test user"
                return in_function(*args, **kwargs)

            # get the access token
            logger.info("Getting okta access token from request.")
            token_response = get_token_from_request(request)

            # if not 200, return response
            if token_response[1] != 200:
                logger.info("Failure. Okta token response code is not 200.")
                return token_response

            # get the user info and the corresponding user document from db
            # from the access_token
            user_response = get_user_from_db(token_response[0])

            # if the user_response object is of type tuple, then return it as
            # such since a failure must have occurred while fetching user data
            # from db
            if isinstance(user_response, tuple):
                return user_response

            # return found user
            kwargs[api_c.USER_NAME] = user_response[db_c.USER_DISPLAY_NAME]

            return in_function(*args, **kwargs)

        return decorator

    return wrapper


def requires_access_levels(access_levels: list) -> object:
    """Purpose of this decorator is for validating access levels for requests.

    Example: @requires_access_level()

    Args:
        access_levels (list): list of access levels.

    Returns:
        Response (object): decorator
    """

    def wrapper(in_function) -> object:
        """Decorator for wrapping a function.

        Args:
            in_function (object): function object.

        Returns:
           Response (object): returns a wrapped decorated function object.
        """

        @wraps(in_function)
        def decorator(*args, **kwargs) -> object:
            """Decorator for validating access level and returning a
            user object.

            Args:
                *args (object): function arguments.
                **kwargs (dict): function keyword arguments.

            Returns:
               Response (object): returns a decorated function object.
            """

            # override if flag set locally
            if get_config().TEST_AUTH_OVERRIDE:
                # return a default user name
                kwargs[api_c.USER] = {
                    api_c.NAME: getpass.getuser(),
                    api_c.USER_ACCESS_LEVEL: db_c.USER_ROLE_ADMIN,
                    api_c.USER_PII_ACCESS: True,
                }
                return in_function(*args, **kwargs)

            # get the access token
            logger.info("Getting okta access token from request.")
            token_response = get_token_from_request(request)

            # if not 200, return response
            if token_response[1] != 200:
                return token_response

            # get the user info and the corresponding user document from db
            # from the access_token
            user = get_user_from_db(token_response[0])

            # if the user_response object is of type tuple, then return it as
            # such since a failure must have occurred while fetching user data
            # from db
            if isinstance(user, tuple):
                return user

            # check access level
            access_level = api_c.AccessLevel(user.get(db_c.USER_ROLE))
            if access_level not in access_levels:
                logger.info(
                    "User has an invalid access level to access this resource."
                )
                return {
                    api_c.MESSAGE: api_c.INVALID_AUTH
                }, HTTPStatus.UNAUTHORIZED
<<<<<<< HEAD

            user[api_c.USER_NAME] = user.get(db_c.USER_DISPLAY_NAME, None)

=======
            user[api_c.USER_PII_ACCESS] = user.get(db_c.USER_PII_ACCESS, False)
>>>>>>> 4246c106
            # return found user
            kwargs[api_c.USER] = user

            return in_function(*args, **kwargs)

        return decorator

    return wrapper


# pylint: disable=too-many-return-statements
def api_error_handler(custom_message: dict = None) -> object:
    """This decorator handles generic errors for API requests.

    Eventually this decorator will handle more types of errors.

    Example: @api_error_handler()

    Args:
        custom_message (dict): Optional; A dict containing custom messages for
            particular exceptions.

    Returns:
        Response (object): decorator.
    """

    def wrapper(in_function) -> object:
        """Decorator for wrapping a function.

        Args:
            in_function (object): function object.

        Returns:
           Response (object): returns a wrapped decorated function object.
        """

        # pylint: disable=too-many-return-statements, too-many-branches
        @wraps(in_function)
        def decorator(*args, **kwargs) -> object:
            """Decorator for handling errors.

            Args:
                *args (object): function arguments.
                **kwargs (dict): function keyword arguments.

            Returns:
               Response (object): returns a decorated function object.
            """
            try:
                return in_function(*args, **kwargs)

            except ValidationError as validation_error:
                if custom_message:
                    error_message = custom_message.get(
                        ValidationError, validation_error.messages
                    )
                else:
                    error_message = validation_error.messages
                logger.error(
                    "%s: %s while executing %s in module %s.",
                    validation_error.__class__,
                    validation_error.messages,
                    in_function.__qualname__,
                    in_function.__module__,
                )
                return error_message, HTTPStatus.BAD_REQUEST

            except InvalidId as invalid_id:
                logger.error(
                    "%s: %s while executing %s in module %s.",
                    invalid_id.__class__,
                    str(invalid_id),
                    in_function.__qualname__,
                    in_function.__module__,
                )
                return {"message": str(invalid_id)}, HTTPStatus.BAD_REQUEST

            except de.InvalidID as invalid_id:
                logger.error(
                    "%s: %s while executing %s in module %s.",
                    invalid_id.__class__,
                    str(invalid_id),
                    in_function.__qualname__,
                    in_function.__module__,
                )
                return {"message": str(invalid_id)}, HTTPStatus.BAD_REQUEST

            except facebook_business.exceptions.FacebookRequestError as exc:
                logger.error(
                    "%s: %s while executing %s in module %s.",
                    exc.__class__,
                    exc.api_error_message(),
                    in_function.__qualname__,
                    in_function.__module__,
                )
                return {
                    "message": "Error connecting to Facebook"
                }, HTTPStatus.BAD_REQUEST

            except ValueError as value_error:
                logger.error(
                    "%s: %s Error encountered while executing %s in module %s.",
                    value_error.__class__,
                    value_error.args[0],
                    in_function.__qualname__,
                    in_function.__module__,
                )
                return {
                    "message": custom_message
                    if custom_message
                    else "Value Error Encountered"
                }, HTTPStatus.INTERNAL_SERVER_ERROR

            except ZeroDivisionError:
                return {
                    "message": custom_message
                    if custom_message
                    else "Division by zero Error Encountered"
                }, HTTPStatus.INTERNAL_SERVER_ERROR

            except de.DuplicateName as exc:
                logger.error(
                    "%s: %s Error encountered while executing %s in module %s.",
                    exc.__class__,
                    exc.args[0] if exc.args else exc.exception_message,
                    in_function.__qualname__,
                    in_function.__module__,
                )
                return {"message": api_c.DUPLICATE_NAME}, HTTPStatus.FORBIDDEN

            except CustomAudienceDeliveryStatusError as exc:
                logger.error(
                    "%s: %s while executing %s in module %s.",
                    exc.__class__,
                    exc.exception_message,
                    in_function.__qualname__,
                    in_function.__module__,
                )
                return {
                    "message": "Delivered custom audience is inactive or unusable."
                }, HTTPStatus.NOT_FOUND

            except iae.FailedAPIDependencyError as exc:
                logger.error(
                    "%s: %s while executing %s in module %s.",
                    exc.__class__,
                    exc.args[0] if exc.args else exc.exception_message,
                    in_function.__qualname__,
                    in_function.__module__,
                )
                return {
                    "message": api_c.FAILED_DEPENDENCY_ERROR_MESSAGE
                }, HTTPStatus.FAILED_DEPENDENCY

            except iae.FailedDestinationDependencyError as exc:
                error_message = (
                    exc.args[0]
                    if exc.args
                    else api_c.DESTINATION_CONNECTION_FAILED
                )
                logger.error(
                    "%s: %s Error encountered while executing %s in module %s.",
                    exc.__class__,
                    error_message,
                    in_function.__qualname__,
                    in_function.__module__,
                )
                return {"message": error_message}, HTTPStatus.FAILED_DEPENDENCY

            except iae.EmptyAPIResponseError as exc:
                logger.error(
                    "%s: %s while executing %s in module %s.",
                    exc.__class__,
                    exc.args[0] if exc.args else exc.exception_message,
                    in_function.__qualname__,
                    in_function.__module__,
                )
                return {
                    "message": api_c.EMPTY_RESPONSE_DEPENDENCY_ERROR_MESSAGE
                }, HTTPStatus.NOT_FOUND

            except ue.InputParamsValidationError as exc:
                logger.error(
                    "%s: %s Error encountered while executing %s in module %s.",
                    exc.__class__,
                    exc.args[0] if exc.args else exc.exception_message,
                    in_function.__qualname__,
                    in_function.__module__,
                )
                return {"message": exc.args[0]}, HTTPStatus.BAD_REQUEST

            except requests.exceptions.ConnectionError as exc:
                logger.error(
                    "%s: Failed connecting to %s in %s in module %s.",
                    exc.__class__,
                    exc.request.url,
                    in_function.__qualname__,
                    in_function.__module__,
                )
                return {
                    "message": api_c.FAILED_DEPENDENCY_CONNECTION_ERROR_MESSAGE
                }, HTTPStatus.FAILED_DEPENDENCY

            except iae.FailedSSMDependencyError as exc:
                logger.error(
                    "%s: %s Error encountered while executing %s in module %s.",
                    exc.__class__,
                    exc.args[0] if exc.args else exc.exception_message,
                    in_function.__qualname__,
                    in_function.__module__,
                )
                return {
                    "message": api_c.AWS_SSM_PARAM_NOT_FOUND_ERROR_MESSAGE
                }, HTTPStatus.FAILED_DEPENDENCY

            except Exception as exc:  # pylint: disable=broad-except
                # log error, but return vague description to client.
                logger.error(
                    "%s: %s while executing %s in module %s.",
                    exc.__class__,
                    exc,
                    in_function.__qualname__,
                    in_function.__module__,
                )
                if custom_message:
                    return custom_message, HTTPStatus.BAD_REQUEST

                return {
                    "message": "Internal Server Error"
                }, HTTPStatus.INTERNAL_SERVER_ERROR

        # set tag so we can assert if a function is secured via this decorator
        decorator.__wrapped__ = in_function
        return decorator

    return wrapper


def validate_delivery_params(func) -> object:
    """A decorator for common validations in delivery.py.

    Performs checks to determine if object ids are valid,
    engagement id exists, engagements have audiences,
    audience id exists,audience is attached. Also converts
    all string ids to ObjectId.

    Example: @validate_delivery_params

    Args:
        func(object): function object.

    Returns:
        Response (object): returns a wrapped decorated function object.
    """

    @wraps(func)
    def wrapper(*args, **kwargs) -> object:
        """Decorator for validation and converting to ObjectId.

        Args:
            *args (object): function arguments.
            **kwargs (dict): function keyword arguments.

        Returns:
           Response (object): returns a decorated function object.
        """

        # convert to object id
        for key, val in kwargs.items():
            kwargs[key] = ObjectId(val)

        database = get_db_client()
        # check if engagement id exists
        engagement_id = kwargs.get(api_c.ENGAGEMENT_ID, None)
        if engagement_id:
            engagement = get_engagement(database, ObjectId(engagement_id))
            if engagement:
                if db_c.AUDIENCES not in engagement:
                    logger.error(
                        "Engagement has no audiences while executing while executing %s in %s.",
                        func.__qualname__,
                        func.__module__,
                    )
                    return {
                        "message": "Engagement has no audiences."
                    }, HTTPStatus.BAD_REQUEST
            else:
                # validate that the engagement has audiences
                logger.error(
                    "Engagement not found while executing  %s in %s.",
                    func.__qualname__,
                    func.__module__,
                )
                return {
                    "message": api_c.ENGAGEMENT_NOT_FOUND
                }, HTTPStatus.NOT_FOUND
        # check if audience id exists
        audience_id = kwargs.get(api_c.AUDIENCE_ID, None)
        if audience_id:
            # check if audience id exists
            audience = orchestration_management.get_audience(
                database, ObjectId(audience_id)
            )
            if not audience:
                logger.error(
                    "Audience does not exist while executing  %s in %s.",
                    func.__qualname__,
                    func.__module__,
                )
                return {
                    "message": "Audience does not exist."
                }, HTTPStatus.BAD_REQUEST

            if audience_id and engagement_id:
                # validate that the audience is attached
                audience_ids = [
                    x[db_c.OBJECT_ID] for x in engagement[db_c.AUDIENCES]
                ]
                if ObjectId(audience_id) not in audience_ids:
                    logger.error(
                        "Audience %s is not attached to engagement %s while executing %s in %s.",
                        audience_id,
                        engagement_id,
                        func.__qualname__,
                        func.__module__,
                    )
                    return {
                        "message": "Audience is not attached to the engagement."
                    }, HTTPStatus.BAD_REQUEST

        return func(*args, **kwargs)

    return wrapper


def validate_destination(
    check_if_destination_in_db: bool = True,
) -> object:
    """This decorator handles validation of destination objects.

    Example: @validate_destination_wrapper()

    Args:
        check_if_destination_in_db (bool): Optional; If check_destination_exists
            a check is performed to verify if destination exists in the db.

    Returns:
        Response (object): decorator.
    """

    def wrapper(in_function) -> object:
        """Decorator for wrapping a function.

        Args:
            in_function (object): function object.

        Returns:
           Response (object): returns a wrapped decorated function object.
        """

        @wraps(in_function)
        def decorator(*args, **kwargs) -> object:
            """Decorator for handling destination validation.

            Args:
                *args (object): function arguments.
                **kwargs (dict): function keyword arguments.

            Returns:
               Response (object): returns a decorated function object.
            """

            destination_id = ObjectId(kwargs.get("destination_id", None))

            if check_if_destination_in_db:
                if not destination_management.get_delivery_platform(
                    get_db_client(), destination_id
                ):
                    logger.error(
                        "Could not find destination with id %s.",
                        destination_id,
                    )
                    return {
                        "message": api_c.DESTINATION_NOT_FOUND
                    }, HTTPStatus.NOT_FOUND

            kwargs["destination_id"] = destination_id

            return in_function(*args, **kwargs)

        decorator.__wrapped__ = in_function
        return decorator

    return wrapper


def validate_engagement_and_audience() -> object:
    """This decorator handles validation of engagement and audience objects.

    Example: @validate_engagement_and_audience()

    Returns:
        Response (object): decorator.
    """

    def wrapper(in_function) -> object:
        """Decorator for wrapping a function.

        Args:
            in_function (object): function object.

        Returns:
           Response (object): returns a wrapped decorated function object.
        """

        @wraps(in_function)
        def decorator(*args, **kwargs) -> object:
            """Decorator for handling engagement validation.

            Args:
                *args (object): function arguments.
                **kwargs (dict): function keyword arguments.

            Returns:
               Response (object): returns a decorated function object.
            """

            database = get_db_client()

            # engagement validation
            engagement_id = kwargs.get(api_c.ENGAGEMENT_ID, None)

            if engagement_id is not None:
                engagement_id = ObjectId(engagement_id)
                if not get_engagement(database, engagement_id):
                    logger.error(
                        "Engagement with engagement ID %s not found.",
                        engagement_id,
                    )
                    return {
                        api_c.MESSAGE: api_c.ENGAGEMENT_NOT_FOUND
                    }, HTTPStatus.NOT_FOUND

                kwargs[api_c.ENGAGEMENT_ID] = engagement_id

            # audience validation
            audience_id = kwargs.get(api_c.AUDIENCE_ID, None)

            if audience_id is not None:
                audience_id = ObjectId(audience_id)
                if not orchestration_management.get_audience(
                    database, audience_id
                ):
                    logger.error(
                        "Audience with audience ID %s not found.",
                        audience_id,
                    )
                    return {
                        api_c.MESSAGE: api_c.AUDIENCE_NOT_FOUND
                    }, HTTPStatus.NOT_FOUND

                kwargs[api_c.AUDIENCE_ID] = audience_id

            return in_function(*args, **kwargs)

        # set tag so we can assert if a function is secured via this decorator
        decorator.__wrapped__ = in_function

        return decorator

    return wrapper<|MERGE_RESOLUTION|>--- conflicted
+++ resolved
@@ -285,13 +285,10 @@
                 return {
                     api_c.MESSAGE: api_c.INVALID_AUTH
                 }, HTTPStatus.UNAUTHORIZED
-<<<<<<< HEAD
 
             user[api_c.USER_NAME] = user.get(db_c.USER_DISPLAY_NAME, None)
-
-=======
             user[api_c.USER_PII_ACCESS] = user.get(db_c.USER_PII_ACCESS, False)
->>>>>>> 4246c106
+
             # return found user
             kwargs[api_c.USER] = user
 
