--- conflicted
+++ resolved
@@ -172,15 +172,9 @@
             """
 
             # override if flag set locally
-<<<<<<< HEAD
-            if config("TEST_AUTH_OVERRIDE", cast=bool, default=False):
-                # return a default user name
-                kwargs[api_c.USER_NAME] = "test user"
-=======
             if get_config().TEST_AUTH_OVERRIDE:
                 # Return a default user name.
-                kwargs[constants.USER_NAME] = "test user"
->>>>>>> 108acf2f
+                kwargs[api_c.USER_NAME] = "test user"
                 return in_function(*args, **kwargs)
 
             # get the access token
