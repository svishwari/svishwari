--- conflicted
+++ resolved
@@ -894,23 +894,6 @@
                 "message": api_c.DESTINATION_AUTHENTICATION_FAILED
             }, HTTPStatus.BAD_REQUEST
 
-<<<<<<< HEAD
-        # try:
-        #     # TODO: HUS-778 enable once we can get the facebook delivered audience name
-        #     # the facebook delivered audience name has a time stamp added by ORCH.
-        #     destination_connector.get_new_lookalike_audience(
-        #         source_audience[db_c.NAME],
-        #         body[api_c.NAME],
-        #         body[api_c.AUDIENCE_SIZE_PERCENTAGE],
-        #         "US",
-        #     )
-        # except CustomAudienceDeliveryStatusError:
-        #     return {
-        #         "message": "Unable to create a lookalike due to custom audience "
-        #                    "delivery status error"
-        #     }, HTTPStatus.NOT_FOUND
-        logging.info("Creating delivery platform lookalike audience")
-=======
         most_recent_job = destination_management.get_all_delivery_jobs(
             database,
             {
@@ -932,6 +915,7 @@
         # cursor returns a list, lets take the first one if data exist.
         most_recent_job = most_recent_job[0] if most_recent_job else None
         if most_recent_job is None:
+            logging.error("%s", api_c.SUCCESSFUL_DELIVERY_JOB_NOT_FOUND)
             return {
                 "message": api_c.SUCCESSFUL_DELIVERY_JOB_NOT_FOUND
             }, HTTPStatus.NOT_FOUND
@@ -947,7 +931,7 @@
             "US",
         )
 
->>>>>>> b6eafc17
+        logging.info("Creating delivery platform lookalike audience")
         lookalike_audience = (
             destination_management.create_delivery_platform_lookalike_audience(
                 database,
