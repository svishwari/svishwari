--- conflicted
+++ resolved
@@ -58,11 +58,7 @@
 )
 from huxunify.api.route.utils import (
     get_db_client,
-<<<<<<< HEAD
-=======
-    validate_destination_id,
     group_gender_spending,
->>>>>>> 00c0426e
 )
 
 # setup the orchestration blueprint
