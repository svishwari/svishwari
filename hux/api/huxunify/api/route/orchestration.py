# pylint: disable=too-many-lines,unused-argument
"""Paths for Orchestration API."""
import asyncio
import re
import time
from http import HTTPStatus
from typing import Tuple, Union
from datetime import datetime, timedelta
import aiohttp
from flasgger import SwaggerView
from bson import ObjectId
from flask import Blueprint, request, Response
from marshmallow import INCLUDE
from pymongo import MongoClient

from huxunifylib.util.general.logging import logger
from huxunifylib.connectors import (
    CustomAudienceDeliveryStatusError,
    FacebookConnector,
)

from huxunifylib.database.user_management import manage_user_favorites
from huxunifylib.database.delete_util import delete_lookalike_audience
from huxunifylib.database.notification_management import create_notification
from huxunifylib.database import (
    delivery_platform_management as destination_management,
    orchestration_management,
    engagement_management,
    engagement_audience_management as eam,
    collection_management as cm,
)
import huxunifylib.database.constants as db_c

from huxunify.api.route.return_util import HuxResponse
from huxunify.api.exceptions import integration_api_exceptions as iae
from huxunify.api.schema.orchestration import (
    AudienceGetSchema,
    AudienceInsightsGetSchema,
    AudiencePutSchema,
    AudiencePostSchema,
    LookalikeAudiencePostSchema,
    LookalikeAudienceGetSchema,
    is_audience_lookalikeable,
    LookalikeAudiencePutSchema,
    AudiencesBatchGetSchema,
)
from huxunify.api.schema.engagement import (
    weight_delivery_status,
)
from huxunify.api.data_connectors.cdp import (
    get_customers_overview,
    get_demographic_by_state_async,
    get_city_ltvs_async,
    get_spending_by_gender_async,
    get_customers_overview_async,
)
from huxunify.api.data_connectors.aws import get_auth_from_parameter_store
from huxunify.api.data_connectors.okta import (
    get_token_from_request,
)
from huxunify.api.data_connectors.courier import (
    get_destination_config,
    get_audience_destination_pairs,
)
from huxunify.api.schema.utils import (
    AUTH401_RESPONSE,
    FAILED_DEPENDENCY_424_RESPONSE,
    get_next_schedule,
)
import huxunify.api.constants as api_c
from huxunify.api.route.decorators import (
    add_view_to_blueprint,
    secured,
    api_error_handler,
    requires_access_levels,
)
from huxunify.api.route.utils import (
    get_db_client,
    group_gender_spending,
    Validation as validation,
    is_component_favorite,
    get_user_favorites,
    convert_unique_city_filter,
    match_rate_data_for_audience,
)

# setup the orchestration blueprint
orchestration_bp = Blueprint(
    api_c.ORCHESTRATION_ENDPOINT, import_name=__name__
)


@orchestration_bp.before_request
@secured()
def before_request():
    """Protect all of the orchestration endpoints."""

    pass  # pylint: disable=unnecessary-pass


def add_destinations(
    database: MongoClient, destinations: list
) -> Union[list, None]:
    """Add destinations data using destination ids.

    Args:
        database (MongoClient): Mongo database.
        destinations (list): Destinations list.

    Returns:
        destinations (Union[list, None]): Destination objects.
    """

    if destinations is not None:
        object_ids = [ObjectId(x.get(api_c.ID)) for x in destinations]
        return destination_management.get_delivery_platforms_by_id(
            database, object_ids
        )
    return None


async def get_audience_insights_async(token: str, audience_filters: dict):
    """Fetch audience insights from CDM

    Args:
        token (str): OKTA JWT token.
        audience_filters (dict): Audience filters.

    Returns:
        dict: Audience insights object.
    """
    audience_insights = {}
    filters = (
        {api_c.AUDIENCE_FILTERS: audience_filters}
        if audience_filters
        else api_c.CUSTOMER_OVERVIEW_DEFAULT_FILTER
    )
    async with aiohttp.ClientSession() as session:
        responses = await asyncio.gather(
            get_demographic_by_state_async(
                session,
                token,
                filters,
            ),
            get_city_ltvs_async(
                session,
                token,
                filters,
            ),
            get_spending_by_gender_async(
                session,
                token,
                filters=filters,
                start_date=str(datetime.utcnow().date() - timedelta(days=180)),
                end_date=str(datetime.utcnow().date()),
            ),
            get_customers_overview_async(
                session,
                token,
                filters,
            ),
        )
    audience_insights[api_c.DEMOGRAPHIC] = responses[0]
    audience_insights[api_c.INCOME] = responses[1]
    audience_insights[api_c.SPEND] = group_gender_spending(responses[2])
    customers_overview = responses[3]
    audience_insights[api_c.GENDER] = {
        gender: {
            api_c.POPULATION_PERCENTAGE: customers_overview.get(gender, 0),
            api_c.SIZE: customers_overview.get(f"{gender}_{api_c.COUNT}", 0),
        }
        for gender in api_c.GENDERS
    }
    return audience_insights


def get_audience_standalone_deliveries(audience: dict) -> list:
    """Get standalone deliveries list of an audience built for GET audience
    by ID response.

     Args:
        audience (dict): audience dictionary.

    Returns:
        list: List of standalone audience deliveries.
    """
    if not audience.get(api_c.DESTINATIONS):
        return []
    database = get_db_client()

    standalone_deliveries = []
    standalone_delivery_jobs = destination_management.get_delivery_jobs(
        database,
        audience_id=audience[db_c.ID],
        engagement_id=db_c.ZERO_OBJECT_ID,
    )
    # extract delivery platform ids from the audience
    destination_ids = [
        x.get(api_c.ID)
        for x in audience[api_c.DESTINATIONS]
        if isinstance(x, dict)
    ]

    # get destinations at once to lookup name for each delivery job
    destination_dict = {
        x[db_c.ID]: x
        for x in destination_management.get_delivery_platforms_by_id(
            database, destination_ids
        )
    }
    if standalone_delivery_jobs:

        for job in standalone_delivery_jobs:
            # ignore deliveries to destinations no longer attached to the
            # audience
            if (
                job.get(db_c.DELIVERY_PLATFORM_ID)
                not in destination_dict.keys()
            ):
                continue

            # append the necessary schema to standalone_deliveries list
            standalone_deliveries.append(
                {
                    db_c.METRICS_DELIVERY_PLATFORM_NAME: destination_dict.get(
                        job.get(db_c.DELIVERY_PLATFORM_ID)
                    ).get(api_c.NAME),
                    api_c.DELIVERY_PLATFORM_TYPE: destination_dict.get(
                        job.get(db_c.DELIVERY_PLATFORM_ID)
                    ).get(api_c.DELIVERY_PLATFORM_TYPE),
                    api_c.STATUS: job.get(api_c.STATUS),
                    api_c.SIZE: job.get(db_c.DELIVERY_PLATFORM_AUD_SIZE, 0),
                    db_c.UPDATE_TIME: job.get(
                        db_c.UPDATE_TIME, job[db_c.CREATE_TIME]
                    ),
                    db_c.DELIVERY_PLATFORM_ID: job.get(
                        db_c.DELIVERY_PLATFORM_ID
                    ),
                    db_c.IS_AD_PLATFORM: destination_dict.get(
                        job.get(db_c.DELIVERY_PLATFORM_ID)
                    ).get(db_c.IS_AD_PLATFORM),
                    db_c.LINK: destination_dict.get(
                        job.get(db_c.DELIVERY_PLATFORM_ID)
                    ).get(db_c.LINK),
                }
            )

    _ = [
        standalone_deliveries.append(
            {
                db_c.METRICS_DELIVERY_PLATFORM_NAME: destination_dict.get(
                    x
                ).get(api_c.NAME),
                api_c.DELIVERY_PLATFORM_TYPE: destination_dict.get(x).get(
                    api_c.DELIVERY_PLATFORM_TYPE
                ),
                api_c.STATUS: api_c.STATUS_NOT_DELIVERED,
                api_c.SIZE: 0,
                db_c.DELIVERY_PLATFORM_ID: x,
                db_c.LINK: destination_dict.get(x).get(db_c.LINK),
            }
        )
        for x in destination_ids
        if x
        not in [
            y.get(db_c.DELIVERY_PLATFORM_ID) for y in standalone_deliveries
        ]
    ]

    return list(
        {
            value[db_c.DELIVERY_PLATFORM_ID]: value
            for value in sorted(
                standalone_deliveries,
                key=lambda x: x.get(db_c.UPDATE_TIME, datetime.utcnow()),
            )
        }.values()
    )


@add_view_to_blueprint(
    orchestration_bp, api_c.AUDIENCE_ENDPOINT, "AudienceView"
)
class AudienceView(SwaggerView):
    """Audience view class."""

    parameters = [
        {
            "name": api_c.LOOKALIKEABLE,
            "description": "Only return audiences that are lookalikeable",
            "in": "query",
            "type": "boolean",
            "required": False,
            "default": False,
        },
        {
            "name": api_c.DELIVERIES,
            "description": "Number of delivery objects to return per audience",
            "in": "query",
            "type": "int",
            "required": False,
            "default": api_c.DEFAULT_AUDIENCE_DELIVERY_COUNT,
        },
        {
            "name": api_c.FAVORITES,
            "description": "Only return audiences favorited by the user",
            "in": "query",
            "type": "boolean",
            "required": False,
            "default": False,
            "example": "False",
        },
        {
            "name": api_c.WORKED_BY,
            "description": "Only return audiences worked on by the user",
            "in": "query",
            "type": "boolean",
            "required": False,
            "default": False,
            "example": "False",
        },
        {
            "name": api_c.ATTRIBUTE,
            "description": "Only return audiences matching the attributes",
            "in": "query",
            "type": "array",
            "items": {"type": "string"},
            "collectionFormat": "multi",
            "required": False,
            "example": "age",
        },
        {
            "name": api_c.QUERY_PARAMETER_BATCH_SIZE,
            "in": "query",
            "type": "string",
            "description": "Max number of audiences to be returned. 0 returns all audiences",
            "example": api_c.AUDIENCES_DEFAULT_BATCH_SIZE,
            "required": False,
            "default": api_c.AUDIENCES_DEFAULT_BATCH_SIZE,
        },
        {
            "name": api_c.QUERY_PARAMETER_BATCH_NUMBER,
            "in": "query",
            "type": "string",
            "description": "Number of audiences batch to be returned.",
            "example": api_c.DEFAULT_BATCH_NUMBER,
            "required": False,
            "default": api_c.DEFAULT_BATCH_NUMBER,
        },
    ]

    responses = {
        HTTPStatus.OK.value: {
            "description": "List of Audiences with total number of audiences.",
            "schema": AudiencesBatchGetSchema,
        },
        HTTPStatus.BAD_REQUEST.value: {
            "description": "Failed to get all Audiences."
        },
    }
    responses.update(AUTH401_RESPONSE)
    tags = [api_c.ORCHESTRATION_TAG]

    @api_error_handler()
    @requires_access_levels(api_c.USER_ROLE_ALL)
    # TODO: HUS-1791 - refactor.
    # pylint: disable=no-self-use,too-many-locals,too-many-statements,too-many-branches
    def get(self, user: dict) -> Tuple[list, int]:
        """Retrieves all audiences.

        ---
        security:
            - Bearer: ["Authorization"]

        Args:
            user (dict): User object.

        Returns:
            Tuple[list, int]: list of audience, HTTP status code.
        """

        database = get_db_client()
        # read the optional request args and set the required filter_dict to
        # query the DB.
        filter_dict = {}
        favorite_audiences = None
        favorite_lookalike_audiences = get_user_favorites(
            database, user[api_c.USER_NAME], api_c.LOOKALIKE
        )

        if request.args.get(api_c.FAVORITES) and validation.validate_bool(
            request.args.get(api_c.FAVORITES)
        ):
            favorite_audiences = get_user_favorites(
                database, user[api_c.USER_NAME], api_c.AUDIENCES
            )

        if request.args.get(api_c.WORKED_BY) and validation.validate_bool(
            request.args.get(api_c.WORKED_BY)
        ):
            filter_dict[api_c.WORKED_BY] = user[api_c.USER_NAME]

        attribute_list = request.args.getlist(api_c.ATTRIBUTE)
        # set the attribute_list to filter_dict only if it is populated and
        # validation is successful
        if attribute_list:
            filter_dict[api_c.ATTRIBUTE] = attribute_list

<<<<<<< HEAD
        batch_size = validation.validate_integer(
            value=request.args.get(
                api_c.QUERY_PARAMETER_BATCH_SIZE,
                str(api_c.AUDIENCES_DEFAULT_BATCH_SIZE),
            ),
            validate_zero_or_greater=True,
        )

        batch_number = validation.validate_integer(
            request.args.get(
                api_c.QUERY_PARAMETER_BATCH_NUMBER,
                str(api_c.DEFAULT_BATCH_NUMBER),
            )
        )

        # Update delivery status.
        logger.info("Updating delivery jobs")
        Thread(
            target=update_pending_delivery_jobs,
            args=[
                database,
            ],
        ).start()

=======
>>>>>>> 88ed0f38
        # get all audiences
        audiences = orchestration_management.get_all_audiences(
            database=database,
            filters=filter_dict,
            audience_ids=favorite_audiences,
            batch_size=batch_size,
            batch_number=batch_number,
        )

        # query and fetch the lookalike audiences only if the batch size in the
        # request payload is greater than the audiences fetched, in which case
        # we can query the lookalike_audiences collection as well and append it
        # to the list of audiences to be returned in response
        fetch_lookalike_audiences = batch_size == 0 or (
            batch_size > 0 and len(audiences) < batch_size
        )

        # TODO - ENABLE AFTER WE HAVE A CACHING STRATEGY IN PLACE
        # # get customer sizes
        # customer_size_dict = get_customers_count_async(
        #     token_response[0], audiences
        # )

        # get the x number of last deliveries to provide per audience
        delivery_limit = (
            validation.validate_integer(request.args.get(api_c.DELIVERIES))
            if request.args.get(api_c.DELIVERIES)
            else api_c.DEFAULT_AUDIENCE_DELIVERY_COUNT
        )
        lookalikeable = (
            validation.validate_bool(request.args.get(api_c.LOOKALIKEABLE))
            if request.args.get(api_c.LOOKALIKEABLE)
            else False
        )

        # get unique destinations per audience across engagements
        audience_destinations = eam.get_all_engagement_audience_destinations(
            database
        )

        # Check if favourite audiences is not set
        if favorite_audiences is None:
            favorite_audiences = get_user_favorites(
                database, user[api_c.USER_NAME], api_c.AUDIENCES
            )

        audience_delivery_query_time = time.time()
        audience_deliveries_dict = eam.get_all_engagement_audience_deliveries(
            database, audience_ids=list(x.get(db_c.ID) for x in audiences)
        )

        logger.info(
            "Generated the audience deliveries in %.4f seconds.",
            time.time() - audience_delivery_query_time,
        )

        # process each audience object
        for audience in audiences:

            # update the audience object with deliveries and last_delivery
            # fields from audience_deliveries_dict
            deliveries_dict = audience_deliveries_dict.get(audience[db_c.ID])
            if deliveries_dict:
                audience.update(deliveries_dict)
            else:
                audience[api_c.DELIVERIES] = []
                audience[api_c.AUDIENCE_LAST_DELIVERED] = None

            # find the matched audience destinations
            matched_destinations = [
                x
                for x in audience_destinations
                if x[db_c.ID] == audience[db_c.ID]
            ]

            # set the unique destinations
            audience[db_c.DESTINATIONS] = (
                matched_destinations[0].get(db_c.DESTINATIONS, [])
                if matched_destinations
                else []
            )

            # remove any empty ones, and only preserve that are delivered or
            # succeeded and if the delivery_platform_id is for a destination
            # that is part of audience destinations
            audience[api_c.DELIVERIES] = (
                [
                    aud_delivery
                    for aud_delivery in audience[api_c.DELIVERIES]
                    if aud_delivery
                    and (
                        aud_delivery.get(db_c.STATUS)
                        in [
                            db_c.AUDIENCE_STATUS_DELIVERED,
                            db_c.STATUS_SUCCEEDED,
                            db_c.AUDIENCE_STATUS_DELIVERING,
                        ]
                    )
                    and (
                        aud_delivery[db_c.DELIVERY_PLATFORM_ID]
                        == aud_destination[db_c.ID]
                        for aud_destination in audience[db_c.DESTINATIONS]
                    )
                ]
                if audience[db_c.DESTINATIONS]
                else []
            )

            # sort audience deliveries based on delivery_job's update_time in
            # descending order since document DB does not preserve soft order
            # if sort is done before group stage until version 4.0 as per
            # documentation
            audience[api_c.DELIVERIES].sort(
                key=lambda delivery: delivery[db_c.UPDATE_TIME], reverse=True
            )

            # set the lookalikeable field in audience before limiting the
            # number of deliveries in it based on delivery_limit
            audience[api_c.LOOKALIKEABLE] = is_audience_lookalikeable(audience)

            # set the weighted status for the audience based on deliveries
            # Calculate status before filtering deliveries by delivery_limit
            audience[api_c.STATUS] = weight_delivery_status(audience)

            # take the last X number of deliveries
            audience[api_c.DELIVERIES] = audience[api_c.DELIVERIES][
                :delivery_limit
            ]

            # if not a part of any engagements and not delivered.
            # set last delivery date to None.
            if audience[api_c.STATUS] == api_c.STATUS_NOT_DELIVERED:
                audience[api_c.AUDIENCE_LAST_DELIVERED] = None

            audience[api_c.FAVORITE] = bool(
                audience[db_c.ID] in favorite_audiences
            )

        # fetch lookalike audiences if lookalikeable is set to false
        # as lookalike audiences can not be lookalikeable
        # query for lookalike audiences only if required number of regular
        # audiences are not fetched based on the batch offset values passed
        # in the request
        if not lookalikeable and fetch_lookalike_audiences:
            # get all lookalikes and append to the audience list
            query_filter = {db_c.DELETED: False}
            if request.args.get(api_c.FAVORITES) and validation.validate_bool(
                request.args.get(api_c.FAVORITES)
            ):
                query_filter[db_c.ID] = {"$in": favorite_lookalike_audiences}

            if request.args.get(api_c.WORKED_BY) and validation.validate_bool(
                request.args.get(api_c.WORKED_BY)
            ):
                query_filter.update(
                    {
                        "$or": [
                            {db_c.CREATED_BY: user[api_c.USER_NAME]},
                            {db_c.UPDATED_BY: user[api_c.USER_NAME]},
                        ]
                    }
                )

            if attribute_list:
                query_filter["$and"] = [
                    {
                        db_c.LOOKALIKE_ATTRIBUTE_FILTER_FIELD: {
                            "$regex": re.compile(rf"^{attribute}$(?i)")
                        }
                    }
                    for attribute in attribute_list
                ]

            lookalikes = cm.get_documents(
                database,
                db_c.LOOKALIKE_AUDIENCE_COLLECTION,
                query_filter,
                {db_c.DELETED: 0},
            )
            lookalikes = (
                []
                if lookalikes is None
                else lookalikes.get(db_c.DOCUMENTS, [])
            )

            # get the facebook delivery platform for lookalikes
            facebook_destination = (
                destination_management.get_delivery_platform_by_type(
                    database, db_c.DELIVERY_PLATFORM_FACEBOOK
                )
            )

            # set the is_lookalike property to True so UI knows it is a lookalike.
            for lookalike in lookalikes:
                lookalike[api_c.LOOKALIKEABLE] = False
                lookalike[api_c.IS_LOOKALIKE] = True

                lookalike[db_c.STATUS] = lookalike.get(
                    db_c.STATUS, db_c.AUDIENCE_STATUS_ERROR
                )
                lookalike[db_c.AUDIENCE_LAST_DELIVERED] = lookalike[
                    db_c.CREATE_TIME
                ]
                lookalike[db_c.DESTINATIONS] = (
                    [facebook_destination] if facebook_destination else []
                )
                lookalike[api_c.FAVORITE] = bool(
                    lookalike[db_c.ID] in favorite_lookalike_audiences
                )
                if db_c.LOOKALIKE_SOURCE_AUD_FILTERS in lookalike:
                    # rename the key
                    lookalike[db_c.AUDIENCE_FILTERS] = lookalike.pop(
                        db_c.LOOKALIKE_SOURCE_AUD_FILTERS
                    )

            # combine the two lists and serve.
            audiences += lookalikes
        elif lookalikeable:
            # if lookalikeable is set to true, filter out the audiences
            # that are not lookalikeable.
            audiences = [
                x
                for x in audiences
                if x[api_c.LOOKALIKEABLE] == api_c.STATUS_ACTIVE
            ]

        audiences_batch = {
            api_c.TOTAL_RECORDS: len(audiences),
            api_c.AUDIENCES: audiences,
        }

        return HuxResponse.OK(
            data=audiences_batch, data_schema=AudiencesBatchGetSchema()
        )


@add_view_to_blueprint(
    orchestration_bp,
    f"{api_c.AUDIENCE_ENDPOINT}/<audience_id>",
    "AudienceGetView",
)
class AudienceGetView(SwaggerView):
    """Single Audience Get view class."""

    parameters = [
        {
            "name": api_c.AUDIENCE_ID,
            "description": "Audience ID.",
            "type": "string",
            "in": "path",
            "required": "true",
            "example": "5f5f7262997acad4bac4373b",
        }
    ]
    responses = {
        HTTPStatus.OK.value: {
            "schema": AudienceGetSchema,
            "description": "Retrieved Audience details.",
        },
        HTTPStatus.BAD_REQUEST.value: {
            "description": "Failed to retrieve audience details.",
            "schema": {
                "example": {"message": "Destination cannot be validated"},
            },
        },
    }
    responses.update(AUTH401_RESPONSE)
    responses.update(FAILED_DEPENDENCY_424_RESPONSE)
    tags = [api_c.ORCHESTRATION_TAG]

    # pylint: disable=no-self-use, too-many-locals, too-many-branches
    # pylint: disable=too-many-statements
    @api_error_handler()
    @requires_access_levels(api_c.USER_ROLE_ALL)
    def get(self, audience_id: str, user: dict) -> Tuple[Response, int]:
        """Retrieves an audience.

        ---
        security:
            - Bearer: ["Authorization"]

        Args:
            audience_id (str): Audience ID.
            user (dict): user object.

        Returns:
            Tuple[Response, int]: Audience, HTTP status code.
        """

        token_response = get_token_from_request(request)

        database = get_db_client()

        # get the audience
        audience_id = ObjectId(audience_id)
        audience = orchestration_management.get_audience(database, audience_id)

        if not audience:
            # check if lookalike
            lookalike = destination_management.get_delivery_platform_lookalike_audience(
                database, audience_id
            )

            if not lookalike:
                logger.error("Audience with id %s not found.", audience_id)
                return HuxResponse.NOT_FOUND(api_c.AUDIENCE_NOT_FOUND)

            lookalike[api_c.IS_LOOKALIKE] = True
            # set source audience attribute filters for the lookalike
            lookalike[db_c.AUDIENCE_FILTERS] = lookalike[
                db_c.LOOKALIKE_SOURCE_AUD_FILTERS
            ]
            # TODO: HUS-837 change once we can generate real lookalikes from FB.
            lookalike[api_c.MATCH_RATE] = 0
            # check and set if source/seed audience this lookalike audience is
            # created from exists in DB
            lookalike[api_c.LOOKALIKE_SOURCE_EXISTS] = bool(
                orchestration_management.get_audience(
                    database, lookalike[db_c.LOOKALIKE_SOURCE_AUD_ID]
                )
            )

            # set audience to lookalike
            audience = lookalike

        # get the audience insights
        engagement_deliveries = orchestration_management.get_audience_insights(
            database,
            audience[db_c.ID],
        )

        match_rate_data = {}
        # process each engagement
        logger.info("Processing each engagement.")
        engagements = []
        for engagement in engagement_deliveries:
            # workaround because DocumentDB does not allow $replaceRoot
            # do replace root by bringing the nested engagement up a level.
            engagement.update(engagement[api_c.ENGAGEMENT])

            # remove the nested engagement
            del engagement[api_c.ENGAGEMENT]

            # remove any empty delivery objects from DocumentDB Pipeline
            engagement[api_c.DELIVERIES] = [
                x for x in engagement[api_c.DELIVERIES] if x
            ]
            if {api_c.STATUS: api_c.STATUS_NOT_DELIVERED} in engagement[
                api_c.DELIVERIES
            ]:
                engagement[api_c.DELIVERIES].remove(
                    {api_c.STATUS: api_c.STATUS_NOT_DELIVERED}
                )

            # TODO: HUS-837 Change once match_rate data can be fetched from CDM
            # validate if engagement contain deliveries since there are checks
            # above to remove empty and not-delivered deliveries
            if api_c.DELIVERIES in engagement:
                for delivery in engagement[api_c.DELIVERIES]:

                    if delivery.get(api_c.IS_AD_PLATFORM) and not audience.get(
                        api_c.IS_LOOKALIKE, False
                    ):
                        # Todo remove when actual match rates are
                        #  populated.
                        delivery[api_c.MATCH_RATE] = 0
                        match_rate_data_for_audience(delivery, match_rate_data)

                    # Update time field can be missing if no deliveries.
                    if not delivery.get(db_c.UPDATE_TIME):
                        delivery[db_c.UPDATE_TIME] = None
                    if engagement.get(db_c.ENGAGEMENT_DELIVERY_SCHEDULE):
                        delivery[
                            db_c.ENGAGEMENT_DELIVERY_SCHEDULE
                        ] = engagement[db_c.ENGAGEMENT_DELIVERY_SCHEDULE][
                            api_c.SCHEDULE
                        ][
                            api_c.PERIODICIY
                        ]
                        delivery[api_c.NEXT_DELIVERY] = get_next_schedule(
                            engagement[db_c.ENGAGEMENT_DELIVERY_SCHEDULE][
                                api_c.SCHEDULE_CRON
                            ],
                            engagement[db_c.ENGAGEMENT_DELIVERY_SCHEDULE][
                                api_c.START_DATE
                            ],
                        )

            # set the weighted status for the engagement based on deliveries
            engagement[api_c.STATUS] = weight_delivery_status(engagement)
            engagements.append(engagement)

        logger.info("Successfully processed each engagement.")
        # set the list of engagements for an audience
        audience[api_c.AUDIENCE_ENGAGEMENTS] = engagements
        # set the list of standalone_deliveries for an audience
        standalone_deliveries = get_audience_standalone_deliveries(audience)

        # get the max last delivered date for all destinations in an audience
        delivery_times = [
            x[api_c.AUDIENCE_LAST_DELIVERED]
            for x in engagements
            if x.get(api_c.AUDIENCE_LAST_DELIVERED)
        ]
        audience[api_c.AUDIENCE_LAST_DELIVERED] = (
            max(delivery_times) if delivery_times else None
        )

        # get unique destinations per audience across engagements
        audience_destinations = eam.get_all_engagement_audience_destinations(
            database, [audience[db_c.ID]]
        )

        # check if any audiences returned, if so, set the destinations.
        audience[db_c.DESTINATIONS] = (
            audience_destinations[0].get(db_c.DESTINATIONS, [])
            if audience_destinations
            else []
        )

        # Add insights, size.
        audience[api_c.AUDIENCE_INSIGHTS] = get_customers_overview(
            token_response[0],
            {api_c.AUDIENCE_FILTERS: audience[api_c.AUDIENCE_FILTERS]},
        )
        audience[api_c.SIZE] = audience[api_c.AUDIENCE_INSIGHTS].get(
            api_c.TOTAL_CUSTOMERS, 0
        )

        # query DB and populate lookalike audiences in audience dict only if
        # the audience is not a lookalike audience since lookalike audience
        # cannot have lookalike audiences of its own

        audience[api_c.LOOKALIKE_AUDIENCES] = (
            destination_management.get_all_delivery_platform_lookalike_audiences(
                database, {db_c.LOOKALIKE_SOURCE_AUD_ID: audience_id}
            )
            if not audience.get(api_c.IS_LOOKALIKE, False)
            else []
        )

        if audience[api_c.LOOKALIKE_AUDIENCES]:
            for lookalike_audience in audience[api_c.LOOKALIKE_AUDIENCES]:
                destination = destination_management.get_delivery_platform(
                    database, lookalike_audience.get(db_c.DELIVERY_PLATFORM_ID)
                )
                lookalike_audience[
                    db_c.DELIVERY_PLATFORM_TYPE
                ] = destination.get(db_c.DELIVERY_PLATFORM_TYPE)
                lookalike_audience[
                    api_c.DELIVERY_PLATFORM_NAME
                ] = destination.get(db_c.NAME)
                lookalike_audience[
                    api_c.DELIVERY_PLATFORM_LINK
                ] = destination.get(db_c.LINK)

        for delivery in standalone_deliveries:
            if delivery.get(api_c.IS_AD_PLATFORM) and not audience.get(
                api_c.IS_LOOKALIKE, False
            ):
                match_rate_data_for_audience(delivery, match_rate_data)

        if engagements:
            # TODO: HUS-1992 - below code needs to be revised to set
            #  audience["lookalikeable"] by passing in the audience object that
            #  has deliveries populated within
            # set lookalikeable value in audience as per history of deliveries made
            # against all engagements the audience is attached to to keep it
            # consistent with GET all audiences response
            audience_deliveries = eam.get_all_engagement_audience_deliveries(
                database, audience_ids=[audience_id]
            ).get(
                audience_id,
                {db_c.DELIVERIES: [], api_c.AUDIENCE_LAST_DELIVERED: None},
            )

            audience_deliveries = [audience_deliveries] + standalone_deliveries
        else:
            audience_deliveries = standalone_deliveries
        if audience_deliveries:
            audience_deliveries[0][api_c.DELIVERIES] = (
                [
                    aud_delivery
                    for aud_delivery in audience_deliveries[0].get(
                        api_c.DELIVERIES, []
                    )
                    if aud_delivery
                    and (
                        aud_delivery.get(db_c.STATUS)
                        in [
                            db_c.AUDIENCE_STATUS_DELIVERED,
                            db_c.STATUS_SUCCEEDED,
                        ]
                    )
                    and (
                        aud_delivery[db_c.DELIVERY_PLATFORM_ID]
                        == aud_destination[db_c.ID]
                        for aud_destination in audience[db_c.DESTINATIONS]
                    )
                ]
                if audience[db_c.DESTINATIONS]
                else []
            )
            audience[api_c.LOOKALIKEABLE] = is_audience_lookalikeable(
                audience_deliveries[0]
            )
        else:
            audience[api_c.LOOKALIKEABLE] = api_c.STATUS_DISABLED

        audience.update(
            {
                api_c.DIGITAL_ADVERTISING: {
                    api_c.MATCH_RATES: [
                        {
                            api_c.DESTINATION: delivery_platform_data[0],
                            api_c.MATCH_RATE: delivery_platform_data[1].get(
                                api_c.MATCH_RATE
                            ),
                            api_c.AUDIENCE_LAST_DELIVERY: delivery_platform_data[
                                1
                            ].get(
                                api_c.AUDIENCE_LAST_DELIVERY
                            ),
                        }
                        for delivery_platform_data in match_rate_data.items()
                    ]
                }
                if match_rate_data
                else None,
                api_c.AUDIENCE_STANDALONE_DELIVERIES: standalone_deliveries,
                api_c.FAVORITE: is_component_favorite(
                    user[db_c.OKTA_ID], api_c.AUDIENCES, str(audience_id)
                )
                or is_component_favorite(
                    user[db_c.OKTA_ID], api_c.LOOKALIKE, str(audience_id)
                ),
            }
        )

        return HuxResponse.OK(
            data=audience, data_schema=AudienceGetSchema(unknown=INCLUDE)
        )


@add_view_to_blueprint(
    orchestration_bp,
    f"{api_c.AUDIENCE_ENDPOINT}/<audience_id>/{api_c.AUDIENCE_INSIGHTS}",
    "AudienceInsightsGetView",
)
class AudienceInsightsGetView(SwaggerView):
    """Single Audience Insights Get view class."""

    parameters = [
        {
            "name": api_c.AUDIENCE_ID,
            "description": "Audience ID.",
            "type": "string",
            "in": "path",
            "required": "true",
            "example": "5f5f7262997acad4bac4373b",
        }
    ]
    responses = {
        HTTPStatus.OK.value: {
            "schema": AudienceInsightsGetSchema,
            "description": "Retrieved Audience insights.",
        },
        HTTPStatus.BAD_REQUEST.value: {
            "description": "Failed to retrieve audience insights.",
            "schema": {
                "example": {"message": "Failed to retrieve audience insights"},
            },
        },
    }
    responses.update(AUTH401_RESPONSE)
    responses.update(FAILED_DEPENDENCY_424_RESPONSE)
    tags = [api_c.ORCHESTRATION_TAG]

    # pylint: disable=no-self-use
    @api_error_handler()
    @requires_access_levels(api_c.USER_ROLE_ALL)
    def get(self, audience_id: str, user: dict) -> Tuple[Response, int]:
        """Retrieves audience insights for an audience.

        ---
        security:
            - Bearer: ["Authorization"]

        Args:
            audience_id (str): Audience ID.
            user (dict): user object.

        Returns:
            Tuple[Response, int]: AudienceInsights, HTTP status code.
        """

        token_response = get_token_from_request(request)

        database = get_db_client()

        # get the audience
        audience_id = ObjectId(audience_id)

        audience = orchestration_management.get_audience(database, audience_id)
        lookalike = (
            destination_management.get_delivery_platform_lookalike_audience(
                database, audience_id
            )
        )

        if not audience and not lookalike:
            logger.error("Audience with id %s not found.", audience_id)
            return HuxResponse.NOT_FOUND(api_c.AUDIENCE_NOT_FOUND)

        if not audience and lookalike:
            # grab the source audience ID of the lookalike
            audience = orchestration_management.get_audience(
                database, lookalike[db_c.LOOKALIKE_SOURCE_AUD_ID]
            )

        audience_insights = {}

        # check if the source audience exists.
        if audience:
            audience_insights = asyncio.run(
                get_audience_insights_async(
                    token_response[0],
                    audience[api_c.AUDIENCE_FILTERS],
                )
            )

        return HuxResponse.OK(
            data=audience_insights,
            data_schema=AudienceInsightsGetSchema(unknown=INCLUDE),
        )


@add_view_to_blueprint(
    orchestration_bp,
    api_c.AUDIENCE_ENDPOINT,
    "AudiencePostView",
)
class AudiencePostView(SwaggerView):
    """Audience Post view class."""

    parameters = [
        {
            "name": api_c.DELIVER,
            "description": "Create and Deliver",
            "in": "query",
            "type": "boolean",
            "required": "false",
            "default": "false",
        },
        {
            "name": "body",
            "in": "body",
            "type": "object",
            "description": "Input Audience body.",
            "example": {
                api_c.AUDIENCE_NAME: "My Audience",
                api_c.DESTINATIONS: [
                    {
                        api_c.ID: "60b9601a6021710aa146df2f",
                        db_c.DELIVERY_PLATFORM_CONFIG: {
                            db_c.DATA_EXTENSION_NAME: "Deloitte SFMC Ext"
                        },
                    }
                ],
                api_c.AUDIENCE_ENGAGEMENTS: [
                    "60d0dc9bfa9ba04689906f7b",
                ],
                api_c.AUDIENCE_FILTERS: [
                    {
                        api_c.AUDIENCE_SECTION_AGGREGATOR: "ALL",
                        api_c.AUDIENCE_SECTION_FILTERS: [
                            {
                                api_c.AUDIENCE_FILTER_FIELD: "filter_field",
                                api_c.AUDIENCE_FILTER_TYPE: "type",
                                api_c.AUDIENCE_FILTER_VALUE: "value",
                            }
                        ],
                    }
                ],
            },
        },
    ]

    responses = {
        HTTPStatus.CREATED.value: {
            "schema": AudienceGetSchema,
            "description": "Audience created.",
        },
        HTTPStatus.BAD_REQUEST.value: {
            "description": "Failed to create audience.",
        },
    }
    responses.update(AUTH401_RESPONSE)
    responses.update(FAILED_DEPENDENCY_424_RESPONSE)
    tags = [api_c.ORCHESTRATION_TAG]

    # pylint: disable=too-many-return-statements
    # pylint: disable=too-many-branches
    # pylint: disable=no-self-use
    @api_error_handler()
    @requires_access_levels([api_c.EDITOR_LEVEL, api_c.ADMIN_LEVEL])
    def post(self, user: dict) -> Tuple[Response, int]:
        """Creates a new audience.

        ---
        security:
            - Bearer: ["Authorization"]

        Args:
            user (dict): user object.

        Returns:
            Tuple[Response, int]: Created audience, HTTP status code.
        """

        body = AudiencePostSchema().load(request.get_json(), partial=True)

        token_response = get_token_from_request(request)

        # validate destinations
        database = get_db_client()
        if db_c.DESTINATIONS in body:
            # validate list of dict objects
            for destination in body[api_c.DESTINATIONS]:
                # validate object id
                # map to an object ID field
                # validate the destination object exists.
                destination[db_c.OBJECT_ID] = ObjectId(
                    destination[db_c.OBJECT_ID]
                )
                destination[db_c.DATA_ADDED] = datetime.utcnow()

                if not destination_management.get_delivery_platform(
                    get_db_client(), destination[db_c.OBJECT_ID]
                ):
                    logger.error(
                        "Could not find destination with id %s.",
                        destination[db_c.OBJECT_ID],
                    )
                    return HuxResponse.NOT_FOUND(api_c.DESTINATION_NOT_FOUND)

        engagement_ids = []
        if api_c.AUDIENCE_ENGAGEMENTS in body:
            # validate list of dict objects
            for engagement_id in body[api_c.AUDIENCE_ENGAGEMENTS]:

                # map to an object ID field
                engagement_id = ObjectId(engagement_id)

                # validate the engagement object exists.
                if not engagement_management.get_engagement(
                    database, engagement_id
                ):
                    logger.error(
                        "Engagement with ID %s does not exist.", engagement_id
                    )
                    return HuxResponse.NOT_FOUND(
                        f"Engagement with ID {engagement_id} "
                        f"does not exist."
                    )
                engagement_ids.append(engagement_id)
        audience_filters = convert_unique_city_filter(
            {api_c.AUDIENCE_FILTERS: body.get(api_c.AUDIENCE_FILTERS)}
        )
        # get live audience size
        customers = get_customers_overview(
            token_response[0],
            audience_filters,
        )

        # create the audience
        audience_doc = orchestration_management.create_audience(
            database=database,
            name=body[api_c.AUDIENCE_NAME],
            audience_filters=audience_filters.get(api_c.AUDIENCE_FILTERS),
            destination_ids=body.get(api_c.DESTINATIONS),
            user_name=user[api_c.USER_NAME],
            size=customers.get(api_c.TOTAL_CUSTOMERS, 0),
        )

        # add notification
        create_notification(
            database,
            db_c.NOTIFICATION_TYPE_SUCCESS,
            (
                f'New audience named "{audience_doc[db_c.NAME]}" '
                f"added by {user[api_c.USER_NAME]}."
            ),
            db_c.NOTIFICATION_CATEGORY_AUDIENCES,
            user[api_c.USER_NAME],
        )

        # attach the audience to each of the engagements
        for engagement_id in engagement_ids:
            engagement = engagement_management.append_audiences_to_engagement(
                database,
                engagement_id,
                user[api_c.USER_NAME],
                [
                    {
                        db_c.OBJECT_ID: audience_doc[db_c.ID],
                        db_c.DESTINATIONS: body.get(api_c.DESTINATIONS),
                    }
                ],
            )
            # add audience attached notification
            create_notification(
                database,
                db_c.NOTIFICATION_TYPE_SUCCESS,
                (
                    f'Audience "{audience_doc[db_c.NAME]}" '
                    f'added to engagement "{engagement[db_c.NAME]}" '
                    f"by {user[api_c.USER_NAME]}."
                ),
                db_c.NOTIFICATION_CATEGORY_ENGAGEMENTS,
                user[api_c.USER_NAME],
            )

        # deliver audience
        if request.args.get(api_c.DELIVER):
            # TODO: make this OOP between routes.

            # get engagements
            engagements = engagement_management.get_engagements_by_audience(
                database, audience_doc[db_c.ID]
            )

            # submit jobs for the audience/destination pairs
            for engagement in engagements:
                for pair in get_audience_destination_pairs(
                    engagement[api_c.AUDIENCES]
                ):
                    if pair[0] != audience_doc[db_c.ID]:
                        continue
                    batch_destination = get_destination_config(
                        database, engagement[db_c.ID], *pair
                    )
                    batch_destination.register()
                    batch_destination.submit()

        return HuxResponse.CREATED(
            data=audience_doc, data_schema=AudienceGetSchema()
        )


@add_view_to_blueprint(
    orchestration_bp,
    f"{api_c.AUDIENCE_ENDPOINT}/<audience_id>",
    "AudiencePutView",
)
class AudiencePutView(SwaggerView):
    """Audience Put view class."""

    parameters = [
        {
            "name": api_c.AUDIENCE_ID,
            "description": "Audience ID.",
            "type": "string",
            "in": "path",
            "required": True,
            "example": "5f5f7262997acad4bac4373b",
        },
        {
            "name": "body",
            "in": "body",
            "description": "Audience Object.",
            "type": "object",
            "example": {
                api_c.AUDIENCE_NAME: "My Audience",
                api_c.DESTINATIONS_TAG: [
                    {
                        api_c.ID: "60b9601a6021710aa146df2f",
                        db_c.DELIVERY_PLATFORM_CONFIG: {
                            db_c.DATA_EXTENSION_NAME: "SFMC Test Audience"
                        },
                    }
                ],
                api_c.ENGAGEMENT_IDS: [
                    "60d0dc9bfa9ba04689906f7b",
                ],
                api_c.AUDIENCE_FILTERS: [
                    {
                        api_c.AUDIENCE_SECTION_AGGREGATOR: "ALL",
                        api_c.AUDIENCE_SECTION_FILTERS: [
                            {
                                api_c.AUDIENCE_FILTER_FIELD: "filter_field",
                                api_c.AUDIENCE_FILTER_TYPE: "type",
                                api_c.AUDIENCE_FILTER_VALUE: "value",
                            }
                        ],
                    }
                ],
            },
        },
    ]

    responses = {
        HTTPStatus.OK.value: {
            "schema": AudienceGetSchema,
            "description": "Updated Audience.",
        },
        HTTPStatus.BAD_REQUEST.value: {
            "description": "Failed to update audience.",
        },
    }

    responses.update(AUTH401_RESPONSE)
    tags = [api_c.ORCHESTRATION_TAG]

    # pylint: disable=no-self-use
    @api_error_handler()
    @requires_access_levels([api_c.EDITOR_LEVEL, api_c.ADMIN_LEVEL])
    def put(self, audience_id: str, user: dict) -> Tuple[Response, int]:
        """Updates an audience.

        ---
        security:
            - Bearer: ["Authorization"]

        Args:
            audience_id (str): Audience ID.
            user (dict): user object.

        Returns:
            Tuple[Response, int]: Audience doc, HTTP status code.
        """

        # load into the schema object
        body = AudiencePutSchema().load(request.get_json(), partial=True)
        database = get_db_client()

        if not orchestration_management.get_audience(
            database, ObjectId(audience_id)
        ):
            return HuxResponse.NOT_FOUND(api_c.AUDIENCE_NOT_FOUND)

        # validate destinations
        if db_c.DESTINATIONS in body:
            # validate list of dict objects
            for destination in body[api_c.DESTINATIONS]:
                # map to an object ID field
                # validate the destination object exists.
                destination[db_c.OBJECT_ID] = ObjectId(
                    destination[db_c.OBJECT_ID]
                )

                if not destination_management.get_delivery_platform(
                    database, destination[db_c.OBJECT_ID]
                ):
                    logger.error(
                        "Could not find destination with id %s.",
                        destination[db_c.OBJECT_ID],
                    )
                    return HuxResponse.NOT_FOUND(api_c.DESTINATION_NOT_FOUND)

        audience_doc = orchestration_management.update_audience(
            database=database,
            audience_id=ObjectId(audience_id),
            name=body.get(api_c.AUDIENCE_NAME),
            audience_filters=convert_unique_city_filter(
                {api_c.AUDIENCE_FILTERS: body.get(api_c.AUDIENCE_FILTERS)}
            ).get(api_c.AUDIENCE_FILTERS)
            if body.get(api_c.AUDIENCE_FILTERS)
            else body.get(api_c.AUDIENCE_FILTERS),
            destination_ids=body.get(api_c.DESTINATIONS),
            user_name=user[api_c.USER_NAME],
        )

        # check if any engagements to add, otherwise return.
        if not body.get(api_c.ENGAGEMENT_IDS):
            return HuxResponse.OK(
                data=audience_doc, data_schema=AudienceGetSchema()
            )

        # audience put engagement ids
        put_engagement_ids = [
            ObjectId(x) for x in body.get(api_c.ENGAGEMENT_IDS)
        ]

        # loop each engagement
        removed = []
        for engagement in engagement_management.get_engagements(database):
            # check if audience is in the engagement doc
            audience_in_engagement = audience_doc[db_c.ID] in [
                x[db_c.OBJECT_ID] for x in engagement[db_c.AUDIENCES]
            ]

            # evaluate engagement
            if (
                engagement[db_c.ID] in put_engagement_ids
                and audience_in_engagement
            ):
                # audience is in engagement and engagement is in PUT ids.
                # no update is needed for this scenario.
                pass
            elif engagement[db_c.ID] in put_engagement_ids:
                # engagement is in the PUT ids, but the audience is not.
                # append audience to the engagement.
                engagement_management.append_audiences_to_engagement(
                    database,
                    engagement.get(db_c.ID),
                    user[api_c.USER_NAME],
                    [
                        {
                            db_c.OBJECT_ID: audience_doc[db_c.ID],
                            db_c.DESTINATIONS: audience_doc[db_c.DESTINATIONS],
                        }
                    ],
                )
            elif audience_in_engagement:
                # audience is in engagement, but the engagement is not in the PUT ids.
                # remove the audience from engagement.
                engagement_management.remove_audiences_from_engagement(
                    database,
                    engagement[db_c.ID],
                    user[api_c.USER_NAME],
                    [audience_doc[db_c.ID]],
                )
                removed.append(engagement[db_c.ID])

        create_notification(
            database,
            db_c.NOTIFICATION_TYPE_INFORMATIONAL,
            f'Audience "{audience_doc[db_c.NAME]}" updated by {user[api_c.USER_NAME]}.',
            db_c.NOTIFICATION_CATEGORY_AUDIENCES,
            user[api_c.USER_NAME],
        )

        return HuxResponse.OK(
            data=audience_doc, data_schema=AudienceGetSchema()
        )


@add_view_to_blueprint(
    orchestration_bp, f"{api_c.AUDIENCE_ENDPOINT}/rules", "AudienceRules"
)
class AudienceRules(SwaggerView):
    """Audience rules class."""

    responses = {
        HTTPStatus.OK.value: {"description": "Get audience rules dictionary"},
        HTTPStatus.BAD_REQUEST.value: {
            "description": "Failed to get all audience rules."
        },
    }
    responses.update(AUTH401_RESPONSE)
    tags = [api_c.ORCHESTRATION_TAG]

    # pylint: disable=no-self-use
    @api_error_handler()
    @requires_access_levels(api_c.USER_ROLE_ALL)
    def get(self, user: dict) -> Tuple[Response, int]:
        """Retrieves all audience rules.

        ---
        security:
            - Bearer: ["Authorization"]

        Args:
            user (dict): user object.

        Returns:
            Tuple[Response, int]: dict of audience rules, HTTP status code.
        """

        rules_constants = {
            "text_operators": {
                "contains": "Contains",
                "not_contains": "Does not contain",
                "equals": "Equals",
                "not_equals": "Does not equal",
            }
        }

        # TODO HUS-356. Stubbed, this will come from CDM
        # Min/ max values will come from cdm, we will build this dynamically
        # list of genders will come from cdm
        # locations will come from cdm
        rules_from_cdm = {
            "rule_attributes": {
                "model_scores": {
                    "age_density": {
                        "name": "Age Density",
                        "type": "range",
                        "min": 0,
                        "max": 99,
                        "steps": 5,
                        "values": [
                            (46, 3631),
                            (51, 2807),
                            (55, 2131),
                            (54, 2261),
                            (25, 3284),
                            (69, 421),
                            (43, 4012),
                            (26, 3386),
                            (63, 955),
                            (24, 3099),
                            (59, 1485),
                            (70, 350),
                            (77, 107),
                            (18, 8804),
                            (64, 867),
                            (31, 4097),
                            (56, 1916),
                            (34, 4392),
                            (21, 2623),
                            (44, 3878),
                            (48, 3394),
                            (19, 2207),
                            (52, 2703),
                            (78, 86),
                            (61, 1125),
                            (73, 218),
                            (36, 4417),
                            (57, 1835),
                            (60, 1265),
                            (49, 3188),
                            (39, 4407),
                            (20, 2453),
                            (45, 3883),
                            (30, 3997),
                            (28, 3855),
                            (65, 760),
                            (32, 4348),
                            (40, 4370),
                            (22, 2797),
                            (27, 3612),
                            (50, 2944),
                            (72, 265),
                            (67, 571),
                            (29, 3914),
                            (33, 4233),
                            (42, 4111),
                            (58, 1597),
                            (23, 2989),
                            (38, 4394),
                            (53, 2381),
                            (68, 443),
                            (47, 3531),
                            (71, 303),
                            (37, 4298),
                            (75, 202),
                            (66, 658),
                            (41, 4261),
                            (62, 1063),
                            (79, 65),
                            (35, 4500),
                            (74, 208),
                            (76, 128),
                        ],
                    },
                    "propensity_to_unsubscribe": {
                        "name": "Propensity to unsubscribe",
                        "type": "range",
                        "min": 0.0,
                        "max": 1.0,
                        "steps": 0.05,
                        "values": [
                            (0.024946739301654024, 11427),
                            (0.07496427927927932, 11322),
                            (0.12516851755300673, 11508),
                            (0.17490722222222196, 11340),
                            (0.22475237305041784, 11028),
                            (0.27479887395267527, 10861),
                            (0.32463341819221986, 10488),
                            (0.3748012142488386, 9685),
                            (0.424857603462838, 9472),
                            (0.4748600344076149, 8719),
                            (0.5247584942372063, 8069),
                            (0.5748950945245762, 7141),
                            (0.6248180486698927, 6616),
                            (0.6742800016897607, 5918),
                            (0.7240552640642912, 5226),
                            (0.7748771045863732, 4666),
                            (0.8245333194000475, 4067),
                            (0.8741182097701148, 3480),
                            (0.9238849161073824, 2980),
                            (0.9741102931596075, 2456),
                        ],
                    },
                    "ltv_predicted": {
                        "name": "Predicted lifetime value",
                        "type": "range",
                        "min": 0,
                        "max": 998.80,
                        "steps": 20,
                        "values": [
                            (25.01266121420892, 20466),
                            (74.90030921605447, 19708),
                            (124.93400516206559, 18727),
                            (174.636775834374, 17618),
                            (224.50257155855883, 15540),
                            (274.4192853530467, 14035),
                            (324.5557537562226, 11650),
                            (374.0836229319332, 9608),
                            (424.08129865033845, 7676),
                            (474.0542931632165, 6035),
                            (523.573803219089, 4610),
                            (573.6697460367739, 3535),
                            (623.295952316871, 2430),
                            (674.0507447610822, 1737),
                            (722.9281163886425, 1127),
                            (773.0364963285016, 828),
                            (823.8157326407769, 515),
                            (872.0919142507652, 327),
                            (922.9545223902437, 205),
                            (975.5857619444447, 108),
                        ],
                    },
                    "propensity_to_purchase": {
                        "name": "Propensity to purchase",
                        "type": "range",
                        "min": 0.0,
                        "max": 1.0,
                        "steps": 0.05,
                        "values": [
                            (0.02537854973094943, 11522),
                            (0.07478697708351197, 11651),
                            (0.1248279331496129, 11249),
                            (0.1747714344852409, 11112),
                            (0.2249300773782431, 10985),
                            (0.2748524565641576, 10763),
                            (0.32492868003913766, 10220),
                            (0.3745931779533858, 9997),
                            (0.42461185061435747, 9278),
                            (0.4747488547963946, 8767),
                            (0.5245381213163091, 8144),
                            (0.5748252185124849, 7368),
                            (0.6245615267403664, 6694),
                            (0.6745955099966098, 5902),
                            (0.7241630427350405, 5265),
                            (0.7744812744022826, 4559),
                            (0.824692568267536, 3977),
                            (0.8744300917431203, 3379),
                            (0.9241139159001297, 3044),
                            (0.9740590406189552, 2585),
                        ],
                    },
                },
                "general": {
                    "age": {
                        "name": "Age",
                        "type": "range",
                        "min": 18,
                        "max": 79,
                    },
                    "email": {
                        "name": "Email",
                        "type": "list",
                        "options": [{"fake.com": "fake.com"}],
                    },
                    "gender": {
                        "name": "Gender",
                        "type": "list",  # text for 5.0, list for future
                        "options": [
                            {
                                "female": "Female",
                            },
                            {
                                "male": "Male",
                            },
                            {
                                "other": "Other",
                            },
                        ],
                    },
                    "location": {
                        "name": "Location",
                        "country": {
                            "name": "Country",
                            "type": "list",
                            "options": [{"US": "USA"}],
                        },
                        "state": {
                            "name": "State",
                            "type": "list",
                            "options": [
                                {key: value}
                                for key, value in api_c.STATE_NAMES.items()
                            ],
                        },
                        "city": {
                            "name": "City",
                            "type": "list",
                            "options": [],
                        },
                        "zip_code": {
                            "name": "Zip",
                            "type": "list",
                            "options": [],
                        },
                    },
                },
            }
        }

        rules_constants.update(rules_from_cdm)

        return HuxResponse.response(HTTPStatus.OK, data=rules_constants)


@add_view_to_blueprint(
    orchestration_bp,
    f"{api_c.LOOKALIKE_AUDIENCES_ENDPOINT}",
    "SetLookalikeAudience",
)
class SetLookalikeAudience(SwaggerView):
    """Set Lookalike Audience Class."""

    parameters = [
        {
            "name": "body",
            "in": "body",
            "type": "object",
            "description": "Input Lookalike Audience Parameters.",
            "example": {
                api_c.NAME: "New Lookalike Audience",
                api_c.AUDIENCE_ID: str(ObjectId()),
                api_c.AUDIENCE_SIZE_PERCENTAGE: 1.5,
                api_c.ENGAGEMENT_IDS: [
                    str(ObjectId()),
                    str(ObjectId()),
                    str(ObjectId()),
                ],
                api_c.DESTINATION_ID: [
                    str(ObjectId()),
                    str(ObjectId()),
                    str(ObjectId()),
                ],
            },
        }
    ]

    responses = {
        HTTPStatus.ACCEPTED.value: {
            "schema": LookalikeAudienceGetSchema,
            "description": "Successfully created lookalike audience.",
        },
        HTTPStatus.BAD_REQUEST.value: {
            "description": "Failed to create a lookalike audience"
        },
    }

    responses.update(AUTH401_RESPONSE)
    tags = [api_c.ORCHESTRATION_TAG]

    # pylint: disable=no-self-use, unsubscriptable-object
    @api_error_handler()
    @requires_access_levels([api_c.EDITOR_LEVEL, api_c.ADMIN_LEVEL])
    def post(self, user: dict) -> Tuple[Response, int]:
        """Create lookalike audience.

        ---
        security:
            - Bearer: ["Authorization"]

        Args:
            user (dict): user object.

        Returns:
            Tuple[Response, int]: lookalike audience configuration,
                HTTP status code.

        Raises:
            FailedDestinationDependencyError: Destination Dependency
                error.
        """

        body = LookalikeAudiencePostSchema().load(
            request.get_json(), partial=True
        )
        source_audience_id = body[api_c.AUDIENCE_ID]
        engagement_ids = body.get(api_c.ENGAGEMENT_IDS, [])

        database = get_db_client()
        source_audience = orchestration_management.get_audience(
            database, ObjectId(source_audience_id)
        )

        if not source_audience:
            logger.error("Audience %s not found.", body[api_c.AUDIENCE_ID])
            return HuxResponse.NOT_FOUND(api_c.AUDIENCE_NOT_FOUND)

        # TODO: Update desination handling when more lookalikable
        #  destinations are available and param accepted from request
        destination = destination_management.get_delivery_platform_by_type(
            database, db_c.DELIVERY_PLATFORM_FACEBOOK
        )

        destination_connector = FacebookConnector(
            auth_details=get_auth_from_parameter_store(
                destination[api_c.AUTHENTICATION_DETAILS],
                destination[api_c.DELIVERY_PLATFORM_TYPE],
            )
        )

        if not destination_connector.check_connection():
            logger.error("Facebook authentication failed.")
            raise iae.FailedDestinationDependencyError(
                destination[api_c.NAME], HTTPStatus.FAILED_DEPENDENCY
            )

        recent_jobs_filter = {
            db_c.DELIVERY_PLATFORM_ID: destination[db_c.ID],
            db_c.AUDIENCE_ID: ObjectId(source_audience_id),
            db_c.STATUS: {
                "$in": [
                    db_c.STATUS_SUCCEEDED,
                    db_c.AUDIENCE_STATUS_DELIVERED,
                ]
            },
        }

        if engagement_ids:
            recent_jobs_filter.update(
                {
                    db_c.ENGAGEMENT_ID: {
                        "$in": [ObjectId(x) for x in engagement_ids]
                    },
                }
            )

        most_recent_job = destination_management.get_all_delivery_jobs(
            database,
            recent_jobs_filter,
            limit=1,
        )

        # cursor returns a list, lets take the first one if data exist.
        most_recent_job = most_recent_job[0] if most_recent_job else None
        if most_recent_job is None:
            logger.error("%s.", api_c.SUCCESSFUL_DELIVERY_JOB_NOT_FOUND)
            return HuxResponse.NOT_FOUND(
                api_c.SUCCESSFUL_DELIVERY_JOB_NOT_FOUND
            )

        try:
            # set status to error for now.
            status = api_c.STATUS_ERROR
            # Commented as creating lookalike audience is restricted in facebook
            # as we are using fake customer data
            # timestamp = most_recent_job[db_c.JOB_START_TIME].strftime(
            #     db_c.AUDIENCE_NAME_DATE_FORMAT
            # )
            #
            # destination_connector.get_new_lookalike_audience(
            #     f"{source_audience[db_c.NAME]} - {timestamp}",
            #     body[api_c.NAME],
            #     body[api_c.AUDIENCE_SIZE_PERCENTAGE],
            #     "US",
            # )

            logger.info("Creating delivery platform lookalike audience.")
            lookalike_audience = destination_management.create_delivery_platform_lookalike_audience(
                database,
                destination[db_c.ID],
                source_audience,
                body[api_c.NAME],
                body[api_c.AUDIENCE_SIZE_PERCENTAGE],
                "US",
                user[api_c.USER_NAME],
                0,  # TODO HUS-801 - set lookalike SIZE correctly.
                status,
            )

        except CustomAudienceDeliveryStatusError:
            return HuxResponse.NOT_FOUND(
                f"Failed to create a lookalike audience, "
                f"{body[api_c.NAME]}: the selected audience "
                f"to create a lookalike from is inactive or unusable."
            )

        for engagement_id in engagement_ids:
            engagement_management.append_audiences_to_engagement(
                database,
                ObjectId(engagement_id),
                user[api_c.USER_NAME],
                [
                    {
                        api_c.ID: lookalike_audience[db_c.ID],
                        db_c.LOOKALIKE: True,
                        api_c.DESTINATIONS: {api_c.ID: destination[db_c.ID]},
                    }
                ],
            )
        logger.info(
            "Successfully created delivery platform lookalike audience."
        )

        # add notification
        create_notification(
            database,
            db_c.NOTIFICATION_TYPE_SUCCESS,
            (
                f"New lookalike audience named "
                f'"{lookalike_audience[db_c.NAME]}" added by {user[api_c.USER_NAME]}.'
            ),
            db_c.NOTIFICATION_CATEGORY_AUDIENCES,
            user[api_c.USER_NAME],
        )
        return HuxResponse.ACCEPTED(
            data=lookalike_audience, data_schema=LookalikeAudienceGetSchema()
        )


@add_view_to_blueprint(
    orchestration_bp,
    f"{api_c.LOOKALIKE_AUDIENCES_ENDPOINT}/<audience_id>",
    "EditLookalikeAudience",
)
class PutLookalikeAudience(SwaggerView):
    """Set Lookalike Audience Class."""

    parameters = [
        {
            "name": api_c.AUDIENCE_ID,
            "description": "Audience ID.",
            "type": "string",
            "in": "path",
            "required": "true",
            "example": "5f5f7262997acad4bac4373b",
        },
        {
            "name": "body",
            "in": "body",
            "type": "object",
            "description": "Input Lookalike Audience Parameters.",
            "example": {
                api_c.NAME: "New Lookalike Audience Name",
            },
        },
    ]

    responses = {
        HTTPStatus.ACCEPTED.value: {
            "schema": LookalikeAudienceGetSchema,
            "description": "Successfully edited lookalike audience.",
        },
        HTTPStatus.BAD_REQUEST.value: {
            "description": "Failed to edit the lookalike audience"
        },
    }

    responses.update(AUTH401_RESPONSE)
    tags = [api_c.ORCHESTRATION_TAG]

    # pylint: disable=no-self-use, unsubscriptable-object
    @api_error_handler()
    @requires_access_levels([api_c.EDITOR_LEVEL, api_c.ADMIN_LEVEL])
    def put(self, audience_id: str, user: dict) -> Tuple[Response, int]:
        """Edits lookalike audience.

        ---
        security:
            - Bearer: ["Authorization"]

        Args:
            audience_id (str): ID of the audience to be deleted.
            user (dict): user object.

        Returns:
            Tuple[Response, int]: lookalike audience configuration,
                HTTP status code.

        Raises:
            FailedDestinationDependencyError: Destination Dependency
                error.
        """

        body = LookalikeAudiencePutSchema().load(
            request.get_json(), partial=True
        )

        database = get_db_client()

        update_doc = orchestration_management.update_lookalike_audience(
            database,
            ObjectId(audience_id),
            body[api_c.NAME],
            user[api_c.USER_NAME],
        )

        create_notification(
            database,
            db_c.NOTIFICATION_TYPE_SUCCESS,
            (
                f'Lookalike audience "{update_doc[db_c.NAME]}" '
                f"edited by {user[api_c.USER_NAME]}."
            ),
            db_c.NOTIFICATION_CATEGORY_AUDIENCES,
            user[api_c.USER_NAME],
        )

        return HuxResponse.OK(
            data=update_doc, data_schema=LookalikeAudienceGetSchema()
        )


@add_view_to_blueprint(
    orchestration_bp,
    f"{api_c.AUDIENCE_ENDPOINT}/<audience_id>",
    "DeleteAudienceView",
)
class DeleteAudienceView(SwaggerView):
    """Hard deletes an audience."""

    parameters = [
        {
            "name": api_c.AUDIENCE_ID,
            "description": "Audience ID.",
            "type": "string",
            "in": "path",
            "required": "true",
            "example": "5f5f7262997acad4bac4373b",
        }
    ]
    responses = {
        HTTPStatus.NO_CONTENT.value: {
            "description": "Successfully deleted the audience from the database.",
        },
        HTTPStatus.BAD_REQUEST.value: {
            "description": "Failed to delete the audience.",
            "schema": {
                "example": {"message": "Destination cannot be validated"},
            },
        },
    }
    responses.update(AUTH401_RESPONSE)
    tags = [api_c.ORCHESTRATION_TAG]

    # pylint: disable=no-self-use
    @api_error_handler()
    @requires_access_levels([api_c.EDITOR_LEVEL, api_c.ADMIN_LEVEL])
    def delete(self, audience_id: str, user: dict) -> Tuple[Response, int]:
        """Deletes an audience.

        ---
        security:
            - Bearer: ["Authorization"]

        Args:
            audience_id (str): ID of the audience to be deleted.
            user (dict): user object.

        Returns:
            Tuple[Response, int]: response dict, HTTP status code.
        """

        database = get_db_client()

        # get the audience first
        # The code exists like this to cover scenario of two users
        # deleting the same resource at almost the same time
        audience = cm.get_document(
            database,
            db_c.AUDIENCES_COLLECTION,
            {db_c.ID: ObjectId(audience_id)},
        )

        # attempt to delete the audience from audiences collection first
        if audience:
            # remove the engagement from user favorites
            manage_user_favorites(
                database,
                okta_id=user[db_c.OKTA_ID],
                component_name=db_c.AUDIENCES,
                component_id=ObjectId(audience_id),
                delete_flag=True,
            )
            deleted_audience = orchestration_management.delete_audience(
                database, ObjectId(audience_id)
            )

            if deleted_audience:
                return HuxResponse.NO_CONTENT()
            logger.info(
                "Failed to delete audience %s by user %s.",
                audience_id,
                user[api_c.USER_NAME],
            )
            return HuxResponse.INTERNAL_SERVER_ERROR(api_c.OPERATION_FAILED)

        # attempt to delete the audience from lookalike_audiences collection
        # if audience not found in audiences collection
        audience = cm.get_document(
            database,
            db_c.LOOKALIKE_AUDIENCE_COLLECTION,
            {db_c.ID: ObjectId(audience_id)},
        )

        if not audience:
            manage_user_favorites(
                database,
                okta_id=user[db_c.OKTA_ID],
                component_name=db_c.LOOKALIKE,
                component_id=ObjectId(audience_id),
                delete_flag=True,
            )
            return HuxResponse.NO_CONTENT()

        deleted_audience = delete_lookalike_audience(
            database, ObjectId(audience_id), soft_delete=False
        )

        # return failure if no document is deleted from either audiences
        # or lookalike_audiences collection
        if not deleted_audience:
            logger.info(
                "Failed to delete audience %s by user %s.",
                audience_id,
                user[api_c.USER_NAME],
            )
            return HuxResponse.INTERNAL_SERVER_ERROR(api_c.OPERATION_FAILED)

        delete_audience_from_engagements = (
            engagement_management.remove_audience_from_all_engagements(
                database, ObjectId(audience_id), user[api_c.USER_NAME]
            )
        )

        if not delete_audience_from_engagements:
            logger.info(
                "Failed to delete audience %s from engagements by user %s.",
                audience_id,
                user[api_c.USER_NAME],
            )
            return HuxResponse.INTERNAL_SERVER_ERROR(api_c.OPERATION_FAILED)

        logger.info(
            "Successfully deleted audience %s by user %s.",
            audience_id,
            user[api_c.USER_NAME],
        )

        create_notification(
            database,
            db_c.NOTIFICATION_TYPE_SUCCESS,
            f'Audience "{audience[db_c.NAME]}" successfully deleted by {user[api_c.USER_NAME]}.',
            db_c.NOTIFICATION_CATEGORY_AUDIENCES,
            user[api_c.USER_NAME],
        )

        return HuxResponse.NO_CONTENT()<|MERGE_RESOLUTION|>--- conflicted
+++ resolved
@@ -406,7 +406,6 @@
         if attribute_list:
             filter_dict[api_c.ATTRIBUTE] = attribute_list
 
-<<<<<<< HEAD
         batch_size = validation.validate_integer(
             value=request.args.get(
                 api_c.QUERY_PARAMETER_BATCH_SIZE,
@@ -422,17 +421,6 @@
             )
         )
 
-        # Update delivery status.
-        logger.info("Updating delivery jobs")
-        Thread(
-            target=update_pending_delivery_jobs,
-            args=[
-                database,
-            ],
-        ).start()
-
-=======
->>>>>>> 88ed0f38
         # get all audiences
         audiences = orchestration_management.get_all_audiences(
             database=database,
