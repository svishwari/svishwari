--- conflicted
+++ resolved
@@ -30,15 +30,12 @@
     add_view_to_blueprint,
     get_db_client,
     secured,
-<<<<<<< HEAD
     api_error_handler,
+    get_user_id,
 )
 from huxunify.api.data_connectors.courier import (
     get_destination_config,
     get_audience_destination_pairs,
-=======
-    get_user_id,
->>>>>>> 04ddcddf
 )
 
 
