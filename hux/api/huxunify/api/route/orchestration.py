--- conflicted
+++ resolved
@@ -923,14 +923,8 @@
             }
         )
 
-<<<<<<< HEAD
         return HuxResponse.OK(
             data=audience, data_schema=AudienceGetSchema(unknown=INCLUDE)
-=======
-        return (
-            AudienceGetSchema(unknown=INCLUDE).dump(audience),
-            HTTPStatus.OK,
->>>>>>> 9a95b8d4
         )
 
 
@@ -2072,9 +2066,6 @@
         )
 
         if not audience:
-<<<<<<< HEAD
-            return HuxResponse.NO_CONTENT()
-=======
             manage_user_favorites(
                 database,
                 okta_id=user[db_c.OKTA_ID],
@@ -2082,8 +2073,7 @@
                 component_id=ObjectId(audience_id),
                 delete_flag=True,
             )
-            return {api_c.MESSAGE: {}}, HTTPStatus.NO_CONTENT
->>>>>>> 9a95b8d4
+            return HuxResponse.NO_CONTENT()
 
         deleted_audience = delete_lookalike_audience(
             database, ObjectId(audience_id), soft_delete=False
