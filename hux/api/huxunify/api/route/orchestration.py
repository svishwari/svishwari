# pylint: disable=too-many-lines,unused-argument,too-many-locals
"""Paths for Orchestration API."""
import asyncio
import re
import time
from http import HTTPStatus
from typing import Tuple, Union
from datetime import datetime, timedelta
import aiohttp
from flasgger import SwaggerView
from bson import ObjectId
from flask import Blueprint, request, Response
from marshmallow import INCLUDE
from pymongo import MongoClient

from huxunifylib.util.general.logging import logger
from huxunifylib.connectors import (
    CustomAudienceDeliveryStatusError,
    FacebookConnector,
)

from huxunifylib.database.user_management import (
    delete_favorite_from_all_users,
)
from huxunifylib.database.delete_util import delete_lookalike_audience
from huxunifylib.database.notification_management import create_notification
from huxunifylib.database import (
    delivery_platform_management as destination_management,
    orchestration_management,
    engagement_management,
    engagement_audience_management as eam,
    collection_management as cm,
)
import huxunifylib.database.constants as db_c

from huxunify.api.route.return_util import HuxResponse
from huxunify.api.exceptions import integration_api_exceptions as iae
from huxunify.api.schema.orchestration import (
    AudienceGetSchema,
    AudienceInsightsGetSchema,
    AudiencePutSchema,
    AudiencePostSchema,
    LookalikeAudiencePostSchema,
    LookalikeAudienceGetSchema,
    is_audience_lookalikeable,
    LookalikeAudiencePutSchema,
    AudiencesBatchGetSchema,
)
from huxunify.api.schema.engagement import (
    weight_delivery_status,
)
from huxunify.api.data_connectors.cdp import (
    get_customers_overview,
    get_demographic_by_state_async,
    get_city_ltvs_async,
    get_spending_by_gender_async,
    get_customers_overview_async,
    get_customer_event_types,
)
from huxunify.api.data_connectors.aws import get_auth_from_parameter_store
from huxunify.api.data_connectors.cache import Caching
from huxunify.api.data_connectors.okta import (
    get_token_from_request,
)
from huxunify.api.data_connectors.courier import (
    get_destination_config,
    get_audience_destination_pairs,
)
from huxunify.api.schema.utils import (
    AUTH401_RESPONSE,
    FAILED_DEPENDENCY_424_RESPONSE,
    get_next_schedule,
)
import huxunify.api.constants as api_c
from huxunify.api.route.decorators import (
    add_view_to_blueprint,
    secured,
    api_error_handler,
    requires_access_levels,
)
from huxunify.api.route.utils import (
    get_db_client,
    group_gender_spending,
    Validation as validation,
    is_component_favorite,
    get_user_favorites,
    convert_unique_city_filter,
    match_rate_data_for_audience,
    convert_filters_for_events,
)

# setup the orchestration blueprint
orchestration_bp = Blueprint(
    api_c.ORCHESTRATION_ENDPOINT, import_name=__name__
)


@orchestration_bp.before_request
@secured()
def before_request():
    """Protect all of the orchestration endpoints."""

    pass  # pylint: disable=unnecessary-pass


def add_destinations(
    database: MongoClient, destinations: list
) -> Union[list, None]:
    """Add destinations data using destination ids.

    Args:
        database (MongoClient): Mongo database.
        destinations (list): Destinations list.

    Returns:
        destinations (Union[list, None]): Destination objects.
    """

    if destinations is not None:
        object_ids = [ObjectId(x.get(api_c.ID)) for x in destinations]
        return destination_management.get_delivery_platforms_by_id(
            database, object_ids
        )
    return None


async def get_audience_insights_async(token: str, audience_filters: dict):
    """Fetch audience insights from CDM

    Args:
        token (str): OKTA JWT token.
        audience_filters (dict): Audience filters.

    Returns:
        dict: Audience insights object.
    """
    audience_insights = {}
    filters = (
        {api_c.AUDIENCE_FILTERS: audience_filters}
        if audience_filters
        else api_c.CUSTOMER_OVERVIEW_DEFAULT_FILTER
    )
    async with aiohttp.ClientSession() as session:
        responses = await asyncio.gather(
            get_demographic_by_state_async(
                session,
                token,
                filters,
            ),
            get_city_ltvs_async(
                session,
                token,
                filters,
            ),
            get_spending_by_gender_async(
                session,
                token,
                filters=filters,
                start_date=str(datetime.utcnow().date() - timedelta(days=180)),
                end_date=str(datetime.utcnow().date()),
            ),
            get_customers_overview_async(
                session,
                token,
                filters,
            ),
        )
    audience_insights[api_c.DEMOGRAPHIC] = responses[0]
    audience_insights[api_c.INCOME] = responses[1]
    audience_insights[api_c.SPEND] = group_gender_spending(responses[2])
    customers_overview = responses[3]
    audience_insights[api_c.GENDER] = {
        gender: {
            api_c.POPULATION_PERCENTAGE: customers_overview.get(gender, 0),
            api_c.SIZE: customers_overview.get(f"{gender}_{api_c.COUNT}", 0),
        }
        for gender in api_c.GENDERS
    }
    return audience_insights


def get_audience_standalone_deliveries(audience: dict) -> list:
    """Get standalone deliveries list of an audience built for GET audience
    by ID response.

     Args:
        audience (dict): audience dictionary.

    Returns:
        list: List of standalone audience deliveries.
    """
    if not audience.get(api_c.DESTINATIONS):
        return []
    database = get_db_client()

    standalone_deliveries = []
    standalone_delivery_jobs = destination_management.get_delivery_jobs(
        database,
        audience_id=audience[db_c.ID],
        engagement_id=db_c.ZERO_OBJECT_ID,
    )
    # extract delivery platform ids from the audience
    destination_ids = [
        x.get(api_c.ID)
        for x in audience[api_c.DESTINATIONS]
        if isinstance(x, dict)
    ]

    # get destinations at once to lookup name for each delivery job
    destination_dict = {
        x[db_c.ID]: x
        for x in destination_management.get_delivery_platforms_by_id(
            database, destination_ids
        )
    }
    if standalone_delivery_jobs:

        for job in standalone_delivery_jobs:
            # ignore deliveries to destinations no longer attached to the
            # audience
            if (
                job.get(db_c.DELIVERY_PLATFORM_ID)
                not in destination_dict.keys()
            ):
                continue

            # append the necessary schema to standalone_deliveries list
            standalone_deliveries.append(
                {
                    db_c.METRICS_DELIVERY_PLATFORM_NAME: destination_dict.get(
                        job.get(db_c.DELIVERY_PLATFORM_ID)
                    ).get(api_c.NAME),
                    api_c.DELIVERY_PLATFORM_TYPE: destination_dict.get(
                        job.get(db_c.DELIVERY_PLATFORM_ID)
                    ).get(api_c.DELIVERY_PLATFORM_TYPE),
                    api_c.STATUS: job.get(api_c.STATUS),
                    api_c.SIZE: job.get(db_c.DELIVERY_PLATFORM_AUD_SIZE, 0),
                    db_c.UPDATE_TIME: job.get(
                        db_c.UPDATE_TIME, job[db_c.CREATE_TIME]
                    ),
                    db_c.DELIVERY_PLATFORM_ID: job.get(
                        db_c.DELIVERY_PLATFORM_ID
                    ),
                    db_c.IS_AD_PLATFORM: destination_dict.get(
                        job.get(db_c.DELIVERY_PLATFORM_ID)
                    ).get(db_c.IS_AD_PLATFORM),
                    db_c.LINK: destination_dict.get(
                        job.get(db_c.DELIVERY_PLATFORM_ID)
                    ).get(db_c.LINK),
                }
            )

    _ = [
        standalone_deliveries.append(
            {
                db_c.METRICS_DELIVERY_PLATFORM_NAME: destination_dict.get(
                    x
                ).get(api_c.NAME),
                api_c.DELIVERY_PLATFORM_TYPE: destination_dict.get(x).get(
                    api_c.DELIVERY_PLATFORM_TYPE
                ),
                api_c.STATUS: api_c.STATUS_NOT_DELIVERED,
                api_c.SIZE: 0,
                db_c.DELIVERY_PLATFORM_ID: x,
                db_c.LINK: destination_dict.get(x).get(db_c.LINK),
                db_c.IS_AD_PLATFORM: destination_dict.get(x).get(
                    db_c.IS_AD_PLATFORM
                ),
            }
        )
        for x in destination_ids
        if x
        not in [
            y.get(db_c.DELIVERY_PLATFORM_ID) for y in standalone_deliveries
        ]
    ]

    return list(
        {
            value[db_c.DELIVERY_PLATFORM_ID]: value
            for value in sorted(
                standalone_deliveries,
                key=lambda x: x.get(db_c.UPDATE_TIME, datetime.utcnow()),
            )
        }.values()
    )


@add_view_to_blueprint(
    orchestration_bp, api_c.AUDIENCE_ENDPOINT, "AudienceView"
)
class AudienceView(SwaggerView):
    """Audience view class."""

    parameters = [
        {
            "name": api_c.LOOKALIKEABLE,
            "description": "Only return audiences that are lookalikeable",
            "in": "query",
            "type": "boolean",
            "required": False,
            "default": False,
        },
        {
            "name": api_c.DELIVERIES,
            "description": "Number of delivery objects to return per audience",
            "in": "query",
            "type": "int",
            "required": False,
            "default": api_c.DEFAULT_AUDIENCE_DELIVERY_COUNT,
        },
        {
            "name": api_c.FAVORITES,
            "description": "Only return audiences favorited by the user",
            "in": "query",
            "type": "boolean",
            "required": False,
            "default": False,
            "example": "False",
        },
        {
            "name": api_c.WORKED_BY,
            "description": "Only return audiences worked on by the user",
            "in": "query",
            "type": "boolean",
            "required": False,
            "default": False,
            "example": "False",
        },
        {
            "name": api_c.ATTRIBUTE,
            "description": "Only return audiences matching the attributes",
            "in": "query",
            "type": "array",
            "items": {"type": "string"},
            "collectionFormat": "multi",
            "required": False,
            "example": "age",
        },
        {
<<<<<<< HEAD
            "name": api_c.EVENTS,
            "description": "Only return audiences matching the selected filters",
=======
            "name": api_c.INDUSTRY_TAG,
            "description": "Only return audiences matching the industry tag",
>>>>>>> 9d09b6aa
            "in": "query",
            "type": "array",
            "items": {"type": "string"},
            "collectionFormat": "multi",
            "required": False,
<<<<<<< HEAD
            "example": "created",
=======
            "example": api_c.HEALTHCARE,
>>>>>>> 9d09b6aa
        },
        {
            "name": api_c.QUERY_PARAMETER_BATCH_SIZE,
            "in": "query",
            "type": "string",
            "description": "Max number of audiences to be returned. 0 returns all audiences",
            "example": api_c.AUDIENCES_DEFAULT_BATCH_SIZE,
            "required": False,
            "default": api_c.AUDIENCES_DEFAULT_BATCH_SIZE,
        },
        {
            "name": api_c.QUERY_PARAMETER_BATCH_NUMBER,
            "in": "query",
            "type": "string",
            "description": "Number of audiences per batch to be returned.",
            "example": api_c.DEFAULT_BATCH_NUMBER,
            "required": False,
            "default": api_c.DEFAULT_BATCH_NUMBER,
        },
    ]

    responses = {
        HTTPStatus.OK.value: {
            "description": "List of Audiences with total number of audiences.",
            "schema": AudiencesBatchGetSchema,
        },
        HTTPStatus.BAD_REQUEST.value: {
            "description": "Failed to get all Audiences."
        },
    }
    responses.update(AUTH401_RESPONSE)
    tags = [api_c.ORCHESTRATION_TAG]

    @api_error_handler()
    @requires_access_levels(api_c.USER_ROLE_ALL)
    # TODO: HUS-1791 - refactor.
    # pylint: disable=no-self-use,too-many-locals,too-many-statements,too-many-branches
    def get(self, user: dict) -> Tuple[list, int]:
        """Retrieves all audiences.

        ---
        security:
            - Bearer: ["Authorization"]

        Args:
            user (dict): User object.

        Returns:
            Tuple[list, int]: list of audience, HTTP status code.
        """

        database = get_db_client()

        # read the optional request args and set the required filter_dict to
        # query the DB.
        filter_dict = {}
        favorite_audiences = None
        favorite_lookalike_audiences = get_user_favorites(
            database, user[api_c.USER_NAME], api_c.LOOKALIKE
        )

        if request.args.get(api_c.FAVORITES) and validation.validate_bool(
            request.args.get(api_c.FAVORITES)
        ):
            favorite_audiences = get_user_favorites(
                database, user[api_c.USER_NAME], api_c.AUDIENCES
            )

        if request.args.get(api_c.WORKED_BY) and validation.validate_bool(
            request.args.get(api_c.WORKED_BY)
        ):
            filter_dict[api_c.WORKED_BY] = user[api_c.USER_NAME]

        attribute_list = request.args.getlist(api_c.ATTRIBUTE)
        events_list = request.args.getlist(api_c.EVENTS)
        # set the attribute_list to filter_dict only if it is populated and
        # validation is successful
        if events_list:
            filter_dict[db_c.EVENT] = events_list
            attribute_list.append(db_c.EVENT)

        if attribute_list:
            filter_dict[api_c.ATTRIBUTE] = attribute_list

        industry_tag_list = request.args.getlist(api_c.INDUSTRY_TAG)
        # set the industry_tag_list to filter_dict only if it is populated and
        # validation is successful
        if industry_tag_list:
            filter_dict[api_c.INDUSTRY_TAG] = industry_tag_list

        batch_size = validation.validate_integer(
            value=request.args.get(
                api_c.QUERY_PARAMETER_BATCH_SIZE,
                str(api_c.AUDIENCES_DEFAULT_BATCH_SIZE),
            ),
            validate_zero_or_greater=True,
        )

        batch_number = validation.validate_integer(
            request.args.get(
                api_c.QUERY_PARAMETER_BATCH_NUMBER,
                str(api_c.DEFAULT_BATCH_NUMBER),
            )
        )

        # get all audiences
        audiences = orchestration_management.get_all_audiences(
            database=database,
            filters=filter_dict,
            audience_ids=favorite_audiences,
            batch_size=batch_size,
            batch_number=batch_number,
        )

        # get total audiences count to add it to response for pagination
        # request
        audiences_count = orchestration_management.get_audiences_count(
            database=database,
            filters=filter_dict,
            audience_ids=favorite_audiences,
        )

        # query and fetch the lookalike audiences only if the batch size in the
        # request payload is greater than the audiences fetched, in which case
        # we can query the lookalike_audiences collection as well and append it
        # to the list of audiences to be returned in response
        fetch_lookalike_audiences = batch_size == 0 or (
            batch_size > 0 and len(audiences) < batch_size
        )

        # get the x number of last deliveries to provide per audience
        delivery_limit = (
            validation.validate_integer(request.args.get(api_c.DELIVERIES))
            if request.args.get(api_c.DELIVERIES)
            else api_c.DEFAULT_AUDIENCE_DELIVERY_COUNT
        )
        lookalikeable = (
            validation.validate_bool(request.args.get(api_c.LOOKALIKEABLE))
            if request.args.get(api_c.LOOKALIKEABLE)
            else False
        )

        # get unique destinations per audience across engagements
        audience_destinations = eam.get_all_engagement_audience_destinations(
            database
        )

        # Check if favourite audiences is not set
        if favorite_audiences is None:
            favorite_audiences = get_user_favorites(
                database, user[api_c.USER_NAME], api_c.AUDIENCES
            )

        audience_delivery_query_time = time.time()
        audience_deliveries_dict = eam.get_all_engagement_audience_deliveries(
            database, audience_ids=list(x.get(db_c.ID) for x in audiences)
        )

        logger.info(
            "Generated the audience deliveries in %.4f seconds.",
            time.time() - audience_delivery_query_time,
        )

        # process each audience object
        for audience in audiences:

            # update the audience object with deliveries and last_delivery
            # fields from audience_deliveries_dict
            deliveries_dict = audience_deliveries_dict.get(audience[db_c.ID])
            if deliveries_dict:
                audience.update(deliveries_dict)
            else:
                audience[api_c.DELIVERIES] = []
                audience[api_c.AUDIENCE_LAST_DELIVERED] = None

            # find the matched audience destinations
            matched_destinations = [
                x
                for x in audience_destinations
                if x[db_c.ID] == audience[db_c.ID]
            ]

            # set the unique destinations
            audience[db_c.DESTINATIONS] = (
                matched_destinations[0].get(db_c.DESTINATIONS, [])
                if matched_destinations
                else []
            )

            # remove any empty ones, and only preserve that are delivered or
            # succeeded and if the delivery_platform_id is for a destination
            # that is part of audience destinations
            audience[api_c.DELIVERIES] = (
                [
                    aud_delivery
                    for aud_delivery in audience[api_c.DELIVERIES]
                    if aud_delivery
                    and (
                        aud_delivery.get(db_c.STATUS)
                        in [
                            db_c.AUDIENCE_STATUS_DELIVERED,
                            db_c.STATUS_SUCCEEDED,
                            db_c.AUDIENCE_STATUS_DELIVERING,
                        ]
                    )
                    and (
                        aud_delivery[db_c.DELIVERY_PLATFORM_ID]
                        == aud_destination[db_c.ID]
                        for aud_destination in audience[db_c.DESTINATIONS]
                    )
                ]
                if audience[db_c.DESTINATIONS]
                else []
            )

            # sort audience deliveries based on delivery_job's update_time in
            # descending order since document DB does not preserve soft order
            # if sort is done before group stage until version 4.0 as per
            # documentation
            audience[api_c.DELIVERIES].sort(
                key=lambda delivery: delivery[db_c.UPDATE_TIME], reverse=True
            )

            # set the lookalikeable field in audience before limiting the
            # number of deliveries in it based on delivery_limit
            audience[api_c.LOOKALIKEABLE] = is_audience_lookalikeable(audience)

            # set the weighted status for the audience based on deliveries
            # Calculate status before filtering deliveries by delivery_limit
            audience[api_c.STATUS] = weight_delivery_status(audience)

            # take the last X number of deliveries
            audience[api_c.DELIVERIES] = audience[api_c.DELIVERIES][
                :delivery_limit
            ]

            # if not a part of any engagements and not delivered.
            # set last delivery date to None.
            if audience[api_c.STATUS] == api_c.STATUS_NOT_DELIVERED:
                audience[api_c.AUDIENCE_LAST_DELIVERED] = None

            audience[api_c.FAVORITE] = bool(
                audience[db_c.ID] in favorite_audiences
            )

        lookalikes_count = 0

        # fetch lookalike audiences if lookalikeable is set to false as
        # lookalike audiences can not be lookalikeable
        if not lookalikeable:
            # get all lookalikes and append to the audience list
            query_filter = {db_c.DELETED: False}
            if request.args.get(api_c.FAVORITES) and validation.validate_bool(
                request.args.get(api_c.FAVORITES)
            ):
                query_filter[db_c.ID] = {"$in": favorite_lookalike_audiences}

            if request.args.get(api_c.WORKED_BY) and validation.validate_bool(
                request.args.get(api_c.WORKED_BY)
            ):
                query_filter.update(
                    {
                        "$or": [
                            {db_c.CREATED_BY: user[api_c.USER_NAME]},
                            {db_c.UPDATED_BY: user[api_c.USER_NAME]},
                        ]
                    }
                )

            if attribute_list:
                query_filter["$and"] = [
                    {
                        db_c.LOOKALIKE_ATTRIBUTE_FILTER_FIELD: {
                            "$regex": re.compile(rf"^{attribute}$(?i)")
                        }
                    }
                    for attribute in attribute_list
                ]

            if industry_tag_list:
                query_filter["$or"] = [
                    {
                        db_c.INDUSTRY_TAG_FIELD: {
                            "$regex": re.compile(rf"^{industry_tag}$(?i)")
                        }
                    }
                    for industry_tag in industry_tag_list
                ]

            lookalikes = cm.get_documents(
                database,
                db_c.LOOKALIKE_AUDIENCE_COLLECTION,
                query_filter,
                {db_c.DELETED: 0},
            )

            # get total lookalike audiences count to add it to response for
            # pagination request
            lookalikes_count = (
                0
                if lookalikes is None
                else lookalikes.get(api_c.TOTAL_RECORDS, 0)
            )

            # query for lookalike audiences only if required number of regular
            # audiences are not fetched based on the batch offset values passed
            # in the request
            if fetch_lookalike_audiences:
                lookalikes = (
                    []
                    if lookalikes is None
                    else lookalikes.get(db_c.DOCUMENTS, [])
                )

                # get the facebook delivery platform for lookalikes
                facebook_destination = (
                    destination_management.get_delivery_platform_by_type(
                        database, db_c.DELIVERY_PLATFORM_FACEBOOK
                    )
                )

                for lookalike in lookalikes:
                    lookalike = {
                        **lookalike,
                        api_c.LOOKALIKEABLE: False,
                        api_c.IS_LOOKALIKE: True,
                        db_c.STATUS: lookalike.get(
                            db_c.STATUS, db_c.AUDIENCE_STATUS_ERROR
                        ),
                        db_c.AUDIENCE_LAST_DELIVERED: lookalike[
                            db_c.CREATE_TIME
                        ],
                        db_c.DESTINATIONS: (
                            [facebook_destination]
                            if facebook_destination
                            else []
                        ),
                        api_c.FAVORITE: bool(
                            lookalike[db_c.ID] in favorite_lookalike_audiences
                        ),
                    }
                    if db_c.LOOKALIKE_SOURCE_AUD_FILTERS in lookalike:
                        # rename the key
                        lookalike[db_c.AUDIENCE_FILTERS] = lookalike.pop(
                            db_c.LOOKALIKE_SOURCE_AUD_FILTERS
                        )

                    # add the built lookalike dict to the list of audiences to
                    # be returned
                    audiences.append(lookalike)

        elif lookalikeable:
            # if lookalikeable is set to true, filter out the audiences that
            # are not lookalikeable.
            audiences = [
                x
                for x in audiences
                if x[api_c.LOOKALIKEABLE] == api_c.STATUS_ACTIVE
            ]

        audiences_batch = {
            api_c.TOTAL_RECORDS: audiences_count + lookalikes_count,
            api_c.AUDIENCES: audiences,
        }

        return HuxResponse.OK(
            data=audiences_batch, data_schema=AudiencesBatchGetSchema()
        )


@add_view_to_blueprint(
    orchestration_bp,
    f"{api_c.AUDIENCE_ENDPOINT}/<audience_id>",
    "AudienceGetView",
)
class AudienceGetView(SwaggerView):
    """Single Audience Get view class."""

    parameters = [
        {
            "name": api_c.AUDIENCE_ID,
            "description": "Audience ID.",
            "type": "string",
            "in": "path",
            "required": "true",
            "example": "5f5f7262997acad4bac4373b",
        }
    ]
    responses = {
        HTTPStatus.OK.value: {
            "schema": AudienceGetSchema,
            "description": "Retrieved Audience details.",
        },
        HTTPStatus.BAD_REQUEST.value: {
            "description": "Failed to retrieve audience details.",
            "schema": {
                "example": {"message": "Destination cannot be validated"},
            },
        },
    }
    responses.update(AUTH401_RESPONSE)
    responses.update(FAILED_DEPENDENCY_424_RESPONSE)
    tags = [api_c.ORCHESTRATION_TAG]

    # pylint: disable=no-self-use, too-many-locals, too-many-branches
    # pylint: disable=too-many-statements
    @api_error_handler()
    @requires_access_levels(api_c.USER_ROLE_ALL)
    def get(self, audience_id: str, user: dict) -> Tuple[Response, int]:
        """Retrieves an audience.

        ---
        security:
            - Bearer: ["Authorization"]

        Args:
            audience_id (str): Audience ID.
            user (dict): user object.

        Returns:
            Tuple[Response, int]: Audience, HTTP status code.
        """

        token_response = get_token_from_request(request)

        database = get_db_client()

        # get the audience
        audience_id = ObjectId(audience_id)
        audience = orchestration_management.get_audience(database, audience_id)

        if not audience:
            # check if lookalike
            lookalike = destination_management.get_delivery_platform_lookalike_audience(
                database, audience_id
            )

            if not lookalike:
                logger.error("Audience with id %s not found.", audience_id)
                return HuxResponse.NOT_FOUND(api_c.AUDIENCE_NOT_FOUND)

            lookalike[api_c.IS_LOOKALIKE] = True
            # set source audience attribute filters for the lookalike
            lookalike[db_c.AUDIENCE_FILTERS] = lookalike[
                db_c.LOOKALIKE_SOURCE_AUD_FILTERS
            ]
            lookalike[db_c.SIZE] = lookalike[db_c.LOOKALIKE_SOURCE_AUD_SIZE]
            # TODO: HUS-837 change once we can generate real lookalikes from FB.
            lookalike[api_c.MATCH_RATE] = 0
            # check and set if source/seed audience this lookalike audience is
            # created from exists in DB
            lookalike[api_c.LOOKALIKE_SOURCE_EXISTS] = bool(
                orchestration_management.get_audience(
                    database, lookalike[db_c.LOOKALIKE_SOURCE_AUD_ID]
                )
            )

            # set audience to lookalike
            audience = lookalike

        # get the audience insights
        engagement_deliveries = orchestration_management.get_audience_insights(
            database,
            audience[db_c.ID],
        )

        match_rate_data = {}
        # process each engagement
        logger.info("Processing each engagement.")
        engagements = []
        for engagement in engagement_deliveries:
            # workaround because DocumentDB does not allow $replaceRoot
            # do replace root by bringing the nested engagement up a level.
            engagement.update(engagement[api_c.ENGAGEMENT])

            # remove the nested engagement
            del engagement[api_c.ENGAGEMENT]

            # remove any empty delivery objects from DocumentDB Pipeline
            engagement[api_c.DELIVERIES] = [
                x for x in engagement[api_c.DELIVERIES] if x
            ]
            if {api_c.STATUS: api_c.STATUS_NOT_DELIVERED} in engagement[
                api_c.DELIVERIES
            ]:
                engagement[api_c.DELIVERIES].remove(
                    {api_c.STATUS: api_c.STATUS_NOT_DELIVERED}
                )

            # TODO: HUS-837 Change once match_rate data can be fetched from CDM
            # validate if engagement contain deliveries since there are checks
            # above to remove empty and not-delivered deliveries
            if api_c.DELIVERIES in engagement:
                for delivery in engagement[api_c.DELIVERIES]:

                    if delivery.get(api_c.IS_AD_PLATFORM) and not audience.get(
                        api_c.IS_LOOKALIKE, False
                    ):
                        # Todo remove when actual match rates are
                        #  populated.
                        delivery[api_c.MATCH_RATE] = 0
                        match_rate_data_for_audience(delivery, match_rate_data)

                    # Update time field can be missing if no deliveries.
                    if not delivery.get(db_c.UPDATE_TIME):
                        delivery[db_c.UPDATE_TIME] = None
                    if engagement.get(db_c.ENGAGEMENT_DELIVERY_SCHEDULE):
                        delivery[
                            db_c.ENGAGEMENT_DELIVERY_SCHEDULE
                        ] = engagement[db_c.ENGAGEMENT_DELIVERY_SCHEDULE][
                            api_c.SCHEDULE
                        ][
                            api_c.PERIODICIY
                        ]
                        delivery[api_c.NEXT_DELIVERY] = get_next_schedule(
                            engagement[db_c.ENGAGEMENT_DELIVERY_SCHEDULE][
                                api_c.SCHEDULE_CRON
                            ],
                            engagement[db_c.ENGAGEMENT_DELIVERY_SCHEDULE][
                                api_c.START_DATE
                            ],
                        )

            # set the weighted status for the engagement based on deliveries
            engagement[api_c.STATUS] = weight_delivery_status(engagement)
            engagements.append(engagement)

        logger.info("Successfully processed each engagement.")
        # set the list of engagements for an audience
        audience[api_c.AUDIENCE_ENGAGEMENTS] = engagements
        # set the list of standalone_deliveries for an audience
        standalone_deliveries = get_audience_standalone_deliveries(audience)

        # get the max last delivered date for all destinations in an audience
        delivery_times = [
            x[api_c.AUDIENCE_LAST_DELIVERED]
            for x in engagements
            if x.get(api_c.AUDIENCE_LAST_DELIVERED)
        ]
        audience[api_c.AUDIENCE_LAST_DELIVERED] = (
            max(delivery_times) if delivery_times else None
        )

        # get unique destinations per audience across engagements
        audience_destinations = eam.get_all_engagement_audience_destinations(
            database, [audience[db_c.ID]]
        )

        # check if any audiences returned, if so, set the destinations.
        audience[db_c.DESTINATIONS] = (
            audience_destinations[0].get(db_c.DESTINATIONS, [])
            if audience_destinations
            else []
        )

        # add insights
        audience[api_c.AUDIENCE_INSIGHTS] = Caching.check_and_return_cache(
            {
                api_c.ENDPOINT: f"{api_c.CUSTOMERS_ENDPOINT}.{api_c.OVERVIEW}",
                **{
                    api_c.AUDIENCE_FILTERS: audience.get(
                        api_c.AUDIENCE_FILTERS, None
                    )
                },
            },
            get_customers_overview,
            {
                api_c.AUTHENTICATION_TOKEN: token_response[0],
                api_c.AUDIENCE_FILTERS: {
                    api_c.AUDIENCE_FILTERS: audience.get(
                        api_c.AUDIENCE_FILTERS, None
                    )
                },
            },
        )

        # query DB and populate lookalike audiences in audience dict only if
        # the audience is not a lookalike audience since lookalike audience
        # cannot have lookalike audiences of its own
        audience[api_c.LOOKALIKE_AUDIENCES] = (
            destination_management.get_all_delivery_platform_lookalike_audiences(
                database, {db_c.LOOKALIKE_SOURCE_AUD_ID: audience_id}
            )
            if not audience.get(api_c.IS_LOOKALIKE, False)
            else []
        )

        if audience[api_c.LOOKALIKE_AUDIENCES]:
            for lookalike_audience in audience[api_c.LOOKALIKE_AUDIENCES]:
                destination = destination_management.get_delivery_platform(
                    database, lookalike_audience.get(db_c.DELIVERY_PLATFORM_ID)
                )
                if not destination:
                    logger.warning(
                        "Destination %s could not be found.",
                        destination.get(api_c.ID),
                    )
                lookalike_audience[
                    db_c.DELIVERY_PLATFORM_TYPE
                ] = destination.get(db_c.DELIVERY_PLATFORM_TYPE)
                lookalike_audience[
                    api_c.DELIVERY_PLATFORM_NAME
                ] = destination.get(db_c.NAME)
                lookalike_audience[
                    api_c.DELIVERY_PLATFORM_LINK
                ] = destination.get(db_c.LINK)

        for delivery in standalone_deliveries:
            if delivery.get(api_c.IS_AD_PLATFORM) and not audience.get(
                api_c.IS_LOOKALIKE, False
            ):
                match_rate_data_for_audience(delivery, match_rate_data)

        if engagements:
            # TODO: HUS-1992 - below code needs to be revised to set
            #  audience["lookalikeable"] by passing in the audience object that
            #  has deliveries populated within
            # set lookalikeable value in audience as per history of deliveries made
            # against all engagements the audience is attached to to keep it
            # consistent with GET all audiences response
            audience_deliveries = eam.get_all_engagement_audience_deliveries(
                database, audience_ids=[audience_id]
            ).get(
                audience_id,
                {db_c.DELIVERIES: [], api_c.AUDIENCE_LAST_DELIVERED: None},
            )

            audience_deliveries = [audience_deliveries] + standalone_deliveries
        else:
            audience_deliveries = standalone_deliveries
        if audience_deliveries:
            audience_deliveries[0][api_c.DELIVERIES] = (
                [
                    aud_delivery
                    for aud_delivery in audience_deliveries[0].get(
                        api_c.DELIVERIES, []
                    )
                    if aud_delivery
                    and (
                        aud_delivery.get(db_c.STATUS)
                        in [
                            db_c.AUDIENCE_STATUS_DELIVERED,
                            db_c.STATUS_SUCCEEDED,
                        ]
                    )
                    and (
                        aud_delivery[db_c.DELIVERY_PLATFORM_ID]
                        == aud_destination[db_c.ID]
                        for aud_destination in audience[db_c.DESTINATIONS]
                    )
                ]
                if audience[db_c.DESTINATIONS]
                else []
            )
            audience[api_c.LOOKALIKEABLE] = is_audience_lookalikeable(
                audience_deliveries[0]
            )
        else:
            audience[api_c.LOOKALIKEABLE] = api_c.STATUS_DISABLED

        audience.update(
            {
                api_c.DIGITAL_ADVERTISING: {
                    api_c.MATCH_RATES: [
                        {
                            api_c.DESTINATION: delivery_platform_data[0],
                            api_c.MATCH_RATE: delivery_platform_data[1].get(
                                api_c.MATCH_RATE
                            ),
                            api_c.AUDIENCE_LAST_DELIVERY: delivery_platform_data[
                                1
                            ].get(
                                api_c.AUDIENCE_LAST_DELIVERY
                            ),
                        }
                        for delivery_platform_data in match_rate_data.items()
                    ]
                }
                if match_rate_data
                else None,
                api_c.AUDIENCE_STANDALONE_DELIVERIES: standalone_deliveries,
                api_c.FAVORITE: is_component_favorite(
                    user, api_c.AUDIENCES, str(audience_id)
                )
                or is_component_favorite(
                    user, api_c.LOOKALIKE, str(audience_id)
                ),
            }
        )

        return HuxResponse.OK(
            data=audience, data_schema=AudienceGetSchema(unknown=INCLUDE)
        )


@add_view_to_blueprint(
    orchestration_bp,
    f"{api_c.AUDIENCE_ENDPOINT}/<audience_id>/{api_c.AUDIENCE_INSIGHTS}",
    "AudienceInsightsGetView",
)
class AudienceInsightsGetView(SwaggerView):
    """Single Audience Insights Get view class."""

    parameters = [
        {
            "name": api_c.AUDIENCE_ID,
            "description": "Audience ID.",
            "type": "string",
            "in": "path",
            "required": "true",
            "example": "5f5f7262997acad4bac4373b",
        }
    ]
    responses = {
        HTTPStatus.OK.value: {
            "schema": AudienceInsightsGetSchema,
            "description": "Retrieved Audience insights.",
        },
        HTTPStatus.BAD_REQUEST.value: {
            "description": "Failed to retrieve audience insights.",
            "schema": {
                "example": {"message": "Failed to retrieve audience insights"},
            },
        },
    }
    responses.update(AUTH401_RESPONSE)
    responses.update(FAILED_DEPENDENCY_424_RESPONSE)
    tags = [api_c.ORCHESTRATION_TAG]

    # pylint: disable=no-self-use
    @api_error_handler()
    @requires_access_levels(api_c.USER_ROLE_ALL)
    def get(self, audience_id: str, user: dict) -> Tuple[Response, int]:
        """Retrieves audience insights for an audience.

        ---
        security:
            - Bearer: ["Authorization"]

        Args:
            audience_id (str): Audience ID.
            user (dict): user object.

        Returns:
            Tuple[Response, int]: AudienceInsights, HTTP status code.
        """

        token_response = get_token_from_request(request)

        database = get_db_client()

        # get the audience
        audience_id = ObjectId(audience_id)

        audience = orchestration_management.get_audience(database, audience_id)
        lookalike = (
            destination_management.get_delivery_platform_lookalike_audience(
                database, audience_id
            )
        )

        if not audience and not lookalike:
            logger.error("Audience with id %s not found.", audience_id)
            return HuxResponse.NOT_FOUND(api_c.AUDIENCE_NOT_FOUND)

        if not audience and lookalike:
            # grab the source audience ID of the lookalike
            audience = orchestration_management.get_audience(
                database, lookalike[db_c.LOOKALIKE_SOURCE_AUD_ID]
            )

        audience_insights = {}

        # check if the source audience exists.
        if audience:
            audience_insights = asyncio.run(
                get_audience_insights_async(
                    token_response[0],
                    audience[api_c.AUDIENCE_FILTERS],
                )
            )

        return HuxResponse.OK(
            data=audience_insights,
            data_schema=AudienceInsightsGetSchema(unknown=INCLUDE),
        )


@add_view_to_blueprint(
    orchestration_bp,
    api_c.AUDIENCE_ENDPOINT,
    "AudiencePostView",
)
class AudiencePostView(SwaggerView):
    """Audience Post view class."""

    parameters = [
        {
            "name": api_c.DELIVER,
            "description": "Create and Deliver",
            "in": "query",
            "type": "boolean",
            "required": "false",
            "default": "false",
        },
        {
            "name": "body",
            "in": "body",
            "type": "object",
            "description": "Input Audience body.",
            "example": {
                api_c.AUDIENCE_NAME: "My Audience",
                api_c.DESTINATIONS: [
                    {
                        api_c.ID: "60b9601a6021710aa146df2f",
                        db_c.DELIVERY_PLATFORM_CONFIG: {
                            db_c.DATA_EXTENSION_NAME: "Deloitte SFMC Ext"
                        },
                    }
                ],
                api_c.AUDIENCE_ENGAGEMENTS: [
                    "60d0dc9bfa9ba04689906f7b",
                ],
                api_c.AUDIENCE_FILTERS: [
                    {
                        api_c.AUDIENCE_SECTION_AGGREGATOR: "ALL",
                        api_c.AUDIENCE_SECTION_FILTERS: [
                            {
                                api_c.AUDIENCE_FILTER_FIELD: "filter_field",
                                api_c.AUDIENCE_FILTER_TYPE: "type",
                                api_c.AUDIENCE_FILTER_VALUE: "value",
                            }
                        ],
                    }
                ],
                api_c.TAGS: {api_c.INDUSTRY: api_c.ALL_INDUSTRY_TYPES},
            },
        },
    ]

    responses = {
        HTTPStatus.CREATED.value: {
            "schema": AudienceGetSchema,
            "description": "Audience created.",
        },
        HTTPStatus.BAD_REQUEST.value: {
            "description": "Failed to create audience.",
        },
    }
    responses.update(AUTH401_RESPONSE)
    responses.update(FAILED_DEPENDENCY_424_RESPONSE)
    tags = [api_c.ORCHESTRATION_TAG]

    # pylint: disable=too-many-return-statements
    # pylint: disable=too-many-branches
    # pylint: disable=no-self-use
    @api_error_handler()
    @requires_access_levels([api_c.EDITOR_LEVEL, api_c.ADMIN_LEVEL])
    def post(self, user: dict) -> Tuple[Response, int]:
        """Creates a new audience.

        ---
        security:
            - Bearer: ["Authorization"]

        Args:
            user (dict): user object.

        Returns:
            Tuple[Response, int]: Created audience, HTTP status code.
        """

        body = AudiencePostSchema().load(request.get_json(), partial=True)

        token_response = get_token_from_request(request)

        # validate destinations
        database = get_db_client()
        if db_c.DESTINATIONS in body:
            # validate list of dict objects
            for destination in body[api_c.DESTINATIONS]:
                # validate object id
                # map to an object ID field
                # validate the destination object exists.
                destination[db_c.OBJECT_ID] = ObjectId(
                    destination[db_c.OBJECT_ID]
                )
                destination[db_c.DATA_ADDED] = datetime.utcnow()

                if not destination_management.get_delivery_platform(
                    get_db_client(), destination[db_c.OBJECT_ID]
                ):
                    logger.error(
                        "Could not find destination with id %s.",
                        destination[db_c.OBJECT_ID],
                    )
                    return HuxResponse.NOT_FOUND(api_c.DESTINATION_NOT_FOUND)

        engagement_ids = []
        if api_c.AUDIENCE_ENGAGEMENTS in body:
            # validate list of dict objects
            for engagement_id in body[api_c.AUDIENCE_ENGAGEMENTS]:

                # map to an object ID field
                engagement_id = ObjectId(engagement_id)

                # validate the engagement object exists.
                if not engagement_management.get_engagement(
                    database, engagement_id
                ):
                    logger.error(
                        "Engagement with ID %s does not exist.", engagement_id
                    )
                    return HuxResponse.NOT_FOUND(
                        f"Engagement with ID {engagement_id} "
                        f"does not exist."
                    )
                engagement_ids.append(engagement_id)
        audience_filters = convert_unique_city_filter(
            {api_c.AUDIENCE_FILTERS: body.get(api_c.AUDIENCE_FILTERS)}
        )

        # Fetch events from CDM. Check cache first.
        event_types = Caching.check_and_return_cache(
            f"{api_c.CUSTOMERS_ENDPOINT}.{api_c.EVENTS}",
            get_customer_event_types,
            {"token": token_response[0]},
        )

        convert_filters_for_events(audience_filters, event_types)
        # get live audience size
        customers = get_customers_overview(
            token_response[0],
            audience_filters,
        )

        # create the audience
        audience_doc = orchestration_management.create_audience(
            database=database,
            name=body[api_c.AUDIENCE_NAME],
            audience_filters=audience_filters.get(api_c.AUDIENCE_FILTERS),
            destination_ids=body.get(api_c.DESTINATIONS),
            user_name=user[api_c.USER_NAME],
            size=customers.get(api_c.TOTAL_CUSTOMERS, 0),
            audience_tags=body.get(api_c.TAGS, None),
        )

        # add notification
        create_notification(
            database,
            db_c.NOTIFICATION_TYPE_SUCCESS,
            (
                f'New audience named "{audience_doc[db_c.NAME]}" '
                f"added by {user[api_c.USER_NAME]}."
            ),
            db_c.NOTIFICATION_CATEGORY_AUDIENCES,
            user[api_c.USER_NAME],
        )

        # attach the audience to each of the engagements
        for engagement_id in engagement_ids:
            engagement = engagement_management.append_audiences_to_engagement(
                database,
                engagement_id,
                user[api_c.USER_NAME],
                [
                    {
                        db_c.OBJECT_ID: audience_doc[db_c.ID],
                        db_c.DESTINATIONS: body.get(api_c.DESTINATIONS),
                    }
                ],
            )
            # add audience attached notification
            create_notification(
                database,
                db_c.NOTIFICATION_TYPE_SUCCESS,
                (
                    f'Audience "{audience_doc[db_c.NAME]}" '
                    f'added to engagement "{engagement[db_c.NAME]}" '
                    f"by {user[api_c.USER_NAME]}."
                ),
                db_c.NOTIFICATION_CATEGORY_ENGAGEMENTS,
                user[api_c.USER_NAME],
            )

        # deliver audience
        if request.args.get(api_c.DELIVER):
            # TODO: make this OOP between routes.

            # get engagements
            engagements = engagement_management.get_engagements_by_audience(
                database, audience_doc[db_c.ID]
            )

            # submit jobs for the audience/destination pairs
            for engagement in engagements:
                for pair in get_audience_destination_pairs(
                    engagement[api_c.AUDIENCES]
                ):
                    if pair[0] != audience_doc[db_c.ID]:
                        continue
                    batch_destination = get_destination_config(
                        database,
                        engagement[db_c.ID],
                        *pair,
                        username=user[api_c.USER_NAME],
                    )
                    batch_destination.register()
                    batch_destination.submit()

        return HuxResponse.CREATED(
            data=audience_doc, data_schema=AudienceGetSchema()
        )


@add_view_to_blueprint(
    orchestration_bp,
    f"{api_c.AUDIENCE_ENDPOINT}/<audience_id>",
    "AudiencePutView",
)
class AudiencePutView(SwaggerView):
    """Audience Put view class."""

    parameters = [
        {
            "name": api_c.AUDIENCE_ID,
            "description": "Audience ID.",
            "type": "string",
            "in": "path",
            "required": True,
            "example": "5f5f7262997acad4bac4373b",
        },
        {
            "name": "body",
            "in": "body",
            "description": "Audience Object.",
            "type": "object",
            "example": {
                api_c.AUDIENCE_NAME: "My Audience",
                api_c.DESTINATIONS_TAG: [
                    {
                        api_c.ID: "60b9601a6021710aa146df2f",
                        db_c.DELIVERY_PLATFORM_CONFIG: {
                            db_c.DATA_EXTENSION_NAME: "SFMC Test Audience"
                        },
                    }
                ],
                api_c.ENGAGEMENT_IDS: [
                    "60d0dc9bfa9ba04689906f7b",
                ],
                api_c.AUDIENCE_FILTERS: [
                    {
                        api_c.AUDIENCE_SECTION_AGGREGATOR: "ALL",
                        api_c.AUDIENCE_SECTION_FILTERS: [
                            {
                                api_c.AUDIENCE_FILTER_FIELD: "filter_field",
                                api_c.AUDIENCE_FILTER_TYPE: "type",
                                api_c.AUDIENCE_FILTER_VALUE: "value",
                            }
                        ],
                    }
                ],
                api_c.TAGS: {api_c.INDUSTRY: api_c.ALL_INDUSTRY_TYPES},
            },
        },
    ]

    responses = {
        HTTPStatus.OK.value: {
            "schema": AudienceGetSchema,
            "description": "Updated Audience.",
        },
        HTTPStatus.BAD_REQUEST.value: {
            "description": "Failed to update audience.",
        },
    }

    responses.update(AUTH401_RESPONSE)
    tags = [api_c.ORCHESTRATION_TAG]

    # pylint: disable=no-self-use
    @api_error_handler()
    @requires_access_levels([api_c.EDITOR_LEVEL, api_c.ADMIN_LEVEL])
    def put(self, audience_id: str, user: dict) -> Tuple[Response, int]:
        """Updates an audience.

        ---
        security:
            - Bearer: ["Authorization"]

        Args:
            audience_id (str): Audience ID.
            user (dict): user object.

        Returns:
            Tuple[Response, int]: Audience doc, HTTP status code.
        """

        # load into the schema object
        body = AudiencePutSchema().load(request.get_json(), partial=True)
        database = get_db_client()

        if not orchestration_management.get_audience(
            database, ObjectId(audience_id)
        ):
            return HuxResponse.NOT_FOUND(api_c.AUDIENCE_NOT_FOUND)

        # validate destinations
        if db_c.DESTINATIONS in body:
            # validate list of dict objects
            for destination in body[api_c.DESTINATIONS]:
                # map to an object ID field
                # validate the destination object exists.
                destination[db_c.OBJECT_ID] = ObjectId(
                    destination[db_c.OBJECT_ID]
                )

                if not destination_management.get_delivery_platform(
                    database, destination[db_c.OBJECT_ID]
                ):
                    logger.error(
                        "Could not find destination with id %s.",
                        destination[db_c.OBJECT_ID],
                    )
                    return HuxResponse.NOT_FOUND(api_c.DESTINATION_NOT_FOUND)

        audience_doc = orchestration_management.update_audience(
            database=database,
            audience_id=ObjectId(audience_id),
            name=body.get(api_c.AUDIENCE_NAME),
            audience_filters=convert_unique_city_filter(
                {api_c.AUDIENCE_FILTERS: body.get(api_c.AUDIENCE_FILTERS)}
            ).get(api_c.AUDIENCE_FILTERS)
            if body.get(api_c.AUDIENCE_FILTERS)
            else body.get(api_c.AUDIENCE_FILTERS),
            destination_ids=body.get(api_c.DESTINATIONS),
            audience_tags=body.get(api_c.TAGS, None),
            user_name=user[api_c.USER_NAME],
        )

        create_notification(
            database,
            db_c.NOTIFICATION_TYPE_INFORMATIONAL,
            f'Audience "{audience_doc[db_c.NAME]}" updated by {user[api_c.USER_NAME]}.',
            db_c.NOTIFICATION_CATEGORY_AUDIENCES,
            user[api_c.USER_NAME],
        )

        # check if any engagements to add, otherwise return.
        if not body.get(api_c.ENGAGEMENT_IDS):
            return HuxResponse.OK(
                data=audience_doc, data_schema=AudienceGetSchema()
            )

        # audience put engagement ids
        put_engagement_ids = [
            ObjectId(x) for x in body.get(api_c.ENGAGEMENT_IDS)
        ]

        # loop each engagement
        removed = []
        for engagement in engagement_management.get_engagements(database):
            # check if audience is in the engagement doc
            audience_in_engagement = audience_doc[db_c.ID] in [
                x[db_c.OBJECT_ID] for x in engagement[db_c.AUDIENCES]
            ]

            # evaluate engagement
            if (
                engagement[db_c.ID] in put_engagement_ids
                and audience_in_engagement
            ):
                # audience is in engagement and engagement is in PUT ids.
                # no update is needed for this scenario.
                pass
            elif engagement[db_c.ID] in put_engagement_ids:
                # engagement is in the PUT ids, but the audience is not.
                # append audience to the engagement.
                engagement_management.append_audiences_to_engagement(
                    database,
                    engagement.get(db_c.ID),
                    user[api_c.USER_NAME],
                    [
                        {
                            db_c.OBJECT_ID: audience_doc[db_c.ID],
                            db_c.DESTINATIONS: audience_doc[db_c.DESTINATIONS],
                        }
                    ],
                )
            elif audience_in_engagement:
                # audience is in engagement, but the engagement is not in the PUT ids.
                # remove the audience from engagement.
                engagement_management.remove_audiences_from_engagement(
                    database,
                    engagement[db_c.ID],
                    user[api_c.USER_NAME],
                    [audience_doc[db_c.ID]],
                )
                removed.append(engagement[db_c.ID])

        return HuxResponse.OK(
            data=audience_doc, data_schema=AudienceGetSchema()
        )


@add_view_to_blueprint(
    orchestration_bp, f"{api_c.AUDIENCE_ENDPOINT}/rules", "AudienceRules"
)
class AudienceRules(SwaggerView):
    """Audience rules class."""

    responses = {
        HTTPStatus.OK.value: {"description": "Get audience rules dictionary"},
        HTTPStatus.BAD_REQUEST.value: {
            "description": "Failed to get all audience rules."
        },
    }
    responses.update(AUTH401_RESPONSE)
    tags = [api_c.ORCHESTRATION_TAG]

    # pylint: disable=no-self-use
    @api_error_handler()
    @requires_access_levels(api_c.USER_ROLE_ALL)
    def get(self, user: dict) -> Tuple[Response, int]:
        """Retrieves all audience rules.

        ---
        security:
            - Bearer: ["Authorization"]

        Args:
            user (dict): user object.

        Returns:
            Tuple[Response, int]: dict of audience rules, HTTP status code.
        """

        token_response = get_token_from_request(request)

        rules_constants = {
            "text_operators": {
                "contains": "Contains",
                "not_contains": "Does not contain",
                "equals": "Equals",
                "not_equals": "Does not equal",
                "within_the_last": "Within the last",
                "not_within_the_last": "Not within the last",
            }
        }

        # Fetch events from CDM. Check cache first.
        event_types = Caching.check_and_return_cache(
            f"{api_c.CUSTOMERS_ENDPOINT}.{api_c.EVENTS}",
            get_customer_event_types,
            {"token": token_response[0]},
        )

        event_types_rules = {api_c.NAME: api_c.EVENTS.capitalize()}
        for event_type in event_types:
            event_types_rules[event_type[api_c.TYPE]] = {
                api_c.NAME: event_type[api_c.LABEL],
                api_c.TYPE: api_c.TEXT,
            }

        # TODO HUS-356. Stubbed, this will come from CDM
        # Min/ max values will come from cdm, we will build this dynamically
        # list of genders will come from cdm
        # locations will come from cdm
        rules_from_cdm = {
            "rule_attributes": {
                "model_scores": {
                    "propensity_to_unsubscribe": {
                        "name": "Propensity to unsubscribe",
                        "type": "range",
                        "min": 0.0,
                        "max": 1.0,
                        "steps": 0.05,
                        "values": [
                            (0.024946739301654024, 11427),
                            (0.07496427927927932, 11322),
                            (0.12516851755300673, 11508),
                            (0.17490722222222196, 11340),
                            (0.22475237305041784, 11028),
                            (0.27479887395267527, 10861),
                            (0.32463341819221986, 10488),
                            (0.3748012142488386, 9685),
                            (0.424857603462838, 9472),
                            (0.4748600344076149, 8719),
                            (0.5247584942372063, 8069),
                            (0.5748950945245762, 7141),
                            (0.6248180486698927, 6616),
                            (0.6742800016897607, 5918),
                            (0.7240552640642912, 5226),
                            (0.7748771045863732, 4666),
                            (0.8245333194000475, 4067),
                            (0.8741182097701148, 3480),
                            (0.9238849161073824, 2980),
                            (0.9741102931596075, 2456),
                        ],
                    },
                    "ltv_predicted": {
                        "name": "Predicted lifetime value",
                        "type": "range",
                        "min": 0,
                        "max": 998.80,
                        "steps": 20,
                        "values": [
                            (25.01266121420892, 20466),
                            (74.90030921605447, 19708),
                            (124.93400516206559, 18727),
                            (174.636775834374, 17618),
                            (224.50257155855883, 15540),
                            (274.4192853530467, 14035),
                            (324.5557537562226, 11650),
                            (374.0836229319332, 9608),
                            (424.08129865033845, 7676),
                            (474.0542931632165, 6035),
                            (523.573803219089, 4610),
                            (573.6697460367739, 3535),
                            (623.295952316871, 2430),
                            (674.0507447610822, 1737),
                            (722.9281163886425, 1127),
                            (773.0364963285016, 828),
                            (823.8157326407769, 515),
                            (872.0919142507652, 327),
                            (922.9545223902437, 205),
                            (975.5857619444447, 108),
                        ],
                    },
                    "propensity_to_purchase": {
                        "name": "Propensity to purchase",
                        "type": "range",
                        "min": 0.0,
                        "max": 1.0,
                        "steps": 0.05,
                        "values": [
                            (0.02537854973094943, 11522),
                            (0.07478697708351197, 11651),
                            (0.1248279331496129, 11249),
                            (0.1747714344852409, 11112),
                            (0.2249300773782431, 10985),
                            (0.2748524565641576, 10763),
                            (0.32492868003913766, 10220),
                            (0.3745931779533858, 9997),
                            (0.42461185061435747, 9278),
                            (0.4747488547963946, 8767),
                            (0.5245381213163091, 8144),
                            (0.5748252185124849, 7368),
                            (0.6245615267403664, 6694),
                            (0.6745955099966098, 5902),
                            (0.7241630427350405, 5265),
                            (0.7744812744022826, 4559),
                            (0.824692568267536, 3977),
                            (0.8744300917431203, 3379),
                            (0.9241139159001297, 3044),
                            (0.9740590406189552, 2585),
                        ],
                    },
                },
                "general": {
                    "age": {
                        "name": "Age",
                        "type": "range",
                        "min": 18,
                        "max": 79,
                    },
                    "email": {
                        "name": "Email",
                        "type": "list",
                        "options": [{"fake.com": "fake.com"}],
                    },
                    "gender": {
                        "name": "Gender",
                        "type": "list",  # text for 5.0, list for future
                        "options": [
                            {
                                "female": "Female",
                            },
                            {
                                "male": "Male",
                            },
                            {
                                "other": "Other",
                            },
                        ],
                    },
                    "location": {
                        "name": "Location",
                        "country": {
                            "name": "Country",
                            "type": "list",
                            "options": [{"US": "USA"}],
                        },
                        "state": {
                            "name": "State",
                            "type": "list",
                            "options": [
                                {key: value}
                                for key, value in api_c.STATE_NAMES.items()
                            ],
                        },
                        "city": {
                            "name": "City",
                            "type": "list",
                            "options": [],
                        },
                        "zip_code": {
                            "name": "Zip",
                            "type": "list",
                            "options": [],
                        },
                    },
                    "events": event_types_rules,
                },
            }
        }

        rules_constants.update(rules_from_cdm)

        return HuxResponse.response(HTTPStatus.OK, data=rules_constants)


@add_view_to_blueprint(
    orchestration_bp,
    f"{api_c.LOOKALIKE_AUDIENCES_ENDPOINT}",
    "SetLookalikeAudience",
)
class SetLookalikeAudience(SwaggerView):
    """Set Lookalike Audience Class."""

    parameters = [
        {
            "name": "body",
            "in": "body",
            "type": "object",
            "description": "Input Lookalike Audience Parameters.",
            "example": {
                api_c.NAME: "New Lookalike Audience",
                api_c.AUDIENCE_ID: str(ObjectId()),
                api_c.AUDIENCE_SIZE_PERCENTAGE: 1.5,
                api_c.ENGAGEMENT_IDS: [
                    str(ObjectId()),
                    str(ObjectId()),
                    str(ObjectId()),
                ],
                api_c.DESTINATION_ID: [
                    str(ObjectId()),
                    str(ObjectId()),
                    str(ObjectId()),
                ],
            },
        }
    ]

    responses = {
        HTTPStatus.ACCEPTED.value: {
            "schema": LookalikeAudienceGetSchema,
            "description": "Successfully created lookalike audience.",
        },
        HTTPStatus.BAD_REQUEST.value: {
            "description": "Failed to create a lookalike audience"
        },
    }

    responses.update(AUTH401_RESPONSE)
    tags = [api_c.ORCHESTRATION_TAG]

    # pylint: disable=no-self-use, unsubscriptable-object
    @api_error_handler()
    @requires_access_levels([api_c.EDITOR_LEVEL, api_c.ADMIN_LEVEL])
    def post(self, user: dict) -> Tuple[Response, int]:
        """Create lookalike audience.

        ---
        security:
            - Bearer: ["Authorization"]

        Args:
            user (dict): user object.

        Returns:
            Tuple[Response, int]: lookalike audience configuration,
                HTTP status code.

        Raises:
            FailedDestinationDependencyError: Destination Dependency
                error.
        """

        body = LookalikeAudiencePostSchema().load(
            request.get_json(), partial=True
        )
        source_audience_id = body[api_c.AUDIENCE_ID]
        engagement_ids = body.get(api_c.ENGAGEMENT_IDS, [])

        database = get_db_client()
        source_audience = orchestration_management.get_audience(
            database, ObjectId(source_audience_id)
        )

        if not source_audience:
            logger.error("Audience %s not found.", body[api_c.AUDIENCE_ID])
            return HuxResponse.NOT_FOUND(api_c.AUDIENCE_NOT_FOUND)

        # TODO: Update desination handling when more lookalikable
        #  destinations are available and param accepted from request
        destination = destination_management.get_delivery_platform_by_type(
            database, db_c.DELIVERY_PLATFORM_FACEBOOK
        )

        destination_connector = FacebookConnector(
            auth_details=get_auth_from_parameter_store(
                destination[api_c.AUTHENTICATION_DETAILS],
                destination[api_c.DELIVERY_PLATFORM_TYPE],
            )
        )

        if not destination_connector.check_connection():
            logger.error("Facebook authentication failed.")
            raise iae.FailedDestinationDependencyError(
                destination[api_c.NAME], HTTPStatus.FAILED_DEPENDENCY
            )

        recent_jobs_filter = {
            db_c.DELIVERY_PLATFORM_ID: destination[db_c.ID],
            db_c.AUDIENCE_ID: ObjectId(source_audience_id),
            db_c.STATUS: {
                "$in": [
                    db_c.STATUS_SUCCEEDED,
                    db_c.AUDIENCE_STATUS_DELIVERED,
                ]
            },
        }

        if engagement_ids:
            recent_jobs_filter.update(
                {
                    db_c.ENGAGEMENT_ID: {
                        "$in": [ObjectId(x) for x in engagement_ids]
                    },
                }
            )

        most_recent_job = destination_management.get_all_delivery_jobs(
            database,
            recent_jobs_filter,
            limit=1,
        )

        # cursor returns a list, lets take the first one if data exist.
        most_recent_job = most_recent_job[0] if most_recent_job else None
        if most_recent_job is None:
            logger.error("%s.", api_c.SUCCESSFUL_DELIVERY_JOB_NOT_FOUND)
            return HuxResponse.NOT_FOUND(
                api_c.SUCCESSFUL_DELIVERY_JOB_NOT_FOUND
            )

        try:
            # set status to error for now.
            status = api_c.STATUS_ERROR
            # Commented as creating lookalike audience is restricted in facebook
            # as we are using fake customer data
            # timestamp = most_recent_job[db_c.JOB_START_TIME].strftime(
            #     db_c.AUDIENCE_NAME_DATE_FORMAT
            # )
            #
            # destination_connector.get_new_lookalike_audience(
            #     f"{source_audience[db_c.NAME]} - {timestamp}",
            #     body[api_c.NAME],
            #     body[api_c.AUDIENCE_SIZE_PERCENTAGE],
            #     "US",
            # )

            logger.info("Creating delivery platform lookalike audience.")
            lookalike_audience = destination_management.create_delivery_platform_lookalike_audience(
                database,
                destination[db_c.ID],
                source_audience,
                body[api_c.NAME],
                body[api_c.AUDIENCE_SIZE_PERCENTAGE],
                "US",
                user[api_c.USER_NAME],
                0,  # TODO HUS-801 - set lookalike SIZE correctly.
                status,
            )

        except CustomAudienceDeliveryStatusError:
            return HuxResponse.NOT_FOUND(
                f"Failed to create a lookalike audience, "
                f"{body[api_c.NAME]}: the selected audience "
                f"to create a lookalike from is inactive or unusable."
            )

        for engagement_id in engagement_ids:
            engagement_management.append_audiences_to_engagement(
                database,
                ObjectId(engagement_id),
                user[api_c.USER_NAME],
                [
                    {
                        api_c.ID: lookalike_audience[db_c.ID],
                        db_c.LOOKALIKE: True,
                        api_c.DESTINATIONS: {api_c.ID: destination[db_c.ID]},
                    }
                ],
            )
        logger.info(
            "Successfully created delivery platform lookalike audience."
        )

        # add notification
        create_notification(
            database,
            db_c.NOTIFICATION_TYPE_SUCCESS,
            (
                f"New lookalike audience named "
                f'"{lookalike_audience[db_c.NAME]}" added by {user[api_c.USER_NAME]}.'
            ),
            db_c.NOTIFICATION_CATEGORY_AUDIENCES,
            user[api_c.USER_NAME],
        )
        return HuxResponse.ACCEPTED(
            data=lookalike_audience, data_schema=LookalikeAudienceGetSchema()
        )


@add_view_to_blueprint(
    orchestration_bp,
    f"{api_c.LOOKALIKE_AUDIENCES_ENDPOINT}/<audience_id>",
    "EditLookalikeAudience",
)
class PutLookalikeAudience(SwaggerView):
    """Set Lookalike Audience Class."""

    parameters = [
        {
            "name": api_c.AUDIENCE_ID,
            "description": "Audience ID.",
            "type": "string",
            "in": "path",
            "required": "true",
            "example": "5f5f7262997acad4bac4373b",
        },
        {
            "name": "body",
            "in": "body",
            "type": "object",
            "description": "Input Lookalike Audience Parameters.",
            "example": {
                api_c.NAME: "New Lookalike Audience Name",
                api_c.TAGS: {api_c.INDUSTRY: api_c.ALL_INDUSTRY_TYPES},
            },
        },
    ]

    responses = {
        HTTPStatus.OK.value: {
            "schema": LookalikeAudienceGetSchema,
            "description": "Successfully edited lookalike audience.",
        },
        HTTPStatus.BAD_REQUEST.value: {
            "description": "Failed to edit the lookalike audience"
        },
    }

    responses.update(AUTH401_RESPONSE)
    tags = [api_c.ORCHESTRATION_TAG]

    # pylint: disable=no-self-use, unsubscriptable-object
    @api_error_handler()
    @requires_access_levels([api_c.EDITOR_LEVEL, api_c.ADMIN_LEVEL])
    def put(self, audience_id: str, user: dict) -> Tuple[Response, int]:
        """Edits lookalike audience.

        ---
        security:
            - Bearer: ["Authorization"]

        Args:
            audience_id (str): ID of the audience to be deleted.
            user (dict): user object.

        Returns:
            Tuple[Response, int]: lookalike audience configuration,
                HTTP status code.

        Raises:
            FailedDestinationDependencyError: Destination Dependency
                error.
        """

        body = LookalikeAudiencePutSchema().load(
            request.get_json(), partial=True
        )

        database = get_db_client()

        update_doc = orchestration_management.update_lookalike_audience(
            database=database,
            audience_id=ObjectId(audience_id),
            name=body.get(api_c.NAME, None),
            user_name=user[api_c.USER_NAME],
            audience_tags=body.get(api_c.TAGS, None),
        )

        create_notification(
            database,
            db_c.NOTIFICATION_TYPE_SUCCESS,
            (
                f'Lookalike audience "{update_doc[db_c.NAME]}" '
                f"edited by {user[api_c.USER_NAME]}."
            ),
            db_c.NOTIFICATION_CATEGORY_AUDIENCES,
            user[api_c.USER_NAME],
        )

        return HuxResponse.OK(
            data=update_doc, data_schema=LookalikeAudienceGetSchema()
        )


@add_view_to_blueprint(
    orchestration_bp,
    f"{api_c.AUDIENCE_ENDPOINT}/<audience_id>",
    "DeleteAudienceView",
)
class DeleteAudienceView(SwaggerView):
    """Hard deletes an audience."""

    parameters = [
        {
            "name": api_c.AUDIENCE_ID,
            "description": "Audience ID.",
            "type": "string",
            "in": "path",
            "required": "true",
            "example": "5f5f7262997acad4bac4373b",
        }
    ]
    responses = {
        HTTPStatus.NO_CONTENT.value: {
            "description": "Successfully deleted the audience from the database.",
        },
        HTTPStatus.BAD_REQUEST.value: {
            "description": "Failed to delete the audience.",
            "schema": {
                "example": {"message": "Destination cannot be validated"},
            },
        },
    }
    responses.update(AUTH401_RESPONSE)
    tags = [api_c.ORCHESTRATION_TAG]

    # pylint: disable=no-self-use
    @api_error_handler()
    @requires_access_levels([api_c.EDITOR_LEVEL, api_c.ADMIN_LEVEL])
    def delete(self, audience_id: str, user: dict) -> Tuple[Response, int]:
        """Deletes an audience.

        ---
        security:
            - Bearer: ["Authorization"]

        Args:
            audience_id (str): ID of the audience to be deleted.
            user (dict): user object.

        Returns:
            Tuple[Response, int]: response dict, HTTP status code.
        """

        database = get_db_client()

        # get the audience first
        # The code exists like this to cover scenario of two users
        # deleting the same resource at almost the same time
        audience = cm.get_document(
            database,
            db_c.AUDIENCES_COLLECTION,
            {db_c.ID: ObjectId(audience_id)},
        )

        # attempt to delete the audience from audiences collection first
        if audience:
            # remove the audience from all users favorites
            delete_favorite_from_all_users(
                database,
                component_name=db_c.AUDIENCES,
                component_id=ObjectId(audience_id),
            )
            deleted_audience = orchestration_management.delete_audience(
                database, ObjectId(audience_id)
            )

            if deleted_audience:
                return HuxResponse.NO_CONTENT()
            logger.info(
                "Failed to delete audience %s by user %s.",
                audience_id,
                user[api_c.USER_NAME],
            )
            return HuxResponse.INTERNAL_SERVER_ERROR(api_c.OPERATION_FAILED)

        # attempt to delete the audience from lookalike_audiences collection
        # if audience not found in audiences collection
        audience = cm.get_document(
            database,
            db_c.LOOKALIKE_AUDIENCE_COLLECTION,
            {db_c.ID: ObjectId(audience_id)},
        )

        if not audience:
            # remove the lookalike audience from all users favorites
            delete_favorite_from_all_users(
                get_db_client(),
                component_name=db_c.LOOKALIKE,
                component_id=ObjectId(audience_id),
            )
            return HuxResponse.NO_CONTENT()

        deleted_audience = delete_lookalike_audience(
            database, ObjectId(audience_id), soft_delete=False
        )

        # return failure if no document is deleted from either audiences
        # or lookalike_audiences collection
        if not deleted_audience:
            logger.info(
                "Failed to delete audience %s by user %s.",
                audience_id,
                user[api_c.USER_NAME],
            )
            return HuxResponse.INTERNAL_SERVER_ERROR(api_c.OPERATION_FAILED)

        delete_audience_from_engagements = (
            engagement_management.remove_audience_from_all_engagements(
                database, ObjectId(audience_id), user[api_c.USER_NAME]
            )
        )

        if not delete_audience_from_engagements:
            logger.info(
                "Failed to delete audience %s from engagements by user %s.",
                audience_id,
                user[api_c.USER_NAME],
            )
            return HuxResponse.INTERNAL_SERVER_ERROR(api_c.OPERATION_FAILED)

        logger.info(
            "Successfully deleted audience %s by user %s.",
            audience_id,
            user[api_c.USER_NAME],
        )

        create_notification(
            database,
            db_c.NOTIFICATION_TYPE_SUCCESS,
            f'Audience "{audience[db_c.NAME]}" successfully deleted by {user[api_c.USER_NAME]}.',
            db_c.NOTIFICATION_CATEGORY_AUDIENCES,
            user[api_c.USER_NAME],
        )

        return HuxResponse.NO_CONTENT()<|MERGE_RESOLUTION|>--- conflicted
+++ resolved
@@ -338,23 +338,24 @@
             "example": "age",
         },
         {
-<<<<<<< HEAD
             "name": api_c.EVENTS,
             "description": "Only return audiences matching the selected filters",
-=======
-            "name": api_c.INDUSTRY_TAG,
-            "description": "Only return audiences matching the industry tag",
->>>>>>> 9d09b6aa
             "in": "query",
             "type": "array",
             "items": {"type": "string"},
             "collectionFormat": "multi",
             "required": False,
-<<<<<<< HEAD
             "example": "created",
-=======
+        },
+        {
+            "name": api_c.INDUSTRY_TAG,
+            "description": "Only return audiences matching the industry tag",
+            "in": "query",
+            "type": "array",
+            "items": {"type": "string"},
+            "collectionFormat": "multi",
+            "required": False,
             "example": api_c.HEALTHCARE,
->>>>>>> 9d09b6aa
         },
         {
             "name": api_c.QUERY_PARAMETER_BATCH_SIZE,
