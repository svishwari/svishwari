--- conflicted
+++ resolved
@@ -264,13 +264,6 @@
 
         """
 
-<<<<<<< HEAD
-        if not ObjectId.is_valid(audience_id):
-            logger.error("Invalid Object ID %s.", audience_id)
-            return {"message": api_c.INVALID_ID}, HTTPStatus.BAD_REQUEST
-
-=======
->>>>>>> 59ec62d5
         token_response = get_token_from_request(request)
 
         database = get_db_client()
@@ -497,16 +490,6 @@
         if api_c.AUDIENCE_ENGAGEMENTS in body:
             # validate list of dict objects
             for engagement_id in body[api_c.AUDIENCE_ENGAGEMENTS]:
-<<<<<<< HEAD
-                # validate object id
-                if not ObjectId.is_valid(engagement_id):
-                    logger.error("Invalid Object ID %s.", engagement_id)
-                    return {
-                        "message": f"{engagement_id} has an invalid "
-                        f"{db_c.OBJECT_ID} field."
-                    }, HTTPStatus.BAD_REQUEST
-=======
->>>>>>> 59ec62d5
 
                 # map to an object ID field
                 engagement_id = ObjectId(engagement_id)
@@ -870,20 +853,6 @@
         )
         source_audience_id = body[api_c.AUDIENCE_ID]
         engagement_ids = body[api_c.ENGAGEMENT_IDS]
-<<<<<<< HEAD
-
-        for engagement_id in engagement_ids:
-            if not ObjectId.is_valid(engagement_id):
-                logger.error("Invalid Object ID %s.", engagement_id)
-                return {
-                    "message": api_c.INVALID_OBJECT_ID
-                }, HTTPStatus.BAD_REQUEST
-
-        if not ObjectId.is_valid(body[api_c.AUDIENCE_ID]):
-            logger.error("Invalid Object ID %s.", body[api_c.AUDIENCE_ID])
-            return {"message": api_c.INVALID_OBJECT_ID}, HTTPStatus.BAD_REQUEST
-=======
->>>>>>> 59ec62d5
 
         database = get_db_client()
         source_audience = orchestration_management.get_audience(
@@ -928,27 +897,6 @@
             },
             limit=1,
         )
-<<<<<<< HEAD
-
-        # cursor returns a list, lets take the first one if data exist.
-        most_recent_job = most_recent_job[0] if most_recent_job else None
-        if most_recent_job is None:
-            logger.error("%s.", api_c.SUCCESSFUL_DELIVERY_JOB_NOT_FOUND)
-            return {
-                "message": api_c.SUCCESSFUL_DELIVERY_JOB_NOT_FOUND
-            }, HTTPStatus.NOT_FOUND
-
-        timestamp = most_recent_job[db_c.JOB_START_TIME].strftime(
-            db_c.AUDIENCE_NAME_DATE_FORMAT
-        )
-
-        destination_connector.get_new_lookalike_audience(
-            f"{source_audience[db_c.NAME]} - {timestamp}",
-            body[api_c.NAME],
-            body[api_c.AUDIENCE_SIZE_PERCENTAGE],
-            "US",
-        )
-=======
 
         # cursor returns a list, lets take the first one if data exist.
         most_recent_job = most_recent_job[0] if most_recent_job else None
@@ -970,7 +918,6 @@
         #     body[api_c.AUDIENCE_SIZE_PERCENTAGE],
         #     "US",
         # )
->>>>>>> 59ec62d5
 
         logger.info("Creating delivery platform lookalike audience.")
         lookalike_audience = (
