--- conflicted
+++ resolved
@@ -263,13 +263,6 @@
 
         """
 
-<<<<<<< HEAD
-=======
-        if not ObjectId.is_valid(audience_id):
-            logger.error("Invalid Object ID %s.", audience_id)
-            return {"message": api_c.INVALID_ID}, HTTPStatus.BAD_REQUEST
-
->>>>>>> 862a4411
         token_response = get_token_from_request(request)
 
         database = get_db_client()
@@ -489,16 +482,6 @@
         if api_c.AUDIENCE_ENGAGEMENTS in body:
             # validate list of dict objects
             for engagement_id in body[api_c.AUDIENCE_ENGAGEMENTS]:
-<<<<<<< HEAD
-=======
-                # validate object id
-                if not ObjectId.is_valid(engagement_id):
-                    logger.error("Invalid Object ID %s.", engagement_id)
-                    return {
-                        "message": f"{engagement_id} has an invalid "
-                        f"{db_c.OBJECT_ID} field."
-                    }, HTTPStatus.BAD_REQUEST
->>>>>>> 862a4411
 
                 # map to an object ID field
                 engagement_id = ObjectId(engagement_id)
@@ -863,20 +846,6 @@
         source_audience_id = body[api_c.AUDIENCE_ID]
         engagement_ids = body[api_c.ENGAGEMENT_IDS]
 
-<<<<<<< HEAD
-=======
-        for engagement_id in engagement_ids:
-            if not ObjectId.is_valid(engagement_id):
-                logger.error("Invalid Object ID %s.", engagement_id)
-                return {
-                    "message": api_c.INVALID_OBJECT_ID
-                }, HTTPStatus.BAD_REQUEST
-
-        if not ObjectId.is_valid(body[api_c.AUDIENCE_ID]):
-            logger.error("Invalid Object ID %s.", body[api_c.AUDIENCE_ID])
-            return {"message": api_c.INVALID_OBJECT_ID}, HTTPStatus.BAD_REQUEST
-
->>>>>>> 862a4411
         database = get_db_client()
         source_audience = orchestration_management.get_audience(
             database, ObjectId(source_audience_id)
