--- conflicted
+++ resolved
@@ -230,24 +230,16 @@
             "description": "Input Audience body.",
             "example": {
                 api_c.AUDIENCE_NAME: "My Audience",
-<<<<<<< HEAD
                 api_c.DESTINATIONS_TAG: [
                     {
                         "id": "60ae035b6c5bf45da27f17d6",
                         "data_extension_id": "data_extension_id",
                     }
                 ],
-                api_c.AUDIENCE_ENGAGEMENTS: [
+                api_c.ENGAGEMENT_IDS: [
                     "71364317897acad4bac4373b",
                     "67589317897acad4bac4373b",
-=======
-                api_c.DESTINATIONS: [
-                    {
-                        api_c.ID: "60c8a8e84dea6a7717046bd8",
-                    },
->>>>>>> 72437795
                 ],
-                api_c.ENGAGEMENT_IDS: ["60c7e11adb1471dbc0e0d470"],
                 api_c.AUDIENCE_FILTERS: [
                     {
                         api_c.AUDIENCE_SECTION_AGGREGATOR: "ALL",
@@ -300,15 +292,8 @@
         except ValidationError as validation_error:
             return validation_error.messages, HTTPStatus.BAD_REQUEST
 
-<<<<<<< HEAD
-        if body.get(api_c.ENGAGEMENT_TAG) is None:
-            return {
-                "message": "Audience needs to have at least one engagement."
-            }, HTTPStatus.BAD_REQUEST
-=======
         # validate destinations
         database = get_db_client()
-        destinations = []
         if db_c.DESTINATIONS in body:
             # validate list of dict objects
             for destination in body[db_c.DESTINATIONS]:
@@ -345,9 +330,6 @@
                         "message": f"Destination with ID "
                         f"{destination[db_c.OBJECT_ID]} does not exist."
                     }
-                destinations.append(
-                    {db_c.OBJECT_ID: destination[db_c.OBJECT_ID]}
-                )
 
         engagement_ids = []
         if api_c.ENGAGEMENT_IDS in body:
@@ -372,7 +354,6 @@
                         f"does not exist."
                     }
                 engagement_ids.append(engagement_id)
->>>>>>> 72437795
 
         try:
             # create the audience
@@ -380,21 +361,10 @@
                 database=database,
                 name=body[api_c.AUDIENCE_NAME],
                 audience_filters=body.get(api_c.AUDIENCE_FILTERS),
-                destination_ids=[x[db_c.OBJECT_ID] for x in destinations],
+                destination_ids=body.get(api_c.DESTINATIONS),
                 user_id=user_id,
             )
 
-<<<<<<< HEAD
-            for engagement in body.get(api_c.ENGAGEMENT_TAG):
-                audience = {
-                    api_c.ID: audience_doc.get(db_c.ID),
-                    api_c.DESTINATIONS: body.get(api_c.DESTINATIONS_TAG),
-                }
-                engagement_management.append_audiences_to_engagement(
-                    get_db_client(), engagement, user_id, [audience]
-                )
-
-=======
             # attach the audience to each of the engagements
             for engagement_id in engagement_ids:
                 engagement_management.append_audiences_to_engagement(
@@ -404,11 +374,10 @@
                     [
                         {
                             db_c.OBJECT_ID: audience_doc[db_c.ID],
-                            db_c.DESTINATIONS: destinations,
+                            db_c.DESTINATIONS: body.get(api_c.DESTINATIONS),
                         }
                     ],
                 )
->>>>>>> 72437795
         except db_exceptions.DuplicateName:
             return {
                 "message": f"Duplicate name '{body[api_c.AUDIENCE_NAME]}'"
@@ -449,7 +418,7 @@
                         "data_extension_id": "data_extension_id",
                     }
                 ],
-                api_c.AUDIENCE_ENGAGEMENTS: [
+                api_c.ENGAGEMENT_IDS: [
                     "76859317897acad4bac4373b",
                     "46826317897acad4bac4373b",
                 ],
@@ -515,6 +484,7 @@
             user_id=user_id,
         )
 
+        # TODO : attach the audience to each of the engagements
         return AudienceGetSchema().dump(audience_doc), HTTPStatus.OK
 
 
