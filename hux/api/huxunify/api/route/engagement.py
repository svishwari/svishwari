# pylint: disable=no-self-use, C0302
"""
Paths for engagement API
"""
from http import HTTPStatus
from typing import Tuple
from itertools import groupby
from operator import itemgetter

from bson import ObjectId
from flask import Blueprint, request, jsonify
from flasgger import SwaggerView

from huxunifylib.util.general.logging import logger
from huxunifylib.connectors import FacebookConnector
from huxunifylib.database import constants as db_c
from huxunifylib.database.notification_management import create_notification
from huxunifylib.database.engagement_management import (
    get_engagement,
    get_engagements_summary,
    set_engagement,
    delete_engagement,
    update_engagement,
    remove_audiences_from_engagement,
    append_audiences_to_engagement,
    append_destination_to_engagement_audience,
    remove_destination_from_engagement_audience,
)
from huxunifylib.database.orchestration_management import get_audience
from huxunifylib.database import (
    orchestration_management,
    delivery_platform_management,
)
from huxunifylib.database.delivery_platform_management import (
    get_performance_metrics_by_engagement_details,
    get_delivery_jobs_using_metadata,
    get_delivery_platform,
)
from huxunify.api.schema.engagement import (
    EngagementPostSchema,
    EngagementGetSchema,
    AudienceEngagementSchema,
    AudienceEngagementDeleteSchema,
    AudiencePerformanceDisplayAdsSchema,
    AudiencePerformanceEmailSchema,
    CampaignSchema,
    CampaignMappingSchema,
    CampaignPutSchema,
    DestinationEngagedAudienceSchema,
    weighted_engagement_status,
    EngagementPutSchema,
)
from huxunify.api.schema.errors import NotFoundError
from huxunify.api.route.utils import (
    add_view_to_blueprint,
    get_db_client,
    secured,
    api_error_handler,
    get_user_name,
    group_perf_metric,
    update_metrics,
    validate_destination,
    validate_destination_id,
)
from huxunify.api.schema.utils import AUTH401_RESPONSE
from huxunify.api import constants as api_c
from huxunify.api.data_connectors.aws import get_auth_from_parameter_store

engagement_bp = Blueprint(api_c.ENGAGEMENT_ENDPOINT, import_name=__name__)


# TODO Add updated_by fields to engagement_mgmt in set, update and delete methods
@engagement_bp.before_request
@secured()
def before_request():
    """Protect all of the engagement endpoints."""
    pass  # pylint: disable=unnecessary-pass


# pylint: disable=too-many-locals
def group_engagement_performance_metrics(
    engagement: object,
    delivery_jobs: list,
    performance_metrics: list,
    target_destinations: list,
    metrics_type: str,
) -> dict:
    """Group performance metrics for engagement

    Args:
        engagement (object) : Engagement object.
        delivery_jobs (list): List of delivery jobs.
        performance_metrics (list): List of performance metrics.
        target_destinations (list): List of target destinations.
        metrics_type (str): Type of performance metrics.

    Returns:
        dict: Grouped performance metrics.
    """

    database = get_db_client()
    audience_metrics_list = []
    # For each audience in engagement.audience
    for eng_audience in engagement.get(api_c.AUDIENCES):
        audience = orchestration_management.get_audience(
            database, eng_audience.get(api_c.ID)
        )
        if audience is None:
            logger.warning(
                "Audience not found, ignoring performance metrics for it. "
                "audience_id=%s, engagement_id=%s",
                eng_audience.get(api_c.ID),
                engagement.get(db_c.ID),
            )
            continue

        # Group all delivery jobs by audience id
        audience_delivery_jobs = [
            x
            for x in delivery_jobs
            if x[db_c.AUDIENCE_ID] == audience.get(db_c.ID)
        ]
        #  Group performance metrics for the audience
        audience_metrics = update_metrics(
            audience.get(db_c.ID),
            audience[api_c.NAME],
            audience_delivery_jobs,
            performance_metrics,
            metrics_type,
        )

        # Get metrics grouped by audience.destination
        audience_destination_metrics_list = []
        for audience_destination in eng_audience.get(api_c.DESTINATIONS):
            destination_id = audience_destination.get(api_c.ID)
            if (
                destination_id is None
                or destination_id not in target_destinations
            ):
                logger.warning(
                    "Invalid destination encountered, ignoring performance metrics for it. "
                    "destination_id=%s, audience_id=%s, engagement_id=%s",
                    destination_id,
                    eng_audience.get(api_c.ID),
                    engagement.get(db_c.ID),
                )
                continue
            # Group all delivery jobs by audience.destination
            audience_destination_jobs = [
                x
                for x in audience_delivery_jobs
                if x[db_c.DELIVERY_PLATFORM_ID] == destination_id
            ]

            # get delivery platform
            delivery_platform = (
                delivery_platform_management.get_delivery_platform(
                    database, destination_id
                )
            )

            #  Group performance metrics for the destination
            destination_metrics = update_metrics(
                destination_id,
                delivery_platform[api_c.NAME],
                audience_destination_jobs,
                performance_metrics,
                metrics_type,
            )
            destination_metrics[
                api_c.DELIVERY_PLATFORM_TYPE
            ] = delivery_platform[db_c.DELIVERY_PLATFORM_TYPE]
            audience_destination_metrics_list.append(destination_metrics)
            # TODO : HUS-796 - Group performance metrics by campaigns
        audience_metrics[
            api_c.DESTINATIONS
        ] = audience_destination_metrics_list
        audience_metrics_list.append(audience_metrics)

    return audience_metrics_list


@add_view_to_blueprint(
    engagement_bp, f"{api_c.ENGAGEMENT_ENDPOINT}", "EngagementSearch"
)
class EngagementSearch(SwaggerView):
    """
    Engagement Search Class
    """

    parameters = []
    responses = {
        HTTPStatus.OK.value: {
            "description": "List of engagements.",
            "schema": {"type": "array", "items": EngagementGetSchema},
        },
    }
    responses.update(AUTH401_RESPONSE)
    tags = [api_c.ENGAGEMENT_TAG]

    @api_error_handler()
    def get(self) -> Tuple[dict, int]:
        """Retrieves all engagements.

        ---
        security:
            - Bearer: ["Authorization"]

        Args:

        Returns:
            Tuple[dict, int]: dict of engagements and http code

        """

        # get the engagement summary
        engagements = get_engagements_summary(get_db_client())

        # weight the engagement status
        engagements = weighted_engagement_status(engagements)

        return (
            jsonify(EngagementGetSchema().dump(engagements, many=True)),
            HTTPStatus.OK.value,
        )


@add_view_to_blueprint(
    engagement_bp,
    f"{api_c.ENGAGEMENT_ENDPOINT}/<engagement_id>",
    "IndividualEngagementSearch",
)
class IndividualEngagementSearch(SwaggerView):
    """
    Individual Engagement Search Class
    """

    parameters = [
        {
            "name": db_c.ENGAGEMENT_ID,
            "description": "Engagement ID.",
            "type": "string",
            "in": "path",
            "required": True,
            "example": "5f5f7262997acad4bac4373b",
        }
    ]
    responses = {
        HTTPStatus.OK.value: {
            "description": "Retrieve Individual Engagement",
            "schema": EngagementGetSchema,
        },
        HTTPStatus.NOT_FOUND.value: {
            "schema": NotFoundError,
        },
    }
    responses.update(AUTH401_RESPONSE)
    tags = [api_c.ENGAGEMENT_TAG]

    @api_error_handler()
    def get(self, engagement_id: str) -> Tuple[dict, int]:
        """Retrieves an engagement.

        ---
        security:
            - Bearer: ["Authorization"]

        Args:
            engagement_id (str): id of the engagement

        Returns:
            Tuple[dict, int]: dict of the engagement and http code

        """

        if not ObjectId.is_valid(engagement_id):
            logger.error("Invalid Object ID %s.", engagement_id)
            return {"message": api_c.INVALID_ID}, HTTPStatus.BAD_REQUEST

        # get the engagement summary
        engagements = get_engagements_summary(
            get_db_client(), [ObjectId(engagement_id)]
        )

        if not engagements:
            logger.error(
                "Engagements not found for engagement ID %s.", engagement_id
            )
            return {"message": "Not found"}, HTTPStatus.NOT_FOUND.value

        # weight the engagement status
        engagements = weighted_engagement_status(engagements)[0]

        return (
            EngagementGetSchema().dump(engagements),
            HTTPStatus.OK,
        )


@add_view_to_blueprint(
    engagement_bp, f"{api_c.ENGAGEMENT_ENDPOINT}", "SetEngagement"
)
class SetEngagement(SwaggerView):
    """
    Class to create a new engagement
    """

    parameters = [
        {
            "name": "body",
            "in": "body",
            "type": "object",
            "description": "Input engagement body.",
            "example": {
                db_c.ENGAGEMENT_NAME: "My Engagement",
                db_c.ENGAGEMENT_DESCRIPTION: "Engagement Description",
                db_c.AUDIENCES: [
                    {
                        api_c.ID: "60ae035b6c5bf45da27f17d6",
                        api_c.DESTINATIONS: [
                            {
                                api_c.ID: "60ae035b6c5bf45da27f17e5",
                                db_c.DELIVERY_PLATFORM_CONFIG: {
                                    db_c.DATA_EXTENSION_NAME: "SFMC Test Audience"
                                },
                            },
                            {
                                api_c.ID: "60ae035b6c5bf45da27f17e6",
                            },
                        ],
                    }
                ],
            },
        }
    ]

    responses = {
        HTTPStatus.CREATED.value: {
            "schema": EngagementGetSchema,
            "description": "Engagement created.",
        },
        HTTPStatus.BAD_REQUEST.value: {
            "description": "Failed to create the engagement.",
        },
    }

    responses.update(AUTH401_RESPONSE)
    tags = [api_c.ENGAGEMENT_TAG]

    @api_error_handler()
    @get_user_name()
    def post(self, user_name: str) -> Tuple[dict, int]:
        """Creates a new engagement.

        ---
        security:
            - Bearer: ["Authorization"]

        Args:
            user_name (str): user_name extracted from Okta.

        Returns:
            Tuple[dict, int]: Engagement created, HTTP status.

        """

        body = EngagementPostSchema().load(
            request.get_json(), partial=("delivery_schedule",)
        )

        database = get_db_client()
        engagement_id = set_engagement(
            database=database,
            name=body[db_c.ENGAGEMENT_NAME],
            description=body[db_c.ENGAGEMENT_DESCRIPTION]
            if db_c.ENGAGEMENT_DESCRIPTION in body
            else None,
            audiences=body[db_c.AUDIENCES] if db_c.AUDIENCES in body else None,
            delivery_schedule=body[db_c.ENGAGEMENT_DELIVERY_SCHEDULE]
            if db_c.ENGAGEMENT_DELIVERY_SCHEDULE in body
            else None,
            user_name=user_name,
        )
        engagement = get_engagement(database, engagement_id=engagement_id)
        logger.info(
            "Successfully created engagement %s.", engagement[db_c.NAME]
        )

        create_notification(
            database,
            db_c.NOTIFICATION_TYPE_SUCCESS,
            (
                f'New engagement named "{engagement[db_c.NAME]}" '
                f"created by {user_name}."
            ),
            api_c.ENGAGEMENT_TAG,
        )
        return (
            EngagementGetSchema().dump(engagement),
            HTTPStatus.CREATED,
        )


@add_view_to_blueprint(
    engagement_bp,
    f"{api_c.ENGAGEMENT_ENDPOINT}/<engagement_id>",
    "UpdateEngagement",
)
class UpdateEngagement(SwaggerView):
    """
    Class to update an engagement
    """

    parameters = [
        {
            "name": api_c.ENGAGEMENT_ID,
            "description": "Engagement ID.",
            "type": "string",
            "in": "path",
            "required": True,
            "example": "5f5f7262997acad4bac4373b",
        },
        {
            "name": "body",
            "in": "body",
            "type": "object",
            "description": "Input engagement body.",
            "example": {
                db_c.ENGAGEMENT_NAME: "My Engagement",
                db_c.ENGAGEMENT_DESCRIPTION: "Engagement Description",
                db_c.AUDIENCES: [
                    {
                        api_c.ID: "60ae035b6c5bf45da27f17d6",
                        api_c.DESTINATIONS: [
                            {
                                api_c.ID: "60ae035b6c5bf45da27f17e5",
                            },
                            {
                                api_c.ID: "60ae035b6c5bf45da27f17e6",
                            },
                        ],
                    }
                ],
            },
        },
    ]

    responses = {
        HTTPStatus.OK.value: {
            "schema": EngagementGetSchema,
            "description": "Engagement updated.",
        },
        HTTPStatus.BAD_REQUEST.value: {
            "description": "Failed to update the engagement.",
        },
    }

    responses.update(AUTH401_RESPONSE)
    tags = [api_c.ENGAGEMENT_TAG]

    @api_error_handler()
    @get_user_name()
    def put(self, engagement_id: str, user_name: str) -> Tuple[dict, int]:
        """Updates an engagement.

        ---
        security:
            - Bearer: ["Authorization"]

        Args:
            engagement_id (str): Engagement id
            user_name (str): user_name extracted from Okta.

        Returns:
            Tuple[dict, int]: Engagement updated, HTTP status.

        """

        if not ObjectId.is_valid(engagement_id):
            logger.error("Invalid Object ID %s.", engagement_id)
            return {"message": api_c.INVALID_ID}, HTTPStatus.BAD_REQUEST

        body = EngagementPutSchema().load(request.get_json())

        database = get_db_client()

        engagement = update_engagement(
            database=database,
            engagement_id=ObjectId(engagement_id),
            user_name=user_name,
            name=body.get(db_c.ENGAGEMENT_NAME),
            description=body.get(db_c.ENGAGEMENT_DESCRIPTION),
            audiences=body.get(db_c.AUDIENCES),
            delivery_schedule=body[db_c.ENGAGEMENT_DELIVERY_SCHEDULE]
            if db_c.ENGAGEMENT_DELIVERY_SCHEDULE in body
            else {},
            status=body.get(db_c.STATUS),
        )
        logger.info(
            "Successfully updated engagement with ID %s.", engagement_id
        )
        create_notification(
            database,
            db_c.NOTIFICATION_TYPE_INFORMATIONAL,
            f'Engagement "{engagement[db_c.NAME]}" updated by {user_name}.',
            api_c.ENGAGEMENT_TAG,
        )
        return (
            EngagementGetSchema().dump(engagement),
            HTTPStatus.OK,
        )


@add_view_to_blueprint(
    engagement_bp,
    f"{api_c.ENGAGEMENT_ENDPOINT}/<engagement_id>",
    "DeleteEngagement",
)
class DeleteEngagement(SwaggerView):
    """
    Delete Engagement Class
    """

    parameters = [
        {
            "name": db_c.ENGAGEMENT_ID,
            "description": "Engagement ID.",
            "type": "string",
            "in": "path",
            "required": True,
            "example": "5f5f7262997acad4bac4373b",
        }
    ]
    responses = {
        HTTPStatus.OK.value: {
            "description": "Delete Individual Engagement",
            "schema": EngagementGetSchema,
        },
        HTTPStatus.BAD_REQUEST.value: {
            "schema": NotFoundError,
        },
    }
    responses.update(AUTH401_RESPONSE)
    tags = [api_c.ENGAGEMENT_TAG]

    @get_user_name()
    @api_error_handler()
    def delete(self, engagement_id: str, user_name: str) -> Tuple[dict, int]:
        """Deletes an engagement.

        ---
        security:
            - Bearer: ["Authorization"]

        Args:
            engagement_id (str): Engagement id

        Returns:
            Tuple[dict, int]: message, HTTP status

        """

        if not ObjectId.is_valid(engagement_id):
            logger.error("Invalid Object ID %s.", engagement_id)
            return {"message": api_c.INVALID_ID}, HTTPStatus.BAD_REQUEST

        engagement_id = ObjectId(engagement_id)
        database = get_db_client()
        engagement = get_engagement(database, engagement_id)
        if delete_engagement(database, engagement_id):
            create_notification(
                database,
                db_c.NOTIFICATION_TYPE_INFORMATIONAL,
                (
                    f'Engagement "{engagement[db_c.NAME]}" '
                    f"deleted by {user_name}."
                ),
                api_c.ENGAGEMENT_TAG,
            )
            logger.info("Successfully deleted engagement %s.", engagement_id)
            return {"message": api_c.OPERATION_SUCCESS}, HTTPStatus.OK.value

        logger.info("Could not delete engagement %s.", engagement_id)
        return {
            "message": api_c.OPERATION_FAILED
        }, HTTPStatus.INTERNAL_SERVER_ERROR.value


@add_view_to_blueprint(
    engagement_bp,
    f"{api_c.ENGAGEMENT_ENDPOINT}/<engagement_id>/{api_c.AUDIENCES}",
    "AddAudienceEngagement",
)
class AddAudienceEngagement(SwaggerView):
    """
    Class to add audience to an engagement
    """

    parameters = [
        {
            "name": db_c.ENGAGEMENT_ID,
            "description": "Engagement ID.",
            "type": "string",
            "in": "path",
            "required": True,
            "example": "5f5f7262997acad4bac4373b",
        },
        {
            "name": "body",
            "in": "body",
            "type": "object",
            "description": "Input Audience body.",
            "example": {
                api_c.AUDIENCES: [
                    {
                        api_c.ID: "60ae035b6c5bf45da27f17d6",
                        api_c.DESTINATIONS: [
                            {
                                api_c.ID: "60ae035b6c5bf45da27f17e5",
                            },
                            {
                                api_c.ID: "60ae035b6c5bf45da27f17e6",
                                db_c.DELIVERY_PLATFORM_CONFIG: {
                                    db_c.DATA_EXTENSION_NAME: "SFMC Test Audience"
                                },
                            },
                        ],
                    }
                ]
            },
        },
    ]

    responses = {
        HTTPStatus.CREATED.value: {
            "schema": EngagementGetSchema,
            "description": "Audience added to Engagement.",
        },
        HTTPStatus.BAD_REQUEST.value: {
            "description": "Failed to create the engagement.",
        },
    }

    responses.update(AUTH401_RESPONSE)
    tags = [api_c.ENGAGEMENT_TAG]

    @api_error_handler()
    @get_user_name()
    def post(self, engagement_id: str, user_name: str) -> Tuple[dict, int]:
        """Adds audience to engagement.

        ---
        security:
            - Bearer: ["Authorization"]

        Args:
            engagement_id (str): Engagement id
            user_name (str): user_name extracted from Okta.

        Returns:
            Tuple[dict, int]: Audience Engagement added, HTTP status.

        """

        if not ObjectId.is_valid(engagement_id):
            logger.error("Invalid Object ID %s.", engagement_id)
            return {"message": api_c.INVALID_ID}, HTTPStatus.BAD_REQUEST

        database = get_db_client()

        engagement = get_engagement(database, ObjectId(engagement_id))

        if engagement is None:
            return {
                "message": api_c.ENGAGEMENT_NOT_FOUND
            }, HTTPStatus.NOT_FOUND

        body = AudienceEngagementSchema().load(
            request.get_json(), partial=True
        )

        # validate audiences exist
        audience_names = []
        for audience in body[api_c.AUDIENCES]:
            audience_to_attach = get_audience(
                database, ObjectId(audience[api_c.ID])
            )
            if not audience_to_attach:
                logger.error(
                    "Audience does not exist: %s.", audience[api_c.ID]
                )
                return {
                    "message": f"Audience does not exist: {audience[api_c.ID]}"
                }, HTTPStatus.BAD_REQUEST
            audience_names.append(audience_to_attach[db_c.NAME])
        append_audiences_to_engagement(
            database,
            ObjectId(engagement_id),
            user_name,
            body[api_c.AUDIENCES],
        )
<<<<<<< HEAD
        engagement = get_engagement(database, ObjectId(engagement_id))
        logger.info(
            "Successfully added %s to engagement %s.",
            len(audience_names),
            engagement_id,
        )
=======
>>>>>>> 0beb8fca

        for audience_name in audience_names:
            create_notification(
                database,
                db_c.NOTIFICATION_TYPE_SUCCESS,
                (
                    f'Audience "{audience_name}" added to engagement '
                    f'"{engagement[db_c.NAME]}" by {user_name}.'
                ),
                api_c.ENGAGEMENT_TAG,
            )
        return {"message": api_c.OPERATION_SUCCESS}, HTTPStatus.OK.value


@add_view_to_blueprint(
    engagement_bp,
    f"{api_c.ENGAGEMENT_ENDPOINT}/<engagement_id>/{api_c.AUDIENCES}",
    "DeleteAudienceEngagement",
)
class DeleteAudienceEngagement(SwaggerView):
    """
    Delete AudienceEngagement Class
    """

    parameters = [
        {
            "name": db_c.ENGAGEMENT_ID,
            "description": "Engagement ID.",
            "type": "string",
            "in": "path",
            "required": True,
            "example": "5f5f7262997acad4bac4373b",
        },
        {
            "name": "body",
            "in": "body",
            "type": "object",
            "description": "Input engagement body.",
            "example": {
                api_c.AUDIENCE_IDS: [
                    "60ae035b6c5bf45da27f17e5",
                    "60ae035b6c5bf45da27f17e6",
                ]
            },
        },
    ]
    responses = {
        HTTPStatus.OK.value: {
            "description": "Delete Audience from Engagement.",
            "schema": EngagementGetSchema,
        },
        HTTPStatus.BAD_REQUEST.value: {
            "schema": NotFoundError,
        },
    }
    responses.update(AUTH401_RESPONSE)
    tags = [api_c.ENGAGEMENT_TAG]

    @api_error_handler()
    @get_user_name()
    def delete(self, engagement_id: str, user_name: str) -> Tuple[dict, int]:
        """Deletes audience from engagement.

        ---
        security:
            - Bearer: ["Authorization"]

        Args:
            engagement_id (str): Engagement id
            user_name (str): user_name extracted from Okta.

        Returns:
            Tuple[dict, int]: Audience deleted from engagement, HTTP status

        """

        if not ObjectId.is_valid(engagement_id):
            logger.error("Invalid Object ID %s.", engagement_id)
            return {"message": api_c.INVALID_ID}, HTTPStatus.BAD_REQUEST

        database = get_db_client()

        engagement = get_engagement(database, ObjectId(engagement_id))

        if engagement is None:
            return {
                "message": api_c.ENGAGEMENT_NOT_FOUND
            }, HTTPStatus.NOT_FOUND

        audience_ids = []
        body = AudienceEngagementDeleteSchema().load(
            request.get_json(), partial=True
        )
        audience_names = []
        for audience_id in body[api_c.AUDIENCE_IDS]:
            if not ObjectId.is_valid(audience_id):
<<<<<<< HEAD
                logger.error("Invalid Object ID %s.", audience_id)
                return HTTPStatus.BAD_REQUEST
=======
                return {"message": api_c.INVALID_ID}, HTTPStatus.BAD_REQUEST
>>>>>>> 0beb8fca
            audience_ids.append(ObjectId(audience_id))
            audience = get_audience(database, ObjectId(audience_id))
            if audience is None:
                return {
                    "message": api_c.AUDIENCE_NOT_FOUND
                }, HTTPStatus.NOT_FOUND
            audience_names.append(audience[db_c.NAME])

        remove_audiences_from_engagement(
            database,
            ObjectId(engagement_id),
            user_name,
            audience_ids,
        )
<<<<<<< HEAD
        engagement = get_engagement(database, ObjectId(engagement_id))
        logger.info(
            "Successfully deleted %s from engagement %s.",
            len(audience_names),
            engagement_id,
        )
=======
>>>>>>> 0beb8fca

        for audience_name in audience_names:
            create_notification(
                database,
                db_c.NOTIFICATION_TYPE_INFORMATIONAL,
                (
                    f'Audience "{audience_name}" removed from engagement '
                    f'"{engagement[db_c.NAME]}" by {user_name}.'
                ),
                api_c.ENGAGEMENT_TAG,
            )
        return {"message": api_c.OPERATION_SUCCESS}, HTTPStatus.OK.value


@add_view_to_blueprint(
    engagement_bp,
    f"{api_c.ENGAGEMENT_ENDPOINT}/<engagement_id>/{api_c.AUDIENCE}/"
    f"<audience_id>/{api_c.DESTINATIONS}",
    "AddDestinationEngagedAudience",
)
class AddDestinationEngagedAudience(SwaggerView):
    """
    Class to add a destination to an engagement audience
    """

    parameters = [
        {
            "name": db_c.ENGAGEMENT_ID,
            "description": "Engagement ID.",
            "type": "string",
            "in": "path",
            "required": True,
            "example": "5f5f7262997acad4bac4373b",
        },
        {
            "name": db_c.AUDIENCE_ID,
            "description": "Audience ID.",
            "type": "string",
            "in": "path",
            "required": True,
            "example": "60fff065b2075450922261cf",
        },
        {
            "name": "body",
            "in": "body",
            "type": "object",
            "description": "Input Destinations body.",
            "example": {
                api_c.ID: "60ae035b6c5bf45da27f17e6",
                db_c.DELIVERY_PLATFORM_CONFIG: {
                    db_c.DATA_EXTENSION_NAME: "SFMC Test Audience"
                },
            },
        },
    ]

    responses = {
        HTTPStatus.CREATED.value: {
            "schema": EngagementGetSchema,
            "description": "Destination added to Engagement Audience.",
        },
        HTTPStatus.BAD_REQUEST.value: {
            "description": "Failed to create the engagement.",
        },
    }

    responses.update(AUTH401_RESPONSE)
    tags = [api_c.ENGAGEMENT_TAG]

    @api_error_handler()
    @get_user_name()
    def post(
        self, engagement_id: str, audience_id: str, user_name: str
    ) -> Tuple[dict, int]:
        """Adds a destination to an engagement audience.

        ---
        security:
            - Bearer: ["Authorization"]

        Args:
            engagement_id (str): Engagement id
            audience_id (str): Audience id
            user_name (str): user_name extracted from Okta.

        Returns:
            Tuple[dict, int]: Destination Audience Engagement added, HTTP status.

        """

        if not (
            ObjectId.is_valid(engagement_id) and ObjectId.is_valid(audience_id)
        ):
            logger.error("Invalid Object ID.")
            return {"message": api_c.INVALID_ID}, HTTPStatus.BAD_REQUEST

        destination = DestinationEngagedAudienceSchema().load(
            request.get_json(), partial=True
        )
        destination[api_c.ID] = validate_destination_id(destination[api_c.ID])

        database = get_db_client()
        # get destinations
        destination_to_attach = get_delivery_platform(
            database, destination[api_c.ID]
        )
        append_destination_to_engagement_audience(
            database,
            ObjectId(engagement_id),
            ObjectId(audience_id),
            destination,
            user_name,
        )
        engagement = get_engagement(database, ObjectId(engagement_id))
        audience = get_audience(database, ObjectId(audience_id))
        logger.info(
            "Destination %s added to audience %s from engagement %s.",
            destination_to_attach[db_c.NAME],
            audience[db_c.NAME],
            engagement[db_c.NAME],
        )

        create_notification(
            database,
            db_c.NOTIFICATION_TYPE_SUCCESS,
            (
                f'Destination "{destination_to_attach[db_c.NAME]}" added to '
                f'audience "{audience[db_c.NAME]}" from engagement '
                f'"{engagement[db_c.NAME]}" by {user_name}'
            ),
            api_c.ENGAGEMENT_TAG,
        )

        return EngagementGetSchema().dump(engagement), HTTPStatus.OK.value


@add_view_to_blueprint(
    engagement_bp,
    f"{api_c.ENGAGEMENT_ENDPOINT}/<engagement_id>/{api_c.AUDIENCE}/"
    f"<audience_id>/{api_c.DESTINATIONS}",
    "RemoveDestinationEngagedAudience",
)
class RemoveDestinationEngagedAudience(SwaggerView):
    """
    Class to remove a destination from an engagement audience
    """

    parameters = [
        {
            "name": db_c.ENGAGEMENT_ID,
            "description": "Engagement ID.",
            "type": "string",
            "in": "path",
            "required": True,
            "example": "5f5f7262997acad4bac4373b",
        },
        {
            "name": db_c.AUDIENCE_ID,
            "description": "Audience ID.",
            "type": "string",
            "in": "path",
            "required": True,
            "example": "60fff065b2075450922261cf",
        },
        {
            "name": "body",
            "in": "body",
            "type": "object",
            "description": "Input Destinations body.",
            "example": {
                api_c.ID: "60ae035b6c5bf45da27f17e6",
            },
        },
    ]

    responses = {
        HTTPStatus.CREATED.value: {
            "schema": EngagementGetSchema,
            "description": "Destination added to Engagement Audience.",
        },
        HTTPStatus.BAD_REQUEST.value: {
            "description": "Failed to create the engagement.",
        },
    }

    responses.update(AUTH401_RESPONSE)
    tags = [api_c.ENGAGEMENT_TAG]

    @api_error_handler()
    @get_user_name()
    def delete(
        self, engagement_id: str, audience_id: str, user_name: str
    ) -> Tuple[dict, int]:
        """Removes a destination from an engagement audience.

        ---
        security:
            - Bearer: ["Authorization"]

        Args:
            engagement_id (str): Engagement id
            audience_id (str): Audience id
            user_name (str): user_name extracted from Okta.

        Returns:
            Tuple[dict, int]: Destination Audience Engagement added, HTTP status.

        """

        if not (
            ObjectId.is_valid(engagement_id) and ObjectId.is_valid(audience_id)
        ):
            logger.error("Invalid Object ID.")
            return {"message": api_c.INVALID_ID}, HTTPStatus.BAD_REQUEST

        destination = DestinationEngagedAudienceSchema().load(
            request.get_json(), partial=True
        )
        destination_id = validate_destination_id(destination[api_c.ID])

        database = get_db_client()
        # get destination
        destination_to_remove = get_delivery_platform(database, destination_id)
        if not destination_to_remove:
            logger.error(
                "Destination %s does not exist.", destination[api_c.ID]
            )
            return {
                "message": f"Destination does not exist: {destination[api_c.ID]}"
            }, HTTPStatus.BAD_REQUEST

        remove_destination_from_engagement_audience(
            database,
            ObjectId(engagement_id),
            ObjectId(audience_id),
            destination_id,
            user_name,
        )

        engagement = get_engagement(database, ObjectId(engagement_id))
        audience = get_audience(database, ObjectId(audience_id))

        logger.info(
            "Destination %s successfully removed from audience %s from engagement %s by %s.",
            destination_to_remove[db_c.NAME],
            audience[db_c.NAME],
            engagement[db_c.NAME],
            user_name,
        )

        create_notification(
            database,
            db_c.NOTIFICATION_TYPE_SUCCESS,
            (
                f'Destination "{destination_to_remove[db_c.NAME]}" removed from audience '
                f'"{audience[db_c.NAME]}" from engagement '
                f'"{engagement[db_c.NAME]}" by {user_name}'
            ),
            api_c.ENGAGEMENT_TAG,
        )

        return EngagementGetSchema().dump(engagement), HTTPStatus.OK.value


@add_view_to_blueprint(
    engagement_bp,
    f"{api_c.ENGAGEMENT_ENDPOINT}/<engagement_id>/"
    f"{api_c.AUDIENCE}/<audience_id>/{api_c.DESTINATION}/<destination_id>/{api_c.CAMPAIGNS}",
    "UpdateCampaignsForAudience",
)
class UpdateCampaignsForAudience(SwaggerView):
    """
    Update campaigns for audience class
    """

    parameters = [
        {
            "name": api_c.ENGAGEMENT_ID,
            "description": "Engagement ID.",
            "type": "string",
            "in": "path",
            "required": True,
            "example": "5f5f7262997acad4bac4373b",
        },
        {
            "name": api_c.AUDIENCE_ID,
            "description": "Audience ID.",
            "type": "string",
            "in": "path",
            "required": True,
            "example": "8a8f7262997acad4bac4373b",
        },
        {
            "name": api_c.DESTINATION_ID,
            "description": "Destination ID.",
            "type": "string",
            "in": "path",
            "required": True,
            "example": "77cf7262997acad4bac4373b",
        },
        {
            "name": "body",
            "in": "body",
            "type": "object",
            "description": "Input engagement body.",
            "example": {
                api_c.CAMPAIGNS: [
                    {
                        api_c.NAME: "Test Campaign",
                        api_c.ID: "campaign_id",
                        api_c.DELIVERY_JOB_ID: "delivery_job_id",
                    },
                ]
            },
        },
    ]

    responses = {
        HTTPStatus.OK.value: {
            "description": "Result.",
            "schema": {
                "example": {"message": "Campaigns updated successfully."},
            },
        },
        HTTPStatus.BAD_REQUEST.value: {
            "description": "Failed to update campaigns.",
        },
        HTTPStatus.NOT_FOUND.value: {
            "description": api_c.ENGAGEMENT_NOT_FOUND
        },
    }

    responses.update(AUTH401_RESPONSE)
    tags = [api_c.CAMPAIGNS]

    # pylint: disable=no-self-use
    # pylint: disable=too-many-return-statements
    # pylint: disable=too-many-locals
    # pylint: disable=# pylint: disable=too-many-branches
    @api_error_handler()
    @validate_destination()
    def put(
        self, engagement_id: str, audience_id: str, destination_id: str
    ) -> Tuple[dict, int]:
        """Updates campaigns for an engagement audience.

        ---
        security:
            - Bearer: ["Authorization"]

        Args:
            engagement_id (str): Engagement ID.
            audience_id (str): Audience ID.
            destination_id (str): Destination ID.

        Returns:
            Tuple[dict, int]: Message indicating connection
                success/failure, HTTP Status.

        """

        # validate object id
        if not all(ObjectId.is_valid(x) for x in [audience_id, engagement_id]):
            logger.error("Invalid Object ID.")
            return {"message": api_c.INVALID_OBJECT_ID}, HTTPStatus.BAD_REQUEST

        # convert to ObjectIds
        engagement_id = ObjectId(engagement_id)
        audience_id = ObjectId(audience_id)

        # check if engagement exists
        database = get_db_client()
        engagement = get_engagement(database, engagement_id)
        if not engagement:
            logger.error("Engagement %s not found.", engagement_id)
            return {
                "message": api_c.ENGAGEMENT_NOT_FOUND
            }, HTTPStatus.NOT_FOUND

        # validate that the engagement has audiences
        if db_c.AUDIENCES not in engagement:
            logger.error(
                "Engagement %s does not have audiences.", engagement_id
            )
            return {
                "message": "Engagement has no audiences."
            }, HTTPStatus.BAD_REQUEST

        # validate that the audience is attached
        audience_ids = [x[db_c.OBJECT_ID] for x in engagement[db_c.AUDIENCES]]
        if audience_id not in audience_ids:
            logger.error(
                "Engagement %s does not have audience %s attached.",
                engagement_id,
                audience_id,
            )
            return {
                "message": "Audience is not attached to the engagement."
            }, HTTPStatus.BAD_REQUEST

        # validate that the destination ID is attached to the audience
        valid_destination = False
        for audience in engagement[db_c.AUDIENCES]:
            for destination in audience[db_c.DESTINATIONS]:
                if destination_id == destination[db_c.OBJECT_ID]:
                    valid_destination = True

        if not valid_destination:
            logger.error("Destination not attached to engagement audience.")
            return {
                "message": "Destination is not attached to the "
                "engagement audience."
            }, HTTPStatus.BAD_REQUEST

        body = CampaignPutSchema().load(request.get_json())

        delivery_jobs = (
            delivery_platform_management.get_delivery_jobs_using_metadata(
                database, engagement_id, audience_id, destination_id
            )
        )
        if delivery_jobs is None:
            logger.error(
                "Could not attach campaigns for engagement %s audience %s.",
                engagement_id,
                audience_id,
            )
            return {
                "message": "Could not attach campaigns."
            }, HTTPStatus.BAD_REQUEST

        # Delete all the existing campaigns from associated delivery jobs
        delivery_platform_management.delete_delivery_job_generic_campaigns(
            get_db_client(), [x[db_c.ID] for x in delivery_jobs]
        )

        # Group campaigns by Delivery job and update the list of campaigns for the delivery job
        campaigns = sorted(
            body[api_c.CAMPAIGNS], key=itemgetter(api_c.DELIVERY_JOB_ID)
        )
        delivery_jobs = []

        for delivery_job_id, value in groupby(
            campaigns, key=itemgetter(api_c.DELIVERY_JOB_ID)
        ):
            delivery_job = delivery_platform_management.get_delivery_job(
                database, ObjectId(delivery_job_id)
            )
            if delivery_job is None and (
                delivery_job[api_c.ENGAGEMENT_ID] != engagement_id
            ):
                logger.error(
                    "Invalid data cannot attach campaign to engagement %s audience %s.",
                    engagement_id,
                    audience_id,
                )
                return {
                    "message": "Invalid data, cannot attach campaign."
                }, HTTPStatus.BAD_REQUEST

            updated_campaigns = [
                {k: v for k, v in d.items() if k in [api_c.NAME, api_c.ID]}
                for d in value
            ]
            delivery_jobs.append(
                delivery_platform_management.create_delivery_job_generic_campaigns(
                    get_db_client(),
                    ObjectId(delivery_job_id),
                    updated_campaigns,
                )
            )

        # get return campaigns.
        campaigns = []
        for delivery_job in delivery_jobs:
            if delivery_job[db_c.DELIVERY_PLATFORM_GENERIC_CAMPAIGNS]:
                delivery_campaigns = delivery_job[
                    db_c.DELIVERY_PLATFORM_GENERIC_CAMPAIGNS
                ]
                for campaign in delivery_campaigns:
                    campaign[api_c.ID] = campaign[api_c.ID]
                    campaign[api_c.DELIVERY_JOB_ID] = delivery_job[db_c.ID]
                    campaign[db_c.CREATE_TIME] = delivery_job[db_c.CREATE_TIME]
                campaigns.extend(delivery_campaigns)
        logger.info(
            "Successfully attached campaigns to engagement %s audience %s.",
            engagement_id,
            audience_id,
        )
        return (
            jsonify(CampaignSchema().dump(campaigns, many=True)),
            HTTPStatus.OK,
        )


@add_view_to_blueprint(
    engagement_bp,
    f"{api_c.ENGAGEMENT_ENDPOINT}/<engagement_id>/"
    f"{api_c.AUDIENCE}/<audience_id>/{api_c.DESTINATION}/<destination_id>/{api_c.CAMPAIGNS}",
    "AudienceCampaignsGetView",
)
class AudienceCampaignsGetView(SwaggerView):
    """
    Audience campaigns GET class
    """

    parameters = [
        {
            "name": api_c.ENGAGEMENT_ID,
            "description": "Engagement ID.",
            "type": "string",
            "in": "path",
            "required": True,
            "example": "5f5f7262997acad4bac4373b",
        },
        {
            "name": api_c.AUDIENCE_ID,
            "description": "Audience ID.",
            "type": "string",
            "in": "path",
            "required": True,
            "example": "6f5f7262997acad4bac4373b",
        },
        {
            "name": api_c.DESTINATION_ID,
            "description": "Destination ID.",
            "type": "string",
            "in": "path",
            "required": True,
            "example": "7f5f7262997acad4bac4373b",
        },
    ]

    responses = {
        HTTPStatus.OK.value: {
            "description": "Retrieved campaign details.",
            "schema": {"type": "array", "items": CampaignSchema},
        },
        HTTPStatus.BAD_REQUEST.value: {
            "description": "Failed to retrieve campaigns.",
        },
        HTTPStatus.NOT_FOUND.value: {
            "description": api_c.ENGAGEMENT_NOT_FOUND
        },
    }

    responses.update(AUTH401_RESPONSE)
    tags = [api_c.CAMPAIGNS]

    # pylint: disable=no-self-use
    # pylint: disable=too-many-return-statements
    # pylint: disable=too-many-branches
    @api_error_handler()
    @validate_destination()
    def get(
        self, engagement_id: str, audience_id: str, destination_id: str
    ) -> Tuple[dict, int]:
        """Get the campaign mappings from mongo.

        ---
        security:
            - Bearer: ["Authorization"]

        Args:
            engagement_id (str): Engagement ID.
            audience_id (str): Audience ID.
            destination_id (str): Destination ID.

        Returns:
            Tuple[dict, int]: Message indicating connection
                success/failure, HTTP Status.

        """

        # validate object id
        if not all(ObjectId.is_valid(x) for x in [audience_id, engagement_id]):
            logger.error("Invalid Object ID.")
            return {"message": api_c.INVALID_OBJECT_ID}, HTTPStatus.BAD_REQUEST

        # convert to ObjectIds
        engagement_id = ObjectId(engagement_id)
        audience_id = ObjectId(audience_id)

        # check if engagement exists
        database = get_db_client()
        engagement = get_engagement(database, engagement_id)
        if not engagement:
            logger.error(
                "Engagement with engagement ID %s not found.", engagement_id
            )
            return {
                "message": api_c.ENGAGEMENT_NOT_FOUND
            }, HTTPStatus.NOT_FOUND

        # validate that the engagement has audiences
        if db_c.AUDIENCES not in engagement:
            logger.error(
                "Engagement with ID %s has no audiences.", engagement_id
            )
            return {
                "message": "Engagement has no audiences."
            }, HTTPStatus.BAD_REQUEST

        # validate that the audience is attached
        audience_ids = [x[db_c.OBJECT_ID] for x in engagement[db_c.AUDIENCES]]
        if audience_id not in audience_ids:
            logger.error(
                "Audience with ID %s is not attached to engagement %s.",
                audience_id,
                engagement_id,
            )
            return {
                "message": "Audience is not attached to the engagement."
            }, HTTPStatus.BAD_REQUEST

        # validate that the destination ID is attached to the audience
        valid_destination = False
        for audience in engagement[db_c.AUDIENCES]:
            for destination in audience[db_c.DESTINATIONS]:
                if destination_id == destination[db_c.OBJECT_ID]:
                    valid_destination = True

        if not valid_destination:
            logger.error(
                "Destination is not attached to the engagement audience."
            )
            return {
                "message": "Destination is not attached to the "
                "engagement audience."
            }, HTTPStatus.BAD_REQUEST

        delivery_jobs = (
            delivery_platform_management.get_delivery_jobs_using_metadata(
                database, engagement_id, audience_id, destination_id
            )
        )
        if not delivery_jobs:
            logger.error(
                "No delivery jobs found for engagement ID %s, audience ID %s, destination_id %s.",
                engagement_id,
                audience_id,
                destination_id,
            )
            return {
                "message": "Could not find any campaigns."
            }, HTTPStatus.BAD_REQUEST

        # Build response object
        campaigns = []
        for delivery_job in delivery_jobs:
            if delivery_job[db_c.DELIVERY_PLATFORM_GENERIC_CAMPAIGNS]:
                delivery_campaigns = delivery_job[
                    db_c.DELIVERY_PLATFORM_GENERIC_CAMPAIGNS
                ]
                for campaign in delivery_campaigns:
                    campaign[api_c.ID] = campaign[api_c.ID]
                    campaign[api_c.DELIVERY_JOB_ID] = delivery_job[db_c.ID]
                    campaign[db_c.CREATE_TIME] = delivery_job[db_c.CREATE_TIME]
                campaigns.extend(delivery_campaigns)

        return (
            jsonify(CampaignSchema().dump(campaigns, many=True)),
            HTTPStatus.OK,
        )


@add_view_to_blueprint(
    engagement_bp,
    f"{api_c.ENGAGEMENT_ENDPOINT}/<engagement_id>/"
    f"{api_c.AUDIENCE}/<audience_id>/{api_c.DESTINATION}/<destination_id>/campaign-mappings",
    "AudienceCampaignMappingsGetView",
)
class AudienceCampaignMappingsGetView(SwaggerView):
    """
    Audience campaign mappings class
    """

    parameters = [
        {
            "name": api_c.ENGAGEMENT_ID,
            "description": "Engagement ID.",
            "type": "string",
            "in": "path",
            "required": True,
            "example": "5f5f7262997acad4bac4373b",
        },
        {
            "name": api_c.AUDIENCE_ID,
            "description": "Audience ID.",
            "type": "string",
            "in": "path",
            "required": True,
            "example": "6f5f7262997acad4bac4373b",
        },
        {
            "name": api_c.DESTINATION_ID,
            "description": "Destination ID.",
            "type": "string",
            "in": "path",
            "required": True,
            "example": "7f5f7262997acad4bac4373b",
        },
    ]

    responses = {
        HTTPStatus.OK.value: {
            "description": "Retrieved campaign mappings.",
            "schema": {"type": "array", "items": CampaignMappingSchema},
        },
        HTTPStatus.BAD_REQUEST.value: {
            "description": "Failed to retrieve campaign mappings.",
        },
        HTTPStatus.NOT_FOUND.value: {
            "description": api_c.ENGAGEMENT_NOT_FOUND
        },
    }

    responses.update(AUTH401_RESPONSE)
    tags = [api_c.CAMPAIGNS]

    # pylint: disable=no-self-use
    # pylint: disable=too-many-return-statements
    @api_error_handler()
    @validate_destination()
    def get(
        self, engagement_id: str, audience_id: str, destination_id: str
    ) -> Tuple[dict, int]:
        """Get the list of possible campaign mappings to attach to audience.

        ---
        security:
            - Bearer: ["Authorization"]

        Args:
            engagement_id (str): Engagement ID.
            audience_id (str): Audience ID.
            destination_id (str): Destination ID.

        Returns:
            Tuple[dict, int]: Message indicating connection
                success/failure, HTTP Status.

        """
        # validate object id
        if not all(ObjectId.is_valid(x) for x in [audience_id, engagement_id]):
            logger.error("Invalid Object ID.")
            return {"message": api_c.INVALID_OBJECT_ID}, HTTPStatus.BAD_REQUEST

        # convert to ObjectIds
        engagement_id = ObjectId(engagement_id)
        audience_id = ObjectId(audience_id)

        # check if engagement exists
        database = get_db_client()
        engagement = get_engagement(database, engagement_id)
        if not engagement:
            logger.error(
                "Engagement with engagement ID %s not found.", engagement_id
            )
            return {
                "message": api_c.ENGAGEMENT_NOT_FOUND
            }, HTTPStatus.NOT_FOUND

        # validate that the engagement has audiences
        if db_c.AUDIENCES not in engagement:
            logger.error(
                "Engagement with ID %s has no audiences.", engagement_id
            )
            return {
                "message": "Engagement has no audiences."
            }, HTTPStatus.BAD_REQUEST

        # validate that the audience is attached
        audience_ids = [x[db_c.OBJECT_ID] for x in engagement[db_c.AUDIENCES]]
        if audience_id not in audience_ids:
            logger.error(
                "Audience with ID %s is not attached to engagement %s.",
                audience_id,
                engagement_id,
            )
            return {
                "message": "Audience is not attached to the engagement."
            }, HTTPStatus.BAD_REQUEST

        # validate that the destination ID is attached to the audience
        valid_destination = False
        for audience in engagement[db_c.AUDIENCES]:
            for destination in audience[db_c.DESTINATIONS]:
                if (
                    isinstance(destination, dict)
                    and destination_id == destination[db_c.OBJECT_ID]
                ):
                    valid_destination = True

        if not valid_destination:
            logger.error(
                "Destination is not attached to the engagement audience."
            )
            return {
                "message": "Destination is not attached to the "
                "engagement audience."
            }, HTTPStatus.BAD_REQUEST

        destination = delivery_platform_management.get_delivery_platform(
            database, destination_id
        )

        # Get existing delivery jobs
        delivery_jobs = (
            delivery_platform_management.get_delivery_jobs_using_metadata(
                database, engagement_id, audience_id, destination_id
            )
        )
        if not delivery_jobs:
            logger.error(
                "No delivery jobs found for engagement ID %s, audience ID %s, destination_id %s.",
                engagement_id,
                audience_id,
                destination_id,
            )
            return {
                "message": "Could not find any delivery jobs to map."
            }, HTTPStatus.BAD_REQUEST

        logger.info("Getting existing campaigns from facebook.")
        # Get existing campaigns from facebook
        facebook_connector = FacebookConnector(
            auth_details=get_auth_from_parameter_store(
                destination[api_c.AUTHENTICATION_DETAILS],
                destination[api_c.DELIVERY_PLATFORM_TYPE],
            )
        )

        campaigns = facebook_connector.get_campaigns()

        if campaigns is None:
            logger.error("Could not find any campaigns in Facebook to map.")
            return {
                "message": "Could not find any Campaigns to map."
            }, HTTPStatus.BAD_REQUEST

        logger.info("Got existing campaigns from Facebook.")

        # Build response object
        campaign_schema = {
            "campaigns": list(campaigns),
            "delivery_jobs": delivery_jobs,
        }

        return CampaignMappingSchema().dump(campaign_schema), HTTPStatus.OK


@add_view_to_blueprint(
    engagement_bp,
    f"{api_c.ENGAGEMENT_ENDPOINT}/<engagement_id>/"
    f"{api_c.AUDIENCE_PERFORMANCE}/"
    f"{api_c.DISPLAY_ADS}",
    "AudiencePerformanceDisplayAdsSchema",
)
class EngagementMetricsDisplayAds(SwaggerView):
    """
    Display Ads Engagement Metrics
    """

    parameters = [
        {
            "name": api_c.ENGAGEMENT_ID,
            "description": "Engagement ID.",
            "type": "string",
            "in": "path",
            "required": True,
            "example": "60b8d6d7d3cf80b4edcd890b",
        }
    ]

    responses = {
        HTTPStatus.OK.value: {
            "description": "Display Ads Performance Metrics",
            "schema": {
                "example": {
                    "display_ads_summary": "Audience Metrics Display Ad"
                },
            },
        },
        HTTPStatus.BAD_REQUEST.value: {
            "description": "Failed to retrieve engagement metrics.",
        },
        HTTPStatus.NOT_FOUND.value: {
            "description": "Failed to find engagement or audience.",
        },
    }
    responses.update(AUTH401_RESPONSE)
    tags = [api_c.ENGAGEMENT_TAG]

    @api_error_handler()
    def get(self, engagement_id: str) -> Tuple[dict, int]:
        """Retrieves display ad performance metrics.

        ---
        security:
            - Bearer: ["Authorization"]

        Args:
            engagement_id (str): ID of an engagement

        Returns:
            Tuple[dict, int]: Response of Display Ads Performance Metrics,
                HTTP Status Code

        """

        if not ObjectId.is_valid(engagement_id):
            logger.error("Invalid Object ID %s.", engagement_id)
            return {"message": api_c.INVALID_ID}, HTTPStatus.BAD_REQUEST

        # setup the database
        database = get_db_client()

        engagement = get_engagement(database, ObjectId(engagement_id))
        if not engagement:
            logger.error(
                "Engagement with engagement ID %s not found", engagement_id
            )
            return {"message": "Engagement not found."}, HTTPStatus.NOT_FOUND

        # Get all destinations that are related to Display Ad metrics
        ads_destination = (
            delivery_platform_management.get_delivery_platform_by_type(
                database, db_c.DELIVERY_PLATFORM_FACEBOOK
            )
        )

        delivery_jobs = []
        performance_metrics = []
        if ads_destination:
            # Get Performance metrics by engagement and destination
            performance_metrics = (
                get_performance_metrics_by_engagement_details(
                    database,
                    ObjectId(engagement_id),
                    [ads_destination.get(db_c.ID)],
                )
            )
            if performance_metrics:
                # Get all the delivery jobs for the given engagement and destination
                delivery_jobs = get_delivery_jobs_using_metadata(
                    database, engagement_id=ObjectId(engagement_id)
                )

                delivery_jobs = [
                    x
                    for x in delivery_jobs
                    if x[db_c.DELIVERY_PLATFORM_ID]
                    == ads_destination.get(db_c.ID)
                ]

        # Group all the performance metrics for the engagement
        final_metric = {
            api_c.SUMMARY: group_perf_metric(
                [x[db_c.PERFORMANCE_METRICS] for x in performance_metrics],
                api_c.DISPLAY_ADS,
            )
        }
        audience_metrics_list = group_engagement_performance_metrics(
            engagement,
            delivery_jobs,
            performance_metrics,
            [ads_destination.get(db_c.ID)],
            api_c.DISPLAY_ADS,
        )
        final_metric[api_c.AUDIENCE_PERFORMANCE_LABEL] = audience_metrics_list

        return (
            AudiencePerformanceDisplayAdsSchema().dump(final_metric),
            HTTPStatus.OK,
        )


@add_view_to_blueprint(
    engagement_bp,
    f"{api_c.ENGAGEMENT_ENDPOINT}/<{api_c.ENGAGEMENT_ID}>/"
    f"{api_c.AUDIENCE_PERFORMANCE}/"
    f"{api_c.EMAIL}",
    "AudiencePerformanceEmailSchema",
)
class EngagementMetricsEmail(SwaggerView):
    """
    Email Engagement Metrics
    """

    parameters = [
        {
            "name": api_c.ENGAGEMENT_ID,
            "description": "Engagement ID.",
            "type": "string",
            "in": "path",
            "required": True,
            "example": "60b8d6d7d3cf80b4edcd890b",
        }
    ]

    responses = {
        HTTPStatus.OK.value: {
            "description": "Email Audience Performance Metrics",
            "schema": {
                "example": {"email_summary": "Audience Metrics Email"},
            },
        },
        HTTPStatus.BAD_REQUEST.value: {
            "description": "Failed to retrieve email engagement metrics.",
        },
    }
    responses.update(AUTH401_RESPONSE)
    tags = [api_c.ENGAGEMENT_TAG]

    @api_error_handler()
    def get(self, engagement_id: str) -> Tuple[dict, int]:
        """Retrieves email performance metrics.

        ---
        security:
            - Bearer: ["Authorization"]

        Args:
            engagement_id (str): ID of an engagement

        Returns:
            Tuple[dict, int]: Response of Email Performance Metrics,
                HTTP Status Code

        """

        if not ObjectId.is_valid(engagement_id):
            logger.error("Invalid Object ID %s.", engagement_id)
            return {"message": api_c.INVALID_ID}, HTTPStatus.BAD_REQUEST

        # setup the database
        database = get_db_client()

        engagement = get_engagement(database, ObjectId(engagement_id))
        if not engagement:
            logger.error(
                "Engagement with engagement ID %s not found.", engagement_id
            )
            return {"message": "Engagement not found."}, HTTPStatus.NOT_FOUND

        # Get all destinations that are related to Email metrics
        email_destination = (
            delivery_platform_management.get_delivery_platform_by_type(
                database, db_c.DELIVERY_PLATFORM_SFMC
            )
        )

        delivery_jobs = []
        performance_metrics = []
        if email_destination:
            # Get Performance metrics by engagement and destination
            performance_metrics = (
                get_performance_metrics_by_engagement_details(
                    database,
                    ObjectId(engagement_id),
                    [email_destination.get(db_c.ID)],
                )
            )

            if performance_metrics:
                # Get all the delivery jobs for the given engagement and destination
                delivery_jobs = get_delivery_jobs_using_metadata(
                    database, engagement_id=ObjectId(engagement_id)
                )

                delivery_jobs = [
                    x
                    for x in delivery_jobs
                    if x[db_c.DELIVERY_PLATFORM_ID]
                    == email_destination.get(db_c.ID)
                ]

        # Group all the performance metrics for the engagement
        final_metric = {
            api_c.SUMMARY: group_perf_metric(
                [x[db_c.PERFORMANCE_METRICS] for x in performance_metrics],
                api_c.EMAIL,
            )
        }
        audience_metrics_list = group_engagement_performance_metrics(
            engagement,
            delivery_jobs,
            performance_metrics,
            [email_destination.get(db_c.ID)],
            api_c.EMAIL,
        )
        final_metric[api_c.AUDIENCE_PERFORMANCE_LABEL] = audience_metrics_list
        return (
            AudiencePerformanceEmailSchema().dump(final_metric),
            HTTPStatus.OK,
        )<|MERGE_RESOLUTION|>--- conflicted
+++ resolved
@@ -699,15 +699,12 @@
             user_name,
             body[api_c.AUDIENCES],
         )
-<<<<<<< HEAD
-        engagement = get_engagement(database, ObjectId(engagement_id))
+
         logger.info(
             "Successfully added %s to engagement %s.",
             len(audience_names),
             engagement_id,
         )
-=======
->>>>>>> 0beb8fca
 
         for audience_name in audience_names:
             create_notification(
@@ -804,12 +801,8 @@
         audience_names = []
         for audience_id in body[api_c.AUDIENCE_IDS]:
             if not ObjectId.is_valid(audience_id):
-<<<<<<< HEAD
                 logger.error("Invalid Object ID %s.", audience_id)
-                return HTTPStatus.BAD_REQUEST
-=======
                 return {"message": api_c.INVALID_ID}, HTTPStatus.BAD_REQUEST
->>>>>>> 0beb8fca
             audience_ids.append(ObjectId(audience_id))
             audience = get_audience(database, ObjectId(audience_id))
             if audience is None:
@@ -824,15 +817,11 @@
             user_name,
             audience_ids,
         )
-<<<<<<< HEAD
-        engagement = get_engagement(database, ObjectId(engagement_id))
         logger.info(
             "Successfully deleted %s from engagement %s.",
             len(audience_names),
             engagement_id,
         )
-=======
->>>>>>> 0beb8fca
 
         for audience_name in audience_names:
             create_notification(
@@ -946,6 +935,7 @@
             destination,
             user_name,
         )
+
         engagement = get_engagement(database, ObjectId(engagement_id))
         audience = get_audience(database, ObjectId(audience_id))
         logger.info(
