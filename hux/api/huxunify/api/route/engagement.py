--- conflicted
+++ resolved
@@ -12,13 +12,10 @@
 from flasgger import SwaggerView
 from marshmallow import ValidationError
 
-<<<<<<< HEAD
 from huxunify.api.schema.engagement import (
     EngagementGetSchema,
     EngagementPostSchema,
 )
-=======
->>>>>>> 97a5f46e
 from huxunifylib.database import constants as db_c
 from huxunifylib.database.engagement_management import (
     get_engagement,
@@ -117,7 +114,7 @@
     @marshal_with(EngagementGetSchema)
     def get(self, engagement_id: str) -> Tuple[dict, int]:
         """Retrieves an engagement by ID.
-        
+
         ---
 
         Args:
