--- conflicted
+++ resolved
@@ -177,7 +177,6 @@
         ):
             query_filter[api_c.WORKED_BY] = user[api_c.USER_NAME]
 
-<<<<<<< HEAD
         batch_size = validation.validate_integer(
             value=request.args.get(
                 api_c.QUERY_PARAMETER_BATCH_SIZE,
@@ -193,17 +192,6 @@
             )
         )
 
-        # Update delivery status.
-        logger.info("Updating delivery jobs")
-        Thread(
-            target=update_pending_delivery_jobs,
-            args=[
-                database,
-            ],
-        ).start()
-
-=======
->>>>>>> 88ed0f38
         # get the engagement summary
         engagements = get_engagements_summary(
             database=database,
