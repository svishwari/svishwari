--- conflicted
+++ resolved
@@ -3,8 +3,6 @@
 Paths for engagement API
 """
 from http import HTTPStatus
-from itertools import groupby
-from operator import itemgetter
 from typing import Tuple
 from itertools import groupby
 from operator import itemgetter
@@ -47,11 +45,8 @@
     secured,
     api_error_handler,
     get_user_name,
-<<<<<<< HEAD
     set_facebook_auth_from_parameter_store,
-=======
     group_perf_metric,
->>>>>>> 1d65bca0
 )
 from huxunify.api.schema.utils import AUTH401_RESPONSE
 from huxunify.api import constants as api_c
