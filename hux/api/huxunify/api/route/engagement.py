# pylint: disable=no-self-use, C0302
"""
Paths for engagement API
"""
import logging
from http import HTTPStatus
from typing import Tuple

from bson import ObjectId
from connexion.exceptions import ProblemException
from flask import Blueprint, request, jsonify
from flasgger import SwaggerView
from marshmallow import ValidationError

from huxunifylib.database import constants as db_c
import huxunifylib.database.db_exceptions as de
from huxunifylib.database.engagement_management import (
    get_engagement,
    get_engagements,
    set_engagement,
    delete_engagement,
    update_engagement,
    remove_audiences_from_engagement,
    append_audiences_to_engagement,
)
from huxunifylib.database import (
    orchestration_management,
    delivery_platform_management,
)
from huxunify.api.schema.engagement import (
    EngagementPostSchema,
    EngagementGetSchema,
    AudienceEngagementSchema,
    AudienceEngagementDeleteSchema,
    AudiencePerformanceDisplayAdsSchema,
    AudiencePerformanceEmailSchema,
)
from huxunify.api.schema.errors import NotFoundError
from huxunify.api.route.utils import (
    add_view_to_blueprint,
    get_db_client,
    secured,
<<<<<<< HEAD
    api_error_handler,
=======
    get_user_id,
>>>>>>> 04ddcddf
)
from huxunify.api.schema.utils import AUTH401_RESPONSE
from huxunify.api import constants as api_c
from huxunify.api.data_connectors.courier import (
    get_destination_config,
    get_audience_destination_pairs,
)

engagement_bp = Blueprint(api_c.ENGAGEMENT_ENDPOINT, import_name=__name__)


# TODO Add updated_by fields to engagement_mgmt in set, update and delete methods
@engagement_bp.before_request
@secured()
def before_request():
    """Protect all of the engagement endpoints."""
    pass  # pylint: disable=unnecessary-pass


@add_view_to_blueprint(
    engagement_bp, f"{api_c.ENGAGEMENT_ENDPOINT}", "EngagementSearch"
)
class EngagementSearch(SwaggerView):
    """
    Engagement Search Class
    """

    parameters = []
    responses = {
        HTTPStatus.OK.value: {
            "description": "List of engagements.",
            "schema": {"type": "array", "items": EngagementGetSchema},
        },
    }
    responses.update(AUTH401_RESPONSE)
    tags = [api_c.ENGAGEMENT_TAG]

    def get(self) -> Tuple[dict, int]:
        """Retrieves all engagements.

        ---
        security:
            - Bearer: ["Authorization"]

        Args:

        Returns:
            Tuple[dict, int]: dict of engagements and http code

        """

        try:
            return (
                jsonify(
                    EngagementGetSchema().dump(
                        get_engagements(get_db_client()), many=True
                    )
                ),
                HTTPStatus.OK.value,
            )

        except Exception as exc:

            logging.error(
                "%s: %s.",
                exc.__class__,
                exc,
            )

            raise ProblemException(
                status=HTTPStatus.BAD_REQUEST.value,
                title=HTTPStatus.BAD_REQUEST.description,
                detail="Unable to get engagements.",
            ) from exc


@add_view_to_blueprint(
    engagement_bp,
    f"{api_c.ENGAGEMENT_ENDPOINT}/<engagement_id>",
    "IndividualEngagementSearch",
)
class IndividualEngagementSearch(SwaggerView):
    """
    Individual Engagement Search Class
    """

    parameters = [
        {
            "name": db_c.ENGAGEMENT_ID,
            "description": "Engagement ID.",
            "type": "string",
            "in": "path",
            "required": True,
            "example": "5f5f7262997acad4bac4373b",
        }
    ]
    responses = {
        HTTPStatus.OK.value: {
            "description": "Retrieve Individual Engagement",
            "schema": EngagementGetSchema,
        },
        HTTPStatus.NOT_FOUND.value: {
            "schema": NotFoundError,
        },
    }
    responses.update(AUTH401_RESPONSE)
    tags = [api_c.ENGAGEMENT_TAG]

    def get(self, engagement_id: str) -> Tuple[dict, int]:
        """Retrieves an engagement.

        ---
        security:
            - Bearer: ["Authorization"]

        Args:
            engagement_id (str): id of the engagement

        Returns:
            Tuple[dict, int]: dict of the engagement and http code

        """

        if not ObjectId.is_valid(engagement_id):
            return {"message": api_c.INVALID_ID}, HTTPStatus.BAD_REQUEST

        try:
            eng = get_engagement(
                get_db_client(), engagement_id=ObjectId(engagement_id)
            )

            if not eng:
                return {"message": "Not found"}, HTTPStatus.NOT_FOUND.value

            return (
                EngagementGetSchema().dump(eng),
                HTTPStatus.OK,
            )

        except Exception as exc:

            logging.error(
                "%s: %s.",
                exc.__class__,
                exc,
            )

            raise ProblemException(
                status=HTTPStatus.BAD_REQUEST.value,
                title=HTTPStatus.BAD_REQUEST.description,
                detail=f"Unable to get engagement with ID {engagement_id}.",
            ) from exc


@add_view_to_blueprint(
    engagement_bp, f"{api_c.ENGAGEMENT_ENDPOINT}", "SetEngagement"
)
class SetEngagement(SwaggerView):
    """
    Class to create a new engagement
    """

    parameters = [
        {
            "name": "body",
            "in": "body",
            "type": "object",
            "description": "Input engagement body.",
            "example": {
                db_c.ENGAGEMENT_NAME: "My Engagement",
                db_c.ENGAGEMENT_DESCRIPTION: "Engagement Description",
                db_c.AUDIENCES: [
                    {
                        api_c.ID: "60ae035b6c5bf45da27f17d6",
                        api_c.DESTINATIONS: [
                            {
                                api_c.ID: "60ae035b6c5bf45da27f17e5",
                                "contact_list": "sfmc_extension_name",
                            },
                            {
                                api_c.ID: "60ae035b6c5bf45da27f17e6",
                            },
                        ],
                    }
                ],
            },
        }
    ]

    responses = {
        HTTPStatus.CREATED.value: {
            "schema": EngagementGetSchema,
            "description": "Engagement created.",
        },
        HTTPStatus.BAD_REQUEST.value: {
            "description": "Failed to create the engagement.",
        },
    }

    responses.update(AUTH401_RESPONSE)
    tags = [api_c.ENGAGEMENT_TAG]

    def post(self) -> Tuple[dict, int]:
        """Creates a new engagement.

        ---
        security:
            - Bearer: ["Authorization"]

        Args:

        Returns:
            Tuple[dict, int]: Engagement created, HTTP status.

        """

        try:
            body = EngagementPostSchema().load(
                request.get_json(), partial=("delivery_schedule",)
            )
        except ValidationError as validation_error:
            return validation_error.messages, HTTPStatus.BAD_REQUEST

        try:
            engagement_id = set_engagement(
                database=get_db_client(),
                name=body[db_c.ENGAGEMENT_NAME],
                description=body[db_c.ENGAGEMENT_DESCRIPTION]
                if db_c.ENGAGEMENT_DESCRIPTION in body
                else None,
                audiences=body[db_c.AUDIENCES]
                if db_c.AUDIENCES in body
                else None,
                delivery_schedule=body[db_c.ENGAGEMENT_DELIVERY_SCHEDULE]
                if db_c.ENGAGEMENT_DELIVERY_SCHEDULE in body
                else None,
                user_id=ObjectId(),
            )

            return (
                EngagementGetSchema().dump(
                    get_engagement(
                        get_db_client(), engagement_id=engagement_id
                    )
                ),
                HTTPStatus.CREATED,
            )

        except de.DuplicateName:
            return {
                "message": api_c.DUPLICATE_NAME
            }, HTTPStatus.BAD_REQUEST.value

        except Exception as exc:

            logging.error(
                "%s: %s.",
                exc.__class__,
                exc,
            )

            raise ProblemException(
                status=HTTPStatus.BAD_REQUEST.value,
                title=HTTPStatus.BAD_REQUEST.description,
                detail="Unable to create a new engagement.",
            ) from exc


@add_view_to_blueprint(
    engagement_bp,
    f"{api_c.ENGAGEMENT_ENDPOINT}/<engagement_id>",
    "UpdateEngagement",
)
class UpdateEngagement(SwaggerView):
    """
    Class to update an engagement
    """

    parameters = [
        {
            "name": api_c.ENGAGEMENT_ID,
            "description": "Engagement ID.",
            "type": "string",
            "in": "path",
            "required": True,
            "example": "5f5f7262997acad4bac4373b",
        },
        {
            "name": "body",
            "in": "body",
            "type": "object",
            "description": "Input engagement body.",
            "example": {
                db_c.ENGAGEMENT_NAME: "My Engagement",
                db_c.ENGAGEMENT_DESCRIPTION: "Engagement Description",
                db_c.AUDIENCES: [
                    {
                        api_c.ID: "60ae035b6c5bf45da27f17d6",
                        api_c.DESTINATIONS: [
                            {
                                api_c.ID: "60ae035b6c5bf45da27f17e5",
                            },
                            {
                                api_c.ID: "60ae035b6c5bf45da27f17e6",
                            },
                        ],
                    }
                ],
            },
        },
    ]

    responses = {
        HTTPStatus.OK.value: {
            "schema": EngagementGetSchema,
            "description": "Engagement updated.",
        },
        HTTPStatus.BAD_REQUEST.value: {
            "description": "Failed to update the engagement.",
        },
    }

    responses.update(AUTH401_RESPONSE)
    tags = [api_c.ENGAGEMENT_TAG]

    @get_user_id()
    def put(self, engagement_id: str, user_id: ObjectId) -> Tuple[dict, int]:
        """Updates an engagement.

        ---
        security:
            - Bearer: ["Authorization"]

        Args:
            engagement_id (str): Engagement id
            user_id (ObjectId): user_id extracted from Okta.

        Returns:
            Tuple[dict, int]: Engagement updated, HTTP status.

        """

        if not ObjectId.is_valid(engagement_id):
            return {"message": api_c.INVALID_ID}, HTTPStatus.BAD_REQUEST

        try:
            body = EngagementPostSchema().load(request.get_json())
        except ValidationError as validation_error:
            return validation_error.messages, HTTPStatus.BAD_REQUEST

        try:
            engagement = update_engagement(
                database=get_db_client(),
                engagement_id=ObjectId(engagement_id),
                user_id=user_id,
                name=body[db_c.ENGAGEMENT_NAME],
                description=body[db_c.ENGAGEMENT_DESCRIPTION]
                if db_c.ENGAGEMENT_DESCRIPTION in body
                else None,
                audiences=body[db_c.AUDIENCES]
                if db_c.AUDIENCES in body
                else None,
                delivery_schedule=body[db_c.ENGAGEMENT_DELIVERY_SCHEDULE]
                if db_c.ENGAGEMENT_DELIVERY_SCHEDULE in body
                else None,
            )

            return (
                EngagementGetSchema().dump(engagement),
                HTTPStatus.OK,
            )

        except de.DuplicateName:
            return {
                "message": api_c.DUPLICATE_NAME
            }, HTTPStatus.BAD_REQUEST.value

        except Exception as exc:

            logging.error(
                "%s: %s.",
                exc.__class__,
                exc,
            )

            raise ProblemException(
                status=HTTPStatus.BAD_REQUEST.value,
                title=HTTPStatus.BAD_REQUEST.description,
                detail="Unable to create a new engagement.",
            ) from exc


@add_view_to_blueprint(
    engagement_bp,
    f"{api_c.ENGAGEMENT_ENDPOINT}/<engagement_id>",
    "DeleteEngagement",
)
class DeleteEngagement(SwaggerView):
    """
    Delete Engagement Class
    """

    parameters = [
        {
            "name": db_c.ENGAGEMENT_ID,
            "description": "Engagement ID.",
            "type": "string",
            "in": "path",
            "required": True,
            "example": "5f5f7262997acad4bac4373b",
        }
    ]
    responses = {
        HTTPStatus.OK.value: {
            "description": "Delete Individual Engagement",
            "schema": EngagementGetSchema,
        },
        HTTPStatus.BAD_REQUEST.value: {
            "schema": NotFoundError,
        },
    }
    responses.update(AUTH401_RESPONSE)
    tags = [api_c.ENGAGEMENT_TAG]

    def delete(self, engagement_id: str) -> Tuple[dict, int]:
        """Deletes an engagement.

        ---
        security:
            - Bearer: ["Authorization"]

        Args:
            engagement_id (str): Engagement id

        Returns:
            Tuple[dict, int]: message, HTTP status

        """

        if not ObjectId.is_valid(engagement_id):
            return {"message": api_c.INVALID_ID}, HTTPStatus.BAD_REQUEST

        try:
            if delete_engagement(
                get_db_client(), engagement_id=ObjectId(engagement_id)
            ):
                return {
                    "message": api_c.OPERATION_SUCCESS
                }, HTTPStatus.OK.value

            return {
                "message": api_c.OPERATION_FAILED
            }, HTTPStatus.INTERNAL_SERVER_ERROR.value

        except Exception as exc:

            logging.error(
                "%s: %s.",
                exc.__class__,
                exc,
            )

            raise ProblemException(
                status=HTTPStatus.BAD_REQUEST.value,
                title=HTTPStatus.BAD_REQUEST.description,
                detail="Unable to delete a new engagement.",
            ) from exc


@add_view_to_blueprint(
    engagement_bp,
    f"{api_c.ENGAGEMENT_ENDPOINT}/<engagement_id>/{api_c.AUDIENCES}",
    "AddAudienceEngagement",
)
class AddAudienceEngagement(SwaggerView):
    """
    Class to add audience to an engagement
    """

    parameters = [
        {
            "name": db_c.ENGAGEMENT_ID,
            "description": "Engagement ID.",
            "type": "string",
            "in": "path",
            "required": True,
            "example": "5f5f7262997acad4bac4373b",
        },
        {
            "name": "body",
            "in": "body",
            "type": "object",
            "description": "Input Audience body.",
            "example": {
                api_c.AUDIENCES: [
                    {
                        api_c.ID: "60ae035b6c5bf45da27f17d6",
                        api_c.DESTINATIONS: [
                            {
                                api_c.ID: "60ae035b6c5bf45da27f17e5",
                            },
                            {
                                api_c.ID: "60ae035b6c5bf45da27f17e6",
                            },
                        ],
                    }
                ]
            },
        },
    ]

    responses = {
        HTTPStatus.CREATED.value: {
            "schema": EngagementGetSchema,
            "description": "Audience added to Engagement.",
        },
        HTTPStatus.BAD_REQUEST.value: {
            "description": "Failed to create the engagement.",
        },
    }

    responses.update(AUTH401_RESPONSE)
    tags = [api_c.ENGAGEMENT_TAG]

    @get_user_id()
    def post(self, engagement_id: str, user_id: ObjectId) -> Tuple[dict, int]:
        """Adds audience to engagement.

        ---
        security:
            - Bearer: ["Authorization"]

        Args:
            engagement_id (str): Engagement id
            user_id (ObjectId): user_id extracted from Okta.

        Returns:
            Tuple[dict, int]: Audience Engagement added, HTTP status.

        """

        if not ObjectId.is_valid(engagement_id):
            return {"message": api_c.INVALID_ID}, HTTPStatus.BAD_REQUEST

        try:
            body = AudienceEngagementSchema().load(
                request.get_json(), partial=True
            )
        except ValidationError as validation_error:
            return validation_error.messages, HTTPStatus.BAD_REQUEST

        try:
            append_audiences_to_engagement(
                get_db_client(),
                ObjectId(engagement_id),
                user_id,
                body[api_c.AUDIENCES],
            )
            return {"message": api_c.OPERATION_SUCCESS}, HTTPStatus.OK.value
        except Exception as exc:

            logging.error(
                "%s: %s.",
                exc.__class__,
                exc,
            )

            raise ProblemException(
                status=HTTPStatus.BAD_REQUEST.value,
                title=HTTPStatus.BAD_REQUEST.description,
                detail="Unable to add audience to engagement.",
            ) from exc


@add_view_to_blueprint(
    engagement_bp,
    f"{api_c.ENGAGEMENT_ENDPOINT}/<engagement_id>/{api_c.AUDIENCES}",
    "DeleteAudienceEngagement",
)
class DeleteAudienceEngagement(SwaggerView):
    """
    Delete AudienceEngagement Class
    """

    parameters = [
        {
            "name": db_c.ENGAGEMENT_ID,
            "description": "Engagement ID.",
            "type": "string",
            "in": "path",
            "required": True,
            "example": "5f5f7262997acad4bac4373b",
        },
        {
            "name": "body",
            "in": "body",
            "type": "object",
            "description": "Input engagement body.",
            "example": {
                api_c.AUDIENCE_IDS: [
                    "60ae035b6c5bf45da27f17e5",
                    "60ae035b6c5bf45da27f17e6",
                ]
            },
        },
    ]
    responses = {
        HTTPStatus.OK.value: {
            "description": "Delete Audience from Engagement.",
            "schema": EngagementGetSchema,
        },
        HTTPStatus.BAD_REQUEST.value: {
            "schema": NotFoundError,
        },
    }
    responses.update(AUTH401_RESPONSE)
    tags = [api_c.ENGAGEMENT_TAG]

    @get_user_id()
    def delete(
        self, engagement_id: str, user_id: ObjectId
    ) -> Tuple[dict, int]:
        """Deletes audience from engagement.

        ---
        security:
            - Bearer: ["Authorization"]

        Args:
            engagement_id (str): Engagement id
            user_id (ObjectId): user_id extracted from Okta.

        Returns:
            Tuple[dict, int]: Audience deleted from engagement, HTTP status

        """

        if not ObjectId.is_valid(engagement_id):
            return {"message": api_c.INVALID_ID}, HTTPStatus.BAD_REQUEST

        audience_ids = []
        try:
            body = AudienceEngagementDeleteSchema().load(
                request.get_json(), partial=True
            )
            for audience_id in body[api_c.AUDIENCE_IDS]:
                if not ObjectId.is_valid(audience_id):
                    return HTTPStatus.BAD_REQUEST
                audience_ids.append(ObjectId(audience_id))
        except ValidationError as validation_error:
            return validation_error.messages, HTTPStatus.BAD_REQUEST

        try:
            remove_audiences_from_engagement(
                get_db_client(),
                ObjectId(engagement_id),
                user_id,
                audience_ids,
            )
            return {"message": api_c.OPERATION_SUCCESS}, HTTPStatus.OK.value
        except Exception as exc:

            logging.error(
                "%s: %s.",
                exc.__class__,
                exc,
            )

            raise ProblemException(
                status=HTTPStatus.BAD_REQUEST.value,
                title=HTTPStatus.BAD_REQUEST.description,
                detail="Unable to delete audience from engagement.",
            ) from exc


@add_view_to_blueprint(
    engagement_bp,
    f"{api_c.ENGAGEMENT_ENDPOINT}/<engagement_id>/{api_c.DELIVER}",
    "EngagementDeliverView",
)
class EngagementDeliverView(SwaggerView):
    """
    Engagement delivery class
    """

    parameters = [
        {
            "name": api_c.ENGAGEMENT_ID,
            "description": "Engagement ID.",
            "type": "string",
            "in": "path",
            "required": True,
            "example": "60bfeaa3fa9ba04689906f7a",
        }
    ]

    responses = {
        HTTPStatus.OK.value: {
            "description": "Delivery job created.",
            "schema": {
                "example": {"message": "Delivery job created."},
            },
        },
        HTTPStatus.BAD_REQUEST.value: {
            "description": "Failed to deliver engagement.",
        },
    }

    responses.update(AUTH401_RESPONSE)
    tags = [api_c.DELIVERY_TAG]

    # pylint: disable=no-self-use
    @api_error_handler()
    def post(self, engagement_id: str) -> Tuple[dict, int]:
        """Delivers all audiences for an engagement.

        ---
        security:
            - Bearer: ["Authorization"]

        Args:
            engagement_id (str): Engagement ID.

        Returns:
            Tuple[dict, int]: Message indicating connection
                success/failure, HTTP Status.

        """

        # validate object id
        if not ObjectId.is_valid(engagement_id):
            return {"message": "Invalid Object ID"}, HTTPStatus.BAD_REQUEST

        # convert the engagement ID
        engagement_id = ObjectId(engagement_id)

        # check if engagement exists
        database = get_db_client()
        engagement = get_engagement(database, engagement_id)
        if not engagement:
            return {
                "message": "Engagement does not exist."
            }, HTTPStatus.BAD_REQUEST

        # submit jobs for all the audience/destination pairs
        delivery_job_ids = []

        for pair in get_audience_destination_pairs(
            engagement[api_c.AUDIENCES]
        ):
            batch_destination = get_destination_config(database, *pair)
            batch_destination.register()
            batch_destination.submit()
            delivery_job_ids.append(
                str(batch_destination.audience_delivery_job_id)
            )

        return {
            "message": f"Successfully created delivery job(s) "
            f"{','.join(delivery_job_ids)}"
        }, HTTPStatus.OK


@add_view_to_blueprint(
    engagement_bp,
    f"{api_c.ENGAGEMENT_ENDPOINT}/<engagement_id>/{api_c.AUDIENCE}/<audience_id>/{api_c.DELIVER}",
    "EngagementDeliverAudienceView",
)
class EngagementDeliverAudienceView(SwaggerView):
    """
    Engagement audience delivery class
    """

    parameters = [
        {
            "name": api_c.ENGAGEMENT_ID,
            "description": "Engagement ID.",
            "type": "string",
            "in": "path",
            "required": True,
            "example": "5f5f7262997acad4bac4373b",
        },
        {
            "name": api_c.AUDIENCE_ID,
            "description": "Audience ID.",
            "type": "string",
            "in": "path",
            "required": True,
            "example": "5f5f7262997acad4bac4373b",
        },
    ]

    responses = {
        HTTPStatus.OK.value: {
            "description": "Result.",
            "schema": {
                "example": {"message": "Delivery job created."},
            },
        },
        HTTPStatus.BAD_REQUEST.value: {
            "description": "Failed to deliver engagement.",
        },
    }

    responses.update(AUTH401_RESPONSE)
    tags = [api_c.DELIVERY_TAG]

    # pylint: disable=no-self-use
    @api_error_handler()
    def post(self, engagement_id: str, audience_id: str) -> Tuple[dict, int]:
        """Delivers one audience for an engagement.

        ---
        security:
            - Bearer: ["Authorization"]

        Args:
            engagement_id (str): Engagement ID.
            audience_id (str): Audience ID.

        Returns:
            Tuple[dict, int]: Message indicating connection
                success/failure, HTTP Status.

        """

        # validate object id
        if not all(ObjectId.is_valid(x) for x in [audience_id, engagement_id]):
            return {"message": "Invalid Object ID"}, HTTPStatus.BAD_REQUEST

        # convert to ObjectIds
        engagement_id = ObjectId(engagement_id)
        audience_id = ObjectId(audience_id)

        # check if engagement exists
        database = get_db_client()
        engagement = get_engagement(database, engagement_id)
        if not engagement:
            return {
                "message": "Engagement does not exist."
            }, HTTPStatus.BAD_REQUEST

        # validate that the engagement has audiences
        if db_c.AUDIENCES not in engagement:
            return {
                "message": "Engagement has no audiences."
            }, HTTPStatus.BAD_REQUEST

        # validate that the audience is attached
        audience_ids = [x[db_c.OBJECT_ID] for x in engagement[db_c.AUDIENCES]]
        if audience_id not in audience_ids:
            return {
                "message": "Audience is not attached to the engagement."
            }, HTTPStatus.BAD_REQUEST

        # validate the audience exists
        if not orchestration_management.get_audience(database, audience_id):
            return {
                "message": "Audience does not exist."
            }, HTTPStatus.BAD_REQUEST

        # submit jobs for the audience/destination pairs
        delivery_job_ids = []
        for pair in get_audience_destination_pairs(
            engagement[api_c.AUDIENCES]
        ):
            if pair[0] != audience_id:
                continue
            batch_destination = get_destination_config(database, *pair)
            batch_destination.register()
            batch_destination.submit()
            delivery_job_ids.append(
                str(batch_destination.audience_delivery_job_id)
            )

        return {
            "message": f"Successfully created delivery job(s) "
            f"{','.join(delivery_job_ids)}"
        }, HTTPStatus.OK


@add_view_to_blueprint(
    engagement_bp,
    f"{api_c.ENGAGEMENT_ENDPOINT}/<engagement_id>/"
    f"{api_c.AUDIENCE}/<audience_id>/{api_c.DESTINATION}/<destination_id>/{api_c.DELIVER}",
    "EngagementDeliverDestinationView",
)
class EngagementDeliverDestinationView(SwaggerView):
    """
    Engagement audience destination delivery class
    """

    parameters = [
        {
            "name": api_c.ENGAGEMENT_ID,
            "description": "Engagement ID.",
            "type": "string",
            "in": "path",
            "required": True,
            "example": "5f5f7262997acad4bac4373b",
        },
        {
            "name": api_c.AUDIENCE_ID,
            "description": "Audience ID.",
            "type": "string",
            "in": "path",
            "required": True,
            "example": "5f5f7262997acad4bac4373b",
        },
        {
            "name": api_c.DESTINATION_ID,
            "description": "Destination ID.",
            "type": "string",
            "in": "path",
            "required": True,
            "example": "5f5f7262997acad4bac4373b",
        },
    ]

    responses = {
        HTTPStatus.OK.value: {
            "description": "Result.",
            "schema": {
                "example": {"message": "Delivery job created."},
            },
        },
        HTTPStatus.BAD_REQUEST.value: {
            "description": "Failed to deliver engagement.",
        },
    }

    responses.update(AUTH401_RESPONSE)
    tags = [api_c.DELIVERY_TAG]

    # pylint: disable=no-self-use
    # pylint: disable=too-many-return-statements
    @api_error_handler()
    def post(
        self, engagement_id: str, audience_id: str, destination_id: str
    ) -> Tuple[dict, int]:
        """Delivers one destination for an engagement audience.

        ---
        security:
            - Bearer: ["Authorization"]

        Args:
            engagement_id (str): Engagement ID.
            audience_id (str): Audience ID.
            destination_id (str): Destination ID.

        Returns:
            Tuple[dict, int]: Message indicating connection
                success/failure, HTTP Status.

        """

        # validate object id
        if not all(
            ObjectId.is_valid(x)
            for x in [audience_id, engagement_id, destination_id]
        ):
            return {"message": "Invalid Object ID"}, HTTPStatus.BAD_REQUEST

        # convert to ObjectIds
        engagement_id = ObjectId(engagement_id)
        audience_id = ObjectId(audience_id)
        destination_id = ObjectId(destination_id)

        # check if engagement exists
        database = get_db_client()
        engagement = get_engagement(database, engagement_id)
        if not engagement:
            return {
                "message": "Engagement does not exist."
            }, HTTPStatus.BAD_REQUEST

        # validate that the engagement has audiences
        if db_c.AUDIENCES not in engagement:
            return {
                "message": "Engagement has no audiences."
            }, HTTPStatus.BAD_REQUEST

        # validate that the audience is attached
        audience_ids = [x[db_c.OBJECT_ID] for x in engagement[db_c.AUDIENCES]]
        if audience_id not in audience_ids:
            return {
                "message": "Audience is not attached to the engagement."
            }, HTTPStatus.BAD_REQUEST

        # validate that the destination ID is attached to the audience
        valid_destination = False
        for audience in engagement[db_c.AUDIENCES]:
            for destination in audience[db_c.DESTINATIONS]:
                if destination_id == destination[db_c.DELIVERY_PLATFORM_ID]:
                    valid_destination = True

        if not valid_destination:
            return {
                "message": "Destination is not attached to the "
                "engagement audience."
            }, HTTPStatus.BAD_REQUEST

        # validate destination exists
        destination = delivery_platform_management.get_delivery_platform(
            database, destination_id
        )
        if not destination:
            return {
                "message": "Destination does not exist."
            }, HTTPStatus.BAD_REQUEST

        # validate the audience exists
        audience = orchestration_management.get_audience(database, audience_id)
        if not audience:
            return {
                "message": "Audience does not exist."
            }, HTTPStatus.BAD_REQUEST

        # submit jobs for the audience/destination pairs
        delivery_job_ids = []
        for pair in get_audience_destination_pairs(
            engagement[api_c.AUDIENCES]
        ):
            if pair != [audience_id, destination_id]:
                continue
            batch_destination = get_destination_config(database, *pair)
            batch_destination.register()
            batch_destination.submit()
            delivery_job_ids.append(
                str(batch_destination.audience_delivery_job_id)
            )

        # validate delivery route
        return {
            "message": f"Successfully created delivery job(s) "
            f"{','.join(delivery_job_ids)}"
        }, HTTPStatus.OK


@add_view_to_blueprint(
    engagement_bp,
    f"{api_c.ENGAGEMENT_ENDPOINT}/<engagement_id>/"
    f"{api_c.AUDIENCE_PERFORMANCE}/"
    f"{api_c.DISPLAY_ADS}",
    "AudiencePerformanceDisplayAdsSchema",
)
class EngagementMetricsDisplayAds(SwaggerView):
    """
    Display Ads Engagement Metrics
    """

    parameters = [
        {
            "name": api_c.ENGAGEMENT_ID,
            "description": "Engagement ID.",
            "type": "string",
            "in": "path",
            "required": True,
            "example": "60b8d6d7d3cf80b4edcd890b",
        }
    ]

    responses = {
        HTTPStatus.OK.value: {
            "description": "Display Ads Performance Metrics",
            "schema": {
                "example": {
                    "display_ads_summary": "Audience Metrics Display Ad"
                },
            },
        },
        HTTPStatus.BAD_REQUEST.value: {
            "description": "Failed to retrieve engagement metrics.",
        },
    }
    responses.update(AUTH401_RESPONSE)
    tags = [api_c.ENGAGEMENT_TAG]

    # pylint: disable=unused-argument
    def get(self, engagement_id: str) -> Tuple[dict, int]:
        """Retrieves display ad performance metrics.

        ---
        security:
            - Bearer: ["Authorization"]

        Args:
            engagement_id (str): ID of an engagement

        Returns:
            Tuple[dict, int]: Response of Display Ads Performance Metrics,
                HTTP Status Code

        """

        display_ads = {
            "summary": {
                api_c.SPEND: 2000000,
                api_c.REACH: 500000,
                api_c.IMPRESSIONS: 456850,
                api_c.CONVERSIONS: 521006,
                api_c.CLICKS: 498587,
                api_c.FREQUENCY: 500,
                api_c.CPM: 850,
                api_c.CTR: 0.5201,
                api_c.CPA: 652,
                api_c.CPC: 485,
                api_c.ENGAGEMENT_RATE: 0.5601,
            },
            "audience_performance": [
                {
                    api_c.AUDIENCE_NAME: "audience_1",
                    api_c.SPEND: 2000000,
                    api_c.REACH: 500000,
                    api_c.IMPRESSIONS: 456850,
                    api_c.CONVERSIONS: 521006,
                    api_c.CLICKS: 498587,
                    api_c.FREQUENCY: 500,
                    api_c.CPM: 850,
                    api_c.CTR: 0.5201,
                    api_c.CPA: 652,
                    api_c.CPC: 485,
                    api_c.ENGAGEMENT_RATE: 0.5601,
                    "campaigns": [
                        {
                            api_c.DESTINATION_NAME: "Facebook",
                            api_c.IS_MAPPED: True,
                            api_c.SPEND: 2000000,
                            api_c.REACH: 500000,
                            api_c.IMPRESSIONS: 456850,
                            api_c.CONVERSIONS: 521006,
                            api_c.CLICKS: 498587,
                            api_c.FREQUENCY: 500,
                            api_c.CPM: 850,
                            api_c.CTR: 0.5201,
                            api_c.CPA: 652,
                            api_c.CPC: 485,
                            api_c.ENGAGEMENT_RATE: 0.5601,
                        },
                        {
                            api_c.DESTINATION_NAME: "Salesforce Marketing Cloud",
                            api_c.IS_MAPPED: True,
                            api_c.SPEND: 2000000,
                            api_c.REACH: 500000,
                            api_c.IMPRESSIONS: 456850,
                            api_c.CONVERSIONS: 521006,
                            api_c.CLICKS: 498587,
                            api_c.FREQUENCY: 500,
                            api_c.CPM: 850,
                            api_c.CTR: 0.5201,
                            api_c.CPA: 652,
                            api_c.CPC: 485,
                            api_c.ENGAGEMENT_RATE: 0.5601,
                        },
                    ],
                },
            ],
        }
        return (
            AudiencePerformanceDisplayAdsSchema().dump(display_ads),
            HTTPStatus.OK,
        )


@add_view_to_blueprint(
    engagement_bp,
    f"{api_c.ENGAGEMENT_ENDPOINT}/<engagement_id>/"
    f"{api_c.AUDIENCE_PERFORMANCE}/"
    f"{api_c.EMAIL}",
    "AudiencePerformanceEmailSchema",
)
class EngagementMetricsEmail(SwaggerView):
    """
    Email Engagement Metrics
    """

    parameters = [
        {
            "name": api_c.ENGAGEMENT_ID,
            "description": "Engagement ID.",
            "type": "string",
            "in": "path",
            "required": True,
            "example": "60b8d6d7d3cf80b4edcd890b",
        }
    ]

    responses = {
        HTTPStatus.OK.value: {
            "description": "Email Audience Performance Metrics",
            "schema": {
                "example": {"email_summary": "Audience Metrics Email"},
            },
        },
        HTTPStatus.BAD_REQUEST.value: {
            "description": "Failed to retrieve email engagement metrics.",
        },
    }
    responses.update(AUTH401_RESPONSE)
    tags = [api_c.ENGAGEMENT_TAG]

    # pylint: disable=unused-argument
    def get(self, engagement_id: str) -> Tuple[dict, int]:
        """Retrieves email performance metrics.

        ---
        security:
            - Bearer: ["Authorization"]

        Args:
            engagement_id (str): ID of an engagement

        Returns:
            Tuple[dict, int]: Response of Email Performance Metrics,
                HTTP Status Code

        """

        email = {
            "summary": {
                api_c.EMAIL: 1200000,
                api_c.SENT: 125,
                api_c.HARD_BOUNCES: 0.1,
                api_c.DELIVERED: 125,
                api_c.DELIVERED_RATE: 0.1,
                api_c.OPEN: 365200,
                api_c.OPEN_RATE: 0.1,
                api_c.CLICKS: 365200,
                api_c.CTR: 0.7208,
                api_c.COTR: 0.7208,
                api_c.UNIQUE_CLICKS: 365200,
                api_c.UNIQUE_OPENS: 225100,
                api_c.UNSUBSCRIBE: 365200,
                api_c.UNSUBSCRIBE_RATE: 0.7208,
            },
            "audience_performance": [
                {
                    api_c.AUDIENCE_NAME: "audience_1",
                    api_c.EMAIL: 1200000,
                    api_c.SENT: 125,
                    api_c.HARD_BOUNCES: 0.1,
                    api_c.DELIVERED: 125,
                    api_c.DELIVERED_RATE: 0.1,
                    api_c.OPEN: 365200,
                    api_c.OPEN_RATE: 0.1,
                    api_c.CLICKS: 365200,
                    api_c.CTR: 0.7208,
                    api_c.COTR: 0.7208,
                    api_c.UNIQUE_CLICKS: 365200,
                    api_c.UNIQUE_OPENS: 225100,
                    api_c.UNSUBSCRIBE: 365200,
                    api_c.UNSUBSCRIBE_RATE: 0.7208,
                    "campaigns": [
                        {
                            api_c.DESTINATION_NAME: "Facebook",
                            api_c.IS_MAPPED: True,
                            api_c.EMAIL: 1200000,
                            api_c.SENT: 125,
                            api_c.HARD_BOUNCES: 0.1,
                            api_c.DELIVERED: 125,
                            api_c.DELIVERED_RATE: 0.1,
                            api_c.OPEN: 365200,
                            api_c.OPEN_RATE: 0.1,
                            api_c.CLICKS: 365200,
                            api_c.CTR: 0.7208,
                            api_c.COTR: 0.7208,
                            api_c.UNIQUE_CLICKS: 365200,
                            api_c.UNIQUE_OPENS: 225100,
                            api_c.UNSUBSCRIBE: 365200,
                            api_c.UNSUBSCRIBE_RATE: 0.7208,
                        },
                        {
                            api_c.DESTINATION_NAME: "Salesforce Marketing Cloud",
                            api_c.IS_MAPPED: True,
                            api_c.EMAIL: 1200000,
                            api_c.SENT: 125,
                            api_c.HARD_BOUNCES: 0.1,
                            api_c.DELIVERED: 125,
                            api_c.DELIVERED_RATE: 0.1,
                            api_c.OPEN: 365200,
                            api_c.OPEN_RATE: 0.1,
                            api_c.CLICKS: 365200,
                            api_c.CTR: 0.7208,
                            api_c.COTR: 0.7208,
                            api_c.UNIQUE_CLICKS: 365200,
                            api_c.UNIQUE_OPENS: 225100,
                            api_c.UNSUBSCRIBE: 365200,
                            api_c.UNSUBSCRIBE_RATE: 0.7208,
                        },
                    ],
                },
            ],
        }
        return (
            AudiencePerformanceEmailSchema().dump(email),
            HTTPStatus.OK,
        )<|MERGE_RESOLUTION|>--- conflicted
+++ resolved
@@ -40,11 +40,8 @@
     add_view_to_blueprint,
     get_db_client,
     secured,
-<<<<<<< HEAD
     api_error_handler,
-=======
     get_user_id,
->>>>>>> 04ddcddf
 )
 from huxunify.api.schema.utils import AUTH401_RESPONSE
 from huxunify.api import constants as api_c
