# pylint: disable=no-self-use, C0302
"""
Paths for engagement API
"""
from http import HTTPStatus
from itertools import groupby
from operator import itemgetter
from typing import Tuple

from bson import ObjectId
from flask import Blueprint, request, jsonify
from flasgger import SwaggerView
from marshmallow import ValidationError

from huxunifylib.database import constants as db_c
from huxunifylib.database.engagement_management import (
    get_engagement,
    get_engagements,
    set_engagement,
    delete_engagement,
    update_engagement,
    remove_audiences_from_engagement,
    append_audiences_to_engagement,
)
from huxunifylib.database import (
    orchestration_management,
    delivery_platform_management,
)
from huxunify.api.schema.engagement import (
    EngagementPostSchema,
    EngagementGetSchema,
    AudienceEngagementSchema,
    AudienceEngagementDeleteSchema,
    AudiencePerformanceDisplayAdsSchema,
    AudiencePerformanceEmailSchema,
)
from huxunify.api.schema.errors import NotFoundError
from huxunify.api.route.utils import (
    add_view_to_blueprint,
    get_db_client,
    secured,
    api_error_handler,
    get_user_name,
    group_perf_metric,
)
from huxunify.api.schema.utils import AUTH401_RESPONSE
from huxunify.api import constants as api_c
from huxunify.api.data_connectors.courier import (
    get_destination_config,
    get_audience_destination_pairs,
)

engagement_bp = Blueprint(api_c.ENGAGEMENT_ENDPOINT, import_name=__name__)


# TODO Add updated_by fields to engagement_mgmt in set, update and delete methods
@engagement_bp.before_request
@secured()
def before_request():
    """Protect all of the engagement endpoints."""
    pass  # pylint: disable=unnecessary-pass


@add_view_to_blueprint(
    engagement_bp, f"{api_c.ENGAGEMENT_ENDPOINT}", "EngagementSearch"
)
class EngagementSearch(SwaggerView):
    """
    Engagement Search Class
    """

    parameters = []
    responses = {
        HTTPStatus.OK.value: {
            "description": "List of engagements.",
            "schema": {"type": "array", "items": EngagementGetSchema},
        },
    }
    responses.update(AUTH401_RESPONSE)
    tags = [api_c.ENGAGEMENT_TAG]

    @api_error_handler()
    def get(self) -> Tuple[dict, int]:
        """Retrieves all engagements.

        ---
        security:
            - Bearer: ["Authorization"]

        Args:

        Returns:
            Tuple[dict, int]: dict of engagements and http code

        """

        return (
            jsonify(
                EngagementGetSchema().dump(
                    get_engagements(get_db_client()), many=True
                )
            ),
            HTTPStatus.OK.value,
        )


@add_view_to_blueprint(
    engagement_bp,
    f"{api_c.ENGAGEMENT_ENDPOINT}/<engagement_id>",
    "IndividualEngagementSearch",
)
class IndividualEngagementSearch(SwaggerView):
    """
    Individual Engagement Search Class
    """

    parameters = [
        {
            "name": db_c.ENGAGEMENT_ID,
            "description": "Engagement ID.",
            "type": "string",
            "in": "path",
            "required": True,
            "example": "5f5f7262997acad4bac4373b",
        }
    ]
    responses = {
        HTTPStatus.OK.value: {
            "description": "Retrieve Individual Engagement",
            "schema": EngagementGetSchema,
        },
        HTTPStatus.NOT_FOUND.value: {
            "schema": NotFoundError,
        },
    }
    responses.update(AUTH401_RESPONSE)
    tags = [api_c.ENGAGEMENT_TAG]

    @api_error_handler()
    def get(self, engagement_id: str) -> Tuple[dict, int]:
        """Retrieves an engagement.

        ---
        security:
            - Bearer: ["Authorization"]

        Args:
            engagement_id (str): id of the engagement

        Returns:
            Tuple[dict, int]: dict of the engagement and http code

        """

        if not ObjectId.is_valid(engagement_id):
            return {"message": api_c.INVALID_ID}, HTTPStatus.BAD_REQUEST

        eng = get_engagement(
            get_db_client(), engagement_id=ObjectId(engagement_id)
        )

        if not eng:
            return {"message": "Not found"}, HTTPStatus.NOT_FOUND.value

        return (
            EngagementGetSchema().dump(eng),
            HTTPStatus.OK,
        )


@add_view_to_blueprint(
    engagement_bp, f"{api_c.ENGAGEMENT_ENDPOINT}", "SetEngagement"
)
class SetEngagement(SwaggerView):
    """
    Class to create a new engagement
    """

    parameters = [
        {
            "name": "body",
            "in": "body",
            "type": "object",
            "description": "Input engagement body.",
            "example": {
                db_c.ENGAGEMENT_NAME: "My Engagement",
                db_c.ENGAGEMENT_DESCRIPTION: "Engagement Description",
                db_c.AUDIENCES: [
                    {
                        api_c.ID: "60ae035b6c5bf45da27f17d6",
                        api_c.DESTINATIONS: [
                            {
                                api_c.ID: "60ae035b6c5bf45da27f17e5",
                                "contact_list": "sfmc_extension_name",
                            },
                            {
                                api_c.ID: "60ae035b6c5bf45da27f17e6",
                            },
                        ],
                    }
                ],
            },
        }
    ]

    responses = {
        HTTPStatus.CREATED.value: {
            "schema": EngagementGetSchema,
            "description": "Engagement created.",
        },
        HTTPStatus.BAD_REQUEST.value: {
            "description": "Failed to create the engagement.",
        },
    }

    responses.update(AUTH401_RESPONSE)
    tags = [api_c.ENGAGEMENT_TAG]

    @api_error_handler()
    @get_user_name()
    def post(self, user_name: str) -> Tuple[dict, int]:
        """Creates a new engagement.

        ---
        security:
            - Bearer: ["Authorization"]

        Args:
            user_name (str): user_name extracted from Okta.

        Returns:
            Tuple[dict, int]: Engagement created, HTTP status.

        """

        try:
            body = EngagementPostSchema().load(
                request.get_json(), partial=("delivery_schedule",)
            )
        except ValidationError as validation_error:
            return validation_error.messages, HTTPStatus.BAD_REQUEST

        engagement_id = set_engagement(
            database=get_db_client(),
            name=body[db_c.ENGAGEMENT_NAME],
            description=body[db_c.ENGAGEMENT_DESCRIPTION]
            if db_c.ENGAGEMENT_DESCRIPTION in body
            else None,
            audiences=body[db_c.AUDIENCES] if db_c.AUDIENCES in body else None,
            delivery_schedule=body[db_c.ENGAGEMENT_DELIVERY_SCHEDULE]
            if db_c.ENGAGEMENT_DELIVERY_SCHEDULE in body
            else None,
            user_name=user_name,
        )

        return (
            EngagementGetSchema().dump(
                get_engagement(get_db_client(), engagement_id=engagement_id)
            ),
            HTTPStatus.CREATED,
        )


@add_view_to_blueprint(
    engagement_bp,
    f"{api_c.ENGAGEMENT_ENDPOINT}/<engagement_id>",
    "UpdateEngagement",
)
class UpdateEngagement(SwaggerView):
    """
    Class to update an engagement
    """

    parameters = [
        {
            "name": api_c.ENGAGEMENT_ID,
            "description": "Engagement ID.",
            "type": "string",
            "in": "path",
            "required": True,
            "example": "5f5f7262997acad4bac4373b",
        },
        {
            "name": "body",
            "in": "body",
            "type": "object",
            "description": "Input engagement body.",
            "example": {
                db_c.ENGAGEMENT_NAME: "My Engagement",
                db_c.ENGAGEMENT_DESCRIPTION: "Engagement Description",
                db_c.AUDIENCES: [
                    {
                        api_c.ID: "60ae035b6c5bf45da27f17d6",
                        api_c.DESTINATIONS: [
                            {
                                api_c.ID: "60ae035b6c5bf45da27f17e5",
                            },
                            {
                                api_c.ID: "60ae035b6c5bf45da27f17e6",
                            },
                        ],
                    }
                ],
            },
        },
    ]

    responses = {
        HTTPStatus.OK.value: {
            "schema": EngagementGetSchema,
            "description": "Engagement updated.",
        },
        HTTPStatus.BAD_REQUEST.value: {
            "description": "Failed to update the engagement.",
        },
    }

    responses.update(AUTH401_RESPONSE)
    tags = [api_c.ENGAGEMENT_TAG]

    @api_error_handler()
    @get_user_name()
    def put(self, engagement_id: str, user_name: str) -> Tuple[dict, int]:
        """Updates an engagement.

        ---
        security:
            - Bearer: ["Authorization"]

        Args:
            engagement_id (str): Engagement id
            user_name (str): user_name extracted from Okta.

        Returns:
            Tuple[dict, int]: Engagement updated, HTTP status.

        """

        if not ObjectId.is_valid(engagement_id):
            return {"message": api_c.INVALID_ID}, HTTPStatus.BAD_REQUEST

        try:
            body = EngagementPostSchema().load(request.get_json())
        except ValidationError as validation_error:
            return validation_error.messages, HTTPStatus.BAD_REQUEST

        engagement = update_engagement(
            database=get_db_client(),
            engagement_id=ObjectId(engagement_id),
            user_name=user_name,
            name=body[db_c.ENGAGEMENT_NAME],
            description=body[db_c.ENGAGEMENT_DESCRIPTION]
            if db_c.ENGAGEMENT_DESCRIPTION in body
            else None,
            audiences=body[db_c.AUDIENCES] if db_c.AUDIENCES in body else None,
            delivery_schedule=body[db_c.ENGAGEMENT_DELIVERY_SCHEDULE]
            if db_c.ENGAGEMENT_DELIVERY_SCHEDULE in body
            else None,
        )

        return (
            EngagementGetSchema().dump(engagement),
            HTTPStatus.OK,
        )


@add_view_to_blueprint(
    engagement_bp,
    f"{api_c.ENGAGEMENT_ENDPOINT}/<engagement_id>",
    "DeleteEngagement",
)
class DeleteEngagement(SwaggerView):
    """
    Delete Engagement Class
    """

    parameters = [
        {
            "name": db_c.ENGAGEMENT_ID,
            "description": "Engagement ID.",
            "type": "string",
            "in": "path",
            "required": True,
            "example": "5f5f7262997acad4bac4373b",
        }
    ]
    responses = {
        HTTPStatus.OK.value: {
            "description": "Delete Individual Engagement",
            "schema": EngagementGetSchema,
        },
        HTTPStatus.BAD_REQUEST.value: {
            "schema": NotFoundError,
        },
    }
    responses.update(AUTH401_RESPONSE)
    tags = [api_c.ENGAGEMENT_TAG]

    @api_error_handler()
    def delete(self, engagement_id: str) -> Tuple[dict, int]:
        """Deletes an engagement.

        ---
        security:
            - Bearer: ["Authorization"]

        Args:
            engagement_id (str): Engagement id

        Returns:
            Tuple[dict, int]: message, HTTP status

        """

        if not ObjectId.is_valid(engagement_id):
            return {"message": api_c.INVALID_ID}, HTTPStatus.BAD_REQUEST

        if delete_engagement(
            get_db_client(), engagement_id=ObjectId(engagement_id)
        ):
            return {"message": api_c.OPERATION_SUCCESS}, HTTPStatus.OK.value

        return {
            "message": api_c.OPERATION_FAILED
        }, HTTPStatus.INTERNAL_SERVER_ERROR.value


@add_view_to_blueprint(
    engagement_bp,
    f"{api_c.ENGAGEMENT_ENDPOINT}/<engagement_id>/{api_c.AUDIENCES}",
    "AddAudienceEngagement",
)
class AddAudienceEngagement(SwaggerView):
    """
    Class to add audience to an engagement
    """

    parameters = [
        {
            "name": db_c.ENGAGEMENT_ID,
            "description": "Engagement ID.",
            "type": "string",
            "in": "path",
            "required": True,
            "example": "5f5f7262997acad4bac4373b",
        },
        {
            "name": "body",
            "in": "body",
            "type": "object",
            "description": "Input Audience body.",
            "example": {
                api_c.AUDIENCES: [
                    {
                        api_c.ID: "60ae035b6c5bf45da27f17d6",
                        api_c.DESTINATIONS: [
                            {
                                api_c.ID: "60ae035b6c5bf45da27f17e5",
                            },
                            {
                                api_c.ID: "60ae035b6c5bf45da27f17e6",
                            },
                        ],
                    }
                ]
            },
        },
    ]

    responses = {
        HTTPStatus.CREATED.value: {
            "schema": EngagementGetSchema,
            "description": "Audience added to Engagement.",
        },
        HTTPStatus.BAD_REQUEST.value: {
            "description": "Failed to create the engagement.",
        },
    }

    responses.update(AUTH401_RESPONSE)
    tags = [api_c.ENGAGEMENT_TAG]

    @api_error_handler()
    @get_user_name()
    def post(self, engagement_id: str, user_name: str) -> Tuple[dict, int]:
        """Adds audience to engagement.

        ---
        security:
            - Bearer: ["Authorization"]

        Args:
            engagement_id (str): Engagement id
            user_name (str): user_name extracted from Okta.

        Returns:
            Tuple[dict, int]: Audience Engagement added, HTTP status.

        """

        if not ObjectId.is_valid(engagement_id):
            return {"message": api_c.INVALID_ID}, HTTPStatus.BAD_REQUEST

        try:
            body = AudienceEngagementSchema().load(
                request.get_json(), partial=True
            )
        except ValidationError as validation_error:
            return validation_error.messages, HTTPStatus.BAD_REQUEST

        append_audiences_to_engagement(
            get_db_client(),
            ObjectId(engagement_id),
            user_name,
            body[api_c.AUDIENCES],
        )
        return {"message": api_c.OPERATION_SUCCESS}, HTTPStatus.OK.value


@add_view_to_blueprint(
    engagement_bp,
    f"{api_c.ENGAGEMENT_ENDPOINT}/<engagement_id>/{api_c.AUDIENCES}",
    "DeleteAudienceEngagement",
)
class DeleteAudienceEngagement(SwaggerView):
    """
    Delete AudienceEngagement Class
    """

    parameters = [
        {
            "name": db_c.ENGAGEMENT_ID,
            "description": "Engagement ID.",
            "type": "string",
            "in": "path",
            "required": True,
            "example": "5f5f7262997acad4bac4373b",
        },
        {
            "name": "body",
            "in": "body",
            "type": "object",
            "description": "Input engagement body.",
            "example": {
                api_c.AUDIENCE_IDS: [
                    "60ae035b6c5bf45da27f17e5",
                    "60ae035b6c5bf45da27f17e6",
                ]
            },
        },
    ]
    responses = {
        HTTPStatus.OK.value: {
            "description": "Delete Audience from Engagement.",
            "schema": EngagementGetSchema,
        },
        HTTPStatus.BAD_REQUEST.value: {
            "schema": NotFoundError,
        },
    }
    responses.update(AUTH401_RESPONSE)
    tags = [api_c.ENGAGEMENT_TAG]

    @api_error_handler()
    @get_user_name()
    def delete(self, engagement_id: str, user_name: str) -> Tuple[dict, int]:
        """Deletes audience from engagement.

        ---
        security:
            - Bearer: ["Authorization"]

        Args:
            engagement_id (str): Engagement id
            user_name (str): user_name extracted from Okta.

        Returns:
            Tuple[dict, int]: Audience deleted from engagement, HTTP status

        """

        if not ObjectId.is_valid(engagement_id):
            return {"message": api_c.INVALID_ID}, HTTPStatus.BAD_REQUEST

        audience_ids = []
        try:
            body = AudienceEngagementDeleteSchema().load(
                request.get_json(), partial=True
            )
            for audience_id in body[api_c.AUDIENCE_IDS]:
                if not ObjectId.is_valid(audience_id):
                    return HTTPStatus.BAD_REQUEST
                audience_ids.append(ObjectId(audience_id))
        except ValidationError as validation_error:
            return validation_error.messages, HTTPStatus.BAD_REQUEST

        remove_audiences_from_engagement(
            get_db_client(),
            ObjectId(engagement_id),
            user_name,
            audience_ids,
        )
        return {"message": api_c.OPERATION_SUCCESS}, HTTPStatus.OK.value


@add_view_to_blueprint(
    engagement_bp,
    f"{api_c.ENGAGEMENT_ENDPOINT}/<engagement_id>/{api_c.DELIVER}",
    "EngagementDeliverView",
)
class EngagementDeliverView(SwaggerView):
    """
    Engagement delivery class
    """

    parameters = [
        {
            "name": api_c.ENGAGEMENT_ID,
            "description": "Engagement ID.",
            "type": "string",
            "in": "path",
            "required": True,
            "example": "60bfeaa3fa9ba04689906f7a",
        }
    ]

    responses = {
        HTTPStatus.OK.value: {
            "description": "Delivery job created.",
            "schema": {
                "example": {"message": "Delivery job created."},
            },
        },
        HTTPStatus.BAD_REQUEST.value: {
            "description": "Failed to deliver engagement.",
        },
    }

    responses.update(AUTH401_RESPONSE)
    tags = [api_c.DELIVERY_TAG]

    # pylint: disable=no-self-use
    @api_error_handler()
    def post(self, engagement_id: str) -> Tuple[dict, int]:
        """Delivers all audiences for an engagement.

        ---
        security:
            - Bearer: ["Authorization"]

        Args:
            engagement_id (str): Engagement ID.

        Returns:
            Tuple[dict, int]: Message indicating connection
                success/failure, HTTP Status.

        """

        # validate object id
        if not ObjectId.is_valid(engagement_id):
            return {"message": "Invalid Object ID"}, HTTPStatus.BAD_REQUEST

        # convert the engagement ID
        engagement_id = ObjectId(engagement_id)

        # check if engagement exists
        database = get_db_client()
        engagement = get_engagement(database, engagement_id)
        if not engagement:
            return {
                "message": "Engagement does not exist."
            }, HTTPStatus.BAD_REQUEST

        # submit jobs for all the audience/destination pairs
        delivery_job_ids = []

        for pair in get_audience_destination_pairs(
            engagement[api_c.AUDIENCES]
        ):
            batch_destination = get_destination_config(
                database, engagement_id, *pair
            )
            batch_destination.register()
            batch_destination.submit()
            delivery_job_ids.append(
                str(batch_destination.audience_delivery_job_id)
            )

        return {
            "message": f"Successfully created delivery job(s) "
            f"{','.join(delivery_job_ids)}"
        }, HTTPStatus.OK


@add_view_to_blueprint(
    engagement_bp,
    f"{api_c.ENGAGEMENT_ENDPOINT}/<engagement_id>/{api_c.AUDIENCE}/<audience_id>/{api_c.DELIVER}",
    "EngagementDeliverAudienceView",
)
class EngagementDeliverAudienceView(SwaggerView):
    """
    Engagement audience delivery class
    """

    parameters = [
        {
            "name": api_c.ENGAGEMENT_ID,
            "description": "Engagement ID.",
            "type": "string",
            "in": "path",
            "required": True,
            "example": "5f5f7262997acad4bac4373b",
        },
        {
            "name": api_c.AUDIENCE_ID,
            "description": "Audience ID.",
            "type": "string",
            "in": "path",
            "required": True,
            "example": "5f5f7262997acad4bac4373b",
        },
    ]

    responses = {
        HTTPStatus.OK.value: {
            "description": "Result.",
            "schema": {
                "example": {"message": "Delivery job created."},
            },
        },
        HTTPStatus.BAD_REQUEST.value: {
            "description": "Failed to deliver engagement.",
        },
    }

    responses.update(AUTH401_RESPONSE)
    tags = [api_c.DELIVERY_TAG]

    # pylint: disable=no-self-use
    @api_error_handler()
    def post(self, engagement_id: str, audience_id: str) -> Tuple[dict, int]:
        """Delivers one audience for an engagement.

        ---
        security:
            - Bearer: ["Authorization"]

        Args:
            engagement_id (str): Engagement ID.
            audience_id (str): Audience ID.

        Returns:
            Tuple[dict, int]: Message indicating connection
                success/failure, HTTP Status.

        """

        # validate object id
        if not all(ObjectId.is_valid(x) for x in [audience_id, engagement_id]):
            return {"message": "Invalid Object ID"}, HTTPStatus.BAD_REQUEST

        # convert to ObjectIds
        engagement_id = ObjectId(engagement_id)
        audience_id = ObjectId(audience_id)

        # check if engagement exists
        database = get_db_client()
        engagement = get_engagement(database, engagement_id)
        if not engagement:
            return {
                "message": "Engagement does not exist."
            }, HTTPStatus.BAD_REQUEST

        # validate that the engagement has audiences
        if db_c.AUDIENCES not in engagement:
            return {
                "message": "Engagement has no audiences."
            }, HTTPStatus.BAD_REQUEST

        # validate that the audience is attached
        audience_ids = [x[db_c.OBJECT_ID] for x in engagement[db_c.AUDIENCES]]
        if audience_id not in audience_ids:
            return {
                "message": "Audience is not attached to the engagement."
            }, HTTPStatus.BAD_REQUEST

        # validate the audience exists
        if not orchestration_management.get_audience(database, audience_id):
            return {
                "message": "Audience does not exist."
            }, HTTPStatus.BAD_REQUEST

        # submit jobs for the audience/destination pairs
        delivery_job_ids = []
        for pair in get_audience_destination_pairs(
            engagement[api_c.AUDIENCES]
        ):
            if pair[0] != audience_id:
                continue
            batch_destination = get_destination_config(
                database, engagement_id, *pair
            )
            batch_destination.register()
            batch_destination.submit()
            delivery_job_ids.append(
                str(batch_destination.audience_delivery_job_id)
            )

        return {
            "message": f"Successfully created delivery job(s) "
            f"{','.join(delivery_job_ids)}"
        }, HTTPStatus.OK


@add_view_to_blueprint(
    engagement_bp,
    f"{api_c.ENGAGEMENT_ENDPOINT}/<engagement_id>/"
    f"{api_c.AUDIENCE}/<audience_id>/{api_c.DESTINATION}/<destination_id>/{api_c.DELIVER}",
    "EngagementDeliverDestinationView",
)
class EngagementDeliverDestinationView(SwaggerView):
    """
    Engagement audience destination delivery class
    """

    parameters = [
        {
            "name": api_c.ENGAGEMENT_ID,
            "description": "Engagement ID.",
            "type": "string",
            "in": "path",
            "required": True,
            "example": "5f5f7262997acad4bac4373b",
        },
        {
            "name": api_c.AUDIENCE_ID,
            "description": "Audience ID.",
            "type": "string",
            "in": "path",
            "required": True,
            "example": "5f5f7262997acad4bac4373b",
        },
        {
            "name": api_c.DESTINATION_ID,
            "description": "Destination ID.",
            "type": "string",
            "in": "path",
            "required": True,
            "example": "5f5f7262997acad4bac4373b",
        },
    ]

    responses = {
        HTTPStatus.OK.value: {
            "description": "Result.",
            "schema": {
                "example": {"message": "Delivery job created."},
            },
        },
        HTTPStatus.BAD_REQUEST.value: {
            "description": "Failed to deliver engagement.",
        },
    }

    responses.update(AUTH401_RESPONSE)
    tags = [api_c.DELIVERY_TAG]

    # pylint: disable=no-self-use
    # pylint: disable=too-many-return-statements
    @api_error_handler()
    def post(
        self, engagement_id: str, audience_id: str, destination_id: str
    ) -> Tuple[dict, int]:
        """Delivers one destination for an engagement audience.

        ---
        security:
            - Bearer: ["Authorization"]

        Args:
            engagement_id (str): Engagement ID.
            audience_id (str): Audience ID.
            destination_id (str): Destination ID.

        Returns:
            Tuple[dict, int]: Message indicating connection
                success/failure, HTTP Status.

        """

        # validate object id
        if not all(
            ObjectId.is_valid(x)
            for x in [audience_id, engagement_id, destination_id]
        ):
            return {"message": "Invalid Object ID"}, HTTPStatus.BAD_REQUEST

        # convert to ObjectIds
        engagement_id = ObjectId(engagement_id)
        audience_id = ObjectId(audience_id)
        destination_id = ObjectId(destination_id)

        # check if engagement exists
        database = get_db_client()
        engagement = get_engagement(database, engagement_id)
        if not engagement:
            return {
                "message": "Engagement does not exist."
            }, HTTPStatus.BAD_REQUEST

        # validate that the engagement has audiences
        if db_c.AUDIENCES not in engagement:
            return {
                "message": "Engagement has no audiences."
            }, HTTPStatus.BAD_REQUEST

        # validate that the audience is attached
        audience_ids = [x[db_c.OBJECT_ID] for x in engagement[db_c.AUDIENCES]]
        if audience_id not in audience_ids:
            return {
                "message": "Audience is not attached to the engagement."
            }, HTTPStatus.BAD_REQUEST

        # validate that the destination ID is attached to the audience
        valid_destination = False
        for audience in engagement[db_c.AUDIENCES]:
            for destination in audience[db_c.DESTINATIONS]:
                if destination_id == destination[db_c.OBJECT_ID]:
                    valid_destination = True

        if not valid_destination:
            return {
                "message": "Destination is not attached to the "
                "engagement audience."
            }, HTTPStatus.BAD_REQUEST

        # validate destination exists
        destination = delivery_platform_management.get_delivery_platform(
            database, destination_id
        )
        if not destination:
            return {
                "message": "Destination does not exist."
            }, HTTPStatus.BAD_REQUEST

        # validate the audience exists
        audience = orchestration_management.get_audience(database, audience_id)
        if not audience:
            return {
                "message": "Audience does not exist."
            }, HTTPStatus.BAD_REQUEST

        # submit jobs for the audience/destination pairs
        delivery_job_ids = []
        for pair in get_audience_destination_pairs(
            engagement[api_c.AUDIENCES]
        ):
            if pair != [audience_id, destination_id]:
                continue
            batch_destination = get_destination_config(
                database, engagement_id, *pair
            )
            batch_destination.register()
            batch_destination.submit()
            delivery_job_ids.append(
                str(batch_destination.audience_delivery_job_id)
            )

        # validate delivery route
        return {
            "message": f"Successfully created delivery job(s) "
            f"{','.join(delivery_job_ids)}"
        }, HTTPStatus.OK


@add_view_to_blueprint(
    engagement_bp,
    f"{api_c.ENGAGEMENT_ENDPOINT}/<engagement_id>/"
    f"{api_c.AUDIENCE_PERFORMANCE}/"
    f"{api_c.DISPLAY_ADS}",
    "AudiencePerformanceDisplayAdsSchema",
)
class EngagementMetricsDisplayAds(SwaggerView):
    """
    Display Ads Engagement Metrics
    """

    parameters = [
        {
            "name": api_c.ENGAGEMENT_ID,
            "description": "Engagement ID.",
            "type": "string",
            "in": "path",
            "required": True,
            "example": "60b8d6d7d3cf80b4edcd890b",
        }
    ]

    responses = {
        HTTPStatus.OK.value: {
            "description": "Display Ads Performance Metrics",
            "schema": {
                "example": {
                    "display_ads_summary": "Audience Metrics Display Ad"
                },
            },
        },
        HTTPStatus.BAD_REQUEST.value: {
            "description": "Failed to retrieve engagement metrics.",
        },
    }
    responses.update(AUTH401_RESPONSE)
    tags = [api_c.ENGAGEMENT_TAG]

<<<<<<< HEAD
    # pylint: disable=unused-argument, too-many-locals
=======
    @api_error_handler()
    # pylint: disable=unused-argument
>>>>>>> 4104062a
    def get(self, engagement_id: str) -> Tuple[dict, int]:
        """Retrieves display ad performance metrics.

        ---
        security:
            - Bearer: ["Authorization"]

        Args:
            engagement_id (str): ID of an engagement

        Returns:
            Tuple[dict, int]: Response of Display Ads Performance Metrics,
                HTTP Status Code

        """

        # Get all destinations that are related to Display Ad metrics
        destination = (
            delivery_platform_management.get_delivery_platform_by_type(
                get_db_client(), db_c.DELIVERY_PLATFORM_FACEBOOK
            )
        )
        # Get Performance metrics by engagement and destination
        # pylint: disable=line-too-long
        performance_metrics = delivery_platform_management.get_performance_metrics_by_engagement_details(
            get_db_client(),
            ObjectId(engagement_id),
            [destination.get(db_c.ID)],
        )

        # Get all the delivery jobs for the given engagement and destination
        delivery_jobs = (
            delivery_platform_management.get_delivery_jobs_using_metadata(
                get_db_client(), engagement_id=ObjectId(engagement_id)
            )
        )
        delivery_jobs = [
            x
            for x in delivery_jobs
            if x[db_c.DELIVERY_PLATFORM_ID] == destination.get(db_c.ID)
        ]

        # Group all the performance metrics for the enagement
        final_metric = {
            api_c.SUMMARY: group_perf_metric(
                [x[db_c.PERFORMANCE_METRICS] for x in performance_metrics]
            )
        }

        # Group all the performance metrics engagement.audience. This is done by
        #   1. Group all delivery jobs by audience id
        #   2. Using delivery jobs of an audience, get all the performance metrics
        #   3. Group performance metrics for the audience
        aud_group = sorted(delivery_jobs, key=itemgetter(api_c.AUDIENCE_ID))
        aud_metric = []
        for audience_id, audience_group in groupby(
            aud_group, key=itemgetter(api_c.AUDIENCE_ID)
        ):
            audience_jobs = list(audience_group)
            delivery_jobs = [x[db_c.ID] for x in audience_jobs]
            ind_aud_metric = {
                api_c.SUMMARY: group_perf_metric(
                    [
                        x[db_c.PERFORMANCE_METRICS]
                        for x in performance_metrics
                        if x[db_c.DELIVERY_JOB_ID] in delivery_jobs
                    ]
                ),
                api_c.ID: str(audience_id),
                api_c.NAME: orchestration_management.get_audience(
                    get_db_client(), audience_id
                )[api_c.NAME],
            }

            # Group all the performance metrics engagement.audience.destination.
            destination_group = sorted(
                audience_jobs, key=itemgetter(db_c.DELIVERY_PLATFORM_ID)
            )
            aud_dest_metric = []
            for destination_id, aud_dest_group in groupby(
                destination_group, key=itemgetter(db_c.DELIVERY_PLATFORM_ID)
            ):
                audience_dest_jobs = list(aud_dest_group)
                delivery_jobs = [x[db_c.ID] for x in audience_dest_jobs]
                aud_dest_metrics = [
                    x
                    for x in performance_metrics
                    if x[db_c.DELIVERY_JOB_ID] in delivery_jobs
                ]
                aud_dest_metric.append(
                    {
                        api_c.SUMMARY: group_perf_metric(aud_dest_metrics),
                        api_c.ID: str(destination_id),
                        api_c.NAME: delivery_platform_management.get_delivery_platform(
                            get_db_client(), destination_id
                        )[
                            api_c.NAME
                        ],
                    }
                )

            ind_aud_metric["destinations"] = aud_dest_metric
            aud_metric.append(ind_aud_metric)

            # TODO : Group by campaigns

        final_metric["audience_performance"] = aud_metric

        return (
            AudiencePerformanceDisplayAdsSchema().dump(final_metric),
            HTTPStatus.OK,
        )


@add_view_to_blueprint(
    engagement_bp,
    f"{api_c.ENGAGEMENT_ENDPOINT}/<engagement_id>/"
    f"{api_c.AUDIENCE_PERFORMANCE}/"
    f"{api_c.EMAIL}",
    "AudiencePerformanceEmailSchema",
)
class EngagementMetricsEmail(SwaggerView):
    """
    Email Engagement Metrics
    """

    parameters = [
        {
            "name": api_c.ENGAGEMENT_ID,
            "description": "Engagement ID.",
            "type": "string",
            "in": "path",
            "required": True,
            "example": "60b8d6d7d3cf80b4edcd890b",
        }
    ]

    responses = {
        HTTPStatus.OK.value: {
            "description": "Email Audience Performance Metrics",
            "schema": {
                "example": {"email_summary": "Audience Metrics Email"},
            },
        },
        HTTPStatus.BAD_REQUEST.value: {
            "description": "Failed to retrieve email engagement metrics.",
        },
    }
    responses.update(AUTH401_RESPONSE)
    tags = [api_c.ENGAGEMENT_TAG]

    @api_error_handler()
    # pylint: disable=unused-argument
    def get(self, engagement_id: str) -> Tuple[dict, int]:
        """Retrieves email performance metrics.

        ---
        security:
            - Bearer: ["Authorization"]

        Args:
            engagement_id (str): ID of an engagement

        Returns:
            Tuple[dict, int]: Response of Email Performance Metrics,
                HTTP Status Code

        """

        email = {
            "summary": {
                api_c.EMAIL: 1200000,
                api_c.SENT: 125,
                api_c.HARD_BOUNCES: 125,
                api_c.HARD_BOUNCES_RATE: 0.1,
                api_c.DELIVERED: 125,
                api_c.DELIVERED_RATE: 0.1,
                api_c.OPEN: 365200,
                api_c.OPEN_RATE: 0.1,
                api_c.CLICKS: 365200,
                api_c.CTR: 0.7208,
                api_c.COTR: 0.7208,
                api_c.UNIQUE_CLICKS: 365200,
                api_c.UNIQUE_OPENS: 225100,
                api_c.UNSUBSCRIBE: 365200,
                api_c.UNSUBSCRIBE_RATE: 0.7208,
            },
            "audience_performance": [
                {
                    api_c.AUDIENCE_NAME: "audience_1",
                    api_c.EMAIL: 1200000,
                    api_c.SENT: 125,
                    api_c.HARD_BOUNCES: 125,
                    api_c.HARD_BOUNCES_RATE: 0.1,
                    api_c.DELIVERED: 125,
                    api_c.DELIVERED_RATE: 0.1,
                    api_c.OPEN: 365200,
                    api_c.OPEN_RATE: 0.1,
                    api_c.CLICKS: 365200,
                    api_c.CTR: 0.7208,
                    api_c.COTR: 0.7208,
                    api_c.UNIQUE_CLICKS: 365200,
                    api_c.UNIQUE_OPENS: 225100,
                    api_c.UNSUBSCRIBE: 365200,
                    api_c.UNSUBSCRIBE_RATE: 0.7208,
                    "campaigns": [
                        {
                            api_c.DESTINATION_NAME: "Facebook",
                            api_c.IS_MAPPED: True,
                            api_c.EMAIL: 1200000,
                            api_c.SENT: 125,
                            api_c.HARD_BOUNCES: 125,
                            api_c.HARD_BOUNCES_RATE: 0.1,
                            api_c.DELIVERED: 125,
                            api_c.DELIVERED_RATE: 0.1,
                            api_c.OPEN: 365200,
                            api_c.OPEN_RATE: 0.1,
                            api_c.CLICKS: 365200,
                            api_c.CTR: 0.7208,
                            api_c.COTR: 0.7208,
                            api_c.UNIQUE_CLICKS: 365200,
                            api_c.UNIQUE_OPENS: 225100,
                            api_c.UNSUBSCRIBE: 365200,
                            api_c.UNSUBSCRIBE_RATE: 0.7208,
                        },
                        {
                            api_c.DESTINATION_NAME: "Salesforce Marketing Cloud",
                            api_c.IS_MAPPED: True,
                            api_c.EMAIL: 1200000,
                            api_c.SENT: 125,
                            api_c.HARD_BOUNCES: 125,
                            api_c.HARD_BOUNCES_RATE: 0.1,
                            api_c.DELIVERED: 125,
                            api_c.DELIVERED_RATE: 0.1,
                            api_c.OPEN: 365200,
                            api_c.OPEN_RATE: 0.1,
                            api_c.CLICKS: 365200,
                            api_c.CTR: 0.7208,
                            api_c.COTR: 0.7208,
                            api_c.UNIQUE_CLICKS: 365200,
                            api_c.UNIQUE_OPENS: 225100,
                            api_c.UNSUBSCRIBE: 365200,
                            api_c.UNSUBSCRIBE_RATE: 0.7208,
                        },
                    ],
                },
            ],
        }
        return (
            AudiencePerformanceEmailSchema().dump(email),
            HTTPStatus.OK,
        )<|MERGE_RESOLUTION|>--- conflicted
+++ resolved
@@ -1013,12 +1013,8 @@
     responses.update(AUTH401_RESPONSE)
     tags = [api_c.ENGAGEMENT_TAG]
 
-<<<<<<< HEAD
     # pylint: disable=unused-argument, too-many-locals
-=======
     @api_error_handler()
-    # pylint: disable=unused-argument
->>>>>>> 4104062a
     def get(self, engagement_id: str) -> Tuple[dict, int]:
         """Retrieves display ad performance metrics.
 
