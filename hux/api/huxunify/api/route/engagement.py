--- conflicted
+++ resolved
@@ -3,6 +3,7 @@
 Paths for engagement API
 """
 from http import HTTPStatus
+from random import randrange
 from typing import Tuple
 from itertools import groupby
 from operator import itemgetter
@@ -29,6 +30,11 @@
     orchestration_management,
     delivery_platform_management,
 )
+from huxunify.api.data_connectors.courier import (
+    get_audience_destination_pairs,
+    get_destination_config,
+)
+from huxunify.api.schema.orchestration import DeliveryHistorySchema
 from huxunify.api.schema.engagement import (
     EngagementPostSchema,
     EngagementGetSchema,
@@ -629,7 +635,6 @@
 
 @add_view_to_blueprint(
     engagement_bp,
-<<<<<<< HEAD
     f"{api_c.ENGAGEMENT_ENDPOINT}/<{api_c.ENGAGEMENT_ID}>/{api_c.DELIVERY_HISTORY}",
     "EngagementDeliverHistoryView",
 )
@@ -1105,9 +1110,6 @@
 @add_view_to_blueprint(
     engagement_bp,
     f"{api_c.ENGAGEMENT_ENDPOINT}/<{api_c.ENGAGEMENT_ID}>/"
-=======
-    f"{api_c.ENGAGEMENT_ENDPOINT}/<engagement_id>/"
->>>>>>> 4e9fbca0
     f"{api_c.AUDIENCE}/<audience_id>/{api_c.DESTINATION}/<destination_id>/{api_c.CAMPAIGNS}",
     "UpdateCampaignsForAudience",
 )
