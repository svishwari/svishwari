# pylint: disable=no-self-use, C0302
"""
Paths for engagement API
"""
import logging
from http import HTTPStatus
from typing import Tuple

from bson import ObjectId
from connexion.exceptions import ProblemException
from flask import Blueprint, request, jsonify
from flasgger import SwaggerView
from marshmallow import ValidationError

from huxunifylib.database import constants as db_c
import huxunifylib.database.db_exceptions as de
from huxunifylib.database.engagement_management import (
    get_engagement,
    get_engagements,
    set_engagement,
    delete_engagement,
    update_engagement,
    remove_audiences_from_engagement,
    append_audiences_to_engagement,
)
from huxunifylib.database import (
    orchestration_management,
    delivery_platform_management,
)
from huxunify.api.schema.engagement import (
    EngagementPostSchema,
    EngagementGetSchema,
    AudienceEngagementSchema,
    AudienceEngagementDeleteSchema,
    AudiencePerformanceDisplayAdsSchema,
    AudiencePerformanceEmailSchema,
)
from huxunify.api.schema.errors import NotFoundError
from huxunify.api.route.utils import (
    add_view_to_blueprint,
    get_db_client,
    secured,
    api_error_handler,
)
from huxunify.api.schema.utils import AUTH401_RESPONSE
from huxunify.api import constants as api_c
from huxunify.api.data_connectors.courier import (
    get_destination_config,
    get_audience_destination_pairs,
)

engagement_bp = Blueprint(api_c.ENGAGEMENT_ENDPOINT, import_name=__name__)


# TODO - implement after HUS-443 is done to grab user/okta_id
# TODO Add updated_by fields to engagement_mgmt in set, update and delete methods
@engagement_bp.before_request
@secured()
def before_request():
    """Protect all of the engagement endpoints."""
    pass  # pylint: disable=unnecessary-pass


@add_view_to_blueprint(
    engagement_bp, f"{api_c.ENGAGEMENT_ENDPOINT}", "EngagementSearch"
)
class EngagementSearch(SwaggerView):
    """
    Engagement Search Class
    """

    parameters = []
    responses = {
        HTTPStatus.OK.value: {
            "description": "List of engagements.",
            "schema": {"type": "array", "items": EngagementGetSchema},
        },
    }
    responses.update(AUTH401_RESPONSE)
    tags = [api_c.ENGAGEMENT_TAG]

    def get(self) -> Tuple[dict, int]:
        """Retrieves all engagements.

        ---
        security:
            - Bearer: ["Authorization"]

        Args:

        Returns:
            Tuple[dict, int]: dict of engagements and http code

        """

        try:
            return (
                jsonify(
                    EngagementGetSchema().dump(
                        get_engagements(get_db_client()), many=True
                    )
                ),
                HTTPStatus.OK.value,
            )

        except Exception as exc:

            logging.error(
                "%s: %s.",
                exc.__class__,
                exc,
            )

            raise ProblemException(
                status=HTTPStatus.BAD_REQUEST.value,
                title=HTTPStatus.BAD_REQUEST.description,
                detail="Unable to get engagements.",
            ) from exc


@add_view_to_blueprint(
    engagement_bp,
    f"{api_c.ENGAGEMENT_ENDPOINT}/<engagement_id>",
    "IndividualEngagementSearch",
)
class IndividualEngagementSearch(SwaggerView):
    """
    Individual Engagement Search Class
    """

    parameters = [
        {
            "name": db_c.ENGAGEMENT_ID,
            "description": "Engagement ID.",
            "type": "string",
            "in": "path",
            "required": True,
            "example": "5f5f7262997acad4bac4373b",
        }
    ]
    responses = {
        HTTPStatus.OK.value: {
            "description": "Retrieve Individual Engagement",
            "schema": EngagementGetSchema,
        },
        HTTPStatus.NOT_FOUND.value: {
            "schema": NotFoundError,
        },
    }
    responses.update(AUTH401_RESPONSE)
    tags = [api_c.ENGAGEMENT_TAG]

    def get(self, engagement_id: str) -> Tuple[dict, int]:
        """Retrieves an engagement.

        ---
        security:
            - Bearer: ["Authorization"]

        Args:
            engagement_id (str): id of the engagement

        Returns:
            Tuple[dict, int]: dict of the engagement and http code

        """

        if not ObjectId.is_valid(engagement_id):
            return {"message": api_c.INVALID_ID}, HTTPStatus.BAD_REQUEST

        try:
            eng = get_engagement(
                get_db_client(), engagement_id=ObjectId(engagement_id)
            )

            if not eng:
                return {"message": "Not found"}, HTTPStatus.NOT_FOUND.value

            return (
                EngagementGetSchema().dump(eng),
                HTTPStatus.OK,
            )

        except Exception as exc:

            logging.error(
                "%s: %s.",
                exc.__class__,
                exc,
            )

            raise ProblemException(
                status=HTTPStatus.BAD_REQUEST.value,
                title=HTTPStatus.BAD_REQUEST.description,
                detail=f"Unable to get engagement with ID {engagement_id}.",
            ) from exc


@add_view_to_blueprint(
    engagement_bp, f"{api_c.ENGAGEMENT_ENDPOINT}", "SetEngagement"
)
class SetEngagement(SwaggerView):
    """
    Class to create a new engagement
    """

    parameters = [
        {
            "name": "body",
            "in": "body",
            "type": "object",
            "description": "Input engagement body.",
            "example": {
                db_c.ENGAGEMENT_NAME: "My Engagement",
                db_c.ENGAGEMENT_DESCRIPTION: "Engagement Description",
                db_c.AUDIENCES: [
                    {
                        api_c.ID: "60ae035b6c5bf45da27f17d6",
                        api_c.DESTINATIONS: [
                            {
                                api_c.ID: "60ae035b6c5bf45da27f17e5",
                                "contact_list": "sfmc_extension_name",
                            },
                            {
                                api_c.ID: "60ae035b6c5bf45da27f17e6",
                            },
                        ],
                    }
                ],
            },
        }
    ]

    responses = {
        HTTPStatus.CREATED.value: {
            "schema": EngagementGetSchema,
            "description": "Engagement created.",
        },
        HTTPStatus.BAD_REQUEST.value: {
            "description": "Failed to create the engagement.",
        },
    }

    responses.update(AUTH401_RESPONSE)
    tags = [api_c.ENGAGEMENT_TAG]

    def post(self) -> Tuple[dict, int]:
        """Creates a new engagement.

        ---
        security:
            - Bearer: ["Authorization"]

        Args:

        Returns:
            Tuple[dict, int]: Engagement created, HTTP status.

        """

        try:
            body = EngagementPostSchema().load(
                request.get_json(), partial=("delivery_schedule",)
            )
        except ValidationError as validation_error:
            return validation_error.messages, HTTPStatus.BAD_REQUEST

        try:
            engagement_id = set_engagement(
                database=get_db_client(),
                name=body[db_c.ENGAGEMENT_NAME],
                description=body[db_c.ENGAGEMENT_DESCRIPTION]
                if db_c.ENGAGEMENT_DESCRIPTION in body
                else None,
                audiences=body[db_c.AUDIENCES]
                if db_c.AUDIENCES in body
                else None,
                delivery_schedule=body[db_c.ENGAGEMENT_DELIVERY_SCHEDULE]
                if db_c.ENGAGEMENT_DELIVERY_SCHEDULE in body
                else None,
                user_id=ObjectId(),
            )

            return (
                EngagementGetSchema().dump(
                    get_engagement(
                        get_db_client(), engagement_id=engagement_id
                    )
                ),
                HTTPStatus.CREATED,
            )

        except de.DuplicateName:
            return {
                "message": api_c.DUPLICATE_NAME
            }, HTTPStatus.BAD_REQUEST.value

        except Exception as exc:

            logging.error(
                "%s: %s.",
                exc.__class__,
                exc,
            )

            raise ProblemException(
                status=HTTPStatus.BAD_REQUEST.value,
                title=HTTPStatus.BAD_REQUEST.description,
                detail="Unable to create a new engagement.",
            ) from exc


@add_view_to_blueprint(
    engagement_bp,
    f"{api_c.ENGAGEMENT_ENDPOINT}/<engagement_id>",
    "UpdateEngagement",
)
class UpdateEngagement(SwaggerView):
    """
    Class to update an engagement
    """

    parameters = [
        {
            "name": api_c.ENGAGEMENT_ID,
            "description": "Engagement ID.",
            "type": "string",
            "in": "path",
            "required": True,
            "example": "5f5f7262997acad4bac4373b",
        },
        {
            "name": "body",
            "in": "body",
            "type": "object",
            "description": "Input engagement body.",
            "example": {
                db_c.ENGAGEMENT_NAME: "My Engagement",
                db_c.ENGAGEMENT_DESCRIPTION: "Engagement Description",
                db_c.AUDIENCES: [
                    {
                        api_c.ID: "60ae035b6c5bf45da27f17d6",
                        api_c.DESTINATIONS: [
                            {
                                api_c.ID: "60ae035b6c5bf45da27f17e5",
                            },
                            {
                                api_c.ID: "60ae035b6c5bf45da27f17e6",
                            },
                        ],
                    }
                ],
            },
        },
    ]

    responses = {
        HTTPStatus.OK.value: {
            "schema": EngagementGetSchema,
            "description": "Engagement updated.",
        },
        HTTPStatus.BAD_REQUEST.value: {
            "description": "Failed to update the engagement.",
        },
    }

    responses.update(AUTH401_RESPONSE)
    tags = [api_c.ENGAGEMENT_TAG]

    def put(self, engagement_id: str) -> Tuple[dict, int]:
        """Updates an engagement.

        ---
        security:
            - Bearer: ["Authorization"]

        Args:
            engagement_id (str): Engagement id

        Returns:
            Tuple[dict, int]: Engagement updated, HTTP status.

        """

        if not ObjectId.is_valid(engagement_id):
            return {"message": api_c.INVALID_ID}, HTTPStatus.BAD_REQUEST

        user_id = ObjectId()

        try:
            body = EngagementPostSchema().load(request.get_json())
        except ValidationError as validation_error:
            return validation_error.messages, HTTPStatus.BAD_REQUEST

        try:
            engagement = update_engagement(
                database=get_db_client(),
                engagement_id=ObjectId(engagement_id),
                user_id=user_id,
                name=body[db_c.ENGAGEMENT_NAME],
                description=body[db_c.ENGAGEMENT_DESCRIPTION]
                if db_c.ENGAGEMENT_DESCRIPTION in body
                else None,
                audiences=body[db_c.AUDIENCES]
                if db_c.AUDIENCES in body
                else None,
                delivery_schedule=body[db_c.ENGAGEMENT_DELIVERY_SCHEDULE]
                if db_c.ENGAGEMENT_DELIVERY_SCHEDULE in body
                else None,
            )

            return (
                EngagementGetSchema().dump(engagement),
                HTTPStatus.OK,
            )

        except de.DuplicateName:
            return {
                "message": api_c.DUPLICATE_NAME
            }, HTTPStatus.BAD_REQUEST.value

        except Exception as exc:

            logging.error(
                "%s: %s.",
                exc.__class__,
                exc,
            )

            raise ProblemException(
                status=HTTPStatus.BAD_REQUEST.value,
                title=HTTPStatus.BAD_REQUEST.description,
                detail="Unable to create a new engagement.",
            ) from exc


@add_view_to_blueprint(
    engagement_bp,
    f"{api_c.ENGAGEMENT_ENDPOINT}/<engagement_id>",
    "DeleteEngagement",
)
class DeleteEngagement(SwaggerView):
    """
    Delete Engagement Class
    """

    parameters = [
        {
            "name": db_c.ENGAGEMENT_ID,
            "description": "Engagement ID.",
            "type": "string",
            "in": "path",
            "required": True,
            "example": "5f5f7262997acad4bac4373b",
        }
    ]
    responses = {
        HTTPStatus.OK.value: {
            "description": "Delete Individual Engagement",
            "schema": EngagementGetSchema,
        },
        HTTPStatus.BAD_REQUEST.value: {
            "schema": NotFoundError,
        },
    }
    responses.update(AUTH401_RESPONSE)
    tags = [api_c.ENGAGEMENT_TAG]

    def delete(self, engagement_id: str) -> Tuple[dict, int]:
        """Deletes an engagement.

        ---
        security:
            - Bearer: ["Authorization"]

        Args:
            engagement_id (str): Engagement id

        Returns:
            Tuple[dict, int]: message, HTTP status

        """

        if not ObjectId.is_valid(engagement_id):
            return {"message": api_c.INVALID_ID}, HTTPStatus.BAD_REQUEST

        try:
            if delete_engagement(
                get_db_client(), engagement_id=ObjectId(engagement_id)
            ):
                return {
                    "message": api_c.OPERATION_SUCCESS
                }, HTTPStatus.OK.value

            return {
                "message": api_c.OPERATION_FAILED
            }, HTTPStatus.INTERNAL_SERVER_ERROR.value

        except Exception as exc:

            logging.error(
                "%s: %s.",
                exc.__class__,
                exc,
            )

            raise ProblemException(
                status=HTTPStatus.BAD_REQUEST.value,
                title=HTTPStatus.BAD_REQUEST.description,
                detail="Unable to delete a new engagement.",
            ) from exc


@add_view_to_blueprint(
    engagement_bp,
    f"{api_c.ENGAGEMENT_ENDPOINT}/<engagement_id>/{api_c.AUDIENCES}",
    "AddAudienceEngagement",
)
class AddAudienceEngagement(SwaggerView):
    """
    Class to add audience to an engagement
    """

    parameters = [
        {
            "name": db_c.ENGAGEMENT_ID,
            "description": "Engagement ID.",
            "type": "string",
            "in": "path",
            "required": True,
            "example": "5f5f7262997acad4bac4373b",
        },
        {
            "name": "body",
            "in": "body",
            "type": "object",
            "description": "Input Audience body.",
            "example": {
                api_c.AUDIENCES: [
                    {
                        api_c.ID: "60ae035b6c5bf45da27f17d6",
                        api_c.DESTINATIONS: [
                            {
                                api_c.ID: "60ae035b6c5bf45da27f17e5",
                            },
                            {
                                api_c.ID: "60ae035b6c5bf45da27f17e6",
                            },
                        ],
                    }
                ]
            },
        },
    ]

    responses = {
        HTTPStatus.CREATED.value: {
            "schema": EngagementGetSchema,
            "description": "Audience added to Engagement.",
        },
        HTTPStatus.BAD_REQUEST.value: {
            "description": "Failed to create the engagement.",
        },
    }

    responses.update(AUTH401_RESPONSE)
    tags = [api_c.ENGAGEMENT_TAG]

    def post(self, engagement_id: str) -> Tuple[dict, int]:
        """Adds audience to engagement.

        ---
        security:
            - Bearer: ["Authorization"]

        Args:
            engagement_id (str): Engagement id

        Returns:
            Tuple[dict, int]: Audience Engagement added, HTTP status.

        """

        if not ObjectId.is_valid(engagement_id):
            return {"message": api_c.INVALID_ID}, HTTPStatus.BAD_REQUEST

        user_id = ObjectId()

        try:
            body = AudienceEngagementSchema().load(
                request.get_json(), partial=True
            )
        except ValidationError as validation_error:
            return validation_error.messages, HTTPStatus.BAD_REQUEST

        try:
            append_audiences_to_engagement(
                get_db_client(),
                ObjectId(engagement_id),
                user_id,
                body[api_c.AUDIENCES],
            )
            return {"message": api_c.OPERATION_SUCCESS}, HTTPStatus.OK.value
        except Exception as exc:

            logging.error(
                "%s: %s.",
                exc.__class__,
                exc,
            )

            raise ProblemException(
                status=HTTPStatus.BAD_REQUEST.value,
                title=HTTPStatus.BAD_REQUEST.description,
                detail="Unable to add audience to engagement.",
            ) from exc


@add_view_to_blueprint(
    engagement_bp,
    f"{api_c.ENGAGEMENT_ENDPOINT}/<engagement_id>/{api_c.AUDIENCES}",
    "DeleteAudienceEngagement",
)
class DeleteAudienceEngagement(SwaggerView):
    """
    Delete AudienceEngagement Class
    """

    parameters = [
        {
            "name": db_c.ENGAGEMENT_ID,
            "description": "Engagement ID.",
            "type": "string",
            "in": "path",
            "required": True,
            "example": "5f5f7262997acad4bac4373b",
        },
        {
            "name": "body",
            "in": "body",
            "type": "object",
            "description": "Input engagement body.",
            "example": {
                api_c.AUDIENCE_IDS: [
                    "60ae035b6c5bf45da27f17e5",
                    "60ae035b6c5bf45da27f17e6",
                ]
            },
        },
    ]
    responses = {
        HTTPStatus.OK.value: {
            "description": "Delete Audience from Engagement.",
            "schema": EngagementGetSchema,
        },
        HTTPStatus.BAD_REQUEST.value: {
            "schema": NotFoundError,
        },
    }
    responses.update(AUTH401_RESPONSE)
    tags = [api_c.ENGAGEMENT_TAG]

    def delete(self, engagement_id: str) -> Tuple[dict, int]:
        """Deletes audience from engagement.

        ---
        security:
            - Bearer: ["Authorization"]

        Args:
            engagement_id (str): Engagement id

        Returns:
            Tuple[dict, int]: Audience deleted from engagement, HTTP status

        """

        if not ObjectId.is_valid(engagement_id):
            return {"message": api_c.INVALID_ID}, HTTPStatus.BAD_REQUEST

        user_id = ObjectId()
        audience_ids = []
        try:
            body = AudienceEngagementDeleteSchema().load(
                request.get_json(), partial=True
            )
            for audience_id in body[api_c.AUDIENCE_IDS]:
                if not ObjectId.is_valid(audience_id):
                    return HTTPStatus.BAD_REQUEST
                audience_ids.append(ObjectId(audience_id))
        except ValidationError as validation_error:
            return validation_error.messages, HTTPStatus.BAD_REQUEST

        try:
            remove_audiences_from_engagement(
                get_db_client(),
                ObjectId(engagement_id),
                user_id,
                audience_ids,
            )
            return {"message": api_c.OPERATION_SUCCESS}, HTTPStatus.OK.value
        except Exception as exc:

            logging.error(
                "%s: %s.",
                exc.__class__,
                exc,
            )

            raise ProblemException(
                status=HTTPStatus.BAD_REQUEST.value,
                title=HTTPStatus.BAD_REQUEST.description,
                detail="Unable to delete audience from engagement.",
            ) from exc


@add_view_to_blueprint(
    engagement_bp,
    f"{api_c.ENGAGEMENT_ENDPOINT}/<engagement_id>/{api_c.DELIVER}",
    "EngagementDeliverView",
)
class EngagementDeliverView(SwaggerView):
    """
    Engagement delivery class
    """

    parameters = [
        {
            "name": api_c.ENGAGEMENT_ID,
            "description": "Engagement ID.",
            "type": "string",
            "in": "path",
            "required": True,
            "example": "60bfeaa3fa9ba04689906f7a",
        }
    ]

    responses = {
        HTTPStatus.OK.value: {
            "description": "Delivery job created.",
            "schema": {
                "example": {"message": "Delivery job created."},
            },
        },
        HTTPStatus.BAD_REQUEST.value: {
            "description": "Failed to deliver engagement.",
        },
    }

    responses.update(AUTH401_RESPONSE)
    tags = [api_c.DELIVERY_TAG]

    # pylint: disable=no-self-use
    @api_error_handler()
    def post(self, engagement_id: str) -> Tuple[dict, int]:
        """Delivers all audiences for an engagement.

        ---
        security:
            - Bearer: ["Authorization"]

        Args:
            engagement_id (str): Engagement ID.

        Returns:
            Tuple[dict, int]: Message indicating connection
                success/failure, HTTP Status.

        """

        # TODO - implement after HUS-479 is done
        # pylint: disable=unused-variable
        user_id = ObjectId()

        # validate object id
        if not ObjectId.is_valid(engagement_id):
            return {"message": "Invalid Object ID"}, HTTPStatus.BAD_REQUEST

        # convert the engagement ID
        engagement_id = ObjectId(engagement_id)

        # check if engagement exists
        database = get_db_client()
        engagement = get_engagement(database, engagement_id)
        if not engagement:
            return {
                "message": "Engagement does not exist."
            }, HTTPStatus.BAD_REQUEST

        # submit jobs for all the audience/destination pairs
        delivery_job_ids = []

        for pair in get_audience_destination_pairs(
            engagement[api_c.AUDIENCES]
        ):
            batch_destination = get_destination_config(database, *pair)
            batch_destination.register()
            batch_destination.submit()
            delivery_job_ids.append(
                str(batch_destination.audience_delivery_job_id)
            )

        return {
            "message": f"Successfully created delivery job(s) "
            f"{','.join(delivery_job_ids)}"
        }, HTTPStatus.OK


@add_view_to_blueprint(
    engagement_bp,
    f"{api_c.ENGAGEMENT_ENDPOINT}/<engagement_id>/{api_c.AUDIENCE}/<audience_id>/{api_c.DELIVER}",
    "EngagementDeliverAudienceView",
)
class EngagementDeliverAudienceView(SwaggerView):
    """
    Engagement audience delivery class
    """

    parameters = [
        {
            "name": api_c.ENGAGEMENT_ID,
            "description": "Engagement ID.",
            "type": "string",
            "in": "path",
            "required": True,
            "example": "5f5f7262997acad4bac4373b",
        },
        {
            "name": api_c.AUDIENCE_ID,
            "description": "Audience ID.",
            "type": "string",
            "in": "path",
            "required": True,
            "example": "5f5f7262997acad4bac4373b",
        },
    ]

    responses = {
        HTTPStatus.OK.value: {
            "description": "Result.",
            "schema": {
                "example": {"message": "Delivery job created."},
            },
        },
        HTTPStatus.BAD_REQUEST.value: {
            "description": "Failed to deliver engagement.",
        },
    }

    responses.update(AUTH401_RESPONSE)
    tags = [api_c.DELIVERY_TAG]

    # pylint: disable=no-self-use
    @api_error_handler()
    def post(self, engagement_id: str, audience_id: str) -> Tuple[dict, int]:
        """Delivers one audience for an engagement.

        ---
        security:
            - Bearer: ["Authorization"]

        Args:
            engagement_id (str): Engagement ID.
            audience_id (str): Audience ID.

        Returns:
            Tuple[dict, int]: Message indicating connection
                success/failure, HTTP Status.

        """

        # TODO - implement after HUS-479 is done
        # pylint: disable=unused-variable
        user_id = ObjectId()

        # validate object id
        if not all(ObjectId.is_valid(x) for x in [audience_id, engagement_id]):
            return {"message": "Invalid Object ID"}, HTTPStatus.BAD_REQUEST

        # convert to ObjectIds
        engagement_id = ObjectId(engagement_id)
        audience_id = ObjectId(audience_id)

        # check if engagement exists
        database = get_db_client()
        engagement = get_engagement(database, engagement_id)
        if not engagement:
            return {
                "message": "Engagement does not exist."
            }, HTTPStatus.BAD_REQUEST

        # validate that the engagement has audiences
        if db_c.AUDIENCES not in engagement:
            return {
                "message": "Engagement has no audiences."
            }, HTTPStatus.BAD_REQUEST

        # validate that the audience is attached
        audience_ids = [x[db_c.ID] for x in engagement[db_c.AUDIENCES]]
        if audience_id not in audience_ids:
            return {
                "message": "Audience is not attached to the engagement."
            }, HTTPStatus.BAD_REQUEST

        # validate the audience exists
        if not orchestration_management.get_audience(database, audience_id):
            return {
                "message": "Audience does not exist."
            }, HTTPStatus.BAD_REQUEST

        # submit jobs for the audience/destination pairs
        delivery_job_ids = []
        for pair in get_audience_destination_pairs(
            engagement[api_c.AUDIENCES]
        ):
            if pair[0] != audience_id:
                continue
            batch_destination = get_destination_config(database, *pair)
            batch_destination.register()
            batch_destination.submit()
            delivery_job_ids.append(
                str(batch_destination.audience_delivery_job_id)
            )

        return {
            "message": f"Successfully created delivery job(s) "
            f"{','.join(delivery_job_ids)}"
        }, HTTPStatus.OK


@add_view_to_blueprint(
    engagement_bp,
    f"{api_c.ENGAGEMENT_ENDPOINT}/<engagement_id>/"
    f"{api_c.AUDIENCE}/<audience_id>/{api_c.DESTINATION}/<destination_id>/{api_c.DELIVER}",
    "EngagementDeliverDestinationView",
)
class EngagementDeliverDestinationView(SwaggerView):
    """
    Engagement audience destination delivery class
    """

    parameters = [
        {
            "name": api_c.ENGAGEMENT_ID,
            "description": "Engagement ID.",
            "type": "string",
            "in": "path",
            "required": True,
            "example": "5f5f7262997acad4bac4373b",
        },
        {
            "name": api_c.AUDIENCE_ID,
            "description": "Audience ID.",
            "type": "string",
            "in": "path",
            "required": True,
            "example": "5f5f7262997acad4bac4373b",
        },
        {
            "name": api_c.DESTINATION_ID,
            "description": "Destination ID.",
            "type": "string",
            "in": "path",
            "required": True,
            "example": "5f5f7262997acad4bac4373b",
        },
    ]

    responses = {
        HTTPStatus.OK.value: {
            "description": "Result.",
            "schema": {
                "example": {"message": "Delivery job created."},
            },
        },
        HTTPStatus.BAD_REQUEST.value: {
            "description": "Failed to deliver engagement.",
        },
    }

    responses.update(AUTH401_RESPONSE)
    tags = [api_c.DELIVERY_TAG]

    # pylint: disable=no-self-use
    # pylint: disable=too-many-return-statements
    @api_error_handler()
    def post(
        self, engagement_id: str, audience_id: str, destination_id: str
    ) -> Tuple[dict, int]:
        """Delivers one destination for an engagement audience.

        ---
        security:
            - Bearer: ["Authorization"]

        Args:
            engagement_id (str): Engagement ID.
            audience_id (str): Audience ID.
            destination_id (str): Destination ID.

        Returns:
            Tuple[dict, int]: Message indicating connection
                success/failure, HTTP Status.

        """

        # TODO - implement after HUS-479 is done
        # pylint: disable=unused-variable
        user_id = ObjectId()

        # validate object id
        if not all(
            ObjectId.is_valid(x)
            for x in [audience_id, engagement_id, destination_id]
        ):
            return {"message": "Invalid Object ID"}, HTTPStatus.BAD_REQUEST

        # convert to ObjectIds
        engagement_id = ObjectId(engagement_id)
        audience_id = ObjectId(audience_id)
        destination_id = ObjectId(destination_id)

        # check if engagement exists
        database = get_db_client()
        engagement = get_engagement(database, engagement_id)
        if not engagement:
            return {
                "message": "Engagement does not exist."
            }, HTTPStatus.BAD_REQUEST

        # validate that the engagement has audiences
        if db_c.AUDIENCES not in engagement:
            return {
                "message": "Engagement has no audiences."
            }, HTTPStatus.BAD_REQUEST

        # validate that the audience is attached
        audience_ids = [x[db_c.ID] for x in engagement[db_c.AUDIENCES]]
        if audience_id not in audience_ids:
            return {
                "message": "Audience is not attached to the engagement."
            }, HTTPStatus.BAD_REQUEST

        # validate that the destination ID is attached to the audience
        valid_destination = False
        for audience in engagement[db_c.AUDIENCES]:
            for destination in audience[db_c.DESTINATIONS]:
                if destination_id == destination[db_c.DELIVERY_PLATFORM_ID]:
                    valid_destination = True

        if not valid_destination:
            return {
                "message": "Destination is not attached to the "
                "engagement audience."
            }, HTTPStatus.BAD_REQUEST

        # validate destination exists
        destination = delivery_platform_management.get_delivery_platform(
            database, destination_id
        )
        if not destination:
            return {
                "message": "Destination does not exist."
            }, HTTPStatus.BAD_REQUEST

        # validate the audience exists
        audience = orchestration_management.get_audience(database, audience_id)
        if not audience:
            return {
                "message": "Audience does not exist."
            }, HTTPStatus.BAD_REQUEST

        # submit jobs for the audience/destination pairs
        delivery_job_ids = []
        for pair in get_audience_destination_pairs(
            engagement[api_c.AUDIENCES]
        ):
            if pair != [audience_id, destination_id]:
                continue
            batch_destination = get_destination_config(database, *pair)
            batch_destination.register()
            batch_destination.submit()
            delivery_job_ids.append(
                str(batch_destination.audience_delivery_job_id)
            )

        # validate delivery route
        return {
<<<<<<< HEAD
            "message": f"Successfully created delivery job(s) "
            f"{','.join(delivery_job_ids)}"
        }, HTTPStatus.OK
=======
            "message": f"Successfully created delivery job(s)"
            f" for engagement ID {engagement_id} "
            f"and audience ID {audience_id} to "
            f"destination ID {destination_id}"
        }, HTTPStatus.OK


@add_view_to_blueprint(
    engagement_bp,
    f"{api_c.ENGAGEMENT_ENDPOINT}/<engagement_id>/"
    f"{api_c.AUDIENCE_PERFORMANCE}/"
    f"{api_c.DISPLAY_ADS}",
    "AudiencePerformanceDisplayAdsSchema",
)
class EngagementMetricsDisplayAds(SwaggerView):
    """
    Display Ads Engagement Metrics
    """

    parameters = [
        {
            "name": api_c.ENGAGEMENT_ID,
            "description": "Engagement ID.",
            "type": "string",
            "in": "path",
            "required": True,
            "example": "60b8d6d7d3cf80b4edcd890b",
        }
    ]

    responses = {
        HTTPStatus.OK.value: {
            "description": "Display Ads Performance Metrics",
            "schema": {
                "example": {
                    "display_ads_summary": "Audience Metrics Display Ad"
                },
            },
        },
        HTTPStatus.BAD_REQUEST.value: {
            "description": "Failed to retrieve engagement metrics.",
        },
    }
    responses.update(AUTH401_RESPONSE)
    tags = [api_c.ENGAGEMENT_TAG]

    # pylint: disable=unused-argument
    def get(self, engagement_id: str) -> Tuple[dict, int]:
        """Retrieves display ad performance metrics.

        ---
        security:
            - Bearer: ["Authorization"]

        Args:
            engagement_id (str): ID of an engagement

        Returns:
            Tuple[dict, int]: Response of Display Ads Performance Metrics,
                HTTP Status Code

        """

        display_ads = {
            "summary": {
                api_c.SPEND: 2000000,
                api_c.REACH: 500000,
                api_c.IMPRESSIONS: 456850,
                api_c.CONVERSIONS: 521006,
                api_c.CLICKS: 498587,
                api_c.FREQUENCY: 500,
                api_c.CPM: 850,
                api_c.CTR: 0.5201,
                api_c.CPA: 652,
                api_c.CPC: 485,
                api_c.ENGAGEMENT_RATE: 0.5601,
            },
            "audience_performance": [
                {
                    api_c.AUDIENCE_NAME: "audience_1",
                    api_c.SPEND: 2000000,
                    api_c.REACH: 500000,
                    api_c.IMPRESSIONS: 456850,
                    api_c.CONVERSIONS: 521006,
                    api_c.CLICKS: 498587,
                    api_c.FREQUENCY: 500,
                    api_c.CPM: 850,
                    api_c.CTR: 0.5201,
                    api_c.CPA: 652,
                    api_c.CPC: 485,
                    api_c.ENGAGEMENT_RATE: 0.5601,
                    "campaigns": [
                        {
                            api_c.DESTINATION_NAME: "Facebook",
                            api_c.IS_MAPPED: True,
                            api_c.SPEND: 2000000,
                            api_c.REACH: 500000,
                            api_c.IMPRESSIONS: 456850,
                            api_c.CONVERSIONS: 521006,
                            api_c.CLICKS: 498587,
                            api_c.FREQUENCY: 500,
                            api_c.CPM: 850,
                            api_c.CTR: 0.5201,
                            api_c.CPA: 652,
                            api_c.CPC: 485,
                            api_c.ENGAGEMENT_RATE: 0.5601,
                        },
                        {
                            api_c.DESTINATION_NAME: "Salesforce Marketing Cloud",
                            api_c.IS_MAPPED: True,
                            api_c.SPEND: 2000000,
                            api_c.REACH: 500000,
                            api_c.IMPRESSIONS: 456850,
                            api_c.CONVERSIONS: 521006,
                            api_c.CLICKS: 498587,
                            api_c.FREQUENCY: 500,
                            api_c.CPM: 850,
                            api_c.CTR: 0.5201,
                            api_c.CPA: 652,
                            api_c.CPC: 485,
                            api_c.ENGAGEMENT_RATE: 0.5601,
                        },
                    ],
                },
            ],
        }
        return (
            AudiencePerformanceDisplayAdsSchema().dump(display_ads),
            HTTPStatus.OK,
        )


@add_view_to_blueprint(
    engagement_bp,
    f"{api_c.ENGAGEMENT_ENDPOINT}/<engagement_id>/"
    f"{api_c.AUDIENCE_PERFORMANCE}/"
    f"{api_c.EMAIL}",
    "AudiencePerformanceEmailSchema",
)
class EngagementMetricsEmail(SwaggerView):
    """
    Email Engagement Metrics
    """

    parameters = [
        {
            "name": api_c.ENGAGEMENT_ID,
            "description": "Engagement ID.",
            "type": "string",
            "in": "path",
            "required": True,
            "example": "60b8d6d7d3cf80b4edcd890b",
        }
    ]

    responses = {
        HTTPStatus.OK.value: {
            "description": "Email Audience Performance Metrics",
            "schema": {
                "example": {"email_summary": "Audience Metrics Email"},
            },
        },
        HTTPStatus.BAD_REQUEST.value: {
            "description": "Failed to retrieve email engagement metrics.",
        },
    }
    responses.update(AUTH401_RESPONSE)
    tags = [api_c.ENGAGEMENT_TAG]

    # pylint: disable=unused-argument
    def get(self, engagement_id: str) -> Tuple[dict, int]:
        """Retrieves email performance metrics.

        ---
        security:
            - Bearer: ["Authorization"]

        Args:
            engagement_id (str): ID of an engagement

        Returns:
            Tuple[dict, int]: Response of Email Performance Metrics,
                HTTP Status Code

        """

        email = {
            "summary": {
                api_c.EMAIL: 1200000,
                api_c.SENT: 125,
                api_c.HARD_BOUNCES: 0.1,
                api_c.DELIVERED: 125,
                api_c.DELIVERED_RATE: 0.1,
                api_c.OPEN: 365200,
                api_c.OPEN_RATE: 0.1,
                api_c.CLICKS: 365200,
                api_c.CTR: 0.7208,
                api_c.COTR: 0.7208,
                api_c.UNIQUE_CLICKS: 365200,
                api_c.UNIQUE_OPENS: 225100,
                api_c.UNSUBSCRIBE: 365200,
                api_c.UNSUBSCRIBE_RATE: 0.7208,
            },
            "audience_performance": [
                {
                    api_c.AUDIENCE_NAME: "audience_1",
                    api_c.EMAIL: 1200000,
                    api_c.SENT: 125,
                    api_c.HARD_BOUNCES: 0.1,
                    api_c.DELIVERED: 125,
                    api_c.DELIVERED_RATE: 0.1,
                    api_c.OPEN: 365200,
                    api_c.OPEN_RATE: 0.1,
                    api_c.CLICKS: 365200,
                    api_c.CTR: 0.7208,
                    api_c.COTR: 0.7208,
                    api_c.UNIQUE_CLICKS: 365200,
                    api_c.UNIQUE_OPENS: 225100,
                    api_c.UNSUBSCRIBE: 365200,
                    api_c.UNSUBSCRIBE_RATE: 0.7208,
                    "campaigns": [
                        {
                            api_c.DESTINATION_NAME: "Facebook",
                            api_c.IS_MAPPED: True,
                            api_c.EMAIL: 1200000,
                            api_c.SENT: 125,
                            api_c.HARD_BOUNCES: 0.1,
                            api_c.DELIVERED: 125,
                            api_c.DELIVERED_RATE: 0.1,
                            api_c.OPEN: 365200,
                            api_c.OPEN_RATE: 0.1,
                            api_c.CLICKS: 365200,
                            api_c.CTR: 0.7208,
                            api_c.COTR: 0.7208,
                            api_c.UNIQUE_CLICKS: 365200,
                            api_c.UNIQUE_OPENS: 225100,
                            api_c.UNSUBSCRIBE: 365200,
                            api_c.UNSUBSCRIBE_RATE: 0.7208,
                        },
                        {
                            api_c.DESTINATION_NAME: "Salesforce Marketing Cloud",
                            api_c.IS_MAPPED: True,
                            api_c.EMAIL: 1200000,
                            api_c.SENT: 125,
                            api_c.HARD_BOUNCES: 0.1,
                            api_c.DELIVERED: 125,
                            api_c.DELIVERED_RATE: 0.1,
                            api_c.OPEN: 365200,
                            api_c.OPEN_RATE: 0.1,
                            api_c.CLICKS: 365200,
                            api_c.CTR: 0.7208,
                            api_c.COTR: 0.7208,
                            api_c.UNIQUE_CLICKS: 365200,
                            api_c.UNIQUE_OPENS: 225100,
                            api_c.UNSUBSCRIBE: 365200,
                            api_c.UNSUBSCRIBE_RATE: 0.7208,
                        },
                    ],
                },
            ],
        }
        return (
            AudiencePerformanceEmailSchema().dump(email),
            HTTPStatus.OK,
        )
>>>>>>> c42beca5
<|MERGE_RESOLUTION|>--- conflicted
+++ resolved
@@ -1086,15 +1086,8 @@
 
         # validate delivery route
         return {
-<<<<<<< HEAD
             "message": f"Successfully created delivery job(s) "
             f"{','.join(delivery_job_ids)}"
-        }, HTTPStatus.OK
-=======
-            "message": f"Successfully created delivery job(s)"
-            f" for engagement ID {engagement_id} "
-            f"and audience ID {audience_id} to "
-            f"destination ID {destination_id}"
         }, HTTPStatus.OK
 
 
@@ -1355,5 +1348,4 @@
         return (
             AudiencePerformanceEmailSchema().dump(email),
             HTTPStatus.OK,
-        )
->>>>>>> c42beca5
+        )