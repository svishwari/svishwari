# pylint: disable=no-self-use, C0302
"""
Paths for engagement API
"""
<<<<<<< HEAD
import csv
import logging
import os
import zipfile
=======
>>>>>>> e1a2b578
from http import HTTPStatus
from typing import Tuple
from itertools import groupby
from operator import itemgetter

from bson import ObjectId
from flask import Blueprint, request, jsonify, Response
from flasgger import SwaggerView

from huxunifylib.util.general.logging import logger
from huxunifylib.connectors import FacebookConnector
from huxunifylib.database import constants as db_c
from huxunifylib.database.notification_management import create_notification
from huxunifylib.database.engagement_management import (
    get_engagement,
    get_engagements_summary,
    set_engagement,
    delete_engagement,
    update_engagement,
    remove_audiences_from_engagement,
    append_audiences_to_engagement,
    append_destination_to_engagement_audience,
    remove_destination_from_engagement_audience,
)
from huxunifylib.database.orchestration_management import get_audience
from huxunifylib.database import (
    orchestration_management,
    delivery_platform_management,
)
from huxunifylib.database.delivery_platform_management import (
    get_performance_metrics_by_engagement_details,
    get_delivery_jobs_using_metadata,
    get_delivery_platform,
)
from pymongo import MongoClient

from huxunify.api.schema.engagement import (
    EngagementPostSchema,
    EngagementGetSchema,
    AudienceEngagementSchema,
    AudienceEngagementDeleteSchema,
    AudiencePerformanceDisplayAdsSchema,
    AudiencePerformanceEmailSchema,
    CampaignSchema,
    CampaignMappingSchema,
    CampaignPutSchema,
    DestinationEngagedAudienceSchema,
    weighted_engagement_status,
    EngagementPutSchema,
)
from huxunify.api.schema.errors import NotFoundError
from huxunify.api.route.utils import (
    add_view_to_blueprint,
    get_db_client,
    secured,
    api_error_handler,
    get_user_name,
    group_perf_metric,
    update_metrics,
    validate_destination,
    validate_destination_id,
)
from huxunify.api.schema.utils import AUTH401_RESPONSE
from huxunify.api import constants as api_c
from huxunify.api.data_connectors.aws import get_auth_from_parameter_store

engagement_bp = Blueprint(api_c.ENGAGEMENT_ENDPOINT, import_name=__name__)


# TODO Add updated_by fields to engagement_mgmt in set, update and delete methods
@engagement_bp.before_request
@secured()
def before_request():
    """Protect all of the engagement endpoints."""
    pass  # pylint: disable=unnecessary-pass


# pylint: disable=too-many-locals
def group_engagement_performance_metrics(
    engagement: object,
    delivery_jobs: list,
    performance_metrics: list,
    target_destinations: list,
    metrics_type: str,
) -> dict:
    """Group performance metrics for engagement

    Args:
        engagement (object) : Engagement object.
        delivery_jobs (list): List of delivery jobs.
        performance_metrics (list): List of performance metrics.
        target_destinations (list): List of target destinations.
        metrics_type (str): Type of performance metrics.

    Returns:
        dict: Grouped performance metrics.
    """

    database = get_db_client()
    audience_metrics_list = []
    # For each audience in engagement.audience
    for eng_audience in engagement.get(api_c.AUDIENCES):
        audience = orchestration_management.get_audience(
            database, eng_audience.get(api_c.ID)
        )
        if audience is None:
            logger.warning(
                "Audience not found, ignoring performance metrics for it. "
                "audience_id=%s, engagement_id=%s",
                eng_audience.get(api_c.ID),
                engagement.get(db_c.ID),
            )
            continue

        # Group all delivery jobs by audience id
        audience_delivery_jobs = [
            x
            for x in delivery_jobs
            if x[db_c.AUDIENCE_ID] == audience.get(db_c.ID)
        ]
        #  Group performance metrics for the audience
        audience_metrics = update_metrics(
            audience.get(db_c.ID),
            audience[api_c.NAME],
            audience_delivery_jobs,
            performance_metrics,
            metrics_type,
        )

        # Get metrics grouped by audience.destination
        audience_destination_metrics_list = []
        for audience_destination in eng_audience.get(api_c.DESTINATIONS):
            destination_id = audience_destination.get(api_c.ID)
            if (
                destination_id is None
                or destination_id not in target_destinations
            ):
                logger.warning(
                    "Invalid destination encountered, ignoring performance metrics for it. "
                    "destination_id=%s, audience_id=%s, engagement_id=%s",
                    destination_id,
                    eng_audience.get(api_c.ID),
                    engagement.get(db_c.ID),
                )
                continue
            # Group all delivery jobs by audience.destination
            audience_destination_jobs = [
                x
                for x in audience_delivery_jobs
                if x[db_c.DELIVERY_PLATFORM_ID] == destination_id
            ]

            # get delivery platform
            delivery_platform = (
                delivery_platform_management.get_delivery_platform(
                    database, destination_id
                )
            )

            #  Group performance metrics for the destination
            destination_metrics = update_metrics(
                destination_id,
                delivery_platform[api_c.NAME],
                audience_destination_jobs,
                performance_metrics,
                metrics_type,
            )
            destination_metrics[
                api_c.DELIVERY_PLATFORM_TYPE
            ] = delivery_platform[db_c.DELIVERY_PLATFORM_TYPE]
            audience_destination_metrics_list.append(destination_metrics)
            # TODO : HUS-796 - Group performance metrics by campaigns
        audience_metrics[
            api_c.DESTINATIONS
        ] = audience_destination_metrics_list
        audience_metrics_list.append(audience_metrics)

    return audience_metrics_list


def get_email_metrics(
    database: MongoClient, engagement: object, engagement_id: str
) -> dict:
    """

    Args:
        database(MongoClient): Mongoclient instance
        engagement(object): Engagement object
        engagement_id(str): Id of engagement

    Returns:
        dict: Email Performance metrics of an engagement
    """

    # Get all destinations that are related to Email metrics
    email_destination = (
        delivery_platform_management.get_delivery_platform_by_type(
            database, db_c.DELIVERY_PLATFORM_SFMC
        )
    )

    delivery_jobs = []
    performance_metrics = []
    if email_destination:
        # Get Performance metrics by engagement and destination
        performance_metrics = get_performance_metrics_by_engagement_details(
            database,
            ObjectId(engagement_id),
            [email_destination.get(db_c.ID)],
        )

        if performance_metrics:
            # Get all the delivery jobs for the given engagement and destination
            delivery_jobs = get_delivery_jobs_using_metadata(
                database, engagement_id=ObjectId(engagement_id)
            )

            delivery_jobs = [
                x
                for x in delivery_jobs
                if x[db_c.DELIVERY_PLATFORM_ID]
                == email_destination.get(db_c.ID)
            ]

    # Group all the performance metrics for the engagement
    final_metric = {
        api_c.SUMMARY: group_perf_metric(
            [x[db_c.PERFORMANCE_METRICS] for x in performance_metrics],
            api_c.EMAIL,
        )
    }
    audience_metrics_list = group_engagement_performance_metrics(
        engagement,
        delivery_jobs,
        performance_metrics,
        [email_destination.get(db_c.ID)],
        api_c.EMAIL,
    )
    final_metric[api_c.AUDIENCE_PERFORMANCE_LABEL] = audience_metrics_list

    return final_metric


def get_displayads_metrics(
    database: MongoClient, engagement: object, engagement_id: str
) -> dict:
    """

    Args:
        database(MongoClient): Mongoclient instance
        engagement(object): Engagement object
        engagement_id(str): Id of engagement

    Returns:
        dict: Display Ads Performance metrics of an engagement

    """
    # Get all destinations that are related to Display Ad metrics
    ads_destination = (
        delivery_platform_management.get_delivery_platform_by_type(
            database, db_c.DELIVERY_PLATFORM_FACEBOOK
        )
    )

    delivery_jobs = []
    performance_metrics = []
    if ads_destination:
        # Get Performance metrics by engagement and destination
        performance_metrics = get_performance_metrics_by_engagement_details(
            database,
            ObjectId(engagement_id),
            [ads_destination.get(db_c.ID)],
        )
        if performance_metrics:
            # Get all the delivery jobs for the given engagement and destination
            delivery_jobs = get_delivery_jobs_using_metadata(
                database, engagement_id=ObjectId(engagement_id)
            )

            delivery_jobs = [
                x
                for x in delivery_jobs
                if x[db_c.DELIVERY_PLATFORM_ID] == ads_destination.get(db_c.ID)
            ]

    # Group all the performance metrics for the engagement
    final_metric = {
        api_c.SUMMARY: group_perf_metric(
            [x[db_c.PERFORMANCE_METRICS] for x in performance_metrics],
            api_c.DISPLAY_ADS,
        )
    }
    audience_metrics_list = group_engagement_performance_metrics(
        engagement,
        delivery_jobs,
        performance_metrics,
        [ads_destination.get(db_c.ID)],
        api_c.DISPLAY_ADS,
    )
    final_metric[api_c.AUDIENCE_PERFORMANCE_LABEL] = audience_metrics_list
    return final_metric


def generate_metrics_file(
    engagement_id: str, final_metric: dict, metrics_type: str
) -> None:
    """

    Args:
        engagement_id(str): Id of engagement
        final_metric(dict): Performance metrics for an engagement

    Returns:

    """
    file_path = "performancemetrics"
    file_name = f"{engagement_id}_{metrics_type}_metrics.csv"
    with open(os.path.join(file_path, file_name), "w", newline="") as csv_file:
        field_names = [api_c.NAME] + list(final_metric[api_c.SUMMARY].keys())
        dict_writer = csv.DictWriter(csv_file, fieldnames=field_names)
        dict_writer.writeheader()

        final_metric[api_c.SUMMARY][api_c.NAME] = api_c.SUMMARY
        dict_writer.writerow(final_metric[api_c.SUMMARY])

        for audience in final_metric[api_c.AUDIENCE_PERFORMANCE_LABEL]:
            del audience[api_c.ID]
            del audience[api_c.DESTINATIONS]
            dict_writer.writerow(audience)
    return file_name


@add_view_to_blueprint(
    engagement_bp, f"{api_c.ENGAGEMENT_ENDPOINT}", "EngagementSearch"
)
class EngagementSearch(SwaggerView):
    """
    Engagement Search Class
    """

    parameters = []
    responses = {
        HTTPStatus.OK.value: {
            "description": "List of engagements.",
            "schema": {"type": "array", "items": EngagementGetSchema},
        },
    }
    responses.update(AUTH401_RESPONSE)
    tags = [api_c.ENGAGEMENT_TAG]

    @api_error_handler()
    def get(self) -> Tuple[dict, int]:
        """Retrieves all engagements.

        ---
        security:
            - Bearer: ["Authorization"]

        Args:

        Returns:
            Tuple[dict, int]: dict of engagements and http code

        """

        # get the engagement summary
        engagements = get_engagements_summary(get_db_client())

        # weight the engagement status
        engagements = weighted_engagement_status(engagements)

        return (
            jsonify(EngagementGetSchema().dump(engagements, many=True)),
            HTTPStatus.OK.value,
        )


@add_view_to_blueprint(
    engagement_bp,
    f"{api_c.ENGAGEMENT_ENDPOINT}/<engagement_id>",
    "IndividualEngagementSearch",
)
class IndividualEngagementSearch(SwaggerView):
    """
    Individual Engagement Search Class
    """

    parameters = [
        {
            "name": db_c.ENGAGEMENT_ID,
            "description": "Engagement ID.",
            "type": "string",
            "in": "path",
            "required": True,
            "example": "5f5f7262997acad4bac4373b",
        }
    ]
    responses = {
        HTTPStatus.OK.value: {
            "description": "Retrieve Individual Engagement",
            "schema": EngagementGetSchema,
        },
        HTTPStatus.NOT_FOUND.value: {
            "schema": NotFoundError,
        },
    }
    responses.update(AUTH401_RESPONSE)
    tags = [api_c.ENGAGEMENT_TAG]

    @api_error_handler()
    def get(self, engagement_id: str) -> Tuple[dict, int]:
        """Retrieves an engagement.

        ---
        security:
            - Bearer: ["Authorization"]

        Args:
            engagement_id (str): id of the engagement

        Returns:
            Tuple[dict, int]: dict of the engagement and http code

        """

        if not ObjectId.is_valid(engagement_id):
            logger.error("Invalid Object ID %s.", engagement_id)
            return {"message": api_c.INVALID_ID}, HTTPStatus.BAD_REQUEST

        # get the engagement summary
        engagements = get_engagements_summary(
            get_db_client(), [ObjectId(engagement_id)]
        )

        if not engagements:
            logger.error(
                "Engagements not found for engagement ID %s.", engagement_id
            )
            return {"message": "Not found"}, HTTPStatus.NOT_FOUND.value

        # weight the engagement status
        engagements = weighted_engagement_status(engagements)[0]

        return (
            EngagementGetSchema().dump(engagements),
            HTTPStatus.OK,
        )


@add_view_to_blueprint(
    engagement_bp, f"{api_c.ENGAGEMENT_ENDPOINT}", "SetEngagement"
)
class SetEngagement(SwaggerView):
    """
    Class to create a new engagement
    """

    parameters = [
        {
            "name": "body",
            "in": "body",
            "type": "object",
            "description": "Input engagement body.",
            "example": {
                db_c.ENGAGEMENT_NAME: "My Engagement",
                db_c.ENGAGEMENT_DESCRIPTION: "Engagement Description",
                db_c.AUDIENCES: [
                    {
                        api_c.ID: "60ae035b6c5bf45da27f17d6",
                        api_c.DESTINATIONS: [
                            {
                                api_c.ID: "60ae035b6c5bf45da27f17e5",
                                db_c.DELIVERY_PLATFORM_CONFIG: {
                                    db_c.DATA_EXTENSION_NAME: "SFMC Test Audience"
                                },
                            },
                            {
                                api_c.ID: "60ae035b6c5bf45da27f17e6",
                            },
                        ],
                    }
                ],
            },
        }
    ]

    responses = {
        HTTPStatus.CREATED.value: {
            "schema": EngagementGetSchema,
            "description": "Engagement created.",
        },
        HTTPStatus.BAD_REQUEST.value: {
            "description": "Failed to create the engagement.",
        },
    }

    responses.update(AUTH401_RESPONSE)
    tags = [api_c.ENGAGEMENT_TAG]

    @api_error_handler()
    @get_user_name()
    def post(self, user_name: str) -> Tuple[dict, int]:
        """Creates a new engagement.

        ---
        security:
            - Bearer: ["Authorization"]

        Args:
            user_name (str): user_name extracted from Okta.

        Returns:
            Tuple[dict, int]: Engagement created, HTTP status.

        """

        body = EngagementPostSchema().load(
            request.get_json(), partial=("delivery_schedule",)
        )

        database = get_db_client()
        engagement_id = set_engagement(
            database=database,
            name=body[db_c.ENGAGEMENT_NAME],
            description=body[db_c.ENGAGEMENT_DESCRIPTION]
            if db_c.ENGAGEMENT_DESCRIPTION in body
            else None,
            audiences=body[db_c.AUDIENCES] if db_c.AUDIENCES in body else None,
            delivery_schedule=body[db_c.ENGAGEMENT_DELIVERY_SCHEDULE]
            if db_c.ENGAGEMENT_DELIVERY_SCHEDULE in body
            else None,
            user_name=user_name,
        )
        engagement = get_engagement(database, engagement_id=engagement_id)
        logger.info(
            "Successfully created engagement %s.", engagement[db_c.NAME]
        )

        create_notification(
            database,
            db_c.NOTIFICATION_TYPE_SUCCESS,
            (
                f'New engagement named "{engagement[db_c.NAME]}" '
                f"created by {user_name}."
            ),
            api_c.ENGAGEMENT_TAG,
        )
        return (
            EngagementGetSchema().dump(engagement),
            HTTPStatus.CREATED,
        )


@add_view_to_blueprint(
    engagement_bp,
    f"{api_c.ENGAGEMENT_ENDPOINT}/<engagement_id>",
    "UpdateEngagement",
)
class UpdateEngagement(SwaggerView):
    """
    Class to update an engagement
    """

    parameters = [
        {
            "name": api_c.ENGAGEMENT_ID,
            "description": "Engagement ID.",
            "type": "string",
            "in": "path",
            "required": True,
            "example": "5f5f7262997acad4bac4373b",
        },
        {
            "name": "body",
            "in": "body",
            "type": "object",
            "description": "Input engagement body.",
            "example": {
                db_c.ENGAGEMENT_NAME: "My Engagement",
                db_c.ENGAGEMENT_DESCRIPTION: "Engagement Description",
                db_c.AUDIENCES: [
                    {
                        api_c.ID: "60ae035b6c5bf45da27f17d6",
                        api_c.DESTINATIONS: [
                            {
                                api_c.ID: "60ae035b6c5bf45da27f17e5",
                            },
                            {
                                api_c.ID: "60ae035b6c5bf45da27f17e6",
                            },
                        ],
                    }
                ],
            },
        },
    ]

    responses = {
        HTTPStatus.OK.value: {
            "schema": EngagementGetSchema,
            "description": "Engagement updated.",
        },
        HTTPStatus.BAD_REQUEST.value: {
            "description": "Failed to update the engagement.",
        },
    }

    responses.update(AUTH401_RESPONSE)
    tags = [api_c.ENGAGEMENT_TAG]

    @api_error_handler()
    @get_user_name()
    def put(self, engagement_id: str, user_name: str) -> Tuple[dict, int]:
        """Updates an engagement.

        ---
        security:
            - Bearer: ["Authorization"]

        Args:
            engagement_id (str): Engagement id
            user_name (str): user_name extracted from Okta.

        Returns:
            Tuple[dict, int]: Engagement updated, HTTP status.

        """

        if not ObjectId.is_valid(engagement_id):
            logger.error("Invalid Object ID %s.", engagement_id)
            return {"message": api_c.INVALID_ID}, HTTPStatus.BAD_REQUEST

        body = EngagementPutSchema().load(request.get_json())

        database = get_db_client()

        engagement = update_engagement(
            database=database,
            engagement_id=ObjectId(engagement_id),
            user_name=user_name,
            name=body.get(db_c.ENGAGEMENT_NAME),
            description=body.get(db_c.ENGAGEMENT_DESCRIPTION),
            audiences=body.get(db_c.AUDIENCES),
            delivery_schedule=body[db_c.ENGAGEMENT_DELIVERY_SCHEDULE]
            if db_c.ENGAGEMENT_DELIVERY_SCHEDULE in body
            else {},
            status=body.get(db_c.STATUS),
        )
        logger.info(
            "Successfully updated engagement with ID %s.", engagement_id
        )
        create_notification(
            database,
            db_c.NOTIFICATION_TYPE_INFORMATIONAL,
            f'Engagement "{engagement[db_c.NAME]}" updated by {user_name}.',
            api_c.ENGAGEMENT_TAG,
        )
        return (
            EngagementGetSchema().dump(engagement),
            HTTPStatus.OK,
        )


@add_view_to_blueprint(
    engagement_bp,
    f"{api_c.ENGAGEMENT_ENDPOINT}/<engagement_id>",
    "DeleteEngagement",
)
class DeleteEngagement(SwaggerView):
    """
    Delete Engagement Class
    """

    parameters = [
        {
            "name": db_c.ENGAGEMENT_ID,
            "description": "Engagement ID.",
            "type": "string",
            "in": "path",
            "required": True,
            "example": "5f5f7262997acad4bac4373b",
        }
    ]
    responses = {
        HTTPStatus.OK.value: {
            "description": "Delete Individual Engagement",
            "schema": EngagementGetSchema,
        },
        HTTPStatus.BAD_REQUEST.value: {
            "schema": NotFoundError,
        },
    }
    responses.update(AUTH401_RESPONSE)
    tags = [api_c.ENGAGEMENT_TAG]

    @get_user_name()
    @api_error_handler()
    def delete(self, engagement_id: str, user_name: str) -> Tuple[dict, int]:
        """Deletes an engagement.

        ---
        security:
            - Bearer: ["Authorization"]

        Args:
            engagement_id (str): Engagement id

        Returns:
            Tuple[dict, int]: message, HTTP status

        """

        if not ObjectId.is_valid(engagement_id):
            logger.error("Invalid Object ID %s.", engagement_id)
            return {"message": api_c.INVALID_ID}, HTTPStatus.BAD_REQUEST

        engagement_id = ObjectId(engagement_id)
        database = get_db_client()
        engagement = get_engagement(database, engagement_id)
        if delete_engagement(database, engagement_id):
            create_notification(
                database,
                db_c.NOTIFICATION_TYPE_INFORMATIONAL,
                (
                    f'Engagement "{engagement[db_c.NAME]}" '
                    f"deleted by {user_name}."
                ),
                api_c.ENGAGEMENT_TAG,
            )
            logger.info("Successfully deleted engagement %s.", engagement_id)
            return {"message": api_c.OPERATION_SUCCESS}, HTTPStatus.OK.value

        logger.info("Could not delete engagement %s.", engagement_id)
        return {
            "message": api_c.OPERATION_FAILED
        }, HTTPStatus.INTERNAL_SERVER_ERROR.value


@add_view_to_blueprint(
    engagement_bp,
    f"{api_c.ENGAGEMENT_ENDPOINT}/<engagement_id>/{api_c.AUDIENCES}",
    "AddAudienceEngagement",
)
class AddAudienceEngagement(SwaggerView):
    """
    Class to add audience to an engagement
    """

    parameters = [
        {
            "name": db_c.ENGAGEMENT_ID,
            "description": "Engagement ID.",
            "type": "string",
            "in": "path",
            "required": True,
            "example": "5f5f7262997acad4bac4373b",
        },
        {
            "name": "body",
            "in": "body",
            "type": "object",
            "description": "Input Audience body.",
            "example": {
                api_c.AUDIENCES: [
                    {
                        api_c.ID: "60ae035b6c5bf45da27f17d6",
                        api_c.DESTINATIONS: [
                            {
                                api_c.ID: "60ae035b6c5bf45da27f17e5",
                            },
                            {
                                api_c.ID: "60ae035b6c5bf45da27f17e6",
                                db_c.DELIVERY_PLATFORM_CONFIG: {
                                    db_c.DATA_EXTENSION_NAME: "SFMC Test Audience"
                                },
                            },
                        ],
                    }
                ]
            },
        },
    ]

    responses = {
        HTTPStatus.CREATED.value: {
            "schema": EngagementGetSchema,
            "description": "Audience added to Engagement.",
        },
        HTTPStatus.BAD_REQUEST.value: {
            "description": "Failed to create the engagement.",
        },
    }

    responses.update(AUTH401_RESPONSE)
    tags = [api_c.ENGAGEMENT_TAG]

    @api_error_handler()
    @get_user_name()
    def post(self, engagement_id: str, user_name: str) -> Tuple[dict, int]:
        """Adds audience to engagement.

        ---
        security:
            - Bearer: ["Authorization"]

        Args:
            engagement_id (str): Engagement id
            user_name (str): user_name extracted from Okta.

        Returns:
            Tuple[dict, int]: Audience Engagement added, HTTP status.

        """

        if not ObjectId.is_valid(engagement_id):
            logger.error("Invalid Object ID %s.", engagement_id)
            return {"message": api_c.INVALID_ID}, HTTPStatus.BAD_REQUEST

        database = get_db_client()

        engagement = get_engagement(database, ObjectId(engagement_id))

        if engagement is None:
            return {
                "message": api_c.ENGAGEMENT_NOT_FOUND
            }, HTTPStatus.NOT_FOUND

        body = AudienceEngagementSchema().load(
            request.get_json(), partial=True
        )

        # validate audiences exist
        audience_names = []
        for audience in body[api_c.AUDIENCES]:
            audience_to_attach = get_audience(
                database, ObjectId(audience[api_c.ID])
            )
            if not audience_to_attach:
                logger.error(
                    "Audience does not exist: %s.", audience[api_c.ID]
                )
                return {
                    "message": f"Audience does not exist: {audience[api_c.ID]}"
                }, HTTPStatus.BAD_REQUEST
            audience_names.append(audience_to_attach[db_c.NAME])
        append_audiences_to_engagement(
            database,
            ObjectId(engagement_id),
            user_name,
            body[api_c.AUDIENCES],
        )

        logger.info(
            "Successfully added %s to engagement %s.",
            len(audience_names),
            engagement_id,
        )

        for audience_name in audience_names:
            create_notification(
                database,
                db_c.NOTIFICATION_TYPE_SUCCESS,
                (
                    f'Audience "{audience_name}" added to engagement '
                    f'"{engagement[db_c.NAME]}" by {user_name}.'
                ),
                api_c.ENGAGEMENT_TAG,
            )
        return {"message": api_c.OPERATION_SUCCESS}, HTTPStatus.OK.value


@add_view_to_blueprint(
    engagement_bp,
    f"{api_c.ENGAGEMENT_ENDPOINT}/<engagement_id>/{api_c.AUDIENCES}",
    "DeleteAudienceEngagement",
)
class DeleteAudienceEngagement(SwaggerView):
    """
    Delete AudienceEngagement Class
    """

    parameters = [
        {
            "name": db_c.ENGAGEMENT_ID,
            "description": "Engagement ID.",
            "type": "string",
            "in": "path",
            "required": True,
            "example": "5f5f7262997acad4bac4373b",
        },
        {
            "name": "body",
            "in": "body",
            "type": "object",
            "description": "Input engagement body.",
            "example": {
                api_c.AUDIENCE_IDS: [
                    "60ae035b6c5bf45da27f17e5",
                    "60ae035b6c5bf45da27f17e6",
                ]
            },
        },
    ]
    responses = {
        HTTPStatus.OK.value: {
            "description": "Delete Audience from Engagement.",
            "schema": EngagementGetSchema,
        },
        HTTPStatus.BAD_REQUEST.value: {
            "schema": NotFoundError,
        },
    }
    responses.update(AUTH401_RESPONSE)
    tags = [api_c.ENGAGEMENT_TAG]

    @api_error_handler()
    @get_user_name()
    def delete(self, engagement_id: str, user_name: str) -> Tuple[dict, int]:
        """Deletes audience from engagement.

        ---
        security:
            - Bearer: ["Authorization"]

        Args:
            engagement_id (str): Engagement id
            user_name (str): user_name extracted from Okta.

        Returns:
            Tuple[dict, int]: Audience deleted from engagement, HTTP status

        """

        if not ObjectId.is_valid(engagement_id):
            logger.error("Invalid Object ID %s.", engagement_id)
            return {"message": api_c.INVALID_ID}, HTTPStatus.BAD_REQUEST

        database = get_db_client()

        engagement = get_engagement(database, ObjectId(engagement_id))

        if engagement is None:
            return {
                "message": api_c.ENGAGEMENT_NOT_FOUND
            }, HTTPStatus.NOT_FOUND

        audience_ids = []
        body = AudienceEngagementDeleteSchema().load(
            request.get_json(), partial=True
        )
        audience_names = []
        for audience_id in body[api_c.AUDIENCE_IDS]:
            if not ObjectId.is_valid(audience_id):
                logger.error("Invalid Object ID %s.", audience_id)
                return {"message": api_c.INVALID_ID}, HTTPStatus.BAD_REQUEST
            audience_ids.append(ObjectId(audience_id))
            audience = get_audience(database, ObjectId(audience_id))
            if audience is None:
                return {
                    "message": api_c.AUDIENCE_NOT_FOUND
                }, HTTPStatus.NOT_FOUND
            audience_names.append(audience[db_c.NAME])

        remove_audiences_from_engagement(
            database,
            ObjectId(engagement_id),
            user_name,
            audience_ids,
        )
        logger.info(
            "Successfully deleted %s from engagement %s.",
            len(audience_names),
            engagement_id,
        )

        for audience_name in audience_names:
            create_notification(
                database,
                db_c.NOTIFICATION_TYPE_INFORMATIONAL,
                (
                    f'Audience "{audience_name}" removed from engagement '
                    f'"{engagement[db_c.NAME]}" by {user_name}.'
                ),
                api_c.ENGAGEMENT_TAG,
            )
        return {"message": api_c.OPERATION_SUCCESS}, HTTPStatus.OK.value


@add_view_to_blueprint(
    engagement_bp,
    f"{api_c.ENGAGEMENT_ENDPOINT}/<engagement_id>/{api_c.AUDIENCE}/"
    f"<audience_id>/{api_c.DESTINATIONS}",
    "AddDestinationEngagedAudience",
)
class AddDestinationEngagedAudience(SwaggerView):
    """
    Class to add a destination to an engagement audience
    """

    parameters = [
        {
            "name": db_c.ENGAGEMENT_ID,
            "description": "Engagement ID.",
            "type": "string",
            "in": "path",
            "required": True,
            "example": "5f5f7262997acad4bac4373b",
        },
        {
            "name": db_c.AUDIENCE_ID,
            "description": "Audience ID.",
            "type": "string",
            "in": "path",
            "required": True,
            "example": "60fff065b2075450922261cf",
        },
        {
            "name": "body",
            "in": "body",
            "type": "object",
            "description": "Input Destinations body.",
            "example": {
                api_c.ID: "60ae035b6c5bf45da27f17e6",
                db_c.DELIVERY_PLATFORM_CONFIG: {
                    db_c.DATA_EXTENSION_NAME: "SFMC Test Audience"
                },
            },
        },
    ]

    responses = {
        HTTPStatus.CREATED.value: {
            "schema": EngagementGetSchema,
            "description": "Destination added to Engagement Audience.",
        },
        HTTPStatus.BAD_REQUEST.value: {
            "description": "Failed to create the engagement.",
        },
    }

    responses.update(AUTH401_RESPONSE)
    tags = [api_c.ENGAGEMENT_TAG]

    @api_error_handler()
    @get_user_name()
    def post(
        self, engagement_id: str, audience_id: str, user_name: str
    ) -> Tuple[dict, int]:
        """Adds a destination to an engagement audience.

        ---
        security:
            - Bearer: ["Authorization"]

        Args:
            engagement_id (str): Engagement id
            audience_id (str): Audience id
            user_name (str): user_name extracted from Okta.

        Returns:
            Tuple[dict, int]: Destination Audience Engagement added, HTTP status.

        """

        if not (
            ObjectId.is_valid(engagement_id) and ObjectId.is_valid(audience_id)
        ):
            logger.error("Invalid Object ID.")
            return {"message": api_c.INVALID_ID}, HTTPStatus.BAD_REQUEST

        destination = DestinationEngagedAudienceSchema().load(
            request.get_json(), partial=True
        )
        destination[api_c.ID] = validate_destination_id(destination[api_c.ID])

        database = get_db_client()
        # get destinations
        destination_to_attach = get_delivery_platform(
            database, destination[api_c.ID]
        )
        append_destination_to_engagement_audience(
            database,
            ObjectId(engagement_id),
            ObjectId(audience_id),
            destination,
            user_name,
        )

        engagement = get_engagement(database, ObjectId(engagement_id))
        audience = get_audience(database, ObjectId(audience_id))
        logger.info(
            "Destination %s added to audience %s from engagement %s.",
            destination_to_attach[db_c.NAME],
            audience[db_c.NAME],
            engagement[db_c.NAME],
        )

        create_notification(
            database,
            db_c.NOTIFICATION_TYPE_SUCCESS,
            (
                f'Destination "{destination_to_attach[db_c.NAME]}" added to '
                f'audience "{audience[db_c.NAME]}" from engagement '
                f'"{engagement[db_c.NAME]}" by {user_name}'
            ),
            api_c.ENGAGEMENT_TAG,
        )

        return EngagementGetSchema().dump(engagement), HTTPStatus.OK.value


@add_view_to_blueprint(
    engagement_bp,
    f"{api_c.ENGAGEMENT_ENDPOINT}/<engagement_id>/{api_c.AUDIENCE}/"
    f"<audience_id>/{api_c.DESTINATIONS}",
    "RemoveDestinationEngagedAudience",
)
class RemoveDestinationEngagedAudience(SwaggerView):
    """
    Class to remove a destination from an engagement audience
    """

    parameters = [
        {
            "name": db_c.ENGAGEMENT_ID,
            "description": "Engagement ID.",
            "type": "string",
            "in": "path",
            "required": True,
            "example": "5f5f7262997acad4bac4373b",
        },
        {
            "name": db_c.AUDIENCE_ID,
            "description": "Audience ID.",
            "type": "string",
            "in": "path",
            "required": True,
            "example": "60fff065b2075450922261cf",
        },
        {
            "name": "body",
            "in": "body",
            "type": "object",
            "description": "Input Destinations body.",
            "example": {
                api_c.ID: "60ae035b6c5bf45da27f17e6",
            },
        },
    ]

    responses = {
        HTTPStatus.CREATED.value: {
            "schema": EngagementGetSchema,
            "description": "Destination added to Engagement Audience.",
        },
        HTTPStatus.BAD_REQUEST.value: {
            "description": "Failed to create the engagement.",
        },
    }

    responses.update(AUTH401_RESPONSE)
    tags = [api_c.ENGAGEMENT_TAG]

    @api_error_handler()
    @get_user_name()
    def delete(
        self, engagement_id: str, audience_id: str, user_name: str
    ) -> Tuple[dict, int]:
        """Removes a destination from an engagement audience.

        ---
        security:
            - Bearer: ["Authorization"]

        Args:
            engagement_id (str): Engagement id
            audience_id (str): Audience id
            user_name (str): user_name extracted from Okta.

        Returns:
            Tuple[dict, int]: Destination Audience Engagement added, HTTP status.

        """

        if not (
            ObjectId.is_valid(engagement_id) and ObjectId.is_valid(audience_id)
        ):
            logger.error("Invalid Object ID.")
            return {"message": api_c.INVALID_ID}, HTTPStatus.BAD_REQUEST

        destination = DestinationEngagedAudienceSchema().load(
            request.get_json(), partial=True
        )
        destination_id = validate_destination_id(destination[api_c.ID])

        database = get_db_client()
        # get destination
        destination_to_remove = get_delivery_platform(database, destination_id)
        if not destination_to_remove:
            logger.error(
                "Destination %s does not exist.", destination[api_c.ID]
            )
            return {
                "message": f"Destination does not exist: {destination[api_c.ID]}"
            }, HTTPStatus.BAD_REQUEST

        remove_destination_from_engagement_audience(
            database,
            ObjectId(engagement_id),
            ObjectId(audience_id),
            destination_id,
            user_name,
        )

        engagement = get_engagement(database, ObjectId(engagement_id))
        audience = get_audience(database, ObjectId(audience_id))

        logger.info(
            "Destination %s successfully removed from audience %s from engagement %s by %s.",
            destination_to_remove[db_c.NAME],
            audience[db_c.NAME],
            engagement[db_c.NAME],
            user_name,
        )

        create_notification(
            database,
            db_c.NOTIFICATION_TYPE_SUCCESS,
            (
                f'Destination "{destination_to_remove[db_c.NAME]}" removed from audience '
                f'"{audience[db_c.NAME]}" from engagement '
                f'"{engagement[db_c.NAME]}" by {user_name}'
            ),
            api_c.ENGAGEMENT_TAG,
        )

        return EngagementGetSchema().dump(engagement), HTTPStatus.OK.value


@add_view_to_blueprint(
    engagement_bp,
    f"{api_c.ENGAGEMENT_ENDPOINT}/<engagement_id>/"
    f"{api_c.AUDIENCE}/<audience_id>/{api_c.DESTINATION}/<destination_id>/{api_c.CAMPAIGNS}",
    "UpdateCampaignsForAudience",
)
class UpdateCampaignsForAudience(SwaggerView):
    """
    Update campaigns for audience class
    """

    parameters = [
        {
            "name": api_c.ENGAGEMENT_ID,
            "description": "Engagement ID.",
            "type": "string",
            "in": "path",
            "required": True,
            "example": "5f5f7262997acad4bac4373b",
        },
        {
            "name": api_c.AUDIENCE_ID,
            "description": "Audience ID.",
            "type": "string",
            "in": "path",
            "required": True,
            "example": "8a8f7262997acad4bac4373b",
        },
        {
            "name": api_c.DESTINATION_ID,
            "description": "Destination ID.",
            "type": "string",
            "in": "path",
            "required": True,
            "example": "77cf7262997acad4bac4373b",
        },
        {
            "name": "body",
            "in": "body",
            "type": "object",
            "description": "Input engagement body.",
            "example": {
                api_c.CAMPAIGNS: [
                    {
                        api_c.NAME: "Test Campaign",
                        api_c.ID: "campaign_id",
                        api_c.DELIVERY_JOB_ID: "delivery_job_id",
                    },
                ]
            },
        },
    ]

    responses = {
        HTTPStatus.OK.value: {
            "description": "Result.",
            "schema": {
                "example": {"message": "Campaigns updated successfully."},
            },
        },
        HTTPStatus.BAD_REQUEST.value: {
            "description": "Failed to update campaigns.",
        },
        HTTPStatus.NOT_FOUND.value: {
            "description": api_c.ENGAGEMENT_NOT_FOUND
        },
    }

    responses.update(AUTH401_RESPONSE)
    tags = [api_c.CAMPAIGNS]

    # pylint: disable=no-self-use
    # pylint: disable=too-many-return-statements
    # pylint: disable=too-many-locals
    # pylint: disable=# pylint: disable=too-many-branches
    @api_error_handler()
    @validate_destination()
    def put(
        self, engagement_id: str, audience_id: str, destination_id: str
    ) -> Tuple[dict, int]:
        """Updates campaigns for an engagement audience.

        ---
        security:
            - Bearer: ["Authorization"]

        Args:
            engagement_id (str): Engagement ID.
            audience_id (str): Audience ID.
            destination_id (str): Destination ID.

        Returns:
            Tuple[dict, int]: Message indicating connection
                success/failure, HTTP Status.

        """

        # validate object id
        if not all(ObjectId.is_valid(x) for x in [audience_id, engagement_id]):
            logger.error("Invalid Object ID.")
            return {"message": api_c.INVALID_OBJECT_ID}, HTTPStatus.BAD_REQUEST

        # convert to ObjectIds
        engagement_id = ObjectId(engagement_id)
        audience_id = ObjectId(audience_id)

        # check if engagement exists
        database = get_db_client()
        engagement = get_engagement(database, engagement_id)
        if not engagement:
            logger.error("Engagement %s not found.", engagement_id)
            return {
                "message": api_c.ENGAGEMENT_NOT_FOUND
            }, HTTPStatus.NOT_FOUND

        # validate that the engagement has audiences
        if db_c.AUDIENCES not in engagement:
            logger.error(
                "Engagement %s does not have audiences.", engagement_id
            )
            return {
                "message": "Engagement has no audiences."
            }, HTTPStatus.BAD_REQUEST

        # validate that the audience is attached
        audience_ids = [x[db_c.OBJECT_ID] for x in engagement[db_c.AUDIENCES]]
        if audience_id not in audience_ids:
            logger.error(
                "Engagement %s does not have audience %s attached.",
                engagement_id,
                audience_id,
            )
            return {
                "message": "Audience is not attached to the engagement."
            }, HTTPStatus.BAD_REQUEST

        # validate that the destination ID is attached to the audience
        valid_destination = False
        for audience in engagement[db_c.AUDIENCES]:
            for destination in audience[db_c.DESTINATIONS]:
                if destination_id == destination[db_c.OBJECT_ID]:
                    valid_destination = True

        if not valid_destination:
            logger.error("Destination not attached to engagement audience.")
            return {
                "message": "Destination is not attached to the "
                "engagement audience."
            }, HTTPStatus.BAD_REQUEST

        body = CampaignPutSchema().load(request.get_json())

        delivery_jobs = (
            delivery_platform_management.get_delivery_jobs_using_metadata(
                database, engagement_id, audience_id, destination_id
            )
        )
        if delivery_jobs is None:
            logger.error(
                "Could not attach campaigns for engagement %s audience %s.",
                engagement_id,
                audience_id,
            )
            return {
                "message": "Could not attach campaigns."
            }, HTTPStatus.BAD_REQUEST

        # Delete all the existing campaigns from associated delivery jobs
        delivery_platform_management.delete_delivery_job_generic_campaigns(
            get_db_client(), [x[db_c.ID] for x in delivery_jobs]
        )

        # Group campaigns by Delivery job and update the list of campaigns for the delivery job
        campaigns = sorted(
            body[api_c.CAMPAIGNS], key=itemgetter(api_c.DELIVERY_JOB_ID)
        )
        delivery_jobs = []

        for delivery_job_id, value in groupby(
            campaigns, key=itemgetter(api_c.DELIVERY_JOB_ID)
        ):
            delivery_job = delivery_platform_management.get_delivery_job(
                database, ObjectId(delivery_job_id)
            )
            if delivery_job is None and (
                delivery_job[api_c.ENGAGEMENT_ID] != engagement_id
            ):
                logger.error(
                    "Invalid data cannot attach campaign to engagement %s audience %s.",
                    engagement_id,
                    audience_id,
                )
                return {
                    "message": "Invalid data, cannot attach campaign."
                }, HTTPStatus.BAD_REQUEST

            updated_campaigns = [
                {k: v for k, v in d.items() if k in [api_c.NAME, api_c.ID]}
                for d in value
            ]
            delivery_jobs.append(
                delivery_platform_management.create_delivery_job_generic_campaigns(
                    get_db_client(),
                    ObjectId(delivery_job_id),
                    updated_campaigns,
                )
            )

        # get return campaigns.
        campaigns = []
        for delivery_job in delivery_jobs:
            if delivery_job[db_c.DELIVERY_PLATFORM_GENERIC_CAMPAIGNS]:
                delivery_campaigns = delivery_job[
                    db_c.DELIVERY_PLATFORM_GENERIC_CAMPAIGNS
                ]
                for campaign in delivery_campaigns:
                    campaign[api_c.ID] = campaign[api_c.ID]
                    campaign[api_c.DELIVERY_JOB_ID] = delivery_job[db_c.ID]
                    campaign[db_c.CREATE_TIME] = delivery_job[db_c.CREATE_TIME]
                campaigns.extend(delivery_campaigns)
        logger.info(
            "Successfully attached campaigns to engagement %s audience %s.",
            engagement_id,
            audience_id,
        )
        return (
            jsonify(CampaignSchema().dump(campaigns, many=True)),
            HTTPStatus.OK,
        )


@add_view_to_blueprint(
    engagement_bp,
    f"{api_c.ENGAGEMENT_ENDPOINT}/<engagement_id>/"
    f"{api_c.AUDIENCE}/<audience_id>/{api_c.DESTINATION}/<destination_id>/{api_c.CAMPAIGNS}",
    "AudienceCampaignsGetView",
)
class AudienceCampaignsGetView(SwaggerView):
    """
    Audience campaigns GET class
    """

    parameters = [
        {
            "name": api_c.ENGAGEMENT_ID,
            "description": "Engagement ID.",
            "type": "string",
            "in": "path",
            "required": True,
            "example": "5f5f7262997acad4bac4373b",
        },
        {
            "name": api_c.AUDIENCE_ID,
            "description": "Audience ID.",
            "type": "string",
            "in": "path",
            "required": True,
            "example": "6f5f7262997acad4bac4373b",
        },
        {
            "name": api_c.DESTINATION_ID,
            "description": "Destination ID.",
            "type": "string",
            "in": "path",
            "required": True,
            "example": "7f5f7262997acad4bac4373b",
        },
    ]

    responses = {
        HTTPStatus.OK.value: {
            "description": "Retrieved campaign details.",
            "schema": {"type": "array", "items": CampaignSchema},
        },
        HTTPStatus.BAD_REQUEST.value: {
            "description": "Failed to retrieve campaigns.",
        },
        HTTPStatus.NOT_FOUND.value: {
            "description": api_c.ENGAGEMENT_NOT_FOUND
        },
    }

    responses.update(AUTH401_RESPONSE)
    tags = [api_c.CAMPAIGNS]

    # pylint: disable=no-self-use
    # pylint: disable=too-many-return-statements
    # pylint: disable=too-many-branches
    @api_error_handler()
    @validate_destination()
    def get(
        self, engagement_id: str, audience_id: str, destination_id: str
    ) -> Tuple[dict, int]:
        """Get the campaign mappings from mongo.

        ---
        security:
            - Bearer: ["Authorization"]

        Args:
            engagement_id (str): Engagement ID.
            audience_id (str): Audience ID.
            destination_id (str): Destination ID.

        Returns:
            Tuple[dict, int]: Message indicating connection
                success/failure, HTTP Status.

        """

        # validate object id
        if not all(ObjectId.is_valid(x) for x in [audience_id, engagement_id]):
            logger.error("Invalid Object ID.")
            return {"message": api_c.INVALID_OBJECT_ID}, HTTPStatus.BAD_REQUEST

        # convert to ObjectIds
        engagement_id = ObjectId(engagement_id)
        audience_id = ObjectId(audience_id)

        # check if engagement exists
        database = get_db_client()
        engagement = get_engagement(database, engagement_id)
        if not engagement:
            logger.error(
                "Engagement with engagement ID %s not found.", engagement_id
            )
            return {
                "message": api_c.ENGAGEMENT_NOT_FOUND
            }, HTTPStatus.NOT_FOUND

        # validate that the engagement has audiences
        if db_c.AUDIENCES not in engagement:
            logger.error(
                "Engagement with ID %s has no audiences.", engagement_id
            )
            return {
                "message": "Engagement has no audiences."
            }, HTTPStatus.BAD_REQUEST

        # validate that the audience is attached
        audience_ids = [x[db_c.OBJECT_ID] for x in engagement[db_c.AUDIENCES]]
        if audience_id not in audience_ids:
            logger.error(
                "Audience with ID %s is not attached to engagement %s.",
                audience_id,
                engagement_id,
            )
            return {
                "message": "Audience is not attached to the engagement."
            }, HTTPStatus.BAD_REQUEST

        # validate that the destination ID is attached to the audience
        valid_destination = False
        for audience in engagement[db_c.AUDIENCES]:
            for destination in audience[db_c.DESTINATIONS]:
                if destination_id == destination[db_c.OBJECT_ID]:
                    valid_destination = True

        if not valid_destination:
            logger.error(
                "Destination is not attached to the engagement audience."
            )
            return {
                "message": "Destination is not attached to the "
                "engagement audience."
            }, HTTPStatus.BAD_REQUEST

        delivery_jobs = (
            delivery_platform_management.get_delivery_jobs_using_metadata(
                database, engagement_id, audience_id, destination_id
            )
        )
        if not delivery_jobs:
            logger.error(
                "No delivery jobs found for engagement ID %s, audience ID %s, destination_id %s.",
                engagement_id,
                audience_id,
                destination_id,
            )
            return {
                "message": "Could not find any campaigns."
            }, HTTPStatus.BAD_REQUEST

        # Build response object
        campaigns = []
        for delivery_job in delivery_jobs:
            if delivery_job[db_c.DELIVERY_PLATFORM_GENERIC_CAMPAIGNS]:
                delivery_campaigns = delivery_job[
                    db_c.DELIVERY_PLATFORM_GENERIC_CAMPAIGNS
                ]
                for campaign in delivery_campaigns:
                    campaign[api_c.ID] = campaign[api_c.ID]
                    campaign[api_c.DELIVERY_JOB_ID] = delivery_job[db_c.ID]
                    campaign[db_c.CREATE_TIME] = delivery_job[db_c.CREATE_TIME]
                campaigns.extend(delivery_campaigns)

        return (
            jsonify(CampaignSchema().dump(campaigns, many=True)),
            HTTPStatus.OK,
        )


@add_view_to_blueprint(
    engagement_bp,
    f"{api_c.ENGAGEMENT_ENDPOINT}/<engagement_id>/"
    f"{api_c.AUDIENCE}/<audience_id>/{api_c.DESTINATION}/<destination_id>/campaign-mappings",
    "AudienceCampaignMappingsGetView",
)
class AudienceCampaignMappingsGetView(SwaggerView):
    """
    Audience campaign mappings class
    """

    parameters = [
        {
            "name": api_c.ENGAGEMENT_ID,
            "description": "Engagement ID.",
            "type": "string",
            "in": "path",
            "required": True,
            "example": "5f5f7262997acad4bac4373b",
        },
        {
            "name": api_c.AUDIENCE_ID,
            "description": "Audience ID.",
            "type": "string",
            "in": "path",
            "required": True,
            "example": "6f5f7262997acad4bac4373b",
        },
        {
            "name": api_c.DESTINATION_ID,
            "description": "Destination ID.",
            "type": "string",
            "in": "path",
            "required": True,
            "example": "7f5f7262997acad4bac4373b",
        },
    ]

    responses = {
        HTTPStatus.OK.value: {
            "description": "Retrieved campaign mappings.",
            "schema": {"type": "array", "items": CampaignMappingSchema},
        },
        HTTPStatus.BAD_REQUEST.value: {
            "description": "Failed to retrieve campaign mappings.",
        },
        HTTPStatus.NOT_FOUND.value: {
            "description": api_c.ENGAGEMENT_NOT_FOUND
        },
    }

    responses.update(AUTH401_RESPONSE)
    tags = [api_c.CAMPAIGNS]

    # pylint: disable=no-self-use
    # pylint: disable=too-many-return-statements
    @api_error_handler()
    @validate_destination()
    def get(
        self, engagement_id: str, audience_id: str, destination_id: str
    ) -> Tuple[dict, int]:
        """Get the list of possible campaign mappings to attach to audience.

        ---
        security:
            - Bearer: ["Authorization"]

        Args:
            engagement_id (str): Engagement ID.
            audience_id (str): Audience ID.
            destination_id (str): Destination ID.

        Returns:
            Tuple[dict, int]: Message indicating connection
                success/failure, HTTP Status.

        """
        # validate object id
        if not all(ObjectId.is_valid(x) for x in [audience_id, engagement_id]):
            logger.error("Invalid Object ID.")
            return {"message": api_c.INVALID_OBJECT_ID}, HTTPStatus.BAD_REQUEST

        # convert to ObjectIds
        engagement_id = ObjectId(engagement_id)
        audience_id = ObjectId(audience_id)

        # check if engagement exists
        database = get_db_client()
        engagement = get_engagement(database, engagement_id)
        if not engagement:
            logger.error(
                "Engagement with engagement ID %s not found.", engagement_id
            )
            return {
                "message": api_c.ENGAGEMENT_NOT_FOUND
            }, HTTPStatus.NOT_FOUND

        # validate that the engagement has audiences
        if db_c.AUDIENCES not in engagement:
            logger.error(
                "Engagement with ID %s has no audiences.", engagement_id
            )
            return {
                "message": "Engagement has no audiences."
            }, HTTPStatus.BAD_REQUEST

        # validate that the audience is attached
        audience_ids = [x[db_c.OBJECT_ID] for x in engagement[db_c.AUDIENCES]]
        if audience_id not in audience_ids:
            logger.error(
                "Audience with ID %s is not attached to engagement %s.",
                audience_id,
                engagement_id,
            )
            return {
                "message": "Audience is not attached to the engagement."
            }, HTTPStatus.BAD_REQUEST

        # validate that the destination ID is attached to the audience
        valid_destination = False
        for audience in engagement[db_c.AUDIENCES]:
            for destination in audience[db_c.DESTINATIONS]:
                if (
                    isinstance(destination, dict)
                    and destination_id == destination[db_c.OBJECT_ID]
                ):
                    valid_destination = True

        if not valid_destination:
            logger.error(
                "Destination is not attached to the engagement audience."
            )
            return {
                "message": "Destination is not attached to the "
                "engagement audience."
            }, HTTPStatus.BAD_REQUEST

        destination = delivery_platform_management.get_delivery_platform(
            database, destination_id
        )

        # Get existing delivery jobs
        delivery_jobs = (
            delivery_platform_management.get_delivery_jobs_using_metadata(
                database, engagement_id, audience_id, destination_id
            )
        )
        if not delivery_jobs:
            logger.error(
                "No delivery jobs found for engagement ID %s, audience ID %s, destination_id %s.",
                engagement_id,
                audience_id,
                destination_id,
            )
            return {
                "message": "Could not find any delivery jobs to map."
            }, HTTPStatus.BAD_REQUEST

        logger.info("Getting existing campaigns from facebook.")
        # Get existing campaigns from facebook
        facebook_connector = FacebookConnector(
            auth_details=get_auth_from_parameter_store(
                destination[api_c.AUTHENTICATION_DETAILS],
                destination[api_c.DELIVERY_PLATFORM_TYPE],
            )
        )

        campaigns = facebook_connector.get_campaigns()

        if campaigns is None:
            logger.error("Could not find any campaigns in Facebook to map.")
            return {
                "message": "Could not find any Campaigns to map."
            }, HTTPStatus.BAD_REQUEST

        logger.info("Got existing campaigns from Facebook.")

        # Build response object
        campaign_schema = {
            "campaigns": list(campaigns),
            "delivery_jobs": delivery_jobs,
        }

        return CampaignMappingSchema().dump(campaign_schema), HTTPStatus.OK


@add_view_to_blueprint(
    engagement_bp,
    f"{api_c.ENGAGEMENT_ENDPOINT}/<engagement_id>/"
    f"{api_c.AUDIENCE_PERFORMANCE}/"
    f"{api_c.DISPLAY_ADS}",
    "AudiencePerformanceDisplayAdsSchema",
)
class EngagementMetricsDisplayAds(SwaggerView):
    """
    Display Ads Engagement Metrics
    """

    parameters = api_c.ENGAGEMENT_ID_PARAMS

    responses = {
        HTTPStatus.OK.value: {
            "description": "Display Ads Performance Metrics",
            "schema": {
                "example": {
                    "display_ads_summary": "Audience Metrics Display Ad"
                },
            },
        },
        HTTPStatus.BAD_REQUEST.value: {
            "description": "Failed to retrieve engagement metrics.",
        },
        HTTPStatus.NOT_FOUND.value: {
            "description": "Failed to find engagement or audience.",
        },
    }
    responses.update(AUTH401_RESPONSE)
    tags = [api_c.ENGAGEMENT_TAG]

    @api_error_handler()
    def get(self, engagement_id: str) -> Tuple[dict, int]:
        """Retrieves display ad performance metrics.

        ---
        security:
            - Bearer: ["Authorization"]

        Args:
            engagement_id (str): ID of an engagement

        Returns:
            Tuple[dict, int]: Response of Display Ads Performance Metrics,
                HTTP Status Code

        """

        if not ObjectId.is_valid(engagement_id):
            logger.error("Invalid Object ID %s.", engagement_id)
            return {"message": api_c.INVALID_ID}, HTTPStatus.BAD_REQUEST

        # setup the database
        database = get_db_client()

        engagement = get_engagement(database, ObjectId(engagement_id))
        if not engagement:
            logger.error(
                "Engagement with engagement ID %s not found", engagement_id
            )
            return {"message": "Engagement not found."}, HTTPStatus.NOT_FOUND

        final_metric = get_displayads_metrics(
            database, engagement, engagement_id
        )

        return (
            AudiencePerformanceDisplayAdsSchema().dump(final_metric),
            HTTPStatus.OK,
        )


@add_view_to_blueprint(
    engagement_bp,
    f"{api_c.ENGAGEMENT_ENDPOINT}/<{api_c.ENGAGEMENT_ID}>/"
    f"{api_c.AUDIENCE_PERFORMANCE}/"
    f"{api_c.EMAIL}",
    "AudiencePerformanceEmailSchema",
)
class EngagementMetricsEmail(SwaggerView):
    """
    Email Engagement Metrics
    """

    parameters = api_c.ENGAGEMENT_ID_PARAMS

    responses = {
        HTTPStatus.OK.value: {
            "description": "Email Audience Performance Metrics",
            "schema": {
                "example": {"email_summary": "Audience Metrics Email"},
            },
        },
        HTTPStatus.BAD_REQUEST.value: {
            "description": "Failed to retrieve email engagement metrics.",
        },
    }
    responses.update(AUTH401_RESPONSE)
    tags = [api_c.ENGAGEMENT_TAG]

    @api_error_handler()
    def get(self, engagement_id: str) -> Tuple[dict, int]:
        """Retrieves email performance metrics.

        ---
        security:
            - Bearer: ["Authorization"]

        Args:
            engagement_id (str): ID of an engagement

        Returns:
            Tuple[dict, int]: Response of Email Performance Metrics,
                HTTP Status Code

        """

        if not ObjectId.is_valid(engagement_id):
            logger.error("Invalid Object ID %s.", engagement_id)
            return {"message": api_c.INVALID_ID}, HTTPStatus.BAD_REQUEST

        # setup the database
        database = get_db_client()

        engagement = get_engagement(database, ObjectId(engagement_id))
        if not engagement:
            logger.error(
                "Engagement with engagement ID %s not found.", engagement_id
            )
            return {"message": "Engagement not found."}, HTTPStatus.NOT_FOUND

        final_metric = get_email_metrics(database, engagement, engagement_id)
        return (
            AudiencePerformanceEmailSchema().dump(final_metric),
            HTTPStatus.OK,
        )


@add_view_to_blueprint(
    engagement_bp,
    f"{api_c.ENGAGEMENT_ENDPOINT}/<{api_c.ENGAGEMENT_ID}>/"
    f"{api_c.AUDIENCE_PERFORMANCE}/download",
    "EngagementPerformanceDownloadView",
)
class EngagementPerformanceDownload(SwaggerView):
    """
    Class for downloading engagement performance metricws
    """

    parameters = api_c.ENGAGEMENT_ID_PARAMS

    responses = {
        HTTPStatus.OK.value: {
            "description": "Download Performance Metrics",
        },
        HTTPStatus.BAD_REQUEST.value: {
            "description": "Failed to download engagement metrics.",
        },
    }
    responses.update(AUTH401_RESPONSE)
    tags = [api_c.ENGAGEMENT_TAG]

    @api_error_handler()
    def get(self, engagement_id: str) -> Tuple[Response, int]:
        """Retrieves email performance metrics.

        ---
        security:
            - Bearer: ["Authorization"]

        Args:
            engagement_id (str): ID of an engagement

        Returns:
            Tuple[Response, int]: Response of Performance Metrics
                HTTP Status Code

        """

        if not ObjectId.is_valid(engagement_id):
            return {"message": api_c.INVALID_ID}, HTTPStatus.BAD_REQUEST

        # setup the database
        database = get_db_client()

        engagement = get_engagement(database, ObjectId(engagement_id))
        if not engagement:
            return {"message": "Engagement not found."}, HTTPStatus.NOT_FOUND

        final_email_metric = get_email_metrics(
            database, engagement, engagement_id
        )

        final_displayads_metric = get_displayads_metrics(
            database, engagement, engagement_id
        )

        folder_name = "performancemetrics"

        # generate performance metrics csv performancemetrics
        generate_metrics_file(engagement_id, final_email_metric, api_c.EMAIL)

        generate_metrics_file(
            engagement_id, final_displayads_metric, api_c.DISPLAY_ADS
        )

        zipfile_name = f"{engagement_id}_performancemetrics.zip"

        with open(
            zipfile.ZipFile(zipfile_name, "w", compression=zipfile.ZIP_STORED)
        ) as zipfolder:
            # zip all the performancemetrics which are inside in the folder
            for _, _, files in os.walk(folder_name):
                for file in files:
                    if file.endswith(".csv"):
                        zipfolder.write(os.path.join(f"{folder_name}", file))
                        os.remove(os.path.join(f"{folder_name}", file))

        with open(os.path.join(zipfile_name), "rb") as zip_file:
            data = zip_file.readlines()
        os.remove(zipfile_name)
        return (
            Response(
                data,
                headers={
                    "Content-Type": "application/zip",
                    "Content-Disposition": "attachment; filename=%s;"
                    % zipfile_name,
                },
            ),
            HTTPStatus.OK,
        )<|MERGE_RESOLUTION|>--- conflicted
+++ resolved
@@ -2,13 +2,9 @@
 """
 Paths for engagement API
 """
-<<<<<<< HEAD
 import csv
-import logging
 import os
 import zipfile
-=======
->>>>>>> e1a2b578
 from http import HTTPStatus
 from typing import Tuple
 from itertools import groupby
