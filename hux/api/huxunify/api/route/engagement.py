--- conflicted
+++ resolved
@@ -1763,10 +1763,6 @@
                 HTTP Status Code
 
         """
-<<<<<<< HEAD
-
-=======
->>>>>>> e81dca14
         # setup the database
         database = get_db_client()
 
