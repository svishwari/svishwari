--- conflicted
+++ resolved
@@ -32,9 +32,7 @@
     EngagementPostSchema,
     EngagementGetSchema,
     AudienceEngagementSchema,
-    AudienceEngagementDeleteSchema,
-    AudiencePerformanceDisplayAdsSchema,
-    AudiencePerformanceEmailSchema,
+    AudienceEngagementDeleteSchema
 )
 from huxunify.api.schema.errors import NotFoundError
 from huxunify.api.route.utils import (
@@ -49,10 +47,6 @@
 engagement_bp = Blueprint(api_c.ENGAGEMENT_ENDPOINT, import_name=__name__)
 
 
-<<<<<<< HEAD
-=======
-# TODO - implement after HUS-443 is done to grab user/okta_id
->>>>>>> 9fa57d25
 # TODO Add updated_by fields to engagement_mgmt in set, update and delete methods
 @engagement_bp.before_request
 @secured()
@@ -1015,264 +1009,4 @@
             f" for engagement ID {engagement_id} "
             f"and audience ID {audience_id} to "
             f"destination ID {destination_id}"
-        }, HTTPStatus.OK
-
-
-@add_view_to_blueprint(
-    engagement_bp,
-    f"{api_c.ENGAGEMENT_ENDPOINT}/<engagement_id>/"
-    f"{api_c.AUDIENCE_PERFORMANCE}/"
-    f"{api_c.DISPLAY_ADS}",
-    "AudiencePerformanceDisplayAdsSchema",
-)
-class EngagementMetricsDisplayAds(SwaggerView):
-    """
-    Display Ads Engagement Metrics
-    """
-
-    parameters = [
-        {
-            "name": api_c.ENGAGEMENT_ID,
-            "description": "Engagement ID.",
-            "type": "string",
-            "in": "path",
-            "required": True,
-            "example": "60b8d6d7d3cf80b4edcd890b",
-        }
-    ]
-
-    responses = {
-        HTTPStatus.OK.value: {
-            "description": "Display Ads Performance Metrics",
-            "schema": {
-                "example": {
-                    "display_ads_summary": "Audience Metrics Display Ad"
-                },
-            },
-        },
-        HTTPStatus.BAD_REQUEST.value: {
-            "description": "Failed to retrieve engagement metrics.",
-        },
-    }
-    responses.update(AUTH401_RESPONSE)
-    tags = [api_c.ENGAGEMENT_TAG]
-
-    # pylint: disable=unused-argument
-    def get(self, engagement_id: str) -> Tuple[dict, int]:
-        """Retrieves display ad performance metrics.
-
-        ---
-        security:
-            - Bearer: ["Authorization"]
-
-        Args:
-            engagement_id (str): ID of an engagement
-
-        Returns:
-            Tuple[dict, int]: Response of Display Ads Performance Metrics,
-                HTTP Status Code
-
-        """
-
-        display_ads = {
-            "summary": {
-                api_c.SPEND: 2000000,
-                api_c.REACH: 500000,
-                api_c.IMPRESSIONS: 456850,
-                api_c.CONVERSIONS: 521006,
-                api_c.CLICKS: 498587,
-                api_c.FREQUENCY: 500,
-                api_c.CPM: 850,
-                api_c.CTR: 0.5201,
-                api_c.CPA: 652,
-                api_c.CPC: 485,
-                api_c.ENGAGEMENT_RATE: 0.5601,
-            },
-            "audience_performance": [
-                {
-                    api_c.AUDIENCE_NAME: "audience_1",
-                    api_c.SPEND: 2000000,
-                    api_c.REACH: 500000,
-                    api_c.IMPRESSIONS: 456850,
-                    api_c.CONVERSIONS: 521006,
-                    api_c.CLICKS: 498587,
-                    api_c.FREQUENCY: 500,
-                    api_c.CPM: 850,
-                    api_c.CTR: 0.5201,
-                    api_c.CPA: 652,
-                    api_c.CPC: 485,
-                    api_c.ENGAGEMENT_RATE: 0.5601,
-                    "campaigns": [
-                        {
-                            api_c.DESTINATION_NAME: "Facebook",
-                            api_c.IS_MAPPED: True,
-                            api_c.SPEND: 2000000,
-                            api_c.REACH: 500000,
-                            api_c.IMPRESSIONS: 456850,
-                            api_c.CONVERSIONS: 521006,
-                            api_c.CLICKS: 498587,
-                            api_c.FREQUENCY: 500,
-                            api_c.CPM: 850,
-                            api_c.CTR: 0.5201,
-                            api_c.CPA: 652,
-                            api_c.CPC: 485,
-                            api_c.ENGAGEMENT_RATE: 0.5601,
-                        },
-                        {
-                            api_c.DESTINATION_NAME: "Salesforce Marketing Cloud",
-                            api_c.IS_MAPPED: True,
-                            api_c.SPEND: 2000000,
-                            api_c.REACH: 500000,
-                            api_c.IMPRESSIONS: 456850,
-                            api_c.CONVERSIONS: 521006,
-                            api_c.CLICKS: 498587,
-                            api_c.FREQUENCY: 500,
-                            api_c.CPM: 850,
-                            api_c.CTR: 0.5201,
-                            api_c.CPA: 652,
-                            api_c.CPC: 485,
-                            api_c.ENGAGEMENT_RATE: 0.5601,
-                        },
-                    ],
-                },
-            ],
-        }
-        return (
-            AudiencePerformanceDisplayAdsSchema().dump(display_ads),
-            HTTPStatus.OK,
-        )
-
-
-@add_view_to_blueprint(
-    engagement_bp,
-    f"{api_c.ENGAGEMENT_ENDPOINT}/<engagement_id>/"
-    f"{api_c.AUDIENCE_PERFORMANCE}/"
-    f"{api_c.EMAIL}",
-    "AudiencePerformanceEmailSchema",
-)
-class EngagementMetricsEmail(SwaggerView):
-    """
-    Email Engagement Metrics
-    """
-
-    parameters = [
-        {
-            "name": api_c.ENGAGEMENT_ID,
-            "description": "Engagement ID.",
-            "type": "string",
-            "in": "path",
-            "required": True,
-            "example": "60b8d6d7d3cf80b4edcd890b",
-        }
-    ]
-
-    responses = {
-        HTTPStatus.OK.value: {
-            "description": "Email Audience Performance Metrics",
-            "schema": {
-                "example": {"email_summary": "Audience Metrics Email"},
-            },
-        },
-        HTTPStatus.BAD_REQUEST.value: {
-            "description": "Failed to retrieve email engagement metrics.",
-        },
-    }
-    responses.update(AUTH401_RESPONSE)
-    tags = [api_c.ENGAGEMENT_TAG]
-
-    # pylint: disable=unused-argument
-    def get(self, engagement_id: str) -> Tuple[dict, int]:
-        """Retrieves email performance metrics.
-
-        ---
-        security:
-            - Bearer: ["Authorization"]
-
-        Args:
-            engagement_id (str): ID of an engagement
-
-        Returns:
-            Tuple[dict, int]: Response of Email Performance Metrics,
-                HTTP Status Code
-
-        """
-
-        email = {
-            "summary": {
-                api_c.EMAIL: 1200000,
-                api_c.SENT: 125,
-                api_c.HARD_BOUNCES: 0.1,
-                api_c.DELIVERED: 125,
-                api_c.DELIVERED_RATE: 0.1,
-                api_c.OPEN: 365200,
-                api_c.OPEN_RATE: 0.1,
-                api_c.CLICKS: 365200,
-                api_c.CTR: 0.7208,
-                api_c.COTR: 0.7208,
-                api_c.UNIQUE_CLICKS: 365200,
-                api_c.UNIQUE_OPENS: 225100,
-                api_c.UNSUBSCRIBE: 365200,
-                api_c.UNSUBSCRIBE_RATE: 0.7208,
-            },
-            "audience_performance": [
-                {
-                    api_c.AUDIENCE_NAME: "audience_1",
-                    api_c.EMAIL: 1200000,
-                    api_c.SENT: 125,
-                    api_c.HARD_BOUNCES: 0.1,
-                    api_c.DELIVERED: 125,
-                    api_c.DELIVERED_RATE: 0.1,
-                    api_c.OPEN: 365200,
-                    api_c.OPEN_RATE: 0.1,
-                    api_c.CLICKS: 365200,
-                    api_c.CTR: 0.7208,
-                    api_c.COTR: 0.7208,
-                    api_c.UNIQUE_CLICKS: 365200,
-                    api_c.UNIQUE_OPENS: 225100,
-                    api_c.UNSUBSCRIBE: 365200,
-                    api_c.UNSUBSCRIBE_RATE: 0.7208,
-                    "campaigns": [
-                        {
-                            api_c.DESTINATION_NAME: "Facebook",
-                            api_c.IS_MAPPED: True,
-                            api_c.EMAIL: 1200000,
-                            api_c.SENT: 125,
-                            api_c.HARD_BOUNCES: 0.1,
-                            api_c.DELIVERED: 125,
-                            api_c.DELIVERED_RATE: 0.1,
-                            api_c.OPEN: 365200,
-                            api_c.OPEN_RATE: 0.1,
-                            api_c.CLICKS: 365200,
-                            api_c.CTR: 0.7208,
-                            api_c.COTR: 0.7208,
-                            api_c.UNIQUE_CLICKS: 365200,
-                            api_c.UNIQUE_OPENS: 225100,
-                            api_c.UNSUBSCRIBE: 365200,
-                            api_c.UNSUBSCRIBE_RATE: 0.7208,
-                        },
-                        {
-                            api_c.DESTINATION_NAME: "Salesforce Marketing Cloud",
-                            api_c.IS_MAPPED: True,
-                            api_c.EMAIL: 1200000,
-                            api_c.SENT: 125,
-                            api_c.HARD_BOUNCES: 0.1,
-                            api_c.DELIVERED: 125,
-                            api_c.DELIVERED_RATE: 0.1,
-                            api_c.OPEN: 365200,
-                            api_c.OPEN_RATE: 0.1,
-                            api_c.CLICKS: 365200,
-                            api_c.CTR: 0.7208,
-                            api_c.COTR: 0.7208,
-                            api_c.UNIQUE_CLICKS: 365200,
-                            api_c.UNIQUE_OPENS: 225100,
-                            api_c.UNSUBSCRIBE: 365200,
-                            api_c.UNSUBSCRIBE_RATE: 0.7208,
-                        },
-                    ],
-                },
-            ],
-        }
-        return (
-            AudiencePerformanceEmailSchema().dump(email),
-            HTTPStatus.OK,
-        )+        }, HTTPStatus.OK