--- conflicted
+++ resolved
@@ -221,16 +221,8 @@
             Tuple[str, int]: ID of CDP Data source, http code
 
         """
-<<<<<<< HEAD
-        try:
-            body = CdpDataSourcePostSchema().load(request.get_json())
-        except ValidationError as validation_error:
-            return validation_error.messages, HTTPStatus.BAD_REQUEST
-
+        body = CdpDataSourcePostSchema().load(request.get_json())
         db_client = get_db_client()
-=======
-        body = CdpDataSourcePostSchema().load(request.get_json())
->>>>>>> 13b37e90
         response = create_data_source(
             db_client,
             name=body[api_c.CDP_DATA_SOURCE_NAME],
