# pylint: disable=no-self-use
"""
Paths for the CDP data sources API
"""
import logging
from http import HTTPStatus
from typing import Tuple

from bson import ObjectId
from connexion.exceptions import ProblemException
from flask import Blueprint, request
from flask_apispec import marshal_with
from flasgger import SwaggerView
from marshmallow import ValidationError

from pymongo import MongoClient

from huxunifylib.database import constants as db_constants
from huxunifylib.database.cdp_data_source_management import (
    get_all_data_sources,
    get_data_source,
    create_data_source,
    delete_data_source,
)
from huxunify.api.schema.cdp_data_source import (
    CdpDataSourceSchema,
    CdpDataSourcePostSchema,
)
from huxunify.api.schema.errors import NotFoundError
from huxunify.api.route.utils import add_view_to_blueprint
from huxunify.api.schema.utils import AUTH401_RESPONSE
from huxunify.api import constants as api_c

CDP_DATA_SOURCES_TAG = "CDP data sources"
CDP_DATA_SOURCES_DESCRIPTION = "CDP DATA SOURCES API"
CDP_DATA_SOURCES_ENDPOINT = "cdp_data_source"

# setup CDP data sources endpoint
cdp_data_sources_bp = Blueprint(
    CDP_DATA_SOURCES_ENDPOINT, import_name=__name__
)


def get_db_client() -> MongoClient:
    """Get DB client.
    Returns:
        MongoClient: DB client
    """
    # TODO - hook-up when ORCH-94 HUS-262 are completed
    return MongoClient()


@add_view_to_blueprint(
    cdp_data_sources_bp, f"/{CDP_DATA_SOURCES_ENDPOINT}", "DataSourceSearch"
)
class DataSourceSearch(SwaggerView):
    """
    Data Source Search class
    """

    parameters = []
    responses = {
        HTTPStatus.OK.value: {
            "description": "List of CDP data sources.",
            "schema": {"type": "array", "items": CdpDataSourceSchema},
        }
    }
    responses.update(AUTH401_RESPONSE)
    tags = [CDP_DATA_SOURCES_TAG]

    @marshal_with(CdpDataSourceSchema(many=True))
    def get(self) -> Tuple[list, int]:
        """Retrieves all data sources

        ---

        Returns:
            Tuple[list, int] list of CDP data sources and http code

        """

        try:
            data_sources = get_all_data_sources(get_db_client())
            return (
                CdpDataSourceSchema().dumps(data_sources),
                HTTPStatus.OK.value,
            )

        except Exception as exc:

            logging.error(
                "%s: %s.",
                exc.__class__,
                exc,
            )

            raise ProblemException(
                status=HTTPStatus.BAD_REQUEST.value,
                title=HTTPStatus.BAD_REQUEST.description,
                detail="Unable to get CDP data sources.",
            ) from exc


@add_view_to_blueprint(
    cdp_data_sources_bp,
    f"/{CDP_DATA_SOURCES_ENDPOINT}/<{db_constants.CDP_DATA_SOURCE_ID}>",
    "IndividualDataSourceSearch",
)
class IndividualDataSourceSearch(SwaggerView):
    """
    Individual CDP data source search class
    """

    parameters = [
        {
            "name": db_constants.CDP_DATA_SOURCE_ID,
            "description": "CDP data source ID.",
            "type": "string",
            "in": "path",
            "required": True,
            "example": "5f5f7262997acad4bac4373b",
        }
    ]
    responses = {
        HTTPStatus.OK.value: {
            "description": "Retrieve single data source.",
            "schema": CdpDataSourceSchema,
        },
        HTTPStatus.NOT_FOUND.value: {"schema": NotFoundError},
    }
    responses.update(AUTH401_RESPONSE)
    tags = [CDP_DATA_SOURCES_TAG]

    @marshal_with(CdpDataSourceSchema)
    def get(self, data_source_id: str):
        """Retrieves a CDP data source by id

        ---
        Args:
            data_source_id (str): id of CDP data source

        Returns:
            Tuple[dict, int]: dict of data source and http code

        """

        if ObjectId.is_valid(data_source_id):
            data_source_id = ObjectId(data_source_id)
        else:
            return {
                "message": f"Invalid CDP data source ID received {data_source_id}."
            }, HTTPStatus.BAD_REQUEST

        try:
            data_source = get_data_source(
                get_db_client(), data_source_id=data_source_id
            )
            return (
                CdpDataSourceSchema().dumps(data_source),
                HTTPStatus.OK.value,
            )
        except Exception as exc:

            logging.error(
                "%s: %s.",
                exc.__class__,
                exc,
            )

            raise ProblemException(
                status=HTTPStatus.BAD_REQUEST.value,
                title=HTTPStatus.BAD_REQUEST.description,
                detail=f"Unable to get CDP data source with ID {data_source_id}.",
            ) from exc


@add_view_to_blueprint(
    cdp_data_sources_bp, f"/{CDP_DATA_SOURCES_ENDPOINT}", "CreateCdpDataSource"
)
class CreateCdpDataSource(SwaggerView):
    """
    Create new CDP data source class
    """

    parameters = [
        {
            "name": "body",
            "in": "body",
            "type": "object",
            "description": api_c.CDP_DATA_SOURCE_DESCRIPTION,
            "example": {
                api_c.CDP_DATA_SOURCE_NAME: "Facebook",
                api_c.CDP_DATA_SOURCE_CATEGORY: "Web Events",
            },
            api_c.CDP_DATA_SOURCE_NAME: api_c.CDP_DATA_SOURCE_NAME_DESCRIPTION,
            api_c.CDP_DATA_SOURCE_CATEGORY: api_c.CDP_DATA_SOURCE_CATEGORY_DESCRIPTION,
        }
    ]
    responses = {
        HTTPStatus.OK.value: {
<<<<<<< HEAD
            "description": "CDP data source created.",
            "schema": CdpDataSourceSchema,
=======
            "description": "List of CDP data sources.",
            # "schema": CdpDataSourceSchema,
>>>>>>> 5dcb1fd3
        },
        HTTPStatus.BAD_REQUEST.value: {
            "description": "Failed to create CDP data source",
        },
    }
    responses.update(AUTH401_RESPONSE)
    tags = [CDP_DATA_SOURCES_TAG]

    def post(self) -> Tuple[str, int]:
        """Create a new CDP Data Source

        ---
        Returns:
            Tuple[str, int]: ID of CDP Data source, http code

        """
        try:
            body = CdpDataSourcePostSchema().load(request.get_json())
        except ValidationError as validation_error:
            return validation_error.messages, HTTPStatus.BAD_REQUEST

        response = create_data_source(
            get_db_client(),
            name=body[api_c.CDP_DATA_SOURCE_NAME],
            category=body[api_c.CDP_DATA_SOURCE_CATEGORY],
        )

<<<<<<< HEAD
        return str(response[db_constants.ID]), HTTPStatus.OK
=======
        return CdpDataSourceSchema().dumps(response), HTTPStatus.OK
>>>>>>> 5dcb1fd3


@add_view_to_blueprint(
    cdp_data_sources_bp,
    f"{CDP_DATA_SOURCES_ENDPOINT}/<data_source_id>",
    "DeleteCdpDataSource",
)
class DeleteCdpDataSource(SwaggerView):
    """
    Delete CDP data source class
    """

    parameters = [
        {
            "name": db_constants.CDP_DATA_SOURCE_ID,
            "description": "CDP Data Source ID.",
            "type": "string",
            "in": "path",
            "required": True,
            "example": "5f5f7262997acad4bac4373b",
        }
    ]
    responses = {
        HTTPStatus.OK.value: {
            "description": "Delete single CDP data source.",
            "schema": CdpDataSourceSchema,
        },
        HTTPStatus.NOT_FOUND.value: {"schema": NotFoundError},
    }
    responses.update(AUTH401_RESPONSE)
    tags = [CDP_DATA_SOURCES_TAG]

    def delete(self, data_source_id: str) -> Tuple[dict, int]:
        """Delete a CDP data source

        ---
        Args:
            data_source_id (str): CDP data source id

        Returns:
            Tuple[dict, int]: CDP data source dict, http code
        """

        if ObjectId.is_valid(data_source_id):
            data_source_id = ObjectId(data_source_id)
        else:
            return {
                "message": f"Invalid CDP data source ID received {data_source_id}."
            }, HTTPStatus.BAD_REQUEST

        success_flag = delete_data_source(get_db_client(), data_source_id)

        if success_flag:
            return {"message": api_c.OPERATION_SUCCESS}, HTTPStatus.OK

        return {
            "message": api_c.OPERATION_FAILED
        }, HTTPStatus.INTERNAL_SERVER_ERROR<|MERGE_RESOLUTION|>--- conflicted
+++ resolved
@@ -198,13 +198,8 @@
     ]
     responses = {
         HTTPStatus.OK.value: {
-<<<<<<< HEAD
             "description": "CDP data source created.",
-            "schema": CdpDataSourceSchema,
-=======
-            "description": "List of CDP data sources.",
-            # "schema": CdpDataSourceSchema,
->>>>>>> 5dcb1fd3
+            "schema": CdpDataSourceSchema
         },
         HTTPStatus.BAD_REQUEST.value: {
             "description": "Failed to create CDP data source",
@@ -232,11 +227,7 @@
             category=body[api_c.CDP_DATA_SOURCE_CATEGORY],
         )
 
-<<<<<<< HEAD
-        return str(response[db_constants.ID]), HTTPStatus.OK
-=======
         return CdpDataSourceSchema().dumps(response), HTTPStatus.OK
->>>>>>> 5dcb1fd3
 
 
 @add_view_to_blueprint(
