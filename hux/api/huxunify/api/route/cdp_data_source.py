--- conflicted
+++ resolved
@@ -31,10 +31,6 @@
     add_view_to_blueprint,
     secured,
     api_error_handler,
-<<<<<<< HEAD
-=======
-    get_user_name,
->>>>>>> c4bffa8d
     requires_access_levels,
 )
 from huxunify.api.route.utils import (
@@ -476,10 +472,6 @@
         [api_c.ADMIN_LEVEL, api_c.EDITOR_LEVEL, api_c.VIEWER_LEVEL]
     )
     @api_error_handler()
-<<<<<<< HEAD
-    @requires_access_levels([api_c.EDITOR_LEVEL, api_c.ADMIN_LEVEL])
-=======
->>>>>>> c4bffa8d
     def patch(self, user: dict) -> Tuple[dict, int]:
         """Updates a list of data sources.
 
@@ -488,11 +480,7 @@
             - Bearer: ["Authorization"]
 
         Args:
-<<<<<<< HEAD
             user (dict): User object.
-=======
-            user (dict): User doc
->>>>>>> c4bffa8d
 
         Returns:
             Tuple[dict, int]: Data source updated, HTTP status code.
@@ -581,11 +569,7 @@
                         f"{update_action} by {user[api_c.DISPLAY_NAME]}"
                     ),
                     api_c.CDP_DATA_SOURCES_TAG,
-<<<<<<< HEAD
                     user[api_c.USER_NAME],
-=======
-                    user[api_c.DISPLAY_NAME],
->>>>>>> c4bffa8d
                 )
                 return (
                     jsonify(
