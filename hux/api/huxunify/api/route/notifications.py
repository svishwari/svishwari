# pylint: disable=no-self-use
<<<<<<< HEAD
"""
Paths for Notifications API
"""
import json
=======
"""Paths for Notifications API"""
>>>>>>> 390def62
from http import HTTPStatus
from typing import Tuple, Generator
from time import sleep
from datetime import datetime, timedelta, timezone

import pymongo
from flask import Blueprint, request, Response
from flasgger import SwaggerView

from huxunifylib.util.general.logging import logger
from huxunifylib.database import (
    constants as db_c,
    notification_management,
)
from huxunify.api.schema.notifications import NotificationsSchema
from huxunify.api.route.decorators import (
    add_view_to_blueprint,
    secured,
    api_error_handler,
)
from huxunify.api.route.utils import (
    get_db_client,
)
from huxunify.api import constants as api_c
from huxunify.api.schema.utils import AUTH401_RESPONSE

# setup the notifications blueprint
notifications_bp = Blueprint(
    api_c.NOTIFICATIONS_ENDPOINT, import_name=__name__
)


@notifications_bp.before_request
@secured()
def before_request():
    """Protect all of the notifications endpoints."""

    pass  # pylint: disable=unnecessary-pass


@add_view_to_blueprint(
    notifications_bp, f"/{api_c.NOTIFICATIONS_ENDPOINT}", "NotificationsSearch"
)
class NotificationsSearch(SwaggerView):
    """Notifications search class."""

    parameters = [
        {
            "name": db_c.NOTIFICATION_QUERY_PARAMETER_BATCH_SIZE,
            "in": "query",
            "type": "integer",
            "description": "Max number of notifications to be returned.",
            "example": "5",
            "required": False,
            "default": api_c.DEFAULT_BATCH_SIZE,
        },
        {
            "name": db_c.NOTIFICATION_QUERY_PARAMETER_SORT_ORDER,
            "in": "query",
            "type": "string",
            "description": "Sort order of the records to be returned.",
            "example": "ascending",
            "required": False,
            "default": db_c.PAGINATION_DESCENDING,
        },
        {
            "name": db_c.NOTIFICATION_QUERY_PARAMETER_BATCH_NUMBER,
            "in": "query",
            "type": "string",
            "description": "Number of which batch of notifications should be returned.",
            "example": "10",
            "required": False,
            "default": api_c.DEFAULT_BATCH_NUMBER,
        },
    ]
    responses = {
        HTTPStatus.OK.value: {
            "description": "List of notifications with total number of notifications.",
            "schema": NotificationsSchema,
        },
    }
    responses.update(AUTH401_RESPONSE)
    tags = [api_c.NOTIFICATIONS_TAG]

    @api_error_handler(
        custom_message={ValueError: {"message": api_c.INVALID_BATCH_PARAMS}}
    )
    def get(self) -> Tuple[dict, int]:
        """Retrieves notifications.

        ---
        security:
            - Bearer: ["Authorization"]

        Returns:
            Tuple[dict, int] dict of notifications, HTTP status code.
        """

        batch_size = request.args.get(
            api_c.QUERY_PARAMETER_BATCH_SIZE, api_c.DEFAULT_BATCH_SIZE
        )
        sort_order = request.args.get(
            api_c.QUERY_PARAMETER_SORT_ORDER, db_c.PAGINATION_DESCENDING
        )
        batch_number = request.args.get(
            api_c.QUERY_PARAMETER_BATCH_NUMBER, api_c.DEFAULT_BATCH_NUMBER
        )

        if (
            batch_size is None
            or batch_number is None
            or (
                sort_order.lower()
                not in [db_c.PAGINATION_ASCENDING, db_c.PAGINATION_DESCENDING]
            )
        ):
            logger.error("Invalid or incomplete arguments received.")
            return {
                "message": "Invalid or incomplete arguments received"
            }, HTTPStatus.BAD_REQUEST

        sort_order = (
            pymongo.ASCENDING
            if sort_order.lower() == db_c.PAGINATION_ASCENDING
            else pymongo.DESCENDING
        )

        return (
            NotificationsSchema().dump(
                notification_management.get_notifications_batch(
                    get_db_client(),
                    batch_size=int(batch_size),
                    sort_order=sort_order,
                    batch_number=int(batch_number),
                )
            ),
            HTTPStatus.OK,
        )


@add_view_to_blueprint(
    notifications_bp,
    f"/{api_c.NOTIFICATIONS_ENDPOINT}/stream",
    "NotificationStream",
)
class NotificationStream(SwaggerView):
    """Notifications stream class"""

    parameters = []
    responses = {
        HTTPStatus.OK.value: {
            "description": "List of notifications with total number of notifications.",
            "schema": NotificationsSchema,
        },
    }
    responses.update(AUTH401_RESPONSE)
    tags = [api_c.NOTIFICATIONS_TAG]

    @api_error_handler()
    def get(self) -> Tuple[dict, int]:
        """Stream notifications.

        ---
        security:
            - Bearer: ["Authorization"]

        Returns:
            Tuple[dict, int] dict of notifications and http code
        """

        def event_stream() -> Generator[Tuple[dict, int], None, None]:
            """Stream notifications with a generator.

            Returns:
                Generator[Tuple[dict, int], None, None]: Generator of notifications.

            """
            i = 0
            while True:
                # sleep each iteration, don't sleep first iteration
                sleep(0 if i == 0 else api_c.NOTIFICATION_STREAM_TIME_SECONDS)

                # increase iteration
                i += 1

                # get the previous time, take last minute.
                previous_time = datetime.utcnow().replace(
                    tzinfo=timezone.utc
                ) - timedelta(
                    minutes=int(api_c.NOTIFICATION_STREAM_TIME_SECONDS / 60)
                )

                # dump the output notification list to the notification schema.
                yield json.dumps(
                    NotificationsSchema().dump(
                        notification_management.get_notifications(
                            get_db_client(),
                            {
                                db_c.NOTIFICATION_FIELD_CREATED: {
                                    "$gt": previous_time
                                },
                                db_c.TYPE: db_c.NOTIFICATION_TYPE_SUCCESS,
                                db_c.NOTIFICATION_FIELD_DESCRIPTION: {
                                    "$regex": "^Successfully delivered audience"
                                },
                            },
                            [(db_c.NOTIFICATION_FIELD_CREATED, -1)],
                        )
                    )
                )

        # return the event stream response
        return Response(event_stream(), mimetype="text/event-stream")<|MERGE_RESOLUTION|>--- conflicted
+++ resolved
@@ -1,12 +1,6 @@
 # pylint: disable=no-self-use
-<<<<<<< HEAD
-"""
-Paths for Notifications API
-"""
+"""Paths for Notifications API"""
 import json
-=======
-"""Paths for Notifications API"""
->>>>>>> 390def62
 from http import HTTPStatus
 from typing import Tuple, Generator
 from time import sleep
@@ -174,7 +168,7 @@
             - Bearer: ["Authorization"]
 
         Returns:
-            Tuple[dict, int] dict of notifications and http code
+            Tuple[dict, int] dict of notifications, HTTP status code.
         """
 
         def event_stream() -> Generator[Tuple[dict, int], None, None]:
