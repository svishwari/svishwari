--- conflicted
+++ resolved
@@ -750,26 +750,6 @@
 
 @add_view_to_blueprint(
     user_bp,
-<<<<<<< HEAD
-    f"{api_c.USER_ENDPOINT}/{api_c.REQUESTED_USERS}",
-    "UsersRequested",
-)
-class UsersRequested(SwaggerView):
-    """User Profile Class."""
-
-    responses = {
-        HTTPStatus.OK.value: {
-            "description": "Retrieve requested users.",
-            "schema": {"type": "array", "items": RequestedUserSchema},
-        },
-        HTTPStatus.BAD_REQUEST.value: {
-            "description": "Failed to get requested users."
-        },
-        HTTPStatus.NOT_FOUND.value: {
-            "schema": NotFoundError,
-        },
-    }
-=======
     f"{api_c.USER_ENDPOINT}/{api_c.USER_PREFERENCES}",
     "UserPreferencesView",
 )
@@ -829,54 +809,19 @@
         },
     }
 
->>>>>>> 83ac8c77
     responses.update(AUTH401_RESPONSE)
     tags = [api_c.USER_TAG]
 
     @api_error_handler()
-<<<<<<< HEAD
-    @requires_access_levels(api_c.USER_ROLE_ALL)
-    def get(self, user: dict) -> Tuple[dict, int]:
-        """Retrieves requested users.
-=======
     @requires_access_levels([api_c.ADMIN_LEVEL])
     def put(self, user: dict) -> Tuple[dict, int]:
         """Updates a user preferences.
->>>>>>> 83ac8c77
 
         ---
         security:
             - Bearer: ["Authorization"]
 
         Args:
-<<<<<<< HEAD
-            user (dict): user object.
-
-        Returns:
-            Tuple[dict, int]: dict of requested users, HTTP status code.
-        """
-
-        summary = api_c.NEW_USER_REQUEST_PREFIX
-        summary = summary.replace("[", '"').replace("]", '"')
-
-        jira_issues = JiraConnection().get_issues(
-            jql=f"summary~{summary} AND status != Done ORDER BY updated DESC",
-            fields=f"{api_c.DESCRIPTION},{api_c.STATUS},{api_c.UPDATED},"
-            f"{api_c.CREATED}",
-        )
-
-        jira_issues = jira_issues.get(api_c.ISSUES)
-        if not jira_issues:
-            return {"message": "No user requests found."}, HTTPStatus.OK
-
-        return (
-            jsonify(
-                RequestedUserSchema().dump(
-                    filter_team_member_requests(jira_issues),
-                    many=True,
-                )
-            ),
-=======
             user (dict): User object.
 
         Returns:
@@ -904,6 +849,68 @@
         # update the document
         return (
             UserSchema().dump(updated_user),
->>>>>>> 83ac8c77
+            HTTPStatus.OK,
+        )
+
+
+@add_view_to_blueprint(
+    user_bp,
+    f"{api_c.USER_ENDPOINT}/{api_c.REQUESTED_USERS}",
+    "UsersRequested",
+)
+class UsersRequested(SwaggerView):
+    """User Profile Class."""
+
+    responses = {
+        HTTPStatus.OK.value: {
+            "description": "Retrieve requested users.",
+            "schema": {"type": "array", "items": RequestedUserSchema},
+        },
+        HTTPStatus.BAD_REQUEST.value: {
+            "description": "Failed to get requested users."
+        },
+        HTTPStatus.NOT_FOUND.value: {
+            "schema": NotFoundError,
+        },
+    }
+    responses.update(AUTH401_RESPONSE)
+    tags = [api_c.USER_TAG]
+
+    @api_error_handler()
+    @requires_access_levels(api_c.USER_ROLE_ALL)
+    def get(self, user: dict) -> Tuple[dict, int]:
+        """Retrieves requested users.
+
+        ---
+        security:
+            - Bearer: ["Authorization"]
+
+        Args:
+            user (dict): user object.
+
+        Returns:
+            Tuple[dict, int]: dict of requested users, HTTP status code.
+        """
+
+        summary = api_c.NEW_USER_REQUEST_PREFIX
+        summary = summary.replace("[", '"').replace("]", '"')
+
+        jira_issues = JiraConnection().get_issues(
+            jql=f"summary~{summary} AND status != Done ORDER BY updated DESC",
+            fields=f"{api_c.DESCRIPTION},{api_c.STATUS},{api_c.UPDATED},"
+            f"{api_c.CREATED}",
+        )
+
+        jira_issues = jira_issues.get(api_c.ISSUES)
+        if not jira_issues:
+            return {"message": "No user requests found."}, HTTPStatus.OK
+
+        return (
+            jsonify(
+                RequestedUserSchema().dump(
+                    filter_team_member_requests(jira_issues),
+                    many=True,
+                )
+            ),
             HTTPStatus.OK,
         )