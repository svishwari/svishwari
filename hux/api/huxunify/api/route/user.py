--- conflicted
+++ resolved
@@ -10,7 +10,6 @@
 from dateutil.parser import parse, ParserError
 from flask import Blueprint, request, jsonify
 from flasgger import SwaggerView
-
 
 from huxunifylib.util.general.logging import logger
 from huxunifylib.database import constants as db_c
@@ -112,16 +111,12 @@
             # be used in subsequent requests
             access_token = get_token_from_request(request)[0]
 
-            okta_id = introspect_token(access_token).get(
-                api_c.OKTA_USER_ID, None
-            )
+            okta_id = introspect_token(access_token).get(api_c.OKTA_USER_ID, None)
 
             # return unauthorized response if no valid okta_id is fetched by
             # introspecting the access_token
             if okta_id is None:
-                return {
-                    "message": api_c.AUTH401_ERROR_MESSAGE
-                }, HTTPStatus.UNAUTHORIZED
+                return {"message": api_c.AUTH401_ERROR_MESSAGE}, HTTPStatus.UNAUTHORIZED
 
             # get the user info and the corresponding user document from db
             # from the access_token
@@ -235,9 +230,7 @@
             logger.error(
                 "Component name %s not in favorite components.", component_name
             )
-            return {
-                "message": api_c.INVALID_COMPONENT_NAME
-            }, HTTPStatus.BAD_REQUEST
+            return {"message": api_c.INVALID_COMPONENT_NAME}, HTTPStatus.BAD_REQUEST
 
         component_id = ObjectId(component_id)
 
@@ -250,9 +243,7 @@
         if user_details:
             return {"message": api_c.OPERATION_SUCCESS}, HTTPStatus.CREATED
 
-        return {
-            "message": f"{str(component_id)} already in favorites."
-        }, HTTPStatus.OK
+        return {"message": f"{str(component_id)} already in favorites."}, HTTPStatus.OK
 
 
 @add_view_to_blueprint(
@@ -320,9 +311,7 @@
             logger.error(
                 "Component name %s not in favorite components.", component_name
             )
-            return {
-                "message": api_c.INVALID_COMPONENT_NAME
-            }, HTTPStatus.BAD_REQUEST
+            return {"message": api_c.INVALID_COMPONENT_NAME}, HTTPStatus.BAD_REQUEST
 
         user_details = manage_user_favorites(
             get_db_client(),
@@ -332,14 +321,10 @@
             delete_flag=True,
         )
         if user_details:
-            logger.info(
-                "Successfully deleted user favorite %s.", component_name
-            )
+            logger.info("Successfully deleted user favorite %s.", component_name)
             return {"message": api_c.OPERATION_SUCCESS}, HTTPStatus.OK
 
-        return {
-            "message": f"{component_id} not part of user favorites"
-        }, HTTPStatus.OK
+        return {"message": f"{component_id} not part of user favorites"}, HTTPStatus.OK
 
 
 @add_view_to_blueprint(user_bp, api_c.USER_ENDPOINT, "UserView")
@@ -351,18 +336,14 @@
             "description": "List of all Users.",
             "schema": {"type": "array", "items": UserSchema},
         },
-        HTTPStatus.BAD_REQUEST.value: {
-            "description": "Failed to get all Users."
-        },
+        HTTPStatus.BAD_REQUEST.value: {"description": "Failed to get all Users."},
     }
     responses.update(AUTH401_RESPONSE)
     tags = [api_c.USER_TAG]
 
     @api_error_handler()
     @requires_access_levels([api_c.EDITOR_LEVEL, api_c.ADMIN_LEVEL])
-    def get(
-        self, user: dict
-    ) -> Tuple[list, int]:  # pylint: disable=no-self-use
+    def get(self, user: dict) -> Tuple[list, int]:  # pylint: disable=no-self-use
         """Retrieves all users.
 
         ---
@@ -456,9 +437,7 @@
         database = get_db_client()
 
         if api_c.ID in body:
-            userinfo = get_all_users(
-                database, {db_c.ID: ObjectId(body.get(api_c.ID))}
-            )
+            userinfo = get_all_users(database, {db_c.ID: ObjectId(body.get(api_c.ID))})
             del body[api_c.ID]
         else:
             userinfo = get_all_users(
@@ -515,9 +494,7 @@
             "schema": TicketGetSchema,
             "description": "Details of ticket created in JIRA.",
         },
-        HTTPStatus.BAD_REQUEST.value: {
-            "description": "Failed to report issue."
-        },
+        HTTPStatus.BAD_REQUEST.value: {"description": "Failed to report issue."},
     }
     responses.update(AUTH401_RESPONSE)
     responses.update(FAILED_DEPENDENCY_424_RESPONSE)
@@ -526,7 +503,7 @@
     @api_error_handler()
     @requires_access_levels(api_c.USER_ROLE_ALL)
     def post(self, user: dict) -> Tuple[dict, int]:
-        """Create a ticket in JIRA.
+        """Create a ticket in JIRA
 
         ---
         security:
@@ -599,9 +576,7 @@
             "schema": TicketGetSchema,
             "description": "Details of ticket created in JIRA.",
         },
-        HTTPStatus.BAD_REQUEST.value: {
-            "description": "Failed to request user."
-        },
+        HTTPStatus.BAD_REQUEST.value: {"description": "Failed to request user."},
     }
     responses.update(AUTH401_RESPONSE)
     responses.update(FAILED_DEPENDENCY_424_RESPONSE)
@@ -638,9 +613,7 @@
             issue_type=api_c.TASK,
             summary=f"{api_c.NEW_USER_REQUEST_PREFIX} for "
             f"{user_request_details.get(api_c.EMAIL, '')}",
-            description=create_description_for_user_request(
-                **user_request_details
-            ),
+            description=create_description_for_user_request(**user_request_details),
         )
 
         create_notification(
@@ -657,8 +630,93 @@
         )
 
 
+@add_view_to_blueprint(user_bp, f"{api_c.USER_ENDPOINT}/tickets", "UserTickets")
+class UserTickets(SwaggerView):
+    """User Tickets Class."""
+
+    responses = {
+        HTTPStatus.OK.value: {
+            "description": "Retrieves tickets reported by user",
+            "schema": {"type": "array", "items": TicketGetSchema},
+        },
+        HTTPStatus.BAD_REQUEST.value: {
+            "description": "Failed to get tickets created by user."
+        },
+    }
+    responses.update(AUTH401_RESPONSE)
+    responses.update(FAILED_DEPENDENCY_424_RESPONSE)
+    tags = [api_c.USER_TAG]
+
+    @api_error_handler()
+    @requires_access_levels(api_c.USER_ROLE_ALL)
+    def get(self, user: dict) -> Tuple[dict, int]:
+        """Retrieves tickets reported by user.
+
+        ---
+        security:
+            - Bearer: ["Authorization"]
+
+        Args:
+            user (dict): user object.
+
+        Returns:
+            Tuple[Response, int]: Response list of user's tickets,
+                HTTP status code.
+
+        Raises:
+            FailedAPIDependencyError: Exception raised due to unexpected return
+                field format in JIRA API response.
+        """
+
+        matching_tickets = (
+            JiraConnection()
+            .search_jira_issues(
+                jql_suffix=f'{api_c.DESCRIPTION}~"{user[api_c.USER_EMAIL_ADDRESS]}"',
+                return_fields=[
+                    api_c.ID,
+                    api_c.KEY,
+                    api_c.SUMMARY,
+                    api_c.STATUS,
+                    api_c.CREATED,
+                ],
+                order_by_field=api_c.KEY,
+                sort_order="DESC",
+            )
+            .get(api_c.ISSUES)
+        )
+
+        if not matching_tickets:
+            return HuxResponse.OK("No matching tickets found for user")
+
+        my_tickets = []
+        # set the dict in ticket by rearranging the needed values as received
+        # in the jira response as per the required response schema
+        try:
+            for ticket in matching_tickets:
+                my_tickets.append(
+                    {
+                        api_c.ID: ticket.get(api_c.ID),
+                        api_c.KEY: ticket.get(api_c.KEY),
+                        api_c.SUMMARY: ticket.get(api_c.FIELDS).get(api_c.SUMMARY),
+                        api_c.CREATED: parse(
+                            ticket.get(api_c.FIELDS).get(api_c.CREATED)
+                        ),
+                        api_c.STATUS: ticket.get(api_c.FIELDS)
+                        .get(api_c.STATUS)
+                        .get(api_c.NAME),
+                    }
+                )
+        except ParserError as error:
+            logger.error("%s: %s.", error.__class__, error)
+            raise FailedAPIDependencyError(
+                "CREATED field not in expected format in JIRA API response",
+                error.__class__,
+            ) from error
+
+        return HuxResponse.OK(data=my_tickets, data_schema=TicketGetSchema())
+
+
 @add_view_to_blueprint(
-<<<<<<< HEAD
     user_bp,
     f"{api_c.USER_ENDPOINT}/{api_c.USER_PREFERENCES}",
     "UserPreferencesView",
@@ -688,18 +746,12 @@
                         },
                     },
                     api_c.ORCHESTRATION_TAG: {
-                        api_c.DESTINATIONS: {
-                            db_c.NOTIFICATION_TYPE_SUCCESS: True
-                        },
+                        api_c.DESTINATIONS: {db_c.NOTIFICATION_TYPE_SUCCESS: True},
                         api_c.AUDIENCE_ENGAGEMENTS: {
                             db_c.NOTIFICATION_TYPE_SUCCESS: True
                         },
-                        api_c.AUDIENCES: {
-                            db_c.NOTIFICATION_TYPE_SUCCESS: True
-                        },
-                        api_c.DELIVERY_TAG: {
-                            db_c.NOTIFICATION_TYPE_SUCCESS: True
-                        },
+                        api_c.AUDIENCES: {db_c.NOTIFICATION_TYPE_SUCCESS: True},
+                        api_c.DELIVERY_TAG: {db_c.NOTIFICATION_TYPE_SUCCESS: True},
                     },
                 }
             },
@@ -726,37 +778,12 @@
     @requires_access_levels([api_c.ADMIN_LEVEL])
     def put(self, user: dict) -> Tuple[dict, int]:
         """Updates a user preferences.
-=======
-    user_bp, f"{api_c.USER_ENDPOINT}/tickets", "UserTickets"
-)
-class UserTickets(SwaggerView):
-    """User Tickets Class."""
-
-    responses = {
-        HTTPStatus.OK.value: {
-            "description": "Retrieves tickets reported by user",
-            "schema": {"type": "array", "items": TicketGetSchema},
-        },
-        HTTPStatus.BAD_REQUEST.value: {
-            "description": "Failed to get tickets created by user."
-        },
-    }
-    responses.update(AUTH401_RESPONSE)
-    responses.update(FAILED_DEPENDENCY_424_RESPONSE)
-    tags = [api_c.USER_TAG]
-
-    @api_error_handler()
-    @requires_access_levels(api_c.USER_ROLE_ALL)
-    def get(self, user: dict) -> Tuple[dict, int]:
-        """Retrieves tickets reported by user.
->>>>>>> ff0fe946
 
         ---
         security:
             - Bearer: ["Authorization"]
 
         Args:
-<<<<<<< HEAD
             user (dict): User object.
 
         Returns:
@@ -766,9 +793,7 @@
         body = UserPreferencesSchema().load(request.get_json())
 
         if not body:
-            return {
-                api_c.MESSAGE: "No alert body provided."
-            }, HTTPStatus.BAD_REQUEST
+            return {api_c.MESSAGE: "No alert body provided."}, HTTPStatus.BAD_REQUEST
 
         updated_user = update_user(
             get_db_client(),
@@ -785,65 +810,4 @@
         return (
             UserSchema().dump(updated_user),
             HTTPStatus.OK,
-        )
-=======
-            user (dict): user object.
-
-        Returns:
-            Tuple[Response, int]: Response list of user's tickets,
-                HTTP status code.
-
-        Raises:
-            FailedAPIDependencyError: Exception raised due to unexpected return
-                field format in JIRA API response.
-        """
-
-        matching_tickets = (
-            JiraConnection()
-            .search_jira_issues(
-                jql_suffix=f'{api_c.DESCRIPTION}~"{user[api_c.USER_EMAIL_ADDRESS]}"',
-                return_fields=[
-                    api_c.ID,
-                    api_c.KEY,
-                    api_c.SUMMARY,
-                    api_c.STATUS,
-                    api_c.CREATED,
-                ],
-                order_by_field=api_c.KEY,
-                sort_order="DESC",
-            )
-            .get(api_c.ISSUES)
-        )
-
-        if not matching_tickets:
-            return HuxResponse.OK("No matching tickets found for user")
-
-        my_tickets = []
-        # set the dict in ticket by rearranging the needed values as received
-        # in the jira response as per the required response schema
-        try:
-            for ticket in matching_tickets:
-                my_tickets.append(
-                    {
-                        api_c.ID: ticket.get(api_c.ID),
-                        api_c.KEY: ticket.get(api_c.KEY),
-                        api_c.SUMMARY: ticket.get(api_c.FIELDS).get(
-                            api_c.SUMMARY
-                        ),
-                        api_c.CREATED: parse(
-                            ticket.get(api_c.FIELDS).get(api_c.CREATED)
-                        ),
-                        api_c.STATUS: ticket.get(api_c.FIELDS)
-                        .get(api_c.STATUS)
-                        .get(api_c.NAME),
-                    }
-                )
-        except ParserError as error:
-            logger.error("%s: %s.", error.__class__, error)
-            raise FailedAPIDependencyError(
-                "CREATED field not in expected format in JIRA API response",
-                error.__class__,
-            ) from error
-
-        return HuxResponse.OK(data=my_tickets, data_schema=TicketGetSchema())
->>>>>>> ff0fe946
+        )