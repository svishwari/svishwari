# pylint: disable=no-self-use,disable=unused-argument
"""Paths for the User API."""
import datetime
import random
from http import HTTPStatus
from typing import Tuple

from bson import ObjectId
from connexion.exceptions import ProblemException
from flask import Blueprint, request, jsonify
from flasgger import SwaggerView

from huxunifylib.util.general.logging import logger
from huxunifylib.database import constants as db_c
from huxunifylib.database.notification_management import create_notification
from huxunifylib.database.user_management import (
    manage_user_favorites,
    get_all_users,
    update_user,
)
from huxunify.api.schema.errors import NotFoundError
from huxunify.api.route.decorators import (
    add_view_to_blueprint,
    secured,
    api_error_handler,
    requires_access_levels,
)
from huxunify.api.route.utils import (
    get_db_client,
    get_user_from_db,
)
from huxunify.api.schema.user import (
    UserSchema,
    UserPatchSchema,
    TicketSchema,
    TicketGetSchema,
)
from huxunify.api.schema.utils import AUTH401_RESPONSE
from huxunify.api import constants as api_c
from huxunify.api.data_connectors.okta import (
    get_token_from_request,
    introspect_token,
)
from huxunify.api.data_connectors.jira import JiraConnection

# setup the cdm blueprint
user_bp = Blueprint(api_c.USER_ENDPOINT, import_name=__name__)


@user_bp.before_request
@secured()
def before_request():
    """Protect all of the user endpoints."""

    pass  # pylint: disable=unnecessary-pass


@add_view_to_blueprint(
    user_bp, f"{api_c.USER_ENDPOINT}/profile", "IndividualUserSearch"
)
class UserProfile(SwaggerView):
    """User Profile Class."""

    responses = {
        HTTPStatus.OK.value: {
            "description": "Retrieve Individual User profile",
            "schema": UserSchema,
        },
        HTTPStatus.BAD_REQUEST.value: {
            "description": "Failed to get user details from request."
        },
        HTTPStatus.NOT_FOUND.value: {
            "schema": NotFoundError,
        },
    }
    responses.update(AUTH401_RESPONSE)
    tags = [api_c.USER_TAG]

    @api_error_handler()
    @requires_access_levels(api_c.USER_ROLE_ALL)
    def get(self, user: dict) -> Tuple[dict, int]:
        """Retrieves a user profile.

        ---
        security:
            - Bearer: ["Authorization"]

        Args:
            user (dict): user object.

        Returns:
            Tuple[dict, int]: dict of user, HTTP status code.

        Raises:
            ProblemException: Any exception raised during endpoint execution.
        """

        try:
            # get access token from request and set it to a variable for it to
            # be used in subsequent requests
            access_token = get_token_from_request(request)[0]

            okta_id = introspect_token(access_token).get(
                api_c.OKTA_USER_ID, None
            )

            # return unauthorized response if no valid okta_id is fetched by
            # introspecting the access_token
            if okta_id is None:
                return {
                    "message": api_c.AUTH401_ERROR_MESSAGE
                }, HTTPStatus.UNAUTHORIZED

            # get the user info and the corresponding user document from db
            # from the access_token
            user_response = get_user_from_db(access_token)

            # if the user_response object is of type tuple, then return it as
            # such since a failure must have occurred while fetching user data
            # from db
            if isinstance(user_response, tuple):
                return user_response

            # update user record's login_count and update_time in DB and return
            # the updated record
            user = update_user(
                get_db_client(),
                okta_id=okta_id,
                update_doc={
                    db_c.USER_LOGIN_COUNT: (
                        user_response.get(db_c.USER_LOGIN_COUNT, 0) + 1
                    )
                },
            )

            # merge lookalikes if any to audiences
            if user[db_c.USER_FAVORITES]:
                user[db_c.USER_FAVORITES][db_c.AUDIENCES] = user[
                    db_c.USER_FAVORITES
                ].get(db_c.AUDIENCES, []) + user[db_c.USER_FAVORITES].get(
                    db_c.LOOKALIKE, []
                )

            return (
                UserSchema().dump(user),
                HTTPStatus.OK,
            )
        except Exception as exc:
            logger.error(
                "%s: %s.",
                exc.__class__,
                exc,
            )
            raise ProblemException(
                status=int(HTTPStatus.BAD_REQUEST.value),
                title=HTTPStatus.BAD_REQUEST.description,
                detail="Unable to get user profile.",
            ) from exc


@add_view_to_blueprint(
    user_bp,
    f"{api_c.USER_ENDPOINT}/<component_name>/<component_id>/favorite",
    "AddUserFavorite",
)
class AddUserFavorite(SwaggerView):
    """Add user favorites class."""

    parameters = [
        {
            "name": db_c.COMPONENT_ID,
            "in": "path",
            "type": "string",
            "description": "Component ID.",
            "example": "5f5f7262997acad4bac4373b",
            "required": True,
        },
        {
            "name": db_c.COMPONENT_NAME,
            "in": "path",
            "type": "string",
            "description": "Component name.",
            "example": "audiences",
            "required": True,
        },
    ]
    responses = {
        HTTPStatus.CREATED.value: {
            "description": "User favorite created",
        },
        HTTPStatus.BAD_REQUEST.value: {
            "description": "Failed to add user favorite",
        },
    }
    responses.update(AUTH401_RESPONSE)
    tags = [api_c.USER_TAG]

    @api_error_handler()
    @requires_access_levels(api_c.USER_ROLE_ALL)
    def post(
        self, component_name: str, component_id: str, user: dict
    ) -> Tuple[dict, int]:
        """Creates a user favorite.

        ---
        security:
            - Bearer: ["Authorization"]

        Args:
            component_name (str): Component name.
            component_id (str): Component ID.
            user (dict): User object.

        Returns:
            Tuple[dict, int]: Configuration dict, HTTP status code.
        """

        okta_id = introspect_token(get_token_from_request(request)[0]).get(
            api_c.OKTA_USER_ID
        )

        if component_name not in db_c.FAVORITE_COMPONENTS:
            logger.error(
                "Component name %s not in favorite components.", component_name
            )
            return {
                "message": api_c.INVALID_COMPONENT_NAME
            }, HTTPStatus.BAD_REQUEST

        component_id = ObjectId(component_id)

        user_details = manage_user_favorites(
            get_db_client(),
            okta_id=okta_id,
            component_name=component_name,
            component_id=component_id,
        )
        if user_details:
            return {"message": api_c.OPERATION_SUCCESS}, HTTPStatus.CREATED

        return {
            "message": f"{str(component_id)} already in favorites."
        }, HTTPStatus.OK


@add_view_to_blueprint(
    user_bp,
    f"{api_c.USER_ENDPOINT}/<component_name>/<component_id>/favorite",
    "DeleteUserFavorite",
)
class DeleteUserFavorite(SwaggerView):
    """Delete user favorites class."""

    parameters = [
        {
            "name": db_c.COMPONENT_ID,
            "in": "path",
            "type": "string",
            "description": "Component ID.",
            "example": "5f5f7262997acad4bac4373b",
            "required": True,
        },
        {
            "name": db_c.COMPONENT_NAME,
            "in": "path",
            "type": "string",
            "description": "Component name.",
            "example": "audiences",
            "required": True,
        },
    ]
    responses = {
        HTTPStatus.OK.value: {
            "description": "User favorite deleted",
        },
        HTTPStatus.BAD_REQUEST.value: {
            "description": "Failed to delete user favorite",
        },
    }
    responses.update(AUTH401_RESPONSE)
    tags = [api_c.USER_TAG]

    @api_error_handler()
    @requires_access_levels(api_c.USER_ROLE_ALL)
    def delete(
        self, component_name: str, component_id: str, user: dict
    ) -> Tuple[dict, int]:
        """Deletes a user favorite.

        ---
        security:
            - Bearer: ["Authorization"]

        Args:
            component_name (str): Component name.
            component_id (str): Component ID.
            user(dict): User object.

        Returns:
            Tuple[dict, int]: Configuration dict, HTTP status code.
        """

        okta_id = introspect_token(get_token_from_request(request)[0]).get(
            api_c.OKTA_USER_ID
        )

        if component_name not in db_c.FAVORITE_COMPONENTS:
            logger.error(
                "Component name %s not in favorite components.", component_name
            )
            return {
                "message": api_c.INVALID_COMPONENT_NAME
            }, HTTPStatus.BAD_REQUEST

        user_details = manage_user_favorites(
            get_db_client(),
            okta_id=okta_id,
            component_name=component_name,
            component_id=ObjectId(component_id),
            delete_flag=True,
        )
        if user_details:
            logger.info(
                "Successfully deleted user favorite %s.", component_name
            )
            return {"message": api_c.OPERATION_SUCCESS}, HTTPStatus.OK

        return {
            "message": f"{component_id} not part of user favorites"
        }, HTTPStatus.OK


@add_view_to_blueprint(user_bp, api_c.USER_ENDPOINT, "UserView")
class UserView(SwaggerView):
    """User view class."""

    responses = {
        HTTPStatus.OK.value: {
            "description": "List of all Users.",
            "schema": {"type": "array", "items": UserSchema},
        },
        HTTPStatus.BAD_REQUEST.value: {
            "description": "Failed to get all Users."
        },
    }
    responses.update(AUTH401_RESPONSE)
    tags = [api_c.USER_TAG]

    @api_error_handler()
    @requires_access_levels([api_c.EDITOR_LEVEL, api_c.ADMIN_LEVEL])
    def get(
        self, user: dict
    ) -> Tuple[list, int]:  # pylint: disable=no-self-use
        """Retrieves all users.

        ---
        security:
            - Bearer: ["Authorization"]

        Args:
            user(dict): User object.

        Returns:
            Tuple[list, int]: list of users, HTTP status code.
        """

        # get all users
        users = get_all_users(get_db_client())

        # generate random phone number and user access level
        for userinfo in users:
            userinfo[api_c.USER_PHONE_NUMBER] = random.choice(
                ["720-025-8322", "232-823-6049", "582-313-7191"]
            )
            userinfo[api_c.USER_ACCESS_LEVEL] = random.choice(
                ["Edit", "View-only", "Admin"]
            )

        return (
            jsonify(UserSchema().dump(users, many=True)),
            HTTPStatus.OK.value,
        )


# HUS-1320 need to allow user to edit other users via RBAC
@add_view_to_blueprint(
    user_bp,
    f"{api_c.USER_ENDPOINT}",
    "UserPatchView",
)
class UserPatchView(SwaggerView):
    """User Patch class."""

    parameters = [
        {
            "name": "body",
            "in": "body",
            "type": "object",
            "description": "Input user body.",
            "example": {
                db_c.USER_ROLE: "viewer",
                db_c.USER_DISPLAY_NAME: "new_display_name",
            },
        },
    ]

    responses = {
        HTTPStatus.OK.value: {
            "description": "User updated.",
            "schema": UserSchema,
        },
        HTTPStatus.BAD_REQUEST.value: {
            "description": "Invalid data received.",
        },
        HTTPStatus.NOT_FOUND.value: {
            "description": "User not found.",
        },
    }

    responses.update(AUTH401_RESPONSE)
    tags = [api_c.USER_TAG]

    @api_error_handler()
<<<<<<< HEAD
    @requires_access_levels([api_c.EDITOR_LEVEL, api_c.ADMIN_LEVEL])
=======
    @requires_access_levels([api_c.ADMIN_LEVEL])
>>>>>>> bfd7be7b
    def patch(self, user: dict) -> Tuple[dict, int]:
        """Updates a user.

        ---
        security:
            - Bearer: ["Authorization"]

        Args:
            user (dict): User object.

        Returns:
            Tuple[dict, int]: User doc, HTTP status code.
        """

        body = UserPatchSchema().load(request.get_json())

        if not body:
            return {api_c.MESSAGE: "No body provided."}, HTTPStatus.BAD_REQUEST

        database = get_db_client()

        if api_c.ID in body:
            userinfo = get_all_users(
                database, {db_c.ID: ObjectId(body.get(api_c.ID))}
            )
            del body[api_c.ID]
        else:
            userinfo = get_all_users(
                database,
                {db_c.USER_DISPLAY_NAME: user[api_c.USER_NAME]},
            )

        if not userinfo:
            return {api_c.MESSAGE: api_c.USER_NOT_FOUND}, HTTPStatus.NOT_FOUND

        # TODO Access Control Based on Roles

        updated_user = update_user(
            database,
            okta_id=userinfo[0][db_c.OKTA_ID],
            update_doc={
                **body,
                **{
                    db_c.UPDATED_BY: user[api_c.USER_NAME],
                    db_c.UPDATE_TIME: datetime.datetime.utcnow(),
                },
            },
        )

        # update the document
        return (
            UserSchema().dump(updated_user),
            HTTPStatus.OK,
        )


@add_view_to_blueprint(
    user_bp, f"{api_c.USER_ENDPOINT}/{api_c.CONTACT_US}", "CreateTicket"
)
class CreateTicket(SwaggerView):
    """Ticket creation class."""

    parameters = [
        {
            "name": "body",
            "in": "body",
            "type": "object",
            "description": "Details of the feedback/bug to be reported",
            "example": {
                api_c.ISSUE_TYPE: api_c.TICKET_TYPE_BUG,
                api_c.SUMMARY: "Summary",
                api_c.DESCRIPTION: "Description",
            },
        }
    ]

    responses = {
        HTTPStatus.CREATED.value: {
            "schema": TicketGetSchema,
            "description": "Details of ticket created in JIRA.",
        },
        HTTPStatus.BAD_REQUEST.value: {
            "description": "Failed to report issue."
        },
    }
    responses.update(AUTH401_RESPONSE)
    tags = [api_c.USER_TAG]

    @api_error_handler()
    @requires_access_levels(api_c.USER_ROLE_ALL)
    def post(self, user: dict) -> Tuple[dict, int]:
        """Create a ticket in JIRA

        ---
        security:
            - Bearer: ["Authorization"]

        Args:
            user (dict): User object.

        Returns:
            Tuple[dict, int]: dict of message, HTTP status code.

        Raises:
            ProblemException: Any exception raised during endpoint execution.
        """
        issue_details = TicketSchema().load(request.get_json())
        new_issue = JiraConnection().create_jira_issue(
            issue_type=issue_details[api_c.ISSUE_TYPE],
            summary=f"HUS: CONTACT-FORM: {issue_details[api_c.SUMMARY]}",
            description=(
                f"{issue_details[api_c.DESCRIPTION]}\n\n"
                f"Reported By: {user[api_c.USER_NAME]}\nEnvironment: {request.url_root}"
            ),
        )

        create_notification(
            database=get_db_client(),
            notification_type=db_c.NOTIFICATION_TYPE_INFORMATIONAL,
            description=f"{user[api_c.USER_NAME]} created a new issue"
            f"{new_issue.get(api_c.KEY)} in JIRA.",
            category=api_c.TICKET_TYPE_BUG,
            username=user[api_c.USER_NAME],
        )
        return (
            TicketGetSchema().dump(new_issue),
            HTTPStatus.CREATED,
        )<|MERGE_RESOLUTION|>--- conflicted
+++ resolved
@@ -421,11 +421,7 @@
     tags = [api_c.USER_TAG]
 
     @api_error_handler()
-<<<<<<< HEAD
-    @requires_access_levels([api_c.EDITOR_LEVEL, api_c.ADMIN_LEVEL])
-=======
     @requires_access_levels([api_c.ADMIN_LEVEL])
->>>>>>> bfd7be7b
     def patch(self, user: dict) -> Tuple[dict, int]:
         """Updates a user.
 
