# pylint: disable=no-self-use
"""
Paths for the User API
"""
import logging
from http import HTTPStatus
from typing import Tuple

from bson import ObjectId
from connexion.exceptions import ProblemException
from flask import Blueprint, request
from flask_apispec import marshal_with
from flasgger import SwaggerView
from marshmallow import ValidationError
from pymongo import MongoClient

from huxunifylib.database import constants as db_constants
from huxunifylib.database.user_management import (
    get_all_users,
    get_user,
    manage_user_dashboard_config,
    manage_user_favorites,
)
from huxunify.api.schema.errors import NotFoundError
from huxunify.api.route.utils import add_view_to_blueprint
from huxunify.api.schema.user import UserSchema
from huxunify.api.schema.utils import AUTH401_RESPONSE
from huxunify.api import constants as api_c


USER_TAG = "user"
USER_DESCRIPTION = "USER API"
USER_ENDPOINT = "users"

# setup the cdm blueprint
user_bp = Blueprint(USER_ENDPOINT, import_name=__name__)


def get_db_client() -> MongoClient:
    """Get DB client.
    Returns:
        MongoClient: DB client
    """
    # TODO - hook-up when ORCH-94 HUS-262 are completed
    return MongoClient()


@add_view_to_blueprint(user_bp, f"/{USER_ENDPOINT}", "UserSearch")
class UserSearch(SwaggerView):
    """
    User Search Class
    """

    parameters = []
    responses = {
        HTTPStatus.OK.value: {
            "description": "List of users.",
            "schema": {"type": "array", "items": UserSchema},
        },
    }
    responses.update(AUTH401_RESPONSE)
    tags = [USER_TAG]

    @marshal_with(UserSchema(many=True))
    def get(self) -> Tuple[dict, int]:
        """Retrieves all users.

        ---

        Returns:
            Tuple[dict, int] dict of users and http code

        """
        try:
            return get_all_users(get_db_client()), HTTPStatus.OK.value

        except Exception as exc:

            logging.error(
                "%s: %s.",
                exc.__class__,
                exc,
            )

            raise ProblemException(
                status=int(HTTPStatus.BAD_REQUEST.value),
                title=HTTPStatus.BAD_REQUEST.description,
                detail="Unable to get users.",
            ) from exc


@add_view_to_blueprint(
    user_bp, f"/{USER_ENDPOINT}/<user_id>", "IndividualUserSearch"
)
class IndividualUserSearch(SwaggerView):
    """
    Individual User Search Class
    """

    parameters = [
        {
            "name": db_constants.USER_ID,
            "description": "User ID.",
            "type": "string",
            "in": "path",
            "required": True,
            "example": "5f5f7262997acad4bac4373b",
        },
    ]
    responses = {
        HTTPStatus.OK.value: {
            "description": "Retrieve Individual User",
            "schema": UserSchema,
        },
        HTTPStatus.NOT_FOUND.value: {
            "schema": NotFoundError,
        },
    }
    responses.update(AUTH401_RESPONSE)
    tags = [USER_TAG]

    @marshal_with(UserSchema)
    def get(self, user_id: str) -> Tuple[dict, int]:
        """Retrieves a user by ID.

        ---
        Args:
            user_id (str): id of user

        Returns:
            Tuple[dict, int]: dict of user and http code

        """

        # validate the id
        try:
            valid_id = (
                UserSchema()
                .load({db_constants.USER_ID: user_id}, partial=True)
                .get(db_constants.USER_ID)
            )
        except ValidationError as validation_error:
            return validation_error.messages, HTTPStatus.BAD_REQUEST

        try:
            return get_user(get_db_client(), okta_id=valid_id), HTTPStatus.OK

        except Exception as exc:

            logging.error(
                "%s: %s.",
                exc.__class__,
                exc,
            )

            raise ProblemException(
                status=int(HTTPStatus.BAD_REQUEST.value),
                title=HTTPStatus.BAD_REQUEST.description,
                detail=f"Unable to get user with ID {user_id}.",
            ) from exc


@add_view_to_blueprint(
    user_bp, f"/{USER_ENDPOINT}/<user_id>/preferences", "AddPreferences"
)
class AddPreferences(SwaggerView):
    """
    Add user preferences class
    """

    parameters = [
        {
            "name": db_constants.USER_ID,
            "in": "path",
            "type": "string",
            "description": "User ID.",
            "example": "5f5f7262997acad4bac4373b",
            "required": True,
        },
        {
            "name": "body",
            "in": "body",
            "type": "object",
            "description": api_c.PREFERENCE_BODY_DESCRIPTION,
            "example": {
                api_c.PREFERENCE_KEY: "configure hux",
                api_c.PREFERENCE_VALUE: True,
            },
            api_c.PREFERENCE_KEY: api_c.PREFERENCE_KEY_DESCRIPTION,
            api_c.PREFERENCE_VALUE: api_c.PREFERENCE_VALUE_DESCRIPTION,
        },
    ]

    responses = {
        HTTPStatus.CREATED.value: {
            "description": "User preferences added.",
        },
        HTTPStatus.BAD_REQUEST.value: {
            "description": "Failed to update user preferences.",
        },
    }
    responses.update(AUTH401_RESPONSE)
    tags = [USER_TAG]

    def post(self, user_id: str) -> Tuple[dict, int]:
        """Add a user's preferences

        ---
        Args:
            user_id (str): User id

        Returns:
            Tuple[dict, int]: profile dict, HTTP status

        """
        request_data = request.get_json()

        if ObjectId.is_valid(user_id):
            user_id = ObjectId(user_id)
        else:
            return {
                "message": f"Invalid user ID received {user_id}."
            }, HTTPStatus.BAD_REQUEST

        response = manage_user_dashboard_config(
            get_db_client(),
            user_id=user_id,
            config_key=request_data[api_c.PREFERENCE_KEY],
            config_value=request_data[api_c.PREFERENCE_VALUE],
        )

        return response, HTTPStatus.OK


@add_view_to_blueprint(
    user_bp, f"/{USER_ENDPOINT}/<user_id>/preferences", "EditPreferences"
)
class EditPreferences(SwaggerView):
    """
    Edit user preferences class
    """

    parameters = [
        {
            "name": db_constants.USER_ID,
            "in": "path",
            "type": "string",
            "description": "User ID.",
            "example": "5f5f7262997acad4bac4373b",
            "required": True,
        },
        {
            "name": "body",
            "in": "body",
            "type": "object",
            "description": api_c.PREFERENCE_BODY_DESCRIPTION,
            "example": {
                api_c.PREFERENCE_KEY: "configure hux",
                api_c.PREFERENCE_VALUE: True,
            },
            api_c.PREFERENCE_KEY: api_c.PREFERENCE_KEY_DESCRIPTION,
            api_c.PREFERENCE_VALUE: api_c.PREFERENCE_VALUE_DESCRIPTION,
        },
    ]

    responses = {
        HTTPStatus.OK.value: {
            "description": "User preferences updated",
        },
        HTTPStatus.BAD_REQUEST.value: {
            "description": "Failed to update user preferences",
        },
    }
    responses.update(AUTH401_RESPONSE)
    tags = [USER_TAG]

    def put(self, user_id: str) -> Tuple[dict, int]:
        """Edit a user's preferences

        ---
        Args:
            user_id (str): User id

        Returns:
            Tuple[dict, int]: profile dict, HTTP status

        """
        request_data = request.get_json()

        if ObjectId.is_valid(user_id):
            user_id = ObjectId(user_id)
        else:
            return {
                "message": f"Invalid user ID received {user_id}."
            }, HTTPStatus.BAD_REQUEST

        response = manage_user_dashboard_config(
            get_db_client(),
            user_id=user_id,
            config_key=request_data[api_c.PREFERENCE_KEY],
            config_value=request_data[api_c.PREFERENCE_VALUE],
        )

        return response, HTTPStatus.OK


@add_view_to_blueprint(
    user_bp, f"/{USER_ENDPOINT}/<user_id>/preferences", "DeletePreferences"
)
class DeletePreferences(SwaggerView):
    """
    Delete user preferences class
    """

    parameters = [
        {
            "name": db_constants.USER_ID,
            "in": "path",
            "type": "string",
            "description": "User ID.",
            "example": "5f5f7262997acad4bac4373b",
            "required": True,
        },
        {
            "name": "body",
            "in": "body",
            "type": "object",
            "description": api_c.PREFERENCE_BODY_DESCRIPTION,
            "example": {
                api_c.PREFERENCE_KEY: "configure hux",
                api_c.PREFERENCE_VALUE: True,
            },
            api_c.PREFERENCE_KEY: api_c.PREFERENCE_KEY_DESCRIPTION,
            api_c.PREFERENCE_VALUE: api_c.PREFERENCE_VALUE_DESCRIPTION,
        },
    ]

    responses = {
        HTTPStatus.OK.value: {
            "description": "User preferences deleted",
        },
        HTTPStatus.BAD_REQUEST.value: {
            "description": "Failed to delete user preferences",
        },
    }
    responses.update(AUTH401_RESPONSE)
    tags = [USER_TAG]

    def delete(self, user_id: str) -> Tuple[dict, int]:
        """Delete a user's preferences

        ---
        Args:
            user_id (str): User id

        Returns:
            Tuple[dict, int]: profile dict, HTTP status

        """
        request_data = request.get_json()

        if ObjectId.is_valid(user_id):
            user_id = ObjectId(user_id)
        else:
            return {
                "message": f"Invalid user ID received {user_id}."
            }, HTTPStatus.BAD_REQUEST

        manage_user_dashboard_config(
            get_db_client(),
            user_id=user_id,
            config_key=request_data[api_c.PREFERENCE_KEY],
            config_value=request_data[api_c.PREFERENCE_VALUE],
            delete_flag=True,
        )

        return {"message": api_c.OPERATION_SUCCESS}, HTTPStatus.OK


@add_view_to_blueprint(
    user_bp, f"/{USER_ENDPOINT}/<user_id>/favorites", "AddUserFavorite"
)
class AddUserFavorite(SwaggerView):
    """
    Add user favorites class
    """

    parameters = [
        {
            "name": db_constants.USER_ID,
            "in": "path",
            "type": "string",
            "description": "User ID.",
            "example": "5f5f7262997acad4bac4373b",
            "required": True,
        },
        {
            "name": "body",
            "in": "body",
            "type": "object",
            "description": api_c.FAVORITE_BODY_DESCRIPTION,
            "example": {
<<<<<<< HEAD
                db_constants.COMPONENT_NAME: "Audience",
=======
                db_constants.COMPONENT_NAME: "audience",
>>>>>>> fa9bf4a3
                db_constants.COMPONENT_ID: "5f5f7262997acad4bac4364a",
            },
            db_constants.COMPONENT_NAME: "component name",
            db_constants.COMPONENT_ID: "id of favorite component",
        },
    ]
    responses = {
        HTTPStatus.CREATED.value: {
            "description": "User favorite created",
        },
        HTTPStatus.OK.value: {
            "description": "User favorite edited",
        },
        HTTPStatus.BAD_REQUEST.value: {
            "description": "Failed to add user favorite",
        },
    }
    responses.update(AUTH401_RESPONSE)
    tags = [USER_TAG]

    def post(self, user_id: str) -> Tuple[dict, int]:
        """Add a new favorite for a user

        ---
        Args:
            user_id (str): User id

        Returns:
            Tuple[dict, int]: Configuration dict, HTTP status

        """
        request_data = request.get_json()
        component_id = request_data["component_id"]
        component_name = request_data["component_name"]

        if ObjectId.is_valid(user_id):
            user_id = ObjectId(user_id)
        else:
            return {
                "message": f"Invalid user ID received {user_id}."
            }, HTTPStatus.BAD_REQUEST

        if ObjectId.is_valid(component_id):
            component_id = ObjectId(component_id)
        else:
            return {
                "message": f"Invalid component ID received {component_id}."
            }, HTTPStatus.BAD_REQUEST

        response = manage_user_favorites(
            get_db_client(),
            user_id=user_id,
            component_name=component_name,
            component_id=component_id,
        )

        return response, HTTPStatus.CREATED


@add_view_to_blueprint(
    user_bp, f"/{USER_ENDPOINT}/<user_id>/favorites", "EditUserFavorite"
)
class EditUserFavorite(SwaggerView):
    """
    Edit user favorites class
    """

    parameters = [
        {
            "name": db_constants.USER_ID,
            "in": "path",
            "type": "string",
            "description": "User ID.",
            "example": "5f5f7262997acad4bac4373b",
            "required": True,
        },
        {
            "name": "body",
            "in": "body",
            "type": "object",
            "description": api_c.FAVORITE_BODY_DESCRIPTION,
            "example": {
<<<<<<< HEAD
                db_constants.COMPONENT_NAME: "Audience",
=======
                db_constants.COMPONENT_NAME: "audience",
>>>>>>> fa9bf4a3
                db_constants.COMPONENT_ID: "5f5f7262997acad4bac4364a",
            },
            db_constants.COMPONENT_NAME: "component name",
            db_constants.COMPONENT_ID: "id of favorite component",
        },
    ]
    responses = {
        HTTPStatus.OK.value: {
            "description": "User favorite edited",
        },
        HTTPStatus.BAD_REQUEST.value: {
            "description": "Failed to edit user favorite",
        },
    }
    responses.update(AUTH401_RESPONSE)
    tags = [USER_TAG]

    def put(self, user_id: str) -> Tuple[dict, int]:
        """Edit favorite for a user

        ---
        Args:
            user_id (str): User id

        Returns:
            Tuple[dict, int]: Configuration dict, HTTP status

        """
        request_data = request.get_json()
        component_id = request_data["component_id"]
        component_name = request_data["component_name"]

        if ObjectId.is_valid(user_id):
            user_id = ObjectId(user_id)
        else:
            return {
                "message": f"Invalid user ID received {user_id}."
            }, HTTPStatus.BAD_REQUEST

        if ObjectId.is_valid(component_id):
            component_id = ObjectId(component_id)
        else:
            return {
                "message": f"Invalid component ID received {component_id}."
            }, HTTPStatus.BAD_REQUEST

        response = manage_user_favorites(
            get_db_client(),
            user_id=user_id,
            component_name=component_name,
            component_id=component_id,
        )

        return response, HTTPStatus.OK


@add_view_to_blueprint(
    user_bp, f"/{USER_ENDPOINT}/<user_id>/favorites", "DeleteUserFavorite"
)
class DeleteUserFavorite(SwaggerView):
    """
    Delete user favorites class
    """

    parameters = [
        {
            "name": db_constants.USER_ID,
            "in": "path",
            "type": "string",
            "description": "User ID.",
            "example": "5f5f7262997acad4bac4373b",
            "required": True,
        },
        {
            "name": "body",
            "in": "body",
            "type": "object",
            "description": api_c.FAVORITE_BODY_DESCRIPTION,
            "example": {
                db_constants.COMPONENT_NAME: "audience",
                db_constants.COMPONENT_ID: "5f5f7262997acad4bac4364a",
            },
            db_constants.COMPONENT_NAME: "component name",
            db_constants.COMPONENT_ID: "id of favorite component",
        },
    ]
    responses = {
        HTTPStatus.OK.value: {
            "description": "User favorite deleted",
        },
        HTTPStatus.BAD_REQUEST.value: {
            "description": "Failed to delete user favorite",
        },
    }
    responses.update(AUTH401_RESPONSE)
    tags = [USER_TAG]

    def delete(self, user_id: str) -> Tuple[dict, int]:
        """Delete a favorite for a user

        ---
        Args:
            user_id (str): User id

        Returns:
            Tuple[dict, int]: Configuration dict, HTTP status

        """
        request_data = request.get_json()
        component_id = request_data["component_id"]
        component_name = request_data["component_name"]

        if ObjectId.is_valid(user_id):
            user_id = ObjectId(user_id)
        else:
            return {
                "message": f"Invalid user ID received {user_id}."
            }, HTTPStatus.BAD_REQUEST

        if ObjectId.is_valid(component_id):
            component_id = ObjectId(component_id)
        else:
            return {
                "message": f"Invalid component ID received {component_id}."
            }, HTTPStatus.BAD_REQUEST

        manage_user_favorites(
            get_db_client(),
            user_id=user_id,
            component_name=component_name,
            component_id=component_id,
            delete_flag=True,
        )

        return {"message": api_c.OPERATION_SUCCESS}, HTTPStatus.OK<|MERGE_RESOLUTION|>--- conflicted
+++ resolved
@@ -400,11 +400,7 @@
             "type": "object",
             "description": api_c.FAVORITE_BODY_DESCRIPTION,
             "example": {
-<<<<<<< HEAD
                 db_constants.COMPONENT_NAME: "Audience",
-=======
-                db_constants.COMPONENT_NAME: "audience",
->>>>>>> fa9bf4a3
                 db_constants.COMPONENT_ID: "5f5f7262997acad4bac4364a",
             },
             db_constants.COMPONENT_NAME: "component name",
@@ -487,11 +483,7 @@
             "type": "object",
             "description": api_c.FAVORITE_BODY_DESCRIPTION,
             "example": {
-<<<<<<< HEAD
                 db_constants.COMPONENT_NAME: "Audience",
-=======
-                db_constants.COMPONENT_NAME: "audience",
->>>>>>> fa9bf4a3
                 db_constants.COMPONENT_ID: "5f5f7262997acad4bac4364a",
             },
             db_constants.COMPONENT_NAME: "component name",
