# pylint: disable=no-self-use,disable=unused-argument
"""Paths for the User API."""
import datetime
import random
from http import HTTPStatus
from typing import Tuple

from bson import ObjectId
from connexion.exceptions import ProblemException
from dateutil.parser import parse, ParserError
from flask import Blueprint, request, jsonify
from flasgger import SwaggerView

from huxunifylib.util.general.logging import logger
from huxunifylib.database import constants as db_c
from huxunifylib.database.notification_management import create_notification
from huxunifylib.database.user_management import (
    manage_user_favorites,
    get_all_users,
    update_user,
)
from huxunify.api.exceptions.integration_api_exceptions import (
    FailedAPIDependencyError,
)
from huxunify.api.schema.errors import NotFoundError
from huxunify.api.route.decorators import (
    add_view_to_blueprint,
    secured,
    api_error_handler,
    requires_access_levels,
)
from huxunify.api.route.return_util import HuxResponse
from huxunify.api.route.utils import (
    get_db_client,
    get_user_from_db,
    create_description_for_user_request,
    filter_team_member_requests,
)
from huxunify.api.schema.user import (
    UserSchema,
    UserPatchSchema,
    TicketSchema,
    TicketGetSchema,
    NewUserRequest,
    RequestedUserSchema,
)
from huxunify.api.schema.utils import (
    AUTH401_RESPONSE,
    FAILED_DEPENDENCY_424_RESPONSE,
)
from huxunify.api import constants as api_c
from huxunify.api.data_connectors.okta import (
    get_token_from_request,
    introspect_token,
)
from huxunify.api.data_connectors.jira import JiraConnection

# setup the cdm blueprint
user_bp = Blueprint(api_c.USER_ENDPOINT, import_name=__name__)


@user_bp.before_request
@secured()
def before_request():
    """Protect all of the user endpoints."""

    pass  # pylint: disable=unnecessary-pass


@add_view_to_blueprint(
    user_bp, f"{api_c.USER_ENDPOINT}/profile", "IndividualUserSearch"
)
class UserProfile(SwaggerView):
    """User Profile Class."""

    responses = {
        HTTPStatus.OK.value: {
            "description": "Retrieve Individual User profile",
            "schema": UserSchema,
        },
        HTTPStatus.BAD_REQUEST.value: {
            "description": "Failed to get user details from request."
        },
        HTTPStatus.NOT_FOUND.value: {
            "schema": NotFoundError,
        },
    }
    responses.update(AUTH401_RESPONSE)
    tags = [api_c.USER_TAG]

    @api_error_handler()
    @requires_access_levels(api_c.USER_ROLE_ALL)
    def get(self, user: dict) -> Tuple[dict, int]:
        """Retrieves a user profile.

        ---
        security:
            - Bearer: ["Authorization"]

        Args:
            user (dict): user object.

        Returns:
            Tuple[dict, int]: dict of user, HTTP status code.

        Raises:
            ProblemException: Any exception raised during endpoint execution.
        """

        try:
            # get access token from request and set it to a variable for it to
            # be used in subsequent requests
            access_token = get_token_from_request(request)[0]

            okta_id = introspect_token(access_token).get(
                api_c.OKTA_USER_ID, None
            )

            # return unauthorized response if no valid okta_id is fetched by
            # introspecting the access_token
            if okta_id is None:
                return {
                    "message": api_c.AUTH401_ERROR_MESSAGE
                }, HTTPStatus.UNAUTHORIZED

            # get the user info and the corresponding user document from db
            # from the access_token
            user_response = get_user_from_db(access_token)

            # if the user_response object is of type tuple, then return it as
            # such since a failure must have occurred while fetching user data
            # from db
            if isinstance(user_response, tuple):
                return user_response

            # update user record's login_count and update_time in DB and return
            # the updated record
            user = update_user(
                get_db_client(),
                okta_id=okta_id,
                update_doc={
                    db_c.USER_LOGIN_COUNT: (
                        user_response.get(db_c.USER_LOGIN_COUNT, 0) + 1
                    )
                },
            )

            # merge lookalikes if any to audiences
            if user[db_c.USER_FAVORITES]:
                user[db_c.USER_FAVORITES][db_c.AUDIENCES] = user[
                    db_c.USER_FAVORITES
                ].get(db_c.AUDIENCES, []) + user[db_c.USER_FAVORITES].get(
                    db_c.LOOKALIKE, []
                )

            return (
                UserSchema().dump(user),
                HTTPStatus.OK,
            )
        except Exception as exc:
            logger.error(
                "%s: %s.",
                exc.__class__,
                exc,
            )
            raise ProblemException(
                status=int(HTTPStatus.BAD_REQUEST.value),
                title=HTTPStatus.BAD_REQUEST.description,
                detail="Unable to get user profile.",
            ) from exc


@add_view_to_blueprint(
    user_bp,
    f"{api_c.USER_ENDPOINT}/<component_name>/<component_id>/favorite",
    "AddUserFavorite",
)
class AddUserFavorite(SwaggerView):
    """Add user favorites class."""

    parameters = [
        {
            "name": db_c.COMPONENT_ID,
            "in": "path",
            "type": "string",
            "description": "Component ID.",
            "example": "5f5f7262997acad4bac4373b",
            "required": True,
        },
        {
            "name": db_c.COMPONENT_NAME,
            "in": "path",
            "type": "string",
            "description": "Component name.",
            "example": "audiences",
            "required": True,
        },
    ]
    responses = {
        HTTPStatus.CREATED.value: {
            "description": "User favorite created",
        },
        HTTPStatus.BAD_REQUEST.value: {
            "description": "Failed to add user favorite",
        },
    }
    responses.update(AUTH401_RESPONSE)
    tags = [api_c.USER_TAG]

    @api_error_handler()
    @requires_access_levels(api_c.USER_ROLE_ALL)
    def post(
        self, component_name: str, component_id: str, user: dict
    ) -> Tuple[dict, int]:
        """Creates a user favorite.

        ---
        security:
            - Bearer: ["Authorization"]

        Args:
            component_name (str): Component name.
            component_id (str): Component ID.
            user (dict): User object.

        Returns:
            Tuple[dict, int]: Configuration dict, HTTP status code.
        """

        okta_id = introspect_token(get_token_from_request(request)[0]).get(
            api_c.OKTA_USER_ID
        )

        if component_name not in db_c.FAVORITE_COMPONENTS:
            logger.error(
                "Component name %s not in favorite components.", component_name
            )
            return {
                "message": api_c.INVALID_COMPONENT_NAME
            }, HTTPStatus.BAD_REQUEST

        component_id = ObjectId(component_id)

        user_details = manage_user_favorites(
            get_db_client(),
            okta_id=okta_id,
            component_name=component_name,
            component_id=component_id,
        )
        if user_details:
            return {"message": api_c.OPERATION_SUCCESS}, HTTPStatus.CREATED

        return {
            "message": f"{str(component_id)} already in favorites."
        }, HTTPStatus.OK


@add_view_to_blueprint(
    user_bp,
    f"{api_c.USER_ENDPOINT}/<component_name>/<component_id>/favorite",
    "DeleteUserFavorite",
)
class DeleteUserFavorite(SwaggerView):
    """Delete user favorites class."""

    parameters = [
        {
            "name": db_c.COMPONENT_ID,
            "in": "path",
            "type": "string",
            "description": "Component ID.",
            "example": "5f5f7262997acad4bac4373b",
            "required": True,
        },
        {
            "name": db_c.COMPONENT_NAME,
            "in": "path",
            "type": "string",
            "description": "Component name.",
            "example": "audiences",
            "required": True,
        },
    ]
    responses = {
        HTTPStatus.OK.value: {
            "description": "User favorite deleted",
        },
        HTTPStatus.BAD_REQUEST.value: {
            "description": "Failed to delete user favorite",
        },
    }
    responses.update(AUTH401_RESPONSE)
    tags = [api_c.USER_TAG]

    @api_error_handler()
    @requires_access_levels(api_c.USER_ROLE_ALL)
    def delete(
        self, component_name: str, component_id: str, user: dict
    ) -> Tuple[dict, int]:
        """Deletes a user favorite.

        ---
        security:
            - Bearer: ["Authorization"]

        Args:
            component_name (str): Component name.
            component_id (str): Component ID.
            user(dict): User object.

        Returns:
            Tuple[dict, int]: Configuration dict, HTTP status code.
        """

        okta_id = introspect_token(get_token_from_request(request)[0]).get(
            api_c.OKTA_USER_ID
        )

        if component_name not in db_c.FAVORITE_COMPONENTS:
            logger.error(
                "Component name %s not in favorite components.", component_name
            )
            return {
                "message": api_c.INVALID_COMPONENT_NAME
            }, HTTPStatus.BAD_REQUEST

        user_details = manage_user_favorites(
            get_db_client(),
            okta_id=okta_id,
            component_name=component_name,
            component_id=ObjectId(component_id),
            delete_flag=True,
        )
        if user_details:
            logger.info(
                "Successfully deleted user favorite %s.", component_name
            )
            return {"message": api_c.OPERATION_SUCCESS}, HTTPStatus.OK

        return {
            "message": f"{component_id} not part of user favorites"
        }, HTTPStatus.OK


@add_view_to_blueprint(user_bp, api_c.USER_ENDPOINT, "UserView")
class UserView(SwaggerView):
    """User view class."""

    responses = {
        HTTPStatus.OK.value: {
            "description": "List of all Users.",
            "schema": {"type": "array", "items": UserSchema},
        },
        HTTPStatus.BAD_REQUEST.value: {
            "description": "Failed to get all Users."
        },
    }
    responses.update(AUTH401_RESPONSE)
    tags = [api_c.USER_TAG]

    @api_error_handler()
    @requires_access_levels([api_c.EDITOR_LEVEL, api_c.ADMIN_LEVEL])
    def get(
        self, user: dict
    ) -> Tuple[list, int]:  # pylint: disable=no-self-use
        """Retrieves all users.

        ---
        security:
            - Bearer: ["Authorization"]

        Args:
            user(dict): User object.

        Returns:
            Tuple[list, int]: list of users, HTTP status code.
        """

        # get all users
        users = get_all_users(get_db_client())

        # generate random phone number and user access level
        for userinfo in users:
            userinfo[api_c.USER_PHONE_NUMBER] = random.choice(
                ["720-025-8322", "232-823-6049", "582-313-7191"]
            )
            userinfo[api_c.USER_ACCESS_LEVEL] = random.choice(
                ["Edit", "View-only", "Admin"]
            )

        return (
            jsonify(UserSchema().dump(users, many=True)),
            HTTPStatus.OK.value,
        )


# HUS-1320 need to allow user to edit other users via RBAC
@add_view_to_blueprint(
    user_bp,
    f"{api_c.USER_ENDPOINT}",
    "UserPatchView",
)
class UserPatchView(SwaggerView):
    """User Patch class."""

    parameters = [
        {
            "name": "body",
            "in": "body",
            "type": "object",
            "description": "Input user body.",
            "example": {
                db_c.USER_ROLE: "viewer",
                db_c.USER_DISPLAY_NAME: "new_display_name",
            },
        },
    ]

    responses = {
        HTTPStatus.OK.value: {
            "description": "User updated.",
            "schema": UserSchema,
        },
        HTTPStatus.BAD_REQUEST.value: {
            "description": "Invalid data received.",
        },
        HTTPStatus.NOT_FOUND.value: {
            "description": "User not found.",
        },
    }

    responses.update(AUTH401_RESPONSE)
    tags = [api_c.USER_TAG]

    @api_error_handler()
    @requires_access_levels([api_c.ADMIN_LEVEL])
    def patch(self, user: dict) -> Tuple[dict, int]:
        """Updates a user.

        ---
        security:
            - Bearer: ["Authorization"]

        Args:
            user (dict): User object.

        Returns:
            Tuple[dict, int]: User doc, HTTP status code.
        """

        body = UserPatchSchema().load(request.get_json())

        if not body:
            return {api_c.MESSAGE: "No body provided."}, HTTPStatus.BAD_REQUEST

        database = get_db_client()

        if api_c.ID in body:
            userinfo = get_all_users(
                database, {db_c.ID: ObjectId(body.get(api_c.ID))}
            )
            del body[api_c.ID]
        else:
            userinfo = get_all_users(
                database,
                {db_c.USER_DISPLAY_NAME: user[api_c.USER_NAME]},
            )

        if not userinfo:
            return {api_c.MESSAGE: api_c.USER_NOT_FOUND}, HTTPStatus.NOT_FOUND

        # TODO Access Control Based on Roles

        updated_user = update_user(
            database,
            okta_id=userinfo[0][db_c.OKTA_ID],
            update_doc={
                **body,
                **{
                    db_c.UPDATED_BY: user[api_c.USER_NAME],
                    db_c.UPDATE_TIME: datetime.datetime.utcnow(),
                },
            },
        )

        # update the document
        return (
            UserSchema().dump(updated_user),
            HTTPStatus.OK,
        )


@add_view_to_blueprint(
    user_bp, f"{api_c.USER_ENDPOINT}/{api_c.CONTACT_US}", "CreateTicket"
)
class CreateTicket(SwaggerView):
    """Ticket creation class."""

    parameters = [
        {
            "name": "body",
            "in": "body",
            "type": "object",
            "description": "Details of the feedback/bug to be reported",
            "example": {
                api_c.ISSUE_TYPE: api_c.TICKET_TYPE_BUG,
                api_c.SUMMARY: "Summary",
                api_c.DESCRIPTION: "Description",
            },
        }
    ]

    responses = {
        HTTPStatus.CREATED.value: {
            "schema": TicketGetSchema,
            "description": "Details of ticket created in JIRA.",
        },
        HTTPStatus.BAD_REQUEST.value: {
            "description": "Failed to report issue."
        },
    }
    responses.update(AUTH401_RESPONSE)
    responses.update(FAILED_DEPENDENCY_424_RESPONSE)
    tags = [api_c.USER_TAG]

    @api_error_handler()
    @requires_access_levels(api_c.USER_ROLE_ALL)
    def post(self, user: dict) -> Tuple[dict, int]:
        """Create a ticket in JIRA.

        ---
        security:
            - Bearer: ["Authorization"]

        Args:
            user (dict): User object.

        Returns:
            Tuple[dict, int]: dict of message, HTTP status code.

        Raises:
            ProblemException: Any exception raised during endpoint execution.
        """

        issue_details = TicketSchema().load(request.get_json())
        # JIRA automated trigger activated when it sees '[REPORTED UI ISSUE]' in the title
        new_issue = JiraConnection().create_jira_issue(
            issue_type=issue_details[api_c.ISSUE_TYPE],
            summary=f"HUS: [REPORTED UI ISSUE] {issue_details[api_c.SUMMARY]}",
            description=(
                f"{issue_details[api_c.DESCRIPTION]}\n\n"
                f"Reported By: {user[api_c.USER_NAME]} "
                f"({user[api_c.USER_EMAIL_ADDRESS]})\n"
                f"Environment: {request.url_root}"
            ),
        )

        create_notification(
            database=get_db_client(),
            notification_type=db_c.NOTIFICATION_TYPE_INFORMATIONAL,
            description=f"{user[api_c.USER_NAME]} created a new issue"
            f"{new_issue.get(api_c.KEY)} in JIRA.",
            category=api_c.TICKET_TYPE_BUG,
            username=user[api_c.USER_NAME],
        )
        return (
            TicketGetSchema().dump(new_issue),
            HTTPStatus.CREATED,
        )


@add_view_to_blueprint(
    user_bp,
    f"{api_c.USER_ENDPOINT}/{api_c.REQUEST_NEW_USER}",
    "RequestNewUser",
)
class RequestNewUser(SwaggerView):
    """Request new user class."""

    parameters = [
        {
            "name": "body",
            "in": "body",
            "type": "object",
            "description": "Details of user to be given access.",
            "example": {
                api_c.FIRST_NAME: "Sarah",
                api_c.LAST_NAME: "Huxley",
                api_c.EMAIL: "sh@fake.com",
                api_c.USER_ACCESS_LEVEL: "admin",
                api_c.USER_PII_ACCESS: False,
                api_c.REASON_FOR_REQUEST: "New member to our team",
            },
        }
    ]

    responses = {
        HTTPStatus.CREATED.value: {
            "schema": TicketGetSchema,
            "description": "Details of ticket created in JIRA.",
        },
        HTTPStatus.BAD_REQUEST.value: {
            "description": "Failed to request user."
        },
    }
    responses.update(AUTH401_RESPONSE)
    responses.update(FAILED_DEPENDENCY_424_RESPONSE)
    tags = [api_c.USER_TAG]

    @api_error_handler()
    @requires_access_levels([api_c.ADMIN_LEVEL])
    def post(self, user: dict) -> Tuple[dict, int]:
        """Create a user request ticket in JIRA

        ---
        security:
            - Bearer: ["Authorization"]

        Args:
            user (dict): User object.

        Returns:
            Tuple[dict, int]: dict of message, HTTP status code.

        Raises:
            ProblemException: Any exception raised during endpoint execution.
        """
        user_request_details = NewUserRequest().load(request.get_json())
        user_request_details.update(
            {
                api_c.REQUESTED_BY: f"{user.get(api_c.USER_NAME)} "
                f"({user[api_c.USER_EMAIL_ADDRESS]})"
            }
        )
        # JIRA automated trigger activated when it sees '[NEW_USER_REQUEST]'
        # in the title
        new_issue = JiraConnection().create_jira_issue(
            issue_type=api_c.TASK,
            summary=f"{api_c.NEW_USER_REQUEST_PREFIX} for "
            f"{user_request_details.get(api_c.EMAIL, '')}",
            description=create_description_for_user_request(
                **user_request_details
            ),
        )

        create_notification(
            database=get_db_client(),
            notification_type=db_c.NOTIFICATION_TYPE_INFORMATIONAL,
            description=f"{user[api_c.USER_NAME]} created a new issue"
            f"{new_issue.get(api_c.KEY)} in JIRA.",
            category=api_c.TICKET_TYPE_BUG,
            username=user[api_c.USER_NAME],
        )
        return (
            TicketGetSchema().dump(new_issue),
            HTTPStatus.CREATED,
        )


@add_view_to_blueprint(
<<<<<<< HEAD
    user_bp,
    f"{api_c.USER_ENDPOINT}/{api_c.REQUESTED_USERS}",
    "UsersRequested",
)
class UsersRequested(SwaggerView):
    """User Profile Class."""

    responses = {
        HTTPStatus.OK.value: {
            "description": "Retrieve requested users.",
            "schema": {"type": "array", "items": RequestedUserSchema},
        },
        HTTPStatus.BAD_REQUEST.value: {
            "description": "Failed to get requested users."
        },
        HTTPStatus.NOT_FOUND.value: {
            "schema": NotFoundError,
        },
    }
    responses.update(AUTH401_RESPONSE)
=======
    user_bp, f"{api_c.USER_ENDPOINT}/tickets", "UserTickets"
)
class UserTickets(SwaggerView):
    """User Tickets Class."""

    responses = {
        HTTPStatus.OK.value: {
            "description": "Retrieves tickets reported by user",
            "schema": {"type": "array", "items": TicketGetSchema},
        },
        HTTPStatus.BAD_REQUEST.value: {
            "description": "Failed to get tickets created by user."
        },
    }
    responses.update(AUTH401_RESPONSE)
    responses.update(FAILED_DEPENDENCY_424_RESPONSE)
>>>>>>> ff0fe946
    tags = [api_c.USER_TAG]

    @api_error_handler()
    @requires_access_levels(api_c.USER_ROLE_ALL)
    def get(self, user: dict) -> Tuple[dict, int]:
<<<<<<< HEAD
        """Retrieves requested users.
=======
        """Retrieves tickets reported by user.
>>>>>>> ff0fe946

        ---
        security:
            - Bearer: ["Authorization"]

        Args:
            user (dict): user object.

        Returns:
<<<<<<< HEAD
            Tuple[dict, int]: dict of requested users, HTTP status code.
        """

        summary = api_c.NEW_USER_REQUEST_PREFIX
        summary = summary.replace("[", '"').replace("]", '"')

        jira_issues = JiraConnection().get_issues(
            jql=f"summary~{summary} AND status != Done ORDER BY updated DESC",
            fields=f"{api_c.DESCRIPTION},{api_c.STATUS},{api_c.UPDATED},"
            f"{api_c.CREATED}",
        )

        jira_issues = jira_issues.get(api_c.ISSUES)
        if not jira_issues:
            return {"message": "No user requests found."}, HTTPStatus.OK

        return (
            jsonify(
                RequestedUserSchema().dump(
                    filter_team_member_requests(jira_issues),
                    many=True,
                )
            ),
            HTTPStatus.OK,
        )
=======
            Tuple[Response, int]: Response list of user's tickets,
                HTTP status code.

        Raises:
            FailedAPIDependencyError: Exception raised due to unexpected return
                field format in JIRA API response.
        """

        matching_tickets = (
            JiraConnection()
            .search_jira_issues(
                jql_suffix=f'{api_c.DESCRIPTION}~"{user[api_c.USER_EMAIL_ADDRESS]}"',
                return_fields=[
                    api_c.ID,
                    api_c.KEY,
                    api_c.SUMMARY,
                    api_c.STATUS,
                    api_c.CREATED,
                ],
                order_by_field=api_c.KEY,
                sort_order="DESC",
            )
            .get(api_c.ISSUES)
        )

        if not matching_tickets:
            return HuxResponse.OK("No matching tickets found for user")

        my_tickets = []
        # set the dict in ticket by rearranging the needed values as received
        # in the jira response as per the required response schema
        try:
            for ticket in matching_tickets:
                my_tickets.append(
                    {
                        api_c.ID: ticket.get(api_c.ID),
                        api_c.KEY: ticket.get(api_c.KEY),
                        api_c.SUMMARY: ticket.get(api_c.FIELDS).get(
                            api_c.SUMMARY
                        ),
                        api_c.CREATED: parse(
                            ticket.get(api_c.FIELDS).get(api_c.CREATED)
                        ),
                        api_c.STATUS: ticket.get(api_c.FIELDS)
                        .get(api_c.STATUS)
                        .get(api_c.NAME),
                    }
                )
        except ParserError as error:
            logger.error("%s: %s.", error.__class__, error)
            raise FailedAPIDependencyError(
                "CREATED field not in expected format in JIRA API response",
                error.__class__,
            ) from error

        return HuxResponse.OK(data=my_tickets, data_schema=TicketGetSchema())
>>>>>>> ff0fe946
<|MERGE_RESOLUTION|>--- conflicted
+++ resolved
@@ -658,28 +658,6 @@
 
 
 @add_view_to_blueprint(
-<<<<<<< HEAD
-    user_bp,
-    f"{api_c.USER_ENDPOINT}/{api_c.REQUESTED_USERS}",
-    "UsersRequested",
-)
-class UsersRequested(SwaggerView):
-    """User Profile Class."""
-
-    responses = {
-        HTTPStatus.OK.value: {
-            "description": "Retrieve requested users.",
-            "schema": {"type": "array", "items": RequestedUserSchema},
-        },
-        HTTPStatus.BAD_REQUEST.value: {
-            "description": "Failed to get requested users."
-        },
-        HTTPStatus.NOT_FOUND.value: {
-            "schema": NotFoundError,
-        },
-    }
-    responses.update(AUTH401_RESPONSE)
-=======
     user_bp, f"{api_c.USER_ENDPOINT}/tickets", "UserTickets"
 )
 class UserTickets(SwaggerView):
@@ -696,17 +674,12 @@
     }
     responses.update(AUTH401_RESPONSE)
     responses.update(FAILED_DEPENDENCY_424_RESPONSE)
->>>>>>> ff0fe946
     tags = [api_c.USER_TAG]
 
     @api_error_handler()
     @requires_access_levels(api_c.USER_ROLE_ALL)
     def get(self, user: dict) -> Tuple[dict, int]:
-<<<<<<< HEAD
-        """Retrieves requested users.
-=======
         """Retrieves tickets reported by user.
->>>>>>> ff0fe946
 
         ---
         security:
@@ -716,33 +689,6 @@
             user (dict): user object.
 
         Returns:
-<<<<<<< HEAD
-            Tuple[dict, int]: dict of requested users, HTTP status code.
-        """
-
-        summary = api_c.NEW_USER_REQUEST_PREFIX
-        summary = summary.replace("[", '"').replace("]", '"')
-
-        jira_issues = JiraConnection().get_issues(
-            jql=f"summary~{summary} AND status != Done ORDER BY updated DESC",
-            fields=f"{api_c.DESCRIPTION},{api_c.STATUS},{api_c.UPDATED},"
-            f"{api_c.CREATED}",
-        )
-
-        jira_issues = jira_issues.get(api_c.ISSUES)
-        if not jira_issues:
-            return {"message": "No user requests found."}, HTTPStatus.OK
-
-        return (
-            jsonify(
-                RequestedUserSchema().dump(
-                    filter_team_member_requests(jira_issues),
-                    many=True,
-                )
-            ),
-            HTTPStatus.OK,
-        )
-=======
             Tuple[Response, int]: Response list of user's tickets,
                 HTTP status code.
 
@@ -799,4 +745,66 @@
             ) from error
 
         return HuxResponse.OK(data=my_tickets, data_schema=TicketGetSchema())
->>>>>>> ff0fe946
+
+
+@add_view_to_blueprint(
+    user_bp,
+    f"{api_c.USER_ENDPOINT}/{api_c.REQUESTED_USERS}",
+    "UsersRequested",
+)
+class UsersRequested(SwaggerView):
+    """User Profile Class."""
+
+    responses = {
+        HTTPStatus.OK.value: {
+            "description": "Retrieve requested users.",
+            "schema": {"type": "array", "items": RequestedUserSchema},
+        },
+        HTTPStatus.BAD_REQUEST.value: {
+            "description": "Failed to get requested users."
+        },
+        HTTPStatus.NOT_FOUND.value: {
+            "schema": NotFoundError,
+        },
+    }
+    responses.update(AUTH401_RESPONSE)
+    tags = [api_c.USER_TAG]
+
+    @api_error_handler()
+    @requires_access_levels(api_c.USER_ROLE_ALL)
+    def get(self, user: dict) -> Tuple[dict, int]:
+        """Retrieves requested users.
+
+        ---
+        security:
+            - Bearer: ["Authorization"]
+
+        Args:
+            user (dict): user object.
+
+        Returns:
+            Tuple[dict, int]: dict of requested users, HTTP status code.
+        """
+
+        summary = api_c.NEW_USER_REQUEST_PREFIX
+        summary = summary.replace("[", '"').replace("]", '"')
+
+        jira_issues = JiraConnection().get_issues(
+            jql=f"summary~{summary} AND status != Done ORDER BY updated DESC",
+            fields=f"{api_c.DESCRIPTION},{api_c.STATUS},{api_c.UPDATED},"
+            f"{api_c.CREATED}",
+        )
+
+        jira_issues = jira_issues.get(api_c.ISSUES)
+        if not jira_issues:
+            return {"message": "No user requests found."}, HTTPStatus.OK
+
+        return (
+            jsonify(
+                RequestedUserSchema().dump(
+                    filter_team_member_requests(jira_issues),
+                    many=True,
+                )
+            ),
+            HTTPStatus.OK,
+        )