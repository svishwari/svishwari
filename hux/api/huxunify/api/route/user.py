--- conflicted
+++ resolved
@@ -15,11 +15,8 @@
 from huxunifylib.database.user_management import (
     get_user,
     manage_user_favorites,
-<<<<<<< HEAD
     get_all_users,
-=======
     update_user,
->>>>>>> f5ea5550
 )
 from huxunify.api.schema.errors import NotFoundError
 from huxunify.api.route.decorators import (
@@ -295,9 +292,7 @@
         }, HTTPStatus.OK
 
 
-@add_view_to_blueprint(
-    user_bp, api_c.USER_ENDPOINT, "UserView"
-)
+@add_view_to_blueprint(user_bp, api_c.USER_ENDPOINT, "UserView")
 class UserView(SwaggerView):
     """User view class."""
 
