--- conflicted
+++ resolved
@@ -13,17 +13,14 @@
 from huxunifylib.database import (
     orchestration_management,
 )
-<<<<<<< HEAD
 from huxunifylib.database.audit_management import create_audience_audit
 from huxunifylib.database.notification_management import create_notification
 from huxunifylib.database import constants as db_c
-=======
 from huxunifylib.util.transform.transform_dataframe import (
     transform_fields_google_file,
     transform_fields_amazon_file,
 )
-import huxunifylib.database.constants as db_c
->>>>>>> bf649c93
+
 
 import huxunify.api.constants as api_c
 from huxunify.api.config import get_config
@@ -39,19 +36,16 @@
     get_user_name,
     api_error_handler,
 )
-<<<<<<< HEAD
 from huxunify.api.route.utils import get_db_client, logger
 from huxunify.api.schema.customers import (
     CustomersInsightsCitiesSchema,
     CustomersInsightsStatesSchema,
 )
 from huxunify.api.schema.utils import AUTH401_RESPONSE
-=======
 from huxunify.api.route.utils import (
     get_db_client,
     transform_fields_generic_file,
 )
->>>>>>> bf649c93
 
 # setup the audiences blueprint
 audience_bp = Blueprint(api_c.AUDIENCE_ENDPOINT, import_name=__name__)
