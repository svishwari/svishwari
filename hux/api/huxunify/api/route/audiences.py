# pylint: disable=unused-argument
"""Paths for Orchestration API"""
from concurrent.futures import ThreadPoolExecutor
from datetime import datetime
from http import HTTPStatus
from itertools import repeat
from pathlib import Path
from typing import Tuple, Union

import pandas as pd
from flasgger import SwaggerView
from bson import ObjectId
from flask import Blueprint, Response, request, jsonify

from huxunifylib.connectors import connector_cdp
from huxunifylib.database import (
    orchestration_management,
)
from huxunifylib.database.audit_management import create_audience_audit
from huxunifylib.database.notification_management import create_notification
from huxunifylib.database import constants as db_c
from huxunifylib.database.transform.transform_dataframe import (
    transform_fields_google_file,
    transform_fields_amazon_file,
)

import huxunify.api.constants as api_c
from huxunify.api.config import get_config
from huxunify.api.data_connectors.aws import upload_file
from huxunify.api.data_connectors.cdp import (
    get_city_ltvs,
    get_demographic_by_state,
    get_demographic_by_country,
)
from huxunify.api.data_connectors.okta import get_token_from_request
from huxunify.api.route.decorators import (
    add_view_to_blueprint,
    secured,
    api_error_handler,
    validate_engagement_and_audience,
    requires_access_levels,
)

from huxunify.api.schema.customers import (
    CustomersInsightsCitiesSchema,
    CustomersInsightsStatesSchema,
    CustomersInsightsCountriesSchema,
)
from huxunify.api.schema.utils import (
    AUTH401_RESPONSE,
    FAILED_DEPENDENCY_424_RESPONSE,
)
from huxunify.api.route.utils import (
    get_db_client,
    do_not_transform_fields,
    logger,
    Validation,
)

# setup the audiences blueprint
from huxunify.api.stubbed_data import stub_city_zip_data

audience_bp = Blueprint(api_c.AUDIENCE_ENDPOINT, import_name=__name__)


@audience_bp.before_request
@secured()
def before_request():
    """Protect all of the audiences endpoints."""
    pass  # pylint: disable=unnecessary-pass


def get_batch_customers(
    cdp_connector: connector_cdp,
    location_details: dict,
    batch_size: int = api_c.CUSTOMERS_DEFAULT_BATCH_SIZE,
    offset: int = 0,
) -> Union[pd.DataFrame, None]:
    """Fetch audience batch using connector asynchronously.

    Args:
        cdp_connector (connector_cdp): Instance of CDP connector.
        location_details (dict): Audience filters to be passed.
        batch_size (int, Optional): Batch size to be fetched.
        offset (int, Optional): Offset of the batch to be fetched.

    Returns:
        pd.DataFrame: Data frame of batch information.
    """
    return cdp_connector.read_batch(
        location_details=location_details,
        batch_size=batch_size,
        offset=offset,
    )


def get_audience_data_async(
    cdp_connector: connector_cdp,
    actual_size: int,
    location_details: dict,
    batch_size: int = api_c.CUSTOMERS_DEFAULT_BATCH_SIZE,
) -> list:
    """Creates a list of tasks, this is useful for asynchronous batch wise
    calls to a task.

    Args:
        cdp_connector (connector_cdp): Instance of CDP connector.
        actual_size (int): Actual size of the audience.
        location_details (dict): Audience filters to be passed.
        batch_size (int, Optional): Size of batch to be retrieved.

    Returns:
        list: List of each batch's data.
    """
    offset = 0
    if actual_size <= batch_size:
        return [
            get_batch_customers(
                cdp_connector, location_details, actual_size, offset
            )
        ]
    batch_sizes = []
    offsets = []
    while offset + batch_size <= actual_size:
        batch_sizes.append(batch_size)
        offsets.append(offset)
        offset += batch_size
    if actual_size % batch_size != 0:
        batch_sizes.append(batch_size)
        offsets.append(offset)
    with ThreadPoolExecutor(
        max_workers=api_c.MAX_WORKERS_THREAD_POOL
    ) as executor:
        return executor.map(
            get_batch_customers,
            repeat(cdp_connector),
            repeat(location_details),
            batch_sizes,
            offsets,
        )


@add_view_to_blueprint(
    audience_bp,
    f"{api_c.AUDIENCE_ENDPOINT}/<audience_id>/<download_type>",
    "AudienceDownloadView",
)
class AudienceDownload(SwaggerView):
    """Audience download by ID and download type."""

    parameters = [
        {
            "name": api_c.AUDIENCE_ID,
            "description": "Audience ID.",
            "type": "string",
            "in": "path",
            "required": True,
            "example": "5f5f7262997acad4bac4373b",
        },
        {
            "name": api_c.DOWNLOAD_TYPE,
            "description": "Download Type",
            "type": "string",
            "in": "path",
            "required": True,
            "example": api_c.GOOGLE_ADS,
        },
    ]
    responses = {
        HTTPStatus.OK.value: {
            "description": "Download Audience.",
        },
        HTTPStatus.BAD_REQUEST.value: {
            "description": "Failed to download audience.",
        },
    }

    responses.update(AUTH401_RESPONSE)
    tags = [api_c.ORCHESTRATION_TAG]

    # pylint: disable=no-self-use, too-many-locals
    @api_error_handler()
<<<<<<< HEAD
    @requires_access_levels(api_c.USER_ROLE_ALL)
=======
    @requires_access_levels([api_c.EDITOR_LEVEL, api_c.ADMIN_LEVEL])
>>>>>>> bfd7be7b
    def get(
        self, audience_id: str, download_type: str, user: dict
    ) -> Tuple[Response, int]:
        """Downloads an audience.

        ---
        security:
            - Bearer: ["Authorization"]

        Args:
            audience_id (str): Audience ID.
            download_type (str): Download type.
            user (dict): User object.

        Returns:
            Tuple[Response, int]: File Object Response, HTTP status code.
        """

        download_types = {
            api_c.GOOGLE_ADS: (
                transform_fields_google_file,
                api_c.GOOGLE_ADS_DEFAULT_COLUMNS,
            ),
            api_c.AMAZON_ADS: (
                transform_fields_amazon_file,
                api_c.AMAZON_ADS_DEFAULT_COLUMNS,
            ),
            api_c.GENERIC_ADS: (
                do_not_transform_fields,
                api_c.GENERIC_ADS_DEFAULT_COLUMNS,
            ),
        }

        token_response = get_token_from_request(request)

        if not download_types.get(download_type):
            return {
                "message": "Invalid download type or download type not supported"
            }, HTTPStatus.BAD_REQUEST

        database = get_db_client()
        audience = orchestration_management.get_audience(
            database, ObjectId(audience_id)
        )

        if not audience:
            return {"message": api_c.AUDIENCE_NOT_FOUND}, HTTPStatus.NOT_FOUND

        # set transform function based on download type in request
        transform_function = download_types.get(download_type)[0]

        # get environment config
        config = get_config()

        if config.RETURN_EMPTY_AUDIENCE_FILE:
            logger.info(
                "%s config set to %s, will generate empty %s type audience file.",
                api_c.RETURN_EMPTY_AUDIENCE_FILE,
                config.RETURN_EMPTY_AUDIENCE_FILE,
                download_type,
            )
            data_batches = [
                pd.DataFrame(columns=download_types.get(download_type)[1])
            ]
            # change transform function to not transform any fields if config
            # is set to download empty audience file
            transform_function = do_not_transform_fields
        else:
            logger.info(
                "%s config set to %s, will generate %s type audience file with content.",
                api_c.RETURN_EMPTY_AUDIENCE_FILE,
                config.RETURN_EMPTY_AUDIENCE_FILE,
                download_type,
            )
            cdp = connector_cdp.ConnectorCDP(access_token=token_response[0])

            data_batches = get_audience_data_async(
                cdp,
                audience.get(api_c.SIZE),
                batch_size=api_c.CUSTOMERS_DEFAULT_BATCH_SIZE,
                location_details={
                    api_c.AUDIENCE_FILTERS: audience.get(
                        api_c.AUDIENCE_FILTERS
                    )
                },
            )

        audience_file_name = (
            f"{datetime.now().strftime('%m%d%Y%H%M%S')}"
            f"_{audience_id}_{download_type}.csv"
        )

        with open(
            audience_file_name, "w", newline="", encoding="utf-8"
        ) as csvfile:
            for dataframe_batch in data_batches:
                transform_function(dataframe_batch).to_csv(
                    csvfile,
                    mode="a",
                    index=False,
                )

        logger.info(
            "Uploading generated %s audience file to %s S3 bucket",
            audience_file_name,
            config.S3_DATASET_BUCKET,
        )
        if upload_file(
            file_name=audience_file_name,
            bucket=config.S3_DATASET_BUCKET,
            object_name=audience_file_name,
            user_name=user[api_c.USER_NAME],
            file_type=api_c.AUDIENCE,
        ):
            create_audience_audit(
                database=database,
                audience_id=audience_id,
                download_type=download_type,
                file_name=audience_file_name,
                user_name=user[api_c.USER_NAME],
            )
            logger.info(
                "Created an audit log for %s audience file creation",
                audience_file_name,
            )
        audience_file = Path(audience_file_name)
        data = audience_file.read_bytes()
        audience_file.unlink()

        create_notification(
            database,
            db_c.NOTIFICATION_TYPE_INFORMATIONAL,
            f'{user[api_c.USER_NAME]} downloaded the audience, "{audience[db_c.NAME]}"'
            f" with format {download_type}.",
            api_c.ORCHESTRATION_TAG,
            user[api_c.USER_NAME],
        )

        return (
            Response(
                data,
                headers={
                    "Content-Type": "application/csv",
                    "Access-Control-Expose-Headers": "Content-Disposition",
                    "Content-Disposition": f"attachment; filename={audience_file_name};",
                },
            ),
            HTTPStatus.OK,
        )


@add_view_to_blueprint(
    audience_bp,
    f"/{api_c.AUDIENCE_ENDPOINT}/<audience_id>/{api_c.STATES}",
    "AudienceInsightsStates",
)
class AudienceInsightsStates(SwaggerView):
    """Audience insights by state."""

    parameters = [
        {
            "name": api_c.AUDIENCE_ID,
            "description": "Audience ID.",
            "type": "string",
            "in": "path",
            "required": True,
            "example": "612cd8eb6a9815be11cd6006",
        },
    ]
    responses = {
        HTTPStatus.OK.value: {
            "schema": {
                "type": "array",
                "items": CustomersInsightsStatesSchema,
            },
            "description": "Audience Insights by states.",
        },
        HTTPStatus.BAD_REQUEST.value: {
            "description": "Failed to get Audience Insights by states."
        },
    }
    responses.update(AUTH401_RESPONSE)
    responses.update(FAILED_DEPENDENCY_424_RESPONSE)
    tags = [api_c.ORCHESTRATION_TAG]

    # pylint: disable=no-self-use
    @api_error_handler()
    @requires_access_levels(api_c.USER_ROLE_ALL)
    def get(self, audience_id: str, user: dict) -> Tuple[list, int]:
        """Retrieves state-level geographic customer insights for the audience.

        ---
        security:
            - Bearer: ["Authorization"]

        Args:
            audience_id (str): Audience ID.
            user (dict): user object.

        Returns:
            Tuple[list, int]: list of spend and size data by state,
                HTTP status code.
        """

        # get auth token from request
        token_response = get_token_from_request(request)

        audience = orchestration_management.get_audience(
            get_db_client(), ObjectId(audience_id)
        )

        if not audience:
            return {"message": api_c.AUDIENCE_NOT_FOUND}, HTTPStatus.NOT_FOUND

        return (
            jsonify(
                CustomersInsightsStatesSchema().dump(
                    get_demographic_by_state(
                        token_response[0],
                        filters=audience.get(db_c.AUDIENCE_FILTERS),
                    ),
                    many=True,
                )
            ),
            HTTPStatus.OK,
        )


@add_view_to_blueprint(
    audience_bp,
    f"/{api_c.AUDIENCE_ENDPOINT}/<audience_id>/{api_c.CITIES}",
    "AudienceInsightsCities",
)
class AudienceInsightsCities(SwaggerView):
    """Audience insights by city."""

    parameters = [
        {
            "name": api_c.AUDIENCE_ID,
            "description": "Audience ID.",
            "type": "string",
            "in": "path",
            "required": True,
            "example": "612cd8eb6a9815be11cd6006",
        },
        {
            "name": api_c.QUERY_PARAMETER_BATCH_SIZE,
            "in": "query",
            "type": "integer",
            "description": "Max number of cities to be returned.",
            "example": "5",
            "required": False,
            "default": api_c.CITIES_DEFAULT_BATCH_SIZE,
        },
        {
            "name": api_c.QUERY_PARAMETER_BATCH_NUMBER,
            "in": "query",
            "type": "integer",
            "description": "Number of which batch of cities should be returned.",
            "example": "10",
            "required": False,
            "default": api_c.DEFAULT_BATCH_NUMBER,
        },
    ]
    responses = {
        HTTPStatus.OK.value: {
            "schema": {
                "type": "array",
                "items": CustomersInsightsCitiesSchema,
            },
            "description": "Audience Insights by cities.",
        },
        HTTPStatus.BAD_REQUEST.value: {
            "description": "Failed to get Customer Insights by cities."
        },
    }
    responses.update(AUTH401_RESPONSE)
    responses.update(FAILED_DEPENDENCY_424_RESPONSE)
    tags = [api_c.ORCHESTRATION_TAG]

    # pylint: disable=no-self-use
    @api_error_handler()
    @requires_access_levels(api_c.USER_ROLE_ALL)
    def get(self, audience_id: str, user: dict) -> Tuple[list, int]:
        """Retrieves city-level geographic customer insights for the audience.

        ---
        security:
            - Bearer: ["Authorization"]

        Args:
            audience_id (str): Audience ID.
            user (dict): user object.

        Returns:
            Tuple[list, int]: list of spend and size by city, HTTP status code.
        """
        # get auth token from request
        token_response = get_token_from_request(request)

        batch_size = Validation.validate_integer(
            request.args.get(
                api_c.QUERY_PARAMETER_BATCH_SIZE,
                str(api_c.CITIES_DEFAULT_BATCH_SIZE),
            )
        )
        batch_number = Validation.validate_integer(
            request.args.get(
                api_c.QUERY_PARAMETER_BATCH_NUMBER,
                str(api_c.DEFAULT_BATCH_NUMBER),
            )
        )

        audience = orchestration_management.get_audience(
            get_db_client(), ObjectId(audience_id)
        )

        if not audience:
            return {"message": api_c.AUDIENCE_NOT_FOUND}, HTTPStatus.NOT_FOUND

        filters = (
            {api_c.AUDIENCE_FILTERS: audience.get(db_c.AUDIENCE_FILTERS)}
            if audience.get(db_c.AUDIENCE_FILTERS)
            else None
        )

        return (
            jsonify(
                CustomersInsightsCitiesSchema().dump(
                    get_city_ltvs(
                        token_response[0],
                        filters=filters,
                        offset=int(batch_size) * (int(batch_number) - 1),
                        limit=int(batch_size),
                    ),
                    many=True,
                )
            ),
            HTTPStatus.OK,
        )


@add_view_to_blueprint(
    audience_bp,
    f"/{api_c.AUDIENCE_ENDPOINT}/<audience_id>/{api_c.COUNTRIES}",
    "AudienceInsightsCountries",
)
class AudienceInsightsCountries(SwaggerView):
    """Audience insights by countries."""

    parameters = [
        {
            "name": api_c.AUDIENCE_ID,
            "description": "Audience ID.",
            "type": "string",
            "in": "path",
            "required": True,
            "example": "612cd8eb6a9815be11cd6006",
        },
    ]
    responses = {
        HTTPStatus.OK.value: {
            "schema": {
                "type": "array",
                "items": CustomersInsightsCountriesSchema,
            },
            "description": "Audience Insights by countries.",
        },
        HTTPStatus.BAD_REQUEST.value: {
            "description": "Failed to get Audience Insights by countries."
        },
    }
    responses.update(AUTH401_RESPONSE)
    responses.update(FAILED_DEPENDENCY_424_RESPONSE)
    tags = [api_c.ORCHESTRATION_TAG]

    # pylint: disable=no-self-use
    @validate_engagement_and_audience()
    @api_error_handler()
    @requires_access_levels(api_c.USER_ROLE_ALL)
    def get(self, audience_id: ObjectId, user: dict) -> Tuple[list, int]:
        """Retrieves country-level geographic customer insights for the audience.

        ---
        security:
            - Bearer: ["Authorization"]

        Args:
            audience_id (ObjectId): Audience ID.
            user (dict): user object.

        Returns:
            Tuple[list, int]: list of spend and size data by country,
                HTTP status code.
        """

        # get auth token from request
        token_response = get_token_from_request(request)

        audience = orchestration_management.get_audience(
            get_db_client(), audience_id
        )

        return (
            jsonify(
                CustomersInsightsCountriesSchema().dump(
                    get_demographic_by_country(
                        token_response[0],
                        filters={
                            api_c.AUDIENCE_FILTERS: audience.get(
                                db_c.AUDIENCE_FILTERS
                            )
                        },
                    ),
                    many=True,
                )
            ),
            HTTPStatus.OK,
        )


@add_view_to_blueprint(
    audience_bp,
    f"/{api_c.AUDIENCE_ENDPOINT}/rules/<field_type>/<key>",
    "AudienceRulesCities",
)
class AudienceRulesLocation(SwaggerView):
    """Audience Rules Constants for Cities & Zip"""

    parameters = [
        {
            "name": api_c.FIELD_TYPE,
            "description": "Field Type",
            "type": "string",
            "in": "path",
            "required": True,
            "example": "cities",
        },
        {
            "name": api_c.KEY,
            "description": "Search Key",
            "type": "string",
            "in": "path",
            "required": True,
            "example": "new",
        },
    ]
    responses = {
        HTTPStatus.OK.value: {
            "schema": {
                "type": "array",
                "items": "Location Constant Lists",
            },
            "description": "Location Constants List",
        },
        HTTPStatus.BAD_REQUEST.value: {
            "description": "Failed to get Audience Rules."
        },
    }
    responses.update(AUTH401_RESPONSE)
    responses.update(FAILED_DEPENDENCY_424_RESPONSE)
    tags = [api_c.ORCHESTRATION_TAG]

    # pylint: disable=no-self-use
    @api_error_handler()
    def get(self, field_type: str, key: str) -> Tuple[dict, int]:
        """Retrieves Location Rules constants.

        ---
        security:
            - Bearer: ["Authorization"]

        Args:
            field_type (str): Field Type
            key (str): Search Key


        Returns:
            Tuple[list, int]: rules constants for email
        """

        # TODO Remove stub once CDM API is integrated
        if field_type == api_c.CITY:
            data = jsonify(
                [
<<<<<<< HEAD
                    {x[1]: f"{x[1]}, {x[2]} USA"}
=======
                    {f"{x[1]}|{x[2]}|USA": f"{x[1]}, {x[2]} USA"}
>>>>>>> bfd7be7b
                    for x in [
                        x
                        for x in stub_city_zip_data.city_zip_data
                        if key.lower() in x[1].lower()
                    ]
                ]
            )
        elif field_type == api_c.ZIP_CODE:
            data = jsonify(
                [
                    {x[0]: f"{x[0]}, {x[1]} {x[2]}"}
                    for x in [
                        x
                        for x in stub_city_zip_data.city_zip_data
                        if key.lower() in x[0].lower()
                    ]
                ]
            )
        else:
<<<<<<< HEAD
            return {"message": "Incorrect Combination"}, HTTPStatus.NOT_FOUND
=======
            return {
                "message": f"Field type received {field_type}"
            }, HTTPStatus.NOT_FOUND
>>>>>>> bfd7be7b

        return data, HTTPStatus.OK


@add_view_to_blueprint(
    audience_bp,
    f"/{api_c.AUDIENCE_ENDPOINT}/rules/<field_type>/histogram",
    "AudienceRulesHistogram",
)
class AudienceRulesHistogram(SwaggerView):
    """Audience Rules Histogram"""

    parameters = [
        {
            "name": api_c.FIELD_TYPE,
            "description": "Field Type",
            "type": "string",
            "in": "path",
            "required": True,
            "example": "age",
        },
        {
            "name": api_c.MODEL_NAME,
            "description": "Name of model to be fetched",
            "in": "query",
            "type": "string",
            "required": False,
        },
    ]
    responses = {
        HTTPStatus.OK.value: {
            "description": "Get audience rules " "histogram dictionary"
        },
        HTTPStatus.BAD_REQUEST.value: {
            "description": "Failed to get Audience Rules."
        },
    }
    responses.update(AUTH401_RESPONSE)
    responses.update(FAILED_DEPENDENCY_424_RESPONSE)
    tags = [api_c.ORCHESTRATION_TAG]

    # pylint: disable=no-self-use
    @api_error_handler()
    def get(self, field_type: str) -> Tuple[dict, int]:
        """Retrieves Histogram data for rules.

        ---
        security:
            - Bearer: ["Authorization"]

        Args:
            field_type (str): Field Type

        Returns:
            Tuple[list, int]: rules constants
        """

        # TODO Remove stub once CDM API is integrated
<<<<<<< HEAD
        if field_type not in api_c.AUDIENCE_RULES_HISTOGRAM_DATA.keys():
=======
        if field_type not in api_c.AUDIENCE_RULES_HISTOGRAM_DATA:
>>>>>>> bfd7be7b
            return {
                "message": f"Data not found for {field_type}"
            }, HTTPStatus.NOT_FOUND

        if field_type == api_c.MODEL:
            model_name = request.args.get(api_c.MODEL_NAME, "")
            if model_name in list(
                api_c.AUDIENCE_RULES_HISTOGRAM_DATA[api_c.MODEL]
            ):
                return (
                    api_c.AUDIENCE_RULES_HISTOGRAM_DATA[api_c.MODEL][
                        model_name
                    ],
                    HTTPStatus.OK,
                )
            return {
                "message": f"Data not found for {model_name}"
            }, HTTPStatus.NOT_FOUND

        return api_c.AUDIENCE_RULES_HISTOGRAM_DATA[field_type], HTTPStatus.OK<|MERGE_RESOLUTION|>--- conflicted
+++ resolved
@@ -180,11 +180,7 @@
 
     # pylint: disable=no-self-use, too-many-locals
     @api_error_handler()
-<<<<<<< HEAD
-    @requires_access_levels(api_c.USER_ROLE_ALL)
-=======
     @requires_access_levels([api_c.EDITOR_LEVEL, api_c.ADMIN_LEVEL])
->>>>>>> bfd7be7b
     def get(
         self, audience_id: str, download_type: str, user: dict
     ) -> Tuple[Response, int]:
@@ -670,11 +666,7 @@
         if field_type == api_c.CITY:
             data = jsonify(
                 [
-<<<<<<< HEAD
-                    {x[1]: f"{x[1]}, {x[2]} USA"}
-=======
                     {f"{x[1]}|{x[2]}|USA": f"{x[1]}, {x[2]} USA"}
->>>>>>> bfd7be7b
                     for x in [
                         x
                         for x in stub_city_zip_data.city_zip_data
@@ -694,13 +686,9 @@
                 ]
             )
         else:
-<<<<<<< HEAD
-            return {"message": "Incorrect Combination"}, HTTPStatus.NOT_FOUND
-=======
             return {
                 "message": f"Field type received {field_type}"
             }, HTTPStatus.NOT_FOUND
->>>>>>> bfd7be7b
 
         return data, HTTPStatus.OK
 
@@ -759,11 +747,7 @@
         """
 
         # TODO Remove stub once CDM API is integrated
-<<<<<<< HEAD
-        if field_type not in api_c.AUDIENCE_RULES_HISTOGRAM_DATA.keys():
-=======
         if field_type not in api_c.AUDIENCE_RULES_HISTOGRAM_DATA:
->>>>>>> bfd7be7b
             return {
                 "message": f"Data not found for {field_type}"
             }, HTTPStatus.NOT_FOUND
