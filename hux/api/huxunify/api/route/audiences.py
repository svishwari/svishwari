# pylint: disable=unused-argument,too-many-lines
"""Paths for Orchestration API"""
import zipfile
from concurrent.futures import ThreadPoolExecutor
from datetime import datetime
from http import HTTPStatus
from itertools import repeat
from pathlib import Path
from typing import Tuple, Union, Iterator, Optional

import pandas as pd
from pandas import DataFrame
from flasgger import SwaggerView
from bson import ObjectId
from flask import Blueprint, Response, request, jsonify

from huxunifylib.database.delivery_platform_management import (
    get_delivery_platform,
    get_delivery_platforms_by_id,
)
from huxunifylib.database.orchestration_management import (
    get_audience,
    append_destination_to_standalone_audience,
    remove_destination_from_audience,
)
from huxunifylib.connectors import connector_cdp
from huxunifylib.database import (
    orchestration_management,
)
from huxunifylib.database.audit_management import create_audience_audit
from huxunifylib.database.notification_management import create_notification
from huxunifylib.database import constants as db_c
from huxunifylib.database.transform.transform_dataframe import (
    transform_fields_google_file,
    transform_fields_amazon_file,
)

import multiprocessing
import huxunify.api.constants as api_c
from huxunify.api.config import get_config
from huxunify.api.data_connectors.cloud.cloud_client import CloudClient
from huxunify.api.data_connectors.cdp import (
    get_city_ltvs,
    get_demographic_by_state,
    get_demographic_by_country,
    get_customers_insights_count_by_day,
    get_revenue_by_day,
)
from huxunify.api.data_connectors.okta import get_token_from_request
from huxunify.api.route.decorators import (
    add_view_to_blueprint,
    secured,
    api_error_handler,
    validate_engagement_and_audience,
    requires_access_levels,
)

from huxunify.api.schema.customers import (
    CustomersInsightsCitiesSchema,
    CustomersInsightsStatesSchema,
    CustomersInsightsCountriesSchema,
    TotalCustomersInsightsSchema,
    CustomerRevenueInsightsSchema,
)
from huxunify.api.schema.engagement import DestinationEngagedAudienceSchema
from huxunify.api.schema.orchestration import AudienceGetSchema
from huxunify.api.schema.utils import (
    AUTH401_RESPONSE,
    FAILED_DEPENDENCY_424_RESPONSE,
)
from huxunify.api.route.utils import (
    get_db_client,
    do_not_transform_fields,
    logger,
    Validation,
    get_start_end_dates,
    generate_audience_file,
)

# setup the audiences blueprint
from huxunify.api.stubbed_data import stub_city_zip_data

audience_bp = Blueprint(api_c.AUDIENCE_ENDPOINT, import_name=__name__)


@audience_bp.before_request
@secured()
def before_request():
    """Protect all of the audiences endpoints."""
    pass  # pylint: disable=unnecessary-pass


def get_batch_customers(
    cdp_connector: connector_cdp,
    location_details: dict,
    batch_size: int = api_c.CUSTOMERS_DEFAULT_BATCH_SIZE,
    offset: int = 0,
) -> Union[pd.DataFrame, None]:
    """Fetch audience batch using connector asynchronously.

    Args:
        cdp_connector (connector_cdp): Instance of CDP connector.
        location_details (dict): Audience filters to be passed.
        batch_size (int, Optional): Batch size to be fetched.
        offset (int, Optional): Offset of the batch to be fetched.

    Returns:
        pd.DataFrame: Data frame of batch information.
    """
    return cdp_connector.read_batch(
        location_details=location_details,
        batch_size=batch_size,
        offset=offset,
    )


def get_audience_data_async(
    cdp_connector: connector_cdp,
    actual_size: int,
    location_details: dict,
    batch_size: int = api_c.CUSTOMERS_DEFAULT_BATCH_SIZE,
) -> Iterator[Optional[DataFrame]]:
    """Creates a list of tasks, this is useful for asynchronous batch wise
    calls to a task.

    Args:
        cdp_connector (connector_cdp): Instance of CDP connector.
        actual_size (int): Actual size of the audience.
        location_details (dict): Audience filters to be passed.
        batch_size (int, Optional): Size of batch to be retrieved.

    Returns:
        list: list of each batch's data.
    """
    offset = 0
    if actual_size <= batch_size:
        return [
            get_batch_customers(
                cdp_connector, location_details, actual_size, offset
            )
        ]
    batch_sizes = []
    offsets = []
    while offset + batch_size <= actual_size:
        batch_sizes.append(batch_size)
        offsets.append(offset)
        offset += batch_size
    if actual_size % batch_size != 0:
        batch_sizes.append(batch_size)
        offsets.append(offset)
    with ThreadPoolExecutor(
        max_workers=api_c.MAX_WORKERS_THREAD_POOL
    ) as executor:
        return executor.map(
            get_batch_customers,
            repeat(cdp_connector),
            repeat(location_details),
            batch_sizes,
            offsets,
        )


@add_view_to_blueprint(
    audience_bp,
    f"{api_c.AUDIENCE_ENDPOINT}/<audience_id>/download",
    "AudienceDownloadView",
)
class AudienceDownload(SwaggerView):
    """Audience download by ID and download type."""

    parameters = [
        {
            "name": api_c.AUDIENCE_ID,
            "description": "Audience ID.",
            "type": "string",
            "in": "path",
            "required": True,
            "example": "5f5f7262997acad4bac4373b",
        },
        {
            "name": api_c.DOWNLOAD_TYPES,
            "description": "Download Type",
            "type": "array",
            "in": "query",
            "items": {"type": "string"},
            "collectionFormat": "multi",
            "required": True,
            "example": [api_c.GOOGLE_ADS, api_c.AMAZON_ADS, api_c.GENERIC_ADS],
        },
    ]
    responses = {
        HTTPStatus.OK.value: {
            "description": "Download Audience.",
        },
        HTTPStatus.BAD_REQUEST.value: {
            "description": "Failed to download audience.",
        },
    }

    responses.update(AUTH401_RESPONSE)
    tags = [api_c.ORCHESTRATION_TAG]

    # pylint: disable=no-self-use, too-many-locals
    @api_error_handler()
    @requires_access_levels([api_c.EDITOR_LEVEL, api_c.ADMIN_LEVEL])
    def get(self, audience_id: str, user: dict) -> Tuple[Response, int]:
        """Downloads an audience.

        ---
        security:
            - Bearer: ["Authorization"]

        Args:
            audience_id (str): Audience ID.
            download_types (list[str]): Download type.
            user (dict): User object.

        Returns:
            Tuple[Response, int]: File Object Response, HTTP status code.
        """
        download_types = request.args.getlist(api_c.DOWNLOAD_TYPES)

        applicable_download_types = {
            api_c.GOOGLE_ADS: (
                transform_fields_google_file,
                api_c.GOOGLE_ADS_DEFAULT_COLUMNS,
            ),
            api_c.AMAZON_ADS: (
                transform_fields_amazon_file,
                api_c.AMAZON_ADS_DEFAULT_COLUMNS,
            ),
            api_c.GENERIC_ADS: (
                do_not_transform_fields,
                api_c.GENERIC_ADS_DEFAULT_COLUMNS,
            ),
        }

        token_response = get_token_from_request(request)

        for download_type in download_types:
            if download_type not in applicable_download_types.keys():
                return (
                    jsonify(
                        {
                            "message": "Invalid download types or download types not supported"
                        }
                    ),
                    HTTPStatus.BAD_REQUEST,
                )

        database = get_db_client()
        audience = orchestration_management.get_audience(
            database, ObjectId(audience_id)
        )

        if not audience:
            logger.error("Audience with ID %s not found.", audience_id)
            return (
                jsonify({"message": api_c.AUDIENCE_NOT_FOUND}),
                HTTPStatus.NOT_FOUND,
            )

        # get environment config
        config = get_config()

        if config.RETURN_EMPTY_AUDIENCE_FILE:
            logger.info(
                "%s config set to %s, will generate empty %s type audience files.",
                api_c.RETURN_EMPTY_AUDIENCE_FILE,
                config.RETURN_EMPTY_AUDIENCE_FILE,
                ",".join(download_types),
            )
            for download_type in download_types:
                data_batches = [
                    pd.DataFrame(
                        columns=applicable_download_types.get(download_type)[1]
                    )
                ]
                # change transform function to not transform any fields if config
                # is set to download empty audience file
                transform_function = do_not_transform_fields
                generate_audience_file(
                    database=database,
                    user_name=user[db_c.USER_NAME],
                    download_type=download_type,
                    audience_id=audience_id,
                    data_batches=data_batches,
                    transform_function=transform_function,
                )
        else:
            logger.info(
                "%s config set to %s, will generate %s type audience files with content.",
                api_c.RETURN_EMPTY_AUDIENCE_FILE,
                config.RETURN_EMPTY_AUDIENCE_FILE,
                ",".join(download_types),
            )
            cdp = connector_cdp.ConnectorCDP(access_token=token_response[0])

            data_batches = get_audience_data_async(
                cdp,
                audience.get(api_c.SIZE),
                batch_size=api_c.CUSTOMERS_DEFAULT_BATCH_SIZE,
                location_details={
                    api_c.AUDIENCE_FILTERS: audience.get(
                        api_c.AUDIENCE_FILTERS
                    )
                },
            )

            for download_type in download_types:
                # set transform function based on download type in request
                transform_function = applicable_download_types.get(
                    download_type
                )[0]
                generate_audience_file(
                    database=database,
                    user_name=user[db_c.USER_NAME],
                    download_type=download_type,
                    audience_id=audience_id,
                    data_batches=data_batches,
                    transform_function=transform_function,
                )

<<<<<<< HEAD
=======
        logger.info(
            "Uploading generated %s audience file to %s S3 bucket",
            audience_file_name,
            config.S3_DATASET_BUCKET,
        )
        if CloudClient().upload_file(
            file_name=audience_file_name,
            file_type=api_c.AUDIENCE,
            user_name=user[api_c.USER_NAME],
        ):
            create_audience_audit(
                database=database,
                audience_id=audience_id,
                download_type=download_type,
                file_name=audience_file_name,
                user_name=user[api_c.USER_NAME],
            )
            logger.info(
                "Created an audit log for %s audience file creation",
                audience_file_name,
            )
        audience_file = Path(audience_file_name)
        data = audience_file.read_bytes()
        audience_file.unlink()

>>>>>>> 0947c577
        create_notification(
            database,
            db_c.NOTIFICATION_TYPE_INFORMATIONAL,
            f'{user[api_c.USER_NAME]} downloaded the audience, "{audience[db_c.NAME]}"'
            f" with formats {','.join(download_types)}",
            db_c.NOTIFICATION_CATEGORY_AUDIENCES,
            user[api_c.USER_NAME],
        )

        zipfile_name = f"{audience_id}_audience_data.zip"
        folder_name = "downloadaudiences"
        # zip all the audiences which are inside in the folder
        with zipfile.ZipFile(
            zipfile_name, "w", compression=zipfile.ZIP_STORED
        ) as zipfolder:

            folder = Path(__file__).parent.parent.joinpath(folder_name)
            for file in folder.rglob("**/*.csv"):
                zipfolder.write(file, arcname=file.name)
                file.unlink()

        zip_file = Path(zipfile_name)
        data = zip_file.read_bytes()
        zip_file.unlink()

        return (
            Response(
                data,
                headers={
                    "Content-Type": "application/zip",
                    "Access-Control-Expose-Headers": "Content-Disposition",
                    "Content-Disposition": f"attachment; filename={zipfile_name};",
                },
            ),
            HTTPStatus.OK,
        )


@add_view_to_blueprint(
    audience_bp,
    f"/{api_c.AUDIENCE_ENDPOINT}/<audience_id>/{api_c.STATES}",
    "AudienceInsightsStates",
)
class AudienceInsightsStates(SwaggerView):
    """Audience insights by state."""

    parameters = [
        {
            "name": api_c.AUDIENCE_ID,
            "description": "Audience ID.",
            "type": "string",
            "in": "path",
            "required": True,
            "example": "612cd8eb6a9815be11cd6006",
        },
    ]
    responses = {
        HTTPStatus.OK.value: {
            "schema": {
                "type": "array",
                "items": CustomersInsightsStatesSchema,
            },
            "description": "Audience Insights by states.",
        },
        HTTPStatus.BAD_REQUEST.value: {
            "description": "Failed to get Audience Insights by states."
        },
    }
    responses.update(AUTH401_RESPONSE)
    responses.update(FAILED_DEPENDENCY_424_RESPONSE)
    tags = [api_c.ORCHESTRATION_TAG]

    # pylint: disable=no-self-use
    @api_error_handler()
    @requires_access_levels(api_c.USER_ROLE_ALL)
    def get(self, audience_id: str, user: dict) -> Tuple[Response, int]:
        """Retrieves state-level geographic customer insights for the audience.

        ---
        security:
            - Bearer: ["Authorization"]

        Args:
            audience_id (str): Audience ID.
            user (dict): user object.

        Returns:
            Tuple[Response, int]: Response list of spend and size data by state,
                HTTP status code.
        """

        # get auth token from request
        token_response = get_token_from_request(request)

        audience = orchestration_management.get_audience(
            get_db_client(), ObjectId(audience_id)
        )

        if not audience:
            logger.error("Audience with ID %s not found.", audience_id)
            return (
                jsonify({"message": api_c.AUDIENCE_NOT_FOUND}),
                HTTPStatus.NOT_FOUND,
            )

        return (
            jsonify(
                CustomersInsightsStatesSchema().dump(
                    get_demographic_by_state(
                        token_response[0],
                        filters=audience.get(db_c.AUDIENCE_FILTERS),
                    ),
                    many=True,
                )
            ),
            HTTPStatus.OK,
        )


@add_view_to_blueprint(
    audience_bp,
    f"/{api_c.AUDIENCE_ENDPOINT}/<audience_id>/{api_c.CITIES}",
    "AudienceInsightsCities",
)
class AudienceInsightsCities(SwaggerView):
    """Audience insights by city."""

    parameters = [
        {
            "name": api_c.AUDIENCE_ID,
            "description": "Audience ID.",
            "type": "string",
            "in": "path",
            "required": True,
            "example": "612cd8eb6a9815be11cd6006",
        },
        {
            "name": api_c.QUERY_PARAMETER_BATCH_SIZE,
            "in": "query",
            "type": "integer",
            "description": "Max number of cities to be returned.",
            "example": "5",
            "required": False,
            "default": api_c.CITIES_DEFAULT_BATCH_SIZE,
        },
        {
            "name": api_c.QUERY_PARAMETER_BATCH_NUMBER,
            "in": "query",
            "type": "integer",
            "description": "Number of which batch of cities should be returned.",
            "example": "10",
            "required": False,
            "default": api_c.DEFAULT_BATCH_NUMBER,
        },
    ]
    responses = {
        HTTPStatus.OK.value: {
            "schema": {
                "type": "array",
                "items": CustomersInsightsCitiesSchema,
            },
            "description": "Audience Insights by cities.",
        },
        HTTPStatus.BAD_REQUEST.value: {
            "description": "Failed to get Customer Insights by cities."
        },
    }
    responses.update(AUTH401_RESPONSE)
    responses.update(FAILED_DEPENDENCY_424_RESPONSE)
    tags = [api_c.ORCHESTRATION_TAG]

    # pylint: disable=no-self-use
    @api_error_handler()
    @requires_access_levels(api_c.USER_ROLE_ALL)
    def get(self, audience_id: str, user: dict) -> Tuple[Response, int]:
        """Retrieves city-level geographic customer insights for the audience.

        ---
        security:
            - Bearer: ["Authorization"]

        Args:
            audience_id (str): Audience ID.
            user (dict): user object.

        Returns:
            Tuple[Response, int]: Response list of spend and size by city, HTTP status code.
        """
        # get auth token from request
        token_response = get_token_from_request(request)

        batch_size = Validation.validate_integer(
            request.args.get(
                api_c.QUERY_PARAMETER_BATCH_SIZE,
                str(api_c.CITIES_DEFAULT_BATCH_SIZE),
            )
        )
        batch_number = Validation.validate_integer(
            request.args.get(
                api_c.QUERY_PARAMETER_BATCH_NUMBER,
                str(api_c.DEFAULT_BATCH_NUMBER),
            )
        )

        audience = orchestration_management.get_audience(
            get_db_client(), ObjectId(audience_id)
        )

        if not audience:
            logger.error("Audience with ID %s not found.", audience_id)
            return (
                jsonify({"message": api_c.AUDIENCE_NOT_FOUND}),
                HTTPStatus.NOT_FOUND,
            )

        filters = (
            {api_c.AUDIENCE_FILTERS: audience.get(db_c.AUDIENCE_FILTERS)}
            if audience.get(db_c.AUDIENCE_FILTERS)
            else None
        )

        return (
            jsonify(
                CustomersInsightsCitiesSchema().dump(
                    get_city_ltvs(
                        token_response[0],
                        filters=filters,
                        offset=int(batch_size) * (int(batch_number) - 1),
                        limit=int(batch_size),
                    ),
                    many=True,
                )
            ),
            HTTPStatus.OK,
        )


@add_view_to_blueprint(
    audience_bp,
    f"/{api_c.AUDIENCE_ENDPOINT}/<audience_id>/{api_c.COUNTRIES}",
    "AudienceInsightsCountries",
)
class AudienceInsightsCountries(SwaggerView):
    """Audience insights by countries."""

    parameters = [
        {
            "name": api_c.AUDIENCE_ID,
            "description": "Audience ID.",
            "type": "string",
            "in": "path",
            "required": True,
            "example": "612cd8eb6a9815be11cd6006",
        },
    ]
    responses = {
        HTTPStatus.OK.value: {
            "schema": {
                "type": "array",
                "items": CustomersInsightsCountriesSchema,
            },
            "description": "Audience Insights by countries.",
        },
        HTTPStatus.BAD_REQUEST.value: {
            "description": "Failed to get Audience Insights by countries."
        },
    }
    responses.update(AUTH401_RESPONSE)
    responses.update(FAILED_DEPENDENCY_424_RESPONSE)
    tags = [api_c.ORCHESTRATION_TAG]

    # pylint: disable=no-self-use
    @validate_engagement_and_audience()
    @api_error_handler()
    @requires_access_levels(api_c.USER_ROLE_ALL)
    def get(self, audience_id: ObjectId, user: dict) -> Tuple[Response, int]:
        """Retrieves country-level geographic customer insights for the audience.

        ---
        security:
            - Bearer: ["Authorization"]

        Args:
            audience_id (ObjectId): Audience ID.
            user (dict): user object.

        Returns:
            Tuple[Response, int]: Response list of spend and size data by country,
                HTTP status code.
        """

        # get auth token from request
        token_response = get_token_from_request(request)

        audience = orchestration_management.get_audience(
            get_db_client(), audience_id
        )

        return (
            jsonify(
                CustomersInsightsCountriesSchema().dump(
                    get_demographic_by_country(
                        token_response[0],
                        filters={
                            api_c.AUDIENCE_FILTERS: audience.get(
                                db_c.AUDIENCE_FILTERS
                            )
                        },
                    ),
                    many=True,
                )
            ),
            HTTPStatus.OK,
        )


@add_view_to_blueprint(
    audience_bp,
    f"/{api_c.AUDIENCE_ENDPOINT}/rules/<field_type>/<key>",
    "AudienceRulesCities",
)
class AudienceRulesLocation(SwaggerView):
    """Audience Rules Constants for Cities & Zip"""

    parameters = [
        {
            "name": api_c.FIELD_TYPE,
            "description": "Field Type",
            "type": "string",
            "in": "path",
            "required": True,
            "example": "cities",
        },
        {
            "name": api_c.KEY,
            "description": "Search Key",
            "type": "string",
            "in": "path",
            "required": True,
            "example": "new",
        },
    ]
    responses = {
        HTTPStatus.OK.value: {
            "schema": {
                "type": "array",
                "items": "Location Constant Lists",
            },
            "description": "Location Constants List",
        },
        HTTPStatus.BAD_REQUEST.value: {
            "description": "Failed to get Audience Rules."
        },
    }
    responses.update(AUTH401_RESPONSE)
    responses.update(FAILED_DEPENDENCY_424_RESPONSE)
    tags = [api_c.ORCHESTRATION_TAG]

    # pylint: disable=no-self-use
    @api_error_handler()
    def get(self, field_type: str, key: str) -> Tuple[Response, int]:
        """Retrieves Location Rules constants.

        ---
        security:
            - Bearer: ["Authorization"]

        Args:
            field_type (str): Field Type
            key (str): Search Key


        Returns:
            Tuple[Response, int]: rules constants for email, Http status code
        """

        # TODO Remove stub once CDM API is integrated
        if field_type == api_c.CITY:
            data = jsonify(
                [
                    {f"{x[1]}|{x[2]}|USA": f"{x[1]}, {x[2]} USA"}
                    for x in [
                        x
                        for x in stub_city_zip_data.city_zip_data
                        if key.lower() in x[1].lower()
                    ]
                ]
            )
        elif field_type == api_c.ZIP_CODE:
            data = jsonify(
                [
                    {x[0]: f"{x[0]}, {x[1]} {x[2]}"}
                    for x in [
                        x
                        for x in stub_city_zip_data.city_zip_data
                        if key.lower() in x[0].lower()
                    ]
                ]
            )
        else:
            return (
                jsonify({"message": f"Field type received {field_type}"}),
                HTTPStatus.NOT_FOUND,
            )

        return data, HTTPStatus.OK


@add_view_to_blueprint(
    audience_bp,
    f"/{api_c.AUDIENCE_ENDPOINT}/rules/<field_type>/histogram",
    "AudienceRulesHistogram",
)
class AudienceRulesHistogram(SwaggerView):
    """Audience Rules Histogram"""

    parameters = [
        {
            "name": api_c.FIELD_TYPE,
            "description": "Field Type",
            "type": "string",
            "in": "path",
            "required": True,
            "example": "age",
        },
        {
            "name": api_c.MODEL_NAME,
            "description": "Name of model to be fetched",
            "in": "query",
            "type": "string",
            "required": False,
        },
    ]
    responses = {
        HTTPStatus.OK.value: {
            "description": "Get audience rules " "histogram dictionary"
        },
        HTTPStatus.BAD_REQUEST.value: {
            "description": "Failed to get Audience Rules."
        },
    }
    responses.update(AUTH401_RESPONSE)
    responses.update(FAILED_DEPENDENCY_424_RESPONSE)
    tags = [api_c.ORCHESTRATION_TAG]

    # pylint: disable=no-self-use
    @api_error_handler()
    def get(self, field_type: str) -> Tuple[Response, int]:
        """Retrieves Histogram data for rules.

        ---
        security:
            - Bearer: ["Authorization"]

        Args:
            field_type (str): Field Type

        Returns:
            Tuple[Response, int]: rules constants
        """

        # TODO Remove stub once CDM API is integrated
        if field_type not in api_c.AUDIENCE_RULES_HISTOGRAM_DATA:
            return (
                jsonify({"message": f"Data not found for {field_type}"}),
                HTTPStatus.NOT_FOUND,
            )

        if field_type == api_c.MODEL:
            model_name = request.args.get(api_c.MODEL_NAME, "")
            if model_name in list(
                api_c.AUDIENCE_RULES_HISTOGRAM_DATA[api_c.MODEL]
            ):
                return (
                    api_c.AUDIENCE_RULES_HISTOGRAM_DATA[api_c.MODEL][
                        model_name
                    ],
                    HTTPStatus.OK,
                )
            return (
                jsonify({"message": f"Data not found for {model_name}"}),
                HTTPStatus.NOT_FOUND,
            )

        return (
            jsonify(api_c.AUDIENCE_RULES_HISTOGRAM_DATA[field_type]),
            HTTPStatus.OK,
        )


@add_view_to_blueprint(
    audience_bp,
    f"/{api_c.AUDIENCE_ENDPOINT}/<audience_id>/destinations",
    "AddDestinationAudience",
)
class AddDestinationAudience(SwaggerView):
    """Add destination to Audience"""

    parameters = [
        {
            "name": api_c.AUDIENCE_ID,
            "description": "Audience Id",
            "type": "string",
            "in": "path",
            "required": True,
            "example": "5f5f7262997acad4bac4373b",
        },
        {
            "name": "body",
            "in": "body",
            "type": "object",
            "description": "Input Destinations body.",
            "example": {
                api_c.ID: "60ae035b6c5bf45da27f17e6",
                db_c.DELIVERY_PLATFORM_CONFIG: {
                    db_c.DATA_EXTENSION_NAME: "SFMC Test Audience"
                },
            },
        },
    ]
    responses = {
        HTTPStatus.CREATED.value: {
            "schema": AudienceGetSchema,
            "description": "Destination added to Audience.",
        },
        HTTPStatus.BAD_REQUEST.value: {
            "description": "Failed to Add destination to the audience",
        },
    }
    responses.update(AUTH401_RESPONSE)
    responses.update(FAILED_DEPENDENCY_424_RESPONSE)
    tags = [api_c.ORCHESTRATION_TAG]

    # pylint: disable=no-self-use
    @api_error_handler()
    @validate_engagement_and_audience()
    @requires_access_levels([api_c.EDITOR_LEVEL, api_c.ADMIN_LEVEL])
    def post(self, audience_id: ObjectId, user: dict) -> Tuple[Response, int]:
        """Adds Destination to Audience

        ---
        security:
            - Bearer: ["Authorization"]

        Args:
            audience_id (ObjectId): Audience Id
            user (dict): User Object

        Returns:
            Tuple[Response, int]: Destination Audience added,
                HTTP status code.
        """

        database = get_db_client()

        destination = DestinationEngagedAudienceSchema().load(
            request.get_json(), partial=True
        )
        destination[api_c.ID] = ObjectId(destination.get(api_c.ID))
        destination[db_c.DATA_ADDED] = datetime.utcnow()

        # get destinations
        destination_to_attach = get_delivery_platform(
            database, destination.get(api_c.ID)
        )

        if not destination_to_attach:
            logger.error(
                "Could not find destination with id %s.", destination[api_c.ID]
            )
            return {
                "message": api_c.DESTINATION_NOT_FOUND
            }, HTTPStatus.NOT_FOUND

        audience = append_destination_to_standalone_audience(
            database=database,
            audience_id=audience_id,
            destination=destination,
            user_name=user[api_c.USER_NAME],
        )

        destination_ids = [
            x[db_c.OBJECT_ID] for x in audience[db_c.DESTINATIONS]
        ]

        destinations_list = get_delivery_platforms_by_id(
            database, destination_ids
        )
        audience[db_c.DESTINATIONS] = destinations_list

        logger.info(
            "Destination %s added to audience %s.",
            destination_to_attach[db_c.NAME],
            audience[db_c.NAME],
        )

        create_notification(
            database,
            db_c.NOTIFICATION_TYPE_SUCCESS,
            (
                f'Destination "{destination_to_attach[db_c.NAME]}" added to '
                f'audience "{audience[db_c.NAME]}" '
            ),
            db_c.NOTIFICATION_CATEGORY_AUDIENCES,
            user[api_c.USER_NAME],
        )

        return (
            AudienceGetSchema().dump(audience),
            HTTPStatus.CREATED.value,
        )


@add_view_to_blueprint(
    audience_bp,
    f"/{api_c.AUDIENCE_ENDPOINT}/<audience_id>/destinations",
    "DeleteDestinationAudience",
)
class DeleteDestinationAudience(SwaggerView):
    """Delete destination to Audience"""

    parameters = [
        {
            "name": api_c.AUDIENCE_ID,
            "description": "Audience Id",
            "type": "string",
            "in": "path",
            "required": True,
            "example": "5f5f7262997acad4bac4373b",
        },
        {
            "name": "body",
            "in": "body",
            "type": "object",
            "description": "Input Destinations body.",
            "example": {
                api_c.ID: "60ae035b6c5bf45da27f17e6",
            },
        },
    ]
    responses = {
        HTTPStatus.NO_CONTENT.value: {
            "schema": AudienceGetSchema,
            "description": "Destination successfully deleted from audience.",
        },
        HTTPStatus.BAD_REQUEST.value: {
            "description": "Failed to delete destination from the audience",
        },
    }
    responses.update(AUTH401_RESPONSE)
    tags = [api_c.ORCHESTRATION_TAG]

    # pylint: disable=no-self-use
    @api_error_handler()
    @validate_engagement_and_audience()
    @requires_access_levels([api_c.EDITOR_LEVEL, api_c.ADMIN_LEVEL])
    def delete(
        self, audience_id: ObjectId, user: dict
    ) -> Tuple[Response, int]:
        """Remove Destination from Audience

        ---
        security:
            - Bearer: ["Authorization"]

        Args:
            audience_id (ObjectId): Audience Id
            user (dict): User Object

        Returns:
            Tuple[Response, int]: Destination Audience added,
                HTTP status code.
        """

        database = get_db_client()

        destination = DestinationEngagedAudienceSchema().load(
            request.get_json(), partial=True
        )
        destination[api_c.ID] = ObjectId(destination.get(api_c.ID))

        # get destinations
        destination_to_remove = get_delivery_platform(
            database, destination.get(api_c.ID)
        )

        if not destination_to_remove:
            logger.error(
                "Could not find destination with id %s.", destination[api_c.ID]
            )
            return {
                "message": api_c.DESTINATION_NOT_FOUND
            }, HTTPStatus.NOT_FOUND

        audience = remove_destination_from_audience(
            database=database,
            audience_id=audience_id,
            destination_id=destination[api_c.ID],
            user_name=user[api_c.USER_NAME],
        )
        if audience:
            logger.info(
                "Destination %s removed from audience %s.",
                destination_to_remove[db_c.NAME],
                audience[db_c.NAME],
            )

            create_notification(
                database,
                db_c.NOTIFICATION_TYPE_SUCCESS,
                (
                    f'Destination "{destination_to_remove[db_c.NAME]}" removed from '
                    f'audience "{audience[db_c.NAME]}" '
                ),
                db_c.NOTIFICATION_CATEGORY_AUDIENCES,
                user[api_c.USER_NAME],
            )

            return Response(), HTTPStatus.NO_CONTENT

        logger.info("Could not delete engagement with ID %s.", audience_id)
        return {api_c.MESSAGE: api_c.OPERATION_FAILED}, HTTPStatus.BAD_REQUEST


@add_view_to_blueprint(
    audience_bp,
    f"/{api_c.AUDIENCE_ENDPOINT}/<audience_id>/{api_c.TOTAL}",
    "AudienceTrendGraphView",
)
class TotalAudienceGraphView(SwaggerView):
    """Total audience insights graph view class."""

    parameters = [
        {
            "name": api_c.AUDIENCE_ID,
            "description": "Audience ID.",
            "type": "string",
            "in": "path",
            "required": "true",
            "example": "5f5f7262997acad4bac4373b",
        }
    ]
    responses = {
        HTTPStatus.OK.value: {
            "schema": {"type": "array", "items": TotalCustomersInsightsSchema},
            "description": "Total Audience Insights .",
        },
        HTTPStatus.BAD_REQUEST.value: {
            "description": "Failed to get Total Audience Insights."
        },
    }
    responses.update(AUTH401_RESPONSE)
    responses.update(FAILED_DEPENDENCY_424_RESPONSE)
    tags = [api_c.CUSTOMERS_TAG]

    # pylint: disable=no-self-use
    @api_error_handler()
    @requires_access_levels(api_c.USER_ROLE_ALL)
    def get(self, audience_id: str, user: dict) -> Tuple[Response, int]:
        """Retrieves total audience insights.

        ---
        security:
            - Bearer: ["Authorization"]

        Args:
            audience_id (str): Audience ID
            user (dict): User doc

        Returns:
            Tuple[Response, int]: Response list of total audience trend data,
                HTTP status code.
        """

        # get auth token from request
        token_response = get_token_from_request(request)

        start_date, end_date = get_start_end_dates(request, 9)
        # create a dict for date_filters required by cdp endpoint
        date_filters = {
            api_c.START_DATE: start_date,
            api_c.END_DATE: end_date,
        }

        # get the audience
        audience_id = ObjectId(audience_id)

        audience = get_audience(get_db_client(), audience_id)

        audience_insights_total = get_customers_insights_count_by_day(
            token_response[0],
            date_filters,
            audience.get(db_c.AUDIENCE_FILTERS),
        )

        return (
            jsonify(
                TotalCustomersInsightsSchema().dump(
                    audience_insights_total,
                    many=True,
                )
            ),
            HTTPStatus.OK,
        )


@add_view_to_blueprint(
    audience_bp,
    f"/{api_c.AUDIENCE_ENDPOINT}/<audience_id>/{api_c.REVENUE}",
    "CustomersRevenueInsightsGraphView",
)
class AudienceRevenueInsightsGraphView(SwaggerView):
    """Audience revenue insights graph view class."""

    parameters = [
        {
            "name": api_c.AUDIENCE_ID,
            "description": "Audience ID.",
            "type": "string",
            "in": "path",
            "required": "true",
            "example": "5f5f7262997acad4bac4373b",
        }
    ]
    responses = {
        HTTPStatus.OK.value: {
            "schema": {
                "type": "array",
                "items": CustomerRevenueInsightsSchema,
            },
            "description": "Audience Revenue Insights .",
        },
        HTTPStatus.BAD_REQUEST.value: {
            "description": "Failed to get Audience Revenue Insights."
        },
    }
    responses.update(AUTH401_RESPONSE)
    responses.update(FAILED_DEPENDENCY_424_RESPONSE)
    tags = [api_c.CUSTOMERS_TAG]

    # pylint: disable=no-self-use
    @api_error_handler()
    @requires_access_levels(api_c.USER_ROLE_ALL)
    def get(self, audience_id: str, user: dict) -> Tuple[Response, int]:
        """Retrieves audience revenue insights.

        ---
        security:
            - Bearer: ["Authorization"]

        Args:
            audience_id (str): Audience ID
            user (dict): User doc

        Returns:
            Tuple[Response, int]: Response list of revenue details by date,
                HTTP status code.
        """

        # get auth token from request
        token_response = get_token_from_request(request)

        start_date, end_date = get_start_end_dates(request, 6)

        audience_id = ObjectId(audience_id)

        audience = get_audience(get_db_client(), audience_id)

        audience_revenue_insight = get_revenue_by_day(
            token_response[0],
            start_date,
            end_date,
            {api_c.AUDIENCE_FILTERS: audience[db_c.AUDIENCE_FILTERS]},
        )

        return (
            jsonify(
                CustomerRevenueInsightsSchema().dump(
                    audience_revenue_insight,
                    many=True,
                )
            ),
            HTTPStatus.OK,
        )<|MERGE_RESOLUTION|>--- conflicted
+++ resolved
@@ -321,34 +321,6 @@
                     transform_function=transform_function,
                 )
 
-<<<<<<< HEAD
-=======
-        logger.info(
-            "Uploading generated %s audience file to %s S3 bucket",
-            audience_file_name,
-            config.S3_DATASET_BUCKET,
-        )
-        if CloudClient().upload_file(
-            file_name=audience_file_name,
-            file_type=api_c.AUDIENCE,
-            user_name=user[api_c.USER_NAME],
-        ):
-            create_audience_audit(
-                database=database,
-                audience_id=audience_id,
-                download_type=download_type,
-                file_name=audience_file_name,
-                user_name=user[api_c.USER_NAME],
-            )
-            logger.info(
-                "Created an audit log for %s audience file creation",
-                audience_file_name,
-            )
-        audience_file = Path(audience_file_name)
-        data = audience_file.read_bytes()
-        audience_file.unlink()
-
->>>>>>> 0947c577
         create_notification(
             database,
             db_c.NOTIFICATION_TYPE_INFORMATIONAL,
