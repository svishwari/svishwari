"""
Paths for Orchestration API
"""
from datetime import datetime
from http import HTTPStatus
from pathlib import Path
from typing import Tuple

from bson import ObjectId
from flasgger import SwaggerView
from flask import Blueprint, Response, request, jsonify

import huxunifylib.database.constants as db_c
from huxunifylib.connectors import connector_cdp
from huxunifylib.database import (
    orchestration_management,
)
from huxunifylib.database.audit_management import create_audience_audit
from huxunifylib.database.notification_management import create_notification
from huxunifylib.database.orchestration_management import get_audience

import huxunify.api.constants as api_c
from huxunify.api.config import get_config
from huxunify.api.data_connectors.aws import upload_file
from huxunify.api.data_connectors.cdp import (
    get_city_ltvs,
    get_demographic_by_state,
)
from huxunify.api.data_connectors.okta import get_token_from_request
from huxunify.api.route.decorators import (
    add_view_to_blueprint,
    secured,
    get_user_name,
    api_error_handler,
)
from huxunify.api.route.utils import get_db_client
from huxunify.api.schema.customers import (
    CustomersInsightsCitiesSchema,
    CustomersInsightsStatesSchema,
)
from huxunify.api.schema.utils import AUTH401_RESPONSE
from huxunify.api.route.utils import logger

# setup the audiences blueprint
audience_bp = Blueprint(api_c.AUDIENCE_ENDPOINT, import_name=__name__)


@audience_bp.before_request
@secured()
def before_request():
    """Protect all of the audiences endpoints."""
    pass  # pylint: disable=unnecessary-pass


@add_view_to_blueprint(
    audience_bp,
    f"{api_c.AUDIENCE_ENDPOINT}/<audience_id>/<download_type>",
    "AudienceDownloadView",
)
class AudienceDownload(SwaggerView):
    """
    Audience Put view class
    """

    parameters = [
        {
            "name": api_c.AUDIENCE_ID,
            "description": "Audience ID.",
            "type": "string",
            "in": "path",
            "required": True,
            "example": "5f5f7262997acad4bac4373b",
        },
        {
            "name": api_c.DOWNLOAD_TYPE,
            "description": "Download Type",
            "type": "string",
            "in": "path",
            "required": True,
            "example": api_c.GOOGLE_ADS,
        },
    ]
    responses = {
        HTTPStatus.OK.value: {
            "description": "Download Audience.",
        },
        HTTPStatus.BAD_REQUEST.value: {
            "description": "Failed to download audience.",
        },
    }

    responses.update(AUTH401_RESPONSE)
    tags = [api_c.ORCHESTRATION_TAG]

    # pylint: disable=no-self-use
    @api_error_handler()
    @get_user_name()
    def get(
        self, audience_id: str, download_type: str, user_name: str
    ) -> Tuple[Response, int]:
        """Downloads an audience.

        ---
        security:
            - Bearer: ["Authorization"]

        Args:
            audience_id (str): Audience ID.
            download_type (str): Download type.
            user_name (str): User name.

        Returns:
            Tuple[Response, int]: File Object Response, HTTP status.

        """
        if not api_c.DOWNLOAD_TYPES.get(download_type):
            return {"message": "Invalid download type"}, HTTPStatus.BAD_REQUEST

        database = get_db_client()
        audience = orchestration_management.get_audience(
            database, ObjectId(audience_id)
        )

        if not audience:
            return {"message": api_c.AUDIENCE_NOT_FOUND}, HTTPStatus.BAD_REQUEST

        cdp = connector_cdp.ConnectorCDP(get_config().CDP_SERVICE)
<<<<<<< HEAD
        column_set = [api_c.HUX_ID] + list(api_c.DOWNLOAD_TYPES[download_type].keys())
=======
>>>>>>> 3a5ea911
        data_batches = cdp.read_batches(
            location_details={
                api_c.AUDIENCE_FILTERS: audience.get(api_c.AUDIENCE_FILTERS),
            },
            batch_size=int(api_c.CUSTOMERS_DEFAULT_BATCH_SIZE),
        )

        audience_file_name = (
            f"{datetime.now().strftime('%m%d%Y%H%M%S')}"
            f"_{audience_id}_{download_type}.csv"
        )

<<<<<<< HEAD
        with open(audience_file_name, "w", newline="", encoding="utf-8") as csvfile:
            csvwriter = csv.writer(csvfile)
            csvwriter.writerow(api_c.DOWNLOAD_TYPES[download_type].values())
=======
        transform_function = api_c.DOWNLOAD_TYPES.get(download_type)
        with open(
            audience_file_name, "w", newline="", encoding="utf-8"
        ) as csvfile:
>>>>>>> 3a5ea911
            for dataframe_batch in data_batches:
                transform_function(dataframe_batch).to_csv(
                    csvfile,
                    mode="a",
                    index=False,
                )

        logger.info(
            "Uploading generated %s audience file to %s S3 bucket",
            audience_file_name,
            get_config().S3_DATASET_BUCKET,
        )
        if upload_file(
            file_name=audience_file_name,
            bucket=get_config().S3_DATASET_BUCKET,
            object_name=audience_file_name,
            user_name=user_name,
            file_type=api_c.AUDIENCE,
        ):
            create_audience_audit(
                database=database,
                audience_id=audience_id,
                download_type=download_type,
                file_name=audience_file_name,
                user_name=user_name,
            )
            logger.info(
                "Created an audit log for %s audience file creation",
                audience_file_name,
            )
        audience_file = Path(audience_file_name)
        data = audience_file.read_bytes()
        audience_file.unlink()

        create_notification(
            database,
            db_c.NOTIFICATION_TYPE_INFORMATIONAL,
            f"{user_name} downloaded the audience, {audience[db_c.NAME]}"
            f" with format {download_type}.",
            api_c.ORCHESTRATION_TAG,
        )

        return (
            Response(
                data,
                headers={
                    "Content-Type": "application/csv",
                    "Access-Control-Expose-Headers": "Content-Disposition",
                    "Content-Disposition": "attachment; filename=%s;"
                    % audience_file_name,
                },
            ),
            HTTPStatus.OK,
        )


@add_view_to_blueprint(
    audience_bp,
    f"/{api_c.AUDIENCE_ENDPOINT}/<audience_id>/{api_c.STATES}",
    "AudienceInsightsStates",
)
class AudienceInsightsStates(SwaggerView):
    """
    Audience insights by state
    """

    parameters = [
        {
            "name": api_c.AUDIENCE_ID,
            "description": "Audience ID.",
            "type": "string",
            "in": "path",
            "required": True,
            "example": "612cd8eb6a9815be11cd6006",
        },
    ]
    responses = {
        HTTPStatus.OK.value: {
            "schema": {
                "type": "array",
                "items": CustomersInsightsStatesSchema,
            },
            "description": "Audience Insights by states.",
        },
        HTTPStatus.BAD_REQUEST.value: {
            "description": "Failed to get Audience Insights by states."
        },
    }
    responses.update(AUTH401_RESPONSE)
    tags = [api_c.ORCHESTRATION_TAG]

    # pylint: disable=no-self-use
    @api_error_handler()
    def get(self, audience_id: str) -> Tuple[list, int]:
        """Retrieves state-level geographic audience insights.

        ---
        security:
            - Bearer: ["Authorization"]

        Args:
            - audience_id (str): Audience ID

        Returns:
            - Tuple[list, int]
                list of spend and size data by state,
                http code
        """
        # get auth token from request
        token_response = get_token_from_request(request)

        audience = get_audience(get_db_client(), ObjectId(audience_id))

        return (
            jsonify(
                CustomersInsightsStatesSchema().dump(
                    get_demographic_by_state(
                        token_response[0],
                        filters=audience.get(db_c.AUDIENCE_FILTERS),
                    ),
                    many=True,
                )
            ),
            HTTPStatus.OK,
        )


@add_view_to_blueprint(
    audience_bp,
    f"/{api_c.AUDIENCE_ENDPOINT}/<audience_id>/{api_c.CITIES}",
    "AudienceInsightsCities",
)
class AudienceInsightsCities(SwaggerView):
    """
    Audience insights by city
    """

    parameters = [
        {
            "name": api_c.AUDIENCE_ID,
            "description": "Audience ID.",
            "type": "string",
            "in": "path",
            "required": True,
            "example": "612cd8eb6a9815be11cd6006",
        },
        {
            "name": api_c.QUERY_PARAMETER_BATCH_SIZE,
            "in": "query",
            "type": "integer",
            "description": "Max number of cities to be returned.",
            "example": "5",
            "required": False,
            "default": api_c.CITIES_DEFAULT_BATCH_SIZE,
        },
        {
            "name": api_c.QUERY_PARAMETER_BATCH_NUMBER,
            "in": "query",
            "type": "string",
            "description": "Number of which batch of cities should be returned.",
            "example": "10",
            "required": False,
            "default": api_c.DEFAULT_BATCH_NUMBER,
        },
    ]
    responses = {
        HTTPStatus.OK.value: {
            "schema": {
                "type": "array",
                "items": CustomersInsightsCitiesSchema,
            },
            "description": "Audience Insights by cities.",
        },
        HTTPStatus.BAD_REQUEST.value: {
            "description": "Failed to get Customer Insights by cities."
        },
    }
    responses.update(AUTH401_RESPONSE)
    tags = [api_c.ORCHESTRATION_TAG]

    # pylint: disable=no-self-use
    @api_error_handler()
    def get(self, audience_id: str) -> Tuple[list, int]:
        """Retrieves city-level geographic customer insights for the audience.

        ---
        security:
            - Bearer: ["Authorization"]

        Args:
            - audience_id (str): Audience ID.

        Returns:
            - Tuple[list, int]
                list of spend and size by city,
                http code
        """
        # get auth token from request
        token_response = get_token_from_request(request)

        batch_size = request.args.get(
            api_c.QUERY_PARAMETER_BATCH_SIZE, api_c.CITIES_DEFAULT_BATCH_SIZE
        )
        batch_number = request.args.get(
            api_c.QUERY_PARAMETER_BATCH_NUMBER, api_c.DEFAULT_BATCH_NUMBER
        )

        audience = get_audience(get_db_client(), ObjectId(audience_id))

        filters = (
            {api_c.AUDIENCE_FILTERS: audience.get(db_c.AUDIENCE_FILTERS)}
            if audience.get(db_c.AUDIENCE_FILTERS)
            else None
        )

        return (
            jsonify(
                CustomersInsightsCitiesSchema().dump(
                    get_city_ltvs(
                        token_response[0],
                        filters=filters,
                        offset=int(batch_size) * (int(batch_number) - 1),
                        limit=int(batch_size),
                    ),
                    many=True,
                )
            ),
            HTTPStatus.OK,
        )<|MERGE_RESOLUTION|>--- conflicted
+++ resolved
@@ -1,17 +1,19 @@
 """
 Paths for Orchestration API
 """
+import csv
 from datetime import datetime
 from http import HTTPStatus
 from pathlib import Path
 from typing import Tuple
-
+from flasgger import SwaggerView
 from bson import ObjectId
-from flasgger import SwaggerView
 from flask import Blueprint, Response, request, jsonify
 
 import huxunifylib.database.constants as db_c
 from huxunifylib.connectors import connector_cdp
+from huxunifylib.database.orchestration_management import get_audience
+from huxunifylib.database.notification_management import create_notification
 from huxunifylib.database import (
     orchestration_management,
 )
@@ -122,13 +124,11 @@
         )
 
         if not audience:
-            return {"message": api_c.AUDIENCE_NOT_FOUND}, HTTPStatus.BAD_REQUEST
+            return {
+                "message": api_c.AUDIENCE_NOT_FOUND
+            }, HTTPStatus.BAD_REQUEST
 
         cdp = connector_cdp.ConnectorCDP(get_config().CDP_SERVICE)
-<<<<<<< HEAD
-        column_set = [api_c.HUX_ID] + list(api_c.DOWNLOAD_TYPES[download_type].keys())
-=======
->>>>>>> 3a5ea911
         data_batches = cdp.read_batches(
             location_details={
                 api_c.AUDIENCE_FILTERS: audience.get(api_c.AUDIENCE_FILTERS),
@@ -141,16 +141,10 @@
             f"_{audience_id}_{download_type}.csv"
         )
 
-<<<<<<< HEAD
-        with open(audience_file_name, "w", newline="", encoding="utf-8") as csvfile:
-            csvwriter = csv.writer(csvfile)
-            csvwriter.writerow(api_c.DOWNLOAD_TYPES[download_type].values())
-=======
         transform_function = api_c.DOWNLOAD_TYPES.get(download_type)
         with open(
             audience_file_name, "w", newline="", encoding="utf-8"
         ) as csvfile:
->>>>>>> 3a5ea911
             for dataframe_batch in data_batches:
                 transform_function(dataframe_batch).to_csv(
                     csvfile,
