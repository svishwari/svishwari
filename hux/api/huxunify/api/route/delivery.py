--- conflicted
+++ resolved
@@ -4,6 +4,7 @@
 """
 from functools import wraps
 from http import HTTPStatus
+from random import randrange
 from typing import Tuple
 from bson import ObjectId
 from flask import Blueprint, jsonify
@@ -221,6 +222,7 @@
                 "message": "Destination does not exist."
             }, HTTPStatus.BAD_REQUEST
 
+        database = get_db_client()
         delivery_job_ids = []
         for pair in get_audience_destination_pairs(
             engagement[api_c.AUDIENCES]
@@ -238,7 +240,6 @@
             delivery_job_ids.append(
                 str(batch_destination.audience_delivery_job_id)
             )
-
         # create notification
         create_notification(
             database,
@@ -251,7 +252,6 @@
             ),
             api_c.DELIVERY_TAG,
         )
-
         return {
             "message": f"Successfully created delivery job(s) "
             f"{','.join(delivery_job_ids)}"
@@ -339,7 +339,6 @@
             delivery_job_ids.append(
                 str(batch_destination.audience_delivery_job_id)
             )
-
         # create notification
         create_notification(
             database,
@@ -427,7 +426,6 @@
             delivery_job_ids.append(
                 str(batch_destination.audience_delivery_job_id)
             )
-
         # create notification
         create_notification(
             database,
@@ -526,7 +524,6 @@
             ),
             api_c.DELIVERY_TAG,
         )
-
         return {
             "message": f"Successfully created delivery job(s) for audience ID {audience_id}"
         }, HTTPStatus.OK
@@ -637,13 +634,8 @@
                 # append the necessary schema to the response list.
                 delivery_history.append(
                     {
-<<<<<<< HEAD
-                        api_c.AUDIENCE: get_audience(
-                            database, job.get(api_c.AUDIENCE_ID)
-=======
                         api_c.AUDIENCE: audience_dict.get(
                             job.get(db_c.AUDIENCE_ID)
->>>>>>> ff284dc6
                         ),
                         api_c.DESTINATION: destination_dict.get(
                             job.get(db_c.DELIVERY_PLATFORM_ID)
