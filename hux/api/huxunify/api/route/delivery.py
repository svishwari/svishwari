--- conflicted
+++ resolved
@@ -51,80 +51,6 @@
     pass  # pylint: disable=unnecessary-pass
 
 
-<<<<<<< HEAD
-def validate_delivery_params(func) -> object:
-    """
-    a decorator for delivery.py to
-
-    check if object ids are valid
-    convert all ids to ObjectId
-    check if engagement id exists
-    validates if engagements have audiences
-    check if audience id exists
-    validate that the audience is attached
-    """
-
-    @wraps(func)
-    def wrapper(*args, **kwargs) -> object:
-        # check for valid object id and convert to object id
-        for key, val in kwargs.items():
-            if ObjectId.is_valid(val):
-                kwargs[key] = ObjectId(val)
-            else:
-                return {
-                    "message": api_c.INVALID_OBJECT_ID
-                }, HTTPStatus.BAD_REQUEST
-
-        database = get_db_client()
-
-        # check if engagement id exists
-        engagement_id = kwargs.get("engagement_id", None)
-        if engagement_id:
-            engagement = get_engagement(database, engagement_id)
-            if engagement:
-                if db_c.AUDIENCES not in engagement:
-                    return {
-                        "message": "Engagement has no audiences."
-                    }, HTTPStatus.BAD_REQUEST
-            else:
-                # validate that the engagement has audiences
-                return {
-                    "message": api_c.ENGAGEMENT_NOT_FOUND
-                }, HTTPStatus.NOT_FOUND
-
-        # check if audience id exists
-        audience_id = kwargs.get("audience_id", None)
-        if audience_id:
-            # check if audience id exists
-            audience = None
-            try:
-                audience = get_audience(database, audience_id)
-            except db_exceptions.InvalidID:
-                # get audience returns invalid if the audience does not exist.
-                # pass and catch in the next step.
-                pass
-            if not audience:
-                return {
-                    "message": "Audience does not exist."
-                }, HTTPStatus.BAD_REQUEST
-
-            if audience_id and engagement_id:
-                # validate that the audience is attached
-                audience_ids = [
-                    x[db_c.OBJECT_ID] for x in engagement[db_c.AUDIENCES]
-                ]
-                if audience_id not in audience_ids:
-                    return {
-                        "message": "Audience is not attached to the engagement."
-                    }, HTTPStatus.BAD_REQUEST
-
-        return func(*args, **kwargs)
-
-    return wrapper
-
-
-=======
->>>>>>> 9532e0c0
 @add_view_to_blueprint(
     delivery_bp,
     f"{api_c.ENGAGEMENT_ENDPOINT}/<engagement_id>/"
