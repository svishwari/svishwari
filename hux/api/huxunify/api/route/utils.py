"""
purpose of this file is to house route utilities
"""
from datetime import datetime
from functools import wraps
from typing import Any, Tuple, Union, Dict
from http import HTTPStatus
from bson import ObjectId
from bson.errors import InvalidId

import facebook_business.exceptions
from healthcheck import HealthCheck
from decouple import config
from flask import request
from connexion.exceptions import ProblemException
from pymongo import MongoClient
from marshmallow import ValidationError

from huxunifylib.util.general.logging import logger
from huxunifylib.connectors.util.client import db_client_factory
from huxunifylib.connectors import (
    CustomAudienceDeliveryStatusError,
)
from huxunifylib.database.cdp_data_source_management import (
    get_all_data_sources,
)
from huxunifylib.database.user_management import get_user, set_user
from huxunifylib.database.engagement_management import get_engagement
from huxunifylib.database import (
    orchestration_management,
    delivery_platform_management as destination_management,
    constants as db_c,
)
import huxunifylib.database.db_exceptions as de

from huxunify.api.config import get_config
from huxunify.api import constants
from huxunify.api.data_connectors.tecton import check_tecton_connection
from huxunify.api.data_connectors.aws import (
    check_aws_ssm,
    check_aws_batch,
)
from huxunify.api.data_connectors.okta import (
    check_okta_connection,
    introspect_token,
    get_token_from_request,
    get_user_info,
)
from huxunify.api.data_connectors.cdp import check_cdm_api_connection


def add_view_to_blueprint(self, rule: str, endpoint: str, **options) -> object:
    """
    This decorator takes a blueprint and assigns the view function directly
    the alternative to this is having to manually define this in app.py
    or at the bottom of the route file, as the input is a class.

    app.add_url_rule(
        '/colors/<palette>',
        view_func=PaletteView.as_view('colors'),
        methods=['GET']
    )

    Example: @add_view_to_blueprint(cdm_bp, "/datafeeds", "DatafeedSearch")

    Args:
        self (func): a flask/blueprint object, must have 'add_url_rule'
        rule (str): an input rule
        endpoint (str): the name of the endpoint

    Returns:
        Response: decorator

    """

    def decorator(cls) -> Any:
        """decorator function

        Args:
            cls (object): a function to decorate

        Returns:
            Response: Returns the decorated object.

        """
        # add the url to the flask object
        self.add_url_rule(rule, view_func=cls.as_view(endpoint), **options)
        return cls

    return decorator


def handle_api_exception(exc: Exception, description: str = "") -> None:
    """
    Purpose of this function is to handle general api exceptions,
    and reduce code in the route
    Args:
        exc (Exception): Exception object to handle
        description (str): Exception description.

    Returns:
          None
    """
    logger.error(
        "%s: %s.",
        exc.__class__,
        exc,
    )

    return ProblemException(
        status=int(HTTPStatus.BAD_REQUEST.value),
        title=HTTPStatus.BAD_REQUEST.description,
        detail=description,
    )


def get_db_client() -> MongoClient:
    """Get DB client.
    Returns:
        MongoClient: MongoDB client.
    """
    return db_client_factory.get_resource(**get_config().MONGO_DB_CONFIG)


def check_mongo_connection() -> Tuple[bool, str]:
    """Validate mongo DB connection.
    Args:

    Returns:
        tuple[bool, str]: Returns if the connection is valid, and the message.
    """
    try:
        # test finding documents
        get_all_data_sources(get_db_client())
        return True, "Mongo available."
    # pylint: disable=broad-except
    # pylint: disable=unused-variable
    except Exception as exception:
        return False, "Mongo not available."


def get_health_check() -> HealthCheck:
    """build and return the health check object

    Args:

    Returns:
        HealthCheck: HealthCheck object that processes checks when called

    """
    health = HealthCheck()

    # check variable
    health.add_section("flask_env", config("FLASK_ENV", default="UNKNOWN"))

    # add health checks
    health.add_check(check_mongo_connection)
    health.add_check(check_tecton_connection)
    health.add_check(check_okta_connection)
    health.add_check(check_aws_ssm)
    health.add_check(check_aws_batch)
    health.add_check(check_cdm_api_connection)
    return health


def secured() -> object:
    """
    This decorator takes an API request and validates
    if the user provides a JWT token and if that token is valid.

    Eventually this decorator will extract the ROLE from
    OKTA when it is available, and a user can submit role as a param here.

    Example: @secured()

    Args:

    Returns:
        Response: decorator

    """

    def wrapper(in_function) -> object:
        """Decorator for wrapping a function

        Args:
            in_function (object): function object.

        Returns:
           object: returns a wrapped decorated function object.
        """

        @wraps(in_function)
        def decorator(*args, **kwargs) -> object:
            """Decorator for validating endpoint security.
            expected header to verify {"Authorization": "Bearer <token>"}

            Args:
                *args (object): function arguments.
                **kwargs (dict): function keyword arguments.

            Returns:
               object: returns a decorated function object.
            """

            # override if flag set locally
            if config("TEST_AUTH_OVERRIDE", cast=bool, default=False):
                return in_function(*args, **kwargs)

            # allow preflight options through
            if request.method == "OPTIONS":
                return "Success", 200

            # get the auth token
            token_response = get_token_from_request(request)

            # if not 200, return response.
            if token_response[1] != 200:
                return token_response

            # introspect token
            if introspect_token(token_response[0]):
                return in_function(*args, **kwargs)

            return constants.INVALID_AUTH, 400

        # set tag so we can assert if a function is secured via this decorator
        decorator.__wrapped__ = in_function
        return decorator

    return wrapper


def get_user_name() -> object:
    """
    This decorator takes an API request and extracts the user namr.

    Example: @get_user_name()

    Args:

    Returns:
        Response: decorator

    """

    def wrapper(in_function) -> object:
        """Decorator for wrapping a function

        Args:
            in_function (object): function object.

        Returns:
           object: returns a wrapped decorated function object.
        """

        @wraps(in_function)
        def decorator(*args, **kwargs) -> object:
            """Decorator for extracting the user_name

            Args:
                *args (object): function arguments.
                **kwargs (dict): function keyword arguments.

            Returns:
               object: returns a decorated function object.
            """

            # override if flag set locally

            # set of keys required from userinfo
            required_keys = {
                constants.OKTA_ID_SUB,
                constants.EMAIL,
                constants.NAME,
            }

            if config("TEST_AUTH_OVERRIDE", cast=bool, default=False):
                # return a default user id
                kwargs[constants.USER_NAME] = "test user"
                return in_function(*args, **kwargs)

            # get the auth token
            logger.info("Getting user info from OKTA.")
            token_response = get_token_from_request(request)

            # if not 200, return response.
            if token_response[1] != 200:
                return token_response

            # get the user information
            user_info = get_user_info(token_response[0])

            # checking if required keys are present in user_info
            if not required_keys.issubset(user_info.keys()):
                return {
                    "message": constants.AUTH401_ERROR_MESSAGE
                }, HTTPStatus.UNAUTHORIZED

            logger.info("Successfully got user info from OKTA.")
            # check if the user is in the database
            database = get_db_client()
            user = get_user(database, user_info[constants.OKTA_ID_SUB])
            # return found user, or create one and return it.
            kwargs[constants.USER_NAME] = (
                user[db_c.USER_DISPLAY_NAME]
                if user
                else set_user(
                    database,
                    user_info[constants.OKTA_ID_SUB],
                    user_info[constants.EMAIL],
                    display_name=user_info[constants.NAME],
                )[db_c.USER_DISPLAY_NAME]
            )

            return in_function(*args, **kwargs)

        return decorator

    return wrapper


# pylint: disable=too-many-return-statements
def api_error_handler(custom_message: dict = None) -> object:
    """
    This decorator handles generic errors for API requests.

    Eventually this decorator will handle more types of errors.

    Example: @api_error_handler()

    Args:
        custom_message (dict): Optional; A dict containing custom messages for
            particular exceptions

    Returns:
        Response: decorator

    """

    def wrapper(in_function) -> object:
        """Decorator for wrapping a function

        Args:
            in_function (object): function object.

        Returns:
           object: returns a wrapped decorated function object.
        """

        # pylint: disable=too-many-return-statements
        @wraps(in_function)
        def decorator(*args, **kwargs) -> object:
            """Decorator for handling errors.

            Args:
                *args (object): function arguments.
                **kwargs (dict): function keyword arguments.

            Returns:
               object: returns a decorated function object.
            """
            try:
                return in_function(*args, **kwargs)

            except ValidationError as validation_error:
                if custom_message:
                    error_message = custom_message.get(
                        ValidationError, validation_error.messages
                    )
                else:
                    error_message = validation_error.messages
                logger.error(
                    "%s: %s while executing %s in module %s.",
                    validation_error.__class__,
                    validation_error.messages,
                    in_function.__qualname__,
                    in_function.__module__,
                )
                return error_message, HTTPStatus.BAD_REQUEST

<<<<<<< HEAD
=======
            except InvalidId as invalid_id:
                logger.error(
                    "%s: %s while executing %s in module %s.",
                    invalid_id.__class__,
                    str(invalid_id),
                    in_function.__qualname__,
                    in_function.__module__,
                )
                return {"message": str(invalid_id)}, HTTPStatus.BAD_REQUEST

>>>>>>> 59ec62d5
            except facebook_business.exceptions.FacebookRequestError as exc:
                logger.error(
                    "%s: %s while executing %s in module %s.",
                    exc.__class__,
                    exc.api_error_message(),
                    in_function.__qualname__,
                    in_function.__module__,
                )
                return {
                    "message": "Error connecting to Facebook"
                }, HTTPStatus.BAD_REQUEST
            except ValueError:
                return {
                    "message": custom_message
                    if custom_message
                    else "Value Error Encountered"
                }, HTTPStatus.INTERNAL_SERVER_ERROR
<<<<<<< HEAD
=======
            except ZeroDivisionError:
                return {
                    "message": custom_message
                    if custom_message
                    else "Division by zero Error Encountered"
                }, HTTPStatus.INTERNAL_SERVER_ERROR
>>>>>>> 59ec62d5

            except de.DuplicateName as exc:
                logger.error(
                    "%s: %s while executing %s in module %s.",
                    exc.__class__,
                    exc.exception_message,
                    in_function.__qualname__,
                    in_function.__module__,
                )
                return {
                    "message": constants.DUPLICATE_NAME
                }, HTTPStatus.BAD_REQUEST.value

            except CustomAudienceDeliveryStatusError as exc:
                logger.error(
                    "%s: %s while executing %s in module %s.",
                    exc.__class__,
                    exc.exception_message,
                    in_function.__qualname__,
                    in_function.__module__,
                )
                return {
                    "message": "Delivered custom audience is inactive or unusable."
                }, HTTPStatus.NOT_FOUND

            except Exception as exc:  # pylint: disable=broad-except
                # log error, but return vague description to client.
                logger.error(
                    "%s: %s while executing %s in module %s.",
                    exc.__class__,
                    exc,
                    in_function.__qualname__,
                    in_function.__module__,
                )
                if custom_message:
                    return custom_message, HTTPStatus.BAD_REQUEST

                return {
                    "message": "Internal Server Error"
                }, HTTPStatus.INTERNAL_SERVER_ERROR

        # set tag so we can assert if a function is secured via this decorator
        decorator.__wrapped__ = in_function
        return decorator

    return wrapper


def group_perf_metric(perf_metrics: list, metric_type: str) -> dict:
    """Group performance metrics
    ---

        Args:
            perf_metrics (list): List of performance metrics.
            metric_type (list): Type of performance metrics.

        Returns:
            perf_metric (dict): Grouped performance metric .

    """

    metric = {}

    if metric_type == constants.DISPLAY_ADS:
        for name in constants.DISPLAY_ADS_METRICS:
            metric[name] = sum(
                [
                    int(item[name])
                    for item in perf_metrics
                    if name in item.keys()
                ]
            )
    elif metric_type == constants.EMAIL:
        for name in constants.EMAIL_METRICS:
            metric[name] = sum(
                [
                    int(item[name])
                    for item in perf_metrics
                    if name in item.keys()
                ]
            )

    return metric


def get_friendly_delivered_time(delivered_time: datetime) -> str:
    """Group performance metrics
    ---

        Args:
            delivered_time (datetime): Delivery time.

        Returns:
            time_difference (str): Time difference as days / hours / mins.

    """

    delivered = (datetime.utcnow() - delivered_time).total_seconds()

    # pylint: disable=no-else-return
    if delivered / (60 * 60 * 24) >= 1:
        return str(int(delivered / (60 * 60 * 24))) + " days ago"
    elif delivered / (60 * 60) >= 1:
        return str(int(delivered / (60 * 60))) + " hours ago"
    elif delivered / 60 >= 1:
        return str(int(delivered / 60)) + " minutes ago"
    else:
        return str(int(delivered)) + " seconds ago"


def update_metrics(
    target_id: ObjectId,
    name: str,
    jobs: list,
    perf_metrics: list,
    metric_type: str,
) -> dict:
    """Update performance metrics

    Args:
        target_id (ObjectId) : Group Id.
        name (str): Name of group object.
        jobs (list): List of delivery jobs.
        perf_metrics (list): List of performance metrics.
        metric_type (str): Type of performance metrics.

    Returns:
        metric (dict): Grouped performance metrics .
    """
    delivery_jobs = [x[db_c.ID] for x in jobs]
    metric = {
        constants.ID: str(target_id),
        constants.NAME: name,
    }
    metric.update(
        group_perf_metric(
            [
                x[db_c.PERFORMANCE_METRICS]
                for x in perf_metrics
                if x[db_c.DELIVERY_JOB_ID] in delivery_jobs
            ],
            metric_type,
        )
    )
    return metric


def validate_delivery_params(func) -> object:
    """A decorator for common validations in delivery.py

    Performs checks to determine if object ids are valid,
    engagement id exists, engagements have audiences,
    audience id exists,audience is attached. Also converts
    all string ids to ObjectId.

    Example: @validate_delivery_params

    Args:
        func(object): function object
    Returns:
        object: returns a wrapped decorated function object.
    """

    @wraps(func)
    def wrapper(*args, **kwargs) -> object:
        """Decorator for validation and converting to ObjectId.
        Args:
            *args (object): function arguments.
            **kwargs (dict): function keyword arguments.

        Returns:
           object: returns a decorated function object.
        """

        # check for valid object id and convert to object id
        for key, val in kwargs.items():
            if ObjectId.is_valid(val):
                kwargs[key] = ObjectId(val)
            else:
                # error appropriate
                logger.error(
                    "Encountered an invalid ID while executing %s in %s.",
                    func.__qualname__,
                    func.__module__,
                )
                return {
                    "message": constants.INVALID_OBJECT_ID
                }, HTTPStatus.BAD_REQUEST

        database = get_db_client()

        # check if engagement id exists
        engagement_id = kwargs.get("engagement_id", None)
        if engagement_id:
            engagement = get_engagement(database, engagement_id)
            if engagement:
                if db_c.AUDIENCES not in engagement:
                    logger.error(
                        "Engagement has no audiences while executing while executing %s in %s.",
                        func.__qualname__,
                        func.__module__,
                    )
                    return {
                        "message": "Engagement has no audiences."
                    }, HTTPStatus.BAD_REQUEST
            else:
                # validate that the engagement has audiences
                logger.error(
                    "Engagement not found while executing  %s in %s.",
                    func.__qualname__,
                    func.__module__,
                )
                return {
                    "message": constants.ENGAGEMENT_NOT_FOUND
                }, HTTPStatus.NOT_FOUND

        # check if audience id exists
        audience_id = kwargs.get("audience_id", None)
        if audience_id:
            # check if audience id exists
            audience = None
            try:
                audience = orchestration_management.get_audience(
                    database, audience_id
                )
            except de.InvalidID:
                # get audience returns invalid if the audience does not exist.
                # pass and catch in the next step.
                pass
            if not audience:
                logger.error(
                    "Audience does not exist while executing  %s in %s.",
                    func.__qualname__,
                    func.__module__,
                )
                return {
                    "message": "Audience does not exist."
                }, HTTPStatus.BAD_REQUEST

            if audience_id and engagement_id:
                # validate that the audience is attached
                audience_ids = [
                    x[db_c.OBJECT_ID] for x in engagement[db_c.AUDIENCES]
                ]
                if audience_id not in audience_ids:
                    logger.error(
                        "Audience %s is not attached to engagement %s while executing %s in %s.",
                        audience_id,
                        engagement_id,
                        func.__qualname__,
                        func.__module__,
                    )
                    return {
                        "message": "Audience is not attached to the engagement."
                    }, HTTPStatus.BAD_REQUEST

        return func(*args, **kwargs)

    return wrapper


def validate_destination_id(
    destination_id: str, check_if_destination_in_db: bool = True
) -> Union[ObjectId, Tuple[Dict[str, str], int]]:
    """Checks on destination_id

    Check if destination id is valid converts it to object_id.
    Also can check if destination_id is in db

    Args:
        destination_id (str) : Destination id.
        check_if_destination_in_db (bool): Optional; flag to check if destination in db

    Returns:
        response(dict): Message and HTTP status to be returned in response in
            case of failing checks,
        destination_id (ObjectId): Destination id as object id if
            all checks are successful.
    """
<<<<<<< HEAD
    if not ObjectId.is_valid(destination_id):
        logger.error("Invalid object ID %s.", destination_id)
        return {"message": constants.INVALID_OBJECT_ID}, HTTPStatus.BAD_REQUEST
=======
>>>>>>> 59ec62d5
    destination_id = ObjectId(destination_id)

    if check_if_destination_in_db:
        if not destination_management.get_delivery_platform(
            get_db_client(), destination_id
        ):
            logger.error(
                "Could not find destination with id %s.", destination_id
            )
            return {
                "message": constants.DESTINATION_NOT_FOUND
            }, HTTPStatus.NOT_FOUND

    return destination_id


def validate_destination(
    check_if_destination_in_db: bool = True,
) -> object:
    """
    This decorator handles validation of destination objects.
    Example: @validate_destination_wrapper()

    Args:
        check_if_destination_in_db (bool): Optional; If check_destination_exists
            a check is performed to verify if destination exists in the db.

    Returns:
        Response: decorator
    """

    def wrapper(in_function) -> object:
        """Decorator for wrapping a function

        Args:
            in_function (object): function object.

        Returns:
           object: returns a wrapped decorated function object.
        """

        @wraps(in_function)
        def decorator(*args, **kwargs) -> object:
            """Decorator for handling destination validation.

            Args:
                *args (object): function arguments.
                **kwargs (dict): function keyword arguments.

            Returns:
               object: returns a decorated function object.
            """
            destination_id = kwargs.get("destination_id", None)
            return_val = validate_destination_id(
                destination_id, check_if_destination_in_db
            )
            # check if destination_id is returned
            if isinstance(return_val, ObjectId):
                kwargs["destination_id"] = ObjectId(destination_id)
            else:
                # return response message
                logger.error(
                    "%s Encountered executing %s in %s.",
                    return_val[0].get("message"),
                    in_function.__qualname__,
                    in_function.__module__,
                )
                return return_val
            return in_function(*args, **kwargs)

        decorator.__wrapped__ = in_function
        return decorator

    return wrapper<|MERGE_RESOLUTION|>--- conflicted
+++ resolved
@@ -379,8 +379,6 @@
                 )
                 return error_message, HTTPStatus.BAD_REQUEST
 
-<<<<<<< HEAD
-=======
             except InvalidId as invalid_id:
                 logger.error(
                     "%s: %s while executing %s in module %s.",
@@ -391,7 +389,6 @@
                 )
                 return {"message": str(invalid_id)}, HTTPStatus.BAD_REQUEST
 
->>>>>>> 59ec62d5
             except facebook_business.exceptions.FacebookRequestError as exc:
                 logger.error(
                     "%s: %s while executing %s in module %s.",
@@ -409,15 +406,12 @@
                     if custom_message
                     else "Value Error Encountered"
                 }, HTTPStatus.INTERNAL_SERVER_ERROR
-<<<<<<< HEAD
-=======
             except ZeroDivisionError:
                 return {
                     "message": custom_message
                     if custom_message
                     else "Division by zero Error Encountered"
                 }, HTTPStatus.INTERNAL_SERVER_ERROR
->>>>>>> 59ec62d5
 
             except de.DuplicateName as exc:
                 logger.error(
@@ -697,12 +691,6 @@
         destination_id (ObjectId): Destination id as object id if
             all checks are successful.
     """
-<<<<<<< HEAD
-    if not ObjectId.is_valid(destination_id):
-        logger.error("Invalid object ID %s.", destination_id)
-        return {"message": constants.INVALID_OBJECT_ID}, HTTPStatus.BAD_REQUEST
-=======
->>>>>>> 59ec62d5
     destination_id = ObjectId(destination_id)
 
     if check_if_destination_in_db:
