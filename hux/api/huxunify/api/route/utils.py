--- conflicted
+++ resolved
@@ -3,11 +3,8 @@
 from typing import Tuple
 from http import HTTPStatus
 from bson import ObjectId
-<<<<<<< HEAD
 from croniter import croniter
 from marshmallow import ValidationError
-=======
->>>>>>> d7bf6487
 from pandas import DataFrame
 
 from healthcheck import HealthCheck
