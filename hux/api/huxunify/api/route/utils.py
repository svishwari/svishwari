--- conflicted
+++ resolved
@@ -8,11 +8,6 @@
 
 from healthcheck import HealthCheck
 from decouple import config
-<<<<<<< HEAD
-from flask import request
-
-=======
->>>>>>> f0abc961
 from connexion.exceptions import ProblemException
 from pymongo import MongoClient
 
@@ -112,306 +107,6 @@
     return health
 
 
-<<<<<<< HEAD
-def secured() -> object:
-    """
-    This decorator takes an API request and validates
-    if the user provides a JWT token and if that token is valid.
-
-    Eventually this decorator will extract the ROLE from
-    OKTA when it is available, and a user can submit role as a param here.
-
-    Example: @secured()
-
-    Args:
-
-    Returns:
-        Response: decorator
-
-    """
-
-    def wrapper(in_function) -> object:
-        """Decorator for wrapping a function
-
-        Args:
-            in_function (object): function object.
-
-        Returns:
-           object: returns a wrapped decorated function object.
-        """
-
-        @wraps(in_function)
-        def decorator(*args, **kwargs) -> object:
-            """Decorator for validating endpoint security.
-            expected header to verify {"Authorization": "Bearer <token>"}
-
-            Args:
-                *args (object): function arguments.
-                **kwargs (dict): function keyword arguments.
-
-            Returns:
-               object: returns a decorated function object.
-            """
-
-            # override if flag set locally
-            if config("TEST_AUTH_OVERRIDE", cast=bool, default=False):
-                return in_function(*args, **kwargs)
-
-            # allow preflight options through
-            if request.method == "OPTIONS":
-                return "Success", 200
-
-            # get the auth token
-            token_response = get_token_from_request(request)
-
-            # if not 200, return response.
-            if token_response[1] != 200:
-                return token_response
-
-            # introspect token
-            if introspect_token(token_response[0]):
-                return in_function(*args, **kwargs)
-
-            return constants.INVALID_AUTH, 400
-
-        # set tag so we can assert if a function is secured via this decorator
-        decorator.__wrapped__ = in_function
-        return decorator
-
-    return wrapper
-
-
-def get_user_name() -> object:
-    """
-    This decorator takes an API request and extracts the user name.
-
-    Example: @get_user_name()
-
-    Args:
-
-    Returns:
-        Response: decorator
-
-    """
-
-    def wrapper(in_function) -> object:
-        """Decorator for wrapping a function
-
-        Args:
-            in_function (object): function object.
-
-        Returns:
-           object: returns a wrapped decorated function object.
-        """
-
-        @wraps(in_function)
-        def decorator(*args, **kwargs) -> object:
-            """Decorator for extracting the user_name
-
-            Args:
-                *args (object): function arguments.
-                **kwargs (dict): function keyword arguments.
-
-            Returns:
-               object: returns a decorated function object.
-            """
-
-            # override if flag set locally
-
-            # set of keys required from userinfo
-            required_keys = {
-                constants.OKTA_ID_SUB,
-                constants.EMAIL,
-                constants.NAME,
-            }
-
-            if config("TEST_AUTH_OVERRIDE", cast=bool, default=False):
-                # return a default user id
-                kwargs[constants.USER_NAME] = "test user"
-                return in_function(*args, **kwargs)
-
-            # get the auth token
-            logger.info("Getting user info from OKTA.")
-            token_response = get_token_from_request(request)
-
-            # if not 200, return response.
-            if token_response[1] != 200:
-                return token_response
-
-            # get the user information
-            user_info = get_user_info(token_response[0])
-
-            # checking if required keys are present in user_info
-            if not required_keys.issubset(user_info.keys()):
-                return {
-                    "message": constants.AUTH401_ERROR_MESSAGE
-                }, HTTPStatus.UNAUTHORIZED
-
-            logger.info("Successfully got user info from OKTA.")
-            # check if the user is in the database
-            database = get_db_client()
-            user = get_user(database, user_info[constants.OKTA_ID_SUB])
-            # return found user, or create one and return it.
-            kwargs[constants.USER_NAME] = (
-                user[db_c.USER_DISPLAY_NAME]
-                if user
-                else set_user(
-                    database,
-                    user_info[constants.OKTA_ID_SUB],
-                    user_info[constants.EMAIL],
-                    display_name=user_info[constants.NAME],
-                )[db_c.USER_DISPLAY_NAME]
-            )
-
-            return in_function(*args, **kwargs)
-
-        return decorator
-
-    return wrapper
-
-
-# pylint: disable=too-many-return-statements
-def api_error_handler(custom_message: dict = None) -> object:
-    """
-    This decorator handles generic errors for API requests.
-
-    Eventually this decorator will handle more types of errors.
-
-    Example: @api_error_handler()
-
-    Args:
-        custom_message (dict): Optional; A dict containing custom messages for
-            particular exceptions
-
-    Returns:
-        Response: decorator
-
-    """
-
-    def wrapper(in_function) -> object:
-        """Decorator for wrapping a function
-
-        Args:
-            in_function (object): function object.
-
-        Returns:
-           object: returns a wrapped decorated function object.
-        """
-
-        # pylint: disable=too-many-return-statements
-        @wraps(in_function)
-        def decorator(*args, **kwargs) -> object:
-            """Decorator for handling errors.
-
-            Args:
-                *args (object): function arguments.
-                **kwargs (dict): function keyword arguments.
-
-            Returns:
-               object: returns a decorated function object.
-            """
-            try:
-                return in_function(*args, **kwargs)
-
-            except ValidationError as validation_error:
-                if custom_message:
-                    error_message = custom_message.get(
-                        ValidationError, validation_error.messages
-                    )
-                else:
-                    error_message = validation_error.messages
-                logger.error(
-                    "%s: %s while executing %s in module %s.",
-                    validation_error.__class__,
-                    validation_error.messages,
-                    in_function.__qualname__,
-                    in_function.__module__,
-                )
-                return error_message, HTTPStatus.BAD_REQUEST
-
-            except InvalidId as invalid_id:
-                logger.error(
-                    "%s: %s while executing %s in module %s.",
-                    invalid_id.__class__,
-                    str(invalid_id),
-                    in_function.__qualname__,
-                    in_function.__module__,
-                )
-                return {"message": str(invalid_id)}, HTTPStatus.BAD_REQUEST
-
-            except facebook_business.exceptions.FacebookRequestError as exc:
-                logger.error(
-                    "%s: %s while executing %s in module %s.",
-                    exc.__class__,
-                    exc.api_error_message(),
-                    in_function.__qualname__,
-                    in_function.__module__,
-                )
-                return {
-                    "message": "Error connecting to Facebook"
-                }, HTTPStatus.BAD_REQUEST
-            except ValueError:
-                return {
-                    "message": custom_message
-                    if custom_message
-                    else "Value Error Encountered"
-                }, HTTPStatus.INTERNAL_SERVER_ERROR
-            except ZeroDivisionError:
-                return {
-                    "message": custom_message
-                    if custom_message
-                    else "Division by zero Error Encountered"
-                }, HTTPStatus.INTERNAL_SERVER_ERROR
-
-            except de.DuplicateName as exc:
-                logger.error(
-                    "%s: %s while executing %s in module %s.",
-                    exc.__class__,
-                    exc.exception_message,
-                    in_function.__qualname__,
-                    in_function.__module__,
-                )
-                return {
-                    "message": constants.DUPLICATE_NAME
-                }, HTTPStatus.BAD_REQUEST.value
-
-            except CustomAudienceDeliveryStatusError as exc:
-                logger.error(
-                    "%s: %s while executing %s in module %s.",
-                    exc.__class__,
-                    exc.exception_message,
-                    in_function.__qualname__,
-                    in_function.__module__,
-                )
-                return {
-                    "message": "Delivered custom audience is inactive or unusable."
-                }, HTTPStatus.NOT_FOUND
-
-            except Exception as exc:  # pylint: disable=broad-except
-                # log error, but return vague description to client.
-                logger.error(
-                    "%s: %s while executing %s in module %s.",
-                    exc.__class__,
-                    exc,
-                    in_function.__qualname__,
-                    in_function.__module__,
-                )
-                if custom_message:
-                    return custom_message, HTTPStatus.BAD_REQUEST
-
-                return {
-                    "message": "Internal Server Error"
-                }, HTTPStatus.INTERNAL_SERVER_ERROR
-
-        # set tag so we can assert if a function is secured via this decorator
-        decorator.__wrapped__ = in_function
-        return decorator
-
-    return wrapper
-
-
-=======
->>>>>>> f0abc961
 def group_perf_metric(perf_metrics: list, metric_type: str) -> dict:
     """Group performance metrics
     ---
