"""Purpose of this file is to house route utilities."""
# pylint: disable=too-many-lines
import copy
import logging
import random
from collections import defaultdict
from datetime import datetime, date
import re
from itertools import groupby
from typing import Tuple, Union, Generator
from http import HTTPStatus
from bson import ObjectId

from dateutil.parser import parse
from dateutil.relativedelta import relativedelta

from pandas import DataFrame

from healthcheck import HealthCheck
from decouple import config
from connexion.exceptions import ProblemException
from pymongo import MongoClient

from huxunifylib.util.general.logging import logger
from huxunifylib.database.util.client import db_client_factory

from huxunifylib.database.cdp_data_source_management import (
    get_all_data_sources,
)
from huxunifylib.database.cache_management import (
    get_cache_entry,
    create_cache_entry,
)
from huxunifylib.database import (
    constants as db_c,
)
from huxunifylib.database.collection_management import get_document
from huxunifylib.database.user_management import (
    get_user,
    get_all_users,
    set_user,
)
from huxunifylib.database.client import DatabaseClient

from huxunify.api.config import get_config
from huxunify.api import constants as api_c
from huxunify.api.data_connectors.tecton import Tecton
from huxunify.api.data_connectors.aws import (
    check_aws_ssm,
    check_aws_batch,
)
from huxunify.api.data_connectors.okta import (
    check_okta_connection,
    get_user_info,
)
from huxunify.api.data_connectors.cdp import (
    check_cdm_api_connection,
    get_customers_overview,
    get_demographic_by_state,
)
from huxunify.api.data_connectors.cdp_connection import (
    check_cdp_connections_api_connection,
)
from huxunify.api.data_connectors.jira import JiraConnection
from huxunify.api.exceptions import (
    unified_exceptions as ue,
)
from huxunify.api.prometheus import record_health_status_metric
from huxunify.api.stubbed_data.stub_shap_data import shap_data
from huxunify.api.schema.user import RequestedUserSchema
from huxunify.api.stubbed_data.datasource_datafeed_stub import (
    datafeed_detail_stub_data,
)


def handle_api_exception(exc: Exception, description: str = "") -> None:
    """Purpose of this function is to handle general api exceptions,
    and reduce code in the route.

    Args:
        exc (Exception): Exception object to handle.
        description (str): Exception description.

    Returns:
          None
    """

    logger.error(
        "%s: %s.",
        exc.__class__,
        exc,
    )

    return ProblemException(
        status=int(HTTPStatus.BAD_REQUEST.value),
        title=HTTPStatus.BAD_REQUEST.description,
        detail=description,
    )


def get_db_client() -> MongoClient:
    """Get DB client.

    Returns:
        MongoClient: MongoDB client.
    """

    return db_client_factory.get_resource(**get_config().MONGO_DB_CONFIG)


def check_mongo_connection() -> Tuple[bool, str]:
    """Validate mongo DB connection.

    Returns:
        Tuple[bool, str]: Returns if the connection is valid, and the message.
    """

    try:
        # test finding documents
        get_all_data_sources(get_db_client())
        record_health_status_metric(api_c.MONGO_CONNECTION_HEALTH, True)
        return True, "Mongo available."
    # pylint: disable=broad-except
    except Exception:
        record_health_status_metric(api_c.MONGO_CONNECTION_HEALTH, False)
        return False, "Mongo not available."


def get_health_check() -> HealthCheck:
    """Build and return the health check object.

    Returns:
        HealthCheck: HealthCheck object that processes checks when called.
    """

    health = HealthCheck()

    # check variable
    health.add_section("flask_env", config("FLASK_ENV", default="UNKNOWN"))

    # add health checks
    health.add_check(check_mongo_connection)
    health.add_check(Tecton().check_tecton_connection)
    health.add_check(check_okta_connection)
    health.add_check(check_aws_ssm)
    health.add_check(check_aws_batch)
    # TODO HUS-1200
    # health.add_check(check_aws_s3)
    # health.add_check(check_aws_events)
    health.add_check(check_cdm_api_connection)
    health.add_check(check_cdp_connections_api_connection)
    health.add_check(JiraConnection.check_jira_connection)
    return health


def group_perf_metric(perf_metrics: list, metric_type: str) -> dict:
    """Group performance metrics.

    Args:
        perf_metrics (list): List of performance metrics.
        metric_type (list): Type of performance metrics.

    Returns:
        perf_metric (dict): Grouped performance metric.
    """

    metric = {}

    if metric_type == api_c.DISPLAY_ADS:
        for name in api_c.DISPLAY_ADS_METRICS:
            metric[name] = sum(
                [
                    item[name]
                    for item in perf_metrics
                    if name in item.keys()
                    and item[name] is not None
                    and not isinstance(item[name], str)
                ]
            )
    elif metric_type == api_c.EMAIL:
        for name in api_c.EMAIL_METRICS:
            metric[name] = sum(
                [
                    item[name]
                    for item in perf_metrics
                    if name in item.keys()
                    and item[name] is not None
                    and not isinstance(item[name], str)
                ]
            )

    return metric


def get_friendly_delivered_time(delivered_time: datetime) -> str:
    """Group performance metrics.

    Args:
        delivered_time (datetime): Delivery time.

    Returns:
        time_difference (str): Time difference as days / hours / mins.
    """

    delivered = (datetime.utcnow() - delivered_time).total_seconds()

    # pylint: disable=no-else-return
    if delivered / (60 * 60 * 24) >= 1:
        return str(int(delivered / (60 * 60 * 24))) + " days ago"
    elif delivered / (60 * 60) >= 1:
        return str(int(delivered / (60 * 60))) + " hours ago"
    elif delivered / 60 >= 1:
        return str(int(delivered / 60)) + " minutes ago"
    else:
        return str(int(delivered)) + " seconds ago"


def update_metrics(
    target_id: ObjectId,
    name: str,
    jobs: list,
    perf_metrics: list,
    metric_type: str,
) -> dict:
    """Update performance metrics.

    Args:
        target_id (ObjectId) : Group Id.
        name (str): Name of group object.
        jobs (list): List of delivery jobs.
        perf_metrics (list): List of performance metrics.
        metric_type (str): Type of performance metrics.

    Returns:
        metric (dict): Grouped performance metrics.
    """

    delivery_jobs = [x[db_c.ID] for x in jobs]
    metric = {
        api_c.ID: str(target_id),
        api_c.NAME: name,
    }
    metric.update(
        group_perf_metric(
            [
                x[db_c.PERFORMANCE_METRICS]
                for x in perf_metrics
                if x[db_c.DELIVERY_JOB_ID] in delivery_jobs
            ],
            metric_type,
        )
    )
    return metric


def add_chart_legend(data: dict) -> dict:
    """Add chart legend data.

    Args:
        data (dict) : Chart data.

    Returns:
        response(dict): Chart data with legend details.
    """

    for val in [
        api_c.NAME,
        api_c.EMAIL,
        api_c.PHONE,
        api_c.ADDRESS,
        api_c.COOKIE,
    ]:
        data[val][api_c.PROP] = val.title()
        data[val][api_c.ICON] = val
    return data


def group_gender_spending(gender_spending: list) -> dict:
    """Groups gender spending by gender/month.

    Args:
        gender_spending (list) : list of spending details by gender.

    Returns:
        response(dict): Gender spending grouped by gender / month.
    """

    date_parser = lambda x, y: datetime.strptime(
        f"1-{str(x)}-{str(y)}", "%d-%m-%Y"
    )
    return {
        api_c.GENDER_WOMEN: [
            {
                api_c.DATE: date_parser(x[api_c.MONTH], x[api_c.YEAR]),
                api_c.LTV: round(x[api_c.AVG_SPENT_WOMEN], 4)
                if x[api_c.AVG_SPENT_WOMEN]
                else 0,
            }
            for x in gender_spending
        ],
        api_c.GENDER_MEN: [
            {
                api_c.DATE: date_parser(x[api_c.MONTH], x[api_c.YEAR]),
                api_c.LTV: round(x[api_c.AVG_SPENT_MEN], 4)
                if x[api_c.AVG_SPENT_MEN]
                else 0,
            }
            for x in gender_spending
        ],
        api_c.GENDER_OTHER: [
            {
                api_c.DATE: date_parser(x[api_c.MONTH], x[api_c.YEAR]),
                api_c.LTV: round(x[api_c.AVG_SPENT_OTHER], 4)
                if x[api_c.AVG_SPENT_OTHER]
                else 0,
            }
            for x in gender_spending
        ],
    }


def do_not_transform_fields(
    dataframe: DataFrame,
) -> DataFrame:
    """Returns the csv file data without any transformation.

    Args:
        dataframe (DataFrame): input dataframe.

    Returns:
        dataframe (DataFrame): input dataframe.
    """

    return dataframe


class Validation:
    """Validation class for input parameters"""

    @staticmethod
    def validate_integer(value: str) -> int:
        """Validates that an integer is valid

        Args:
            value (str): String value from the caller.

        Returns:
            int: Result of the integer conversion.

        Raises:
            InputParamsValidationError: Error that is raised if input is invalid.
        """

        # max_value added to protect snowflake/and other apps that
        # are not able to handle 32int+
        max_value = 2147483647

        if value.isdigit():
            if int(value) <= 0:
                raise ue.InputParamsValidationError(value, "positive integer")
            if int(value) > max_value:
                raise ue.InputParamsValidationError(value, "integer")
            return int(value)

        raise ue.InputParamsValidationError(value, "integer")

    @staticmethod
    def validate_bool(value: str) -> bool:
        """Validates input boolean value for the user

        Args:
            value (str): String value from the caller.

        Returns:
            bool: Result of the boolean conversion.

        Raises:
            InputParamsValidationError: Error that is raised if input is
                invalid.
        """

        if value.lower() == "true":
            return True
        if value.lower() == "false":
            return False

        raise ue.InputParamsValidationError(value, "boolean")

    @staticmethod
    def validate_date(
        date_string: str, date_format: str = api_c.DEFAULT_DATE_FORMAT
    ) -> datetime:
        """Validates is a single date is valid

        Args:
            date_string (str): Input date string.
            date_format (str): Date string format.

        Returns:
            datetime: datetime object for the string date passed in

        Raises:
            InputParamsValidationError: Error that is raised if input is
                invalid.
        """

        try:
            return datetime.strptime(date_string, date_format)
        except ValueError:
            raise ue.InputParamsValidationError(
                date_string, date_format
            ) from ValueError

    @staticmethod
    def validate_date_range(
        start_date: str,
        end_date: str,
        date_format: str = api_c.DEFAULT_DATE_FORMAT,
    ) -> None:
        """Validates that a date range is valid

        Args:
            start_date (str): Input start date string.
            end_date (str): Input end date string.
            date_format (str): Date string format.

        Raises:
            InputParamsValidationError: Error that is raised if input is
                invalid.
        """

        start = Validation.validate_date(start_date, date_format)
        end = Validation.validate_date(end_date, date_format)

        if start > end:
            raise ue.InputParamsValidationError(
                message=f"The start date {start_date} cannot "
                f"be greater than the end date {end_date}."
            )

    # pylint: disable=anomalous-backslash-in-string
    @staticmethod
    def validate_hux_id(hux_id: str) -> None:
        """Validates the format of the HUX ID.

        Args:
            hux_id (str): Hux ID.

        Raises:
            InputParamsValidationError: Error that is raised if input ID is
                invalid.
        """

        if not re.match("^HUX\d{15}$", hux_id):
            raise ue.InputParamsValidationError(hux_id, "HUX ID")


def is_component_favorite(
    okta_user_id: str, component_name: str, component_id: str
) -> bool:
    """Checks if component is in favorites of a user.
    Args:
        okta_user_id (str): Okta User ID.
        component_name (str): Name of component in user favorite.
        component_id (str): ID of the favorite component.
    Returns:
        bool: If component is favorite or not.
    """
    user_favorites = get_user(get_db_client(), okta_user_id).get(
        api_c.FAVORITES
    )

    if (component_name in db_c.FAVORITE_COMPONENTS) and (
        ObjectId(component_id) in user_favorites.get(component_name)
    ):
        return True

    return False


def get_start_end_dates(request: dict, delta: int) -> (str, str):
    """Get date range.

    Args:
        request (dict) : Request object.
        delta (int) : Time in months.

    Returns:
        start_date, end_date (str, str): Date range.
    """

    start_date = (
        request.args.get(api_c.START_DATE)
        if request and request.args.get(api_c.START_DATE)
        else datetime.strftime(
            datetime.utcnow().date() - relativedelta(months=delta),
            api_c.DEFAULT_DATE_FORMAT,
        )
    )
    end_date = (
        request.args.get(api_c.END_DATE)
        if request and request.args.get(api_c.END_DATE)
        else datetime.strftime(
            datetime.utcnow().date(),
            api_c.DEFAULT_DATE_FORMAT,
        )
    )
    return start_date, end_date


def get_user_favorites(
    database: DatabaseClient, user_name: str, component_name: str
) -> list:
    """Get user favorites for a component

    Args:
        database (DatabaseClient): A database client.
        user_name (str): Name of the user.
        component_name (str): Name of component in user favorite.

    Returns:
        list: List of ids of favorite component
    """
    user = get_all_users(database, {db_c.USER_DISPLAY_NAME: user_name})
    if not user:
        return []

    # take the first one,
    return user[0].get(api_c.FAVORITES, {}).get(component_name, [])


def get_user_from_db(access_token: str) -> Union[dict, Tuple[dict, int]]:
    """Get the corresponding user matching the okta access token from the DB.
    Create/Set a new user in DB if an user matching the valid okta access token
    is not currently present in the DB.

    Args:
        access_token (str): OKTA JWT token.

    Returns:
        Union[dict, Tuple[dict, int]]: Either a valid user dict or a tuple of
            response message along with the corresponding HTTP status code.
    """

    # set of keys required from user_info
    required_keys = {
        api_c.OKTA_ID_SUB,
        api_c.EMAIL,
        api_c.NAME,
    }

    # get the user information
    logger.info("Getting user info from OKTA.")
    user_info = get_user_info(access_token)
    logger.info("Successfully got user info from OKTA.")

    # checking if required keys are present in user_info
    if not required_keys.issubset(user_info.keys()):
        logger.warning("Failure. Required keys not present in user_info dict.")
        return {
            "message": api_c.AUTH401_ERROR_MESSAGE
        }, HTTPStatus.UNAUTHORIZED

    logger.info(
        "Successfully validated required_keys are present in user_info."
    )

    # check if the user is in the database
    database = get_db_client()
    user = get_user(database, user_info[api_c.OKTA_ID_SUB])

    if user is None:
        # since a valid okta_id is extracted from the okta issuer, use the user
        # info and create a new user if no corresponding user record matching
        # the okta_id is found in DB
        user = set_user(
            database=database,
            okta_id=user_info[api_c.OKTA_ID_SUB],
            email_address=user_info[api_c.EMAIL],
            display_name=user_info[api_c.NAME],
            role=user_info.get(api_c.ROLE, db_c.USER_ROLE_VIEWER),
        )

        # return NOT_FOUND if user is still none
        if user is None:
            logger.warning(
                "User not found in DB even after trying to create one."
            )
            return {api_c.MESSAGE: api_c.USER_NOT_FOUND}, HTTPStatus.NOT_FOUND

    return user


def get_required_shap_data(features: list = None) -> dict:
    """Read in Shap Models Data JSON into a dict

    Args:
        features (list): string list of the features to be returned.
        If none is passed, all features are returned

    Returns:
        dict: data placed into a dict where the keys are the column names

    """

    # return required shap feature data
    return {
        feature: data
        for feature, data in shap_data.items()
        if feature in features
    }


def convert_unique_city_filter(request_json: dict) -> dict:
    """To convert request json to have unique city

    Args:
        request_json (dict): Input audience filter json object

    Returns:
        dict: Converted audience filter.
    """
    try:
        for filters in request_json[api_c.AUDIENCE_FILTERS]:
            for item in filters[api_c.AUDIENCE_SECTION_FILTERS]:
                if (
                    item[api_c.AUDIENCE_FILTER_FIELD]
                    == api_c.AUDIENCE_FILTER_CITY
                ):
                    city_value, state_value, _ = item.get(
                        api_c.AUDIENCE_FILTER_VALUE
                    ).split("|")
                    item[api_c.AUDIENCE_FILTER_VALUE] = city_value

                    filters[api_c.AUDIENCE_SECTION_FILTERS].append(
                        {
                            api_c.AUDIENCE_FILTER_FIELD: api_c.STATE.title(),
                            api_c.AUDIENCE_FILTER_TYPE: api_c.AUDIENCE_FILTERS_EQUALS,
                            api_c.AUDIENCE_FILTER_VALUE: state_value,
                        }
                    )
        return request_json
    except KeyError:
        logger.info("Incorrect Audience Filter Object")
        return request_json

    except ValueError:
        logger.info("Incorrect Audience Filter Object")
        return request_json


def match_rate_data_for_audience(delivery: dict, match_rate_data: dict = None):
    """To get digital platform data for engaged audience delivery.

    Args:
        delivery (dict): Audience delivery data.
        match_rate_data (dict): Match rate data as dictionary, destination
        will be the key.
    """

    if match_rate_data is None:
        match_rate_data = {}
    if delivery.get(api_c.STATUS, "").lower() == api_c.DELIVERED:
        # Digital platform data will be populated based
        # on last successful delivery to an ad_platform.
        if match_rate_data.get(delivery.get(api_c.DELIVERY_PLATFORM_TYPE)):
            # Always ensure the latest successful
            # delivery is considered.
            if delivery.get(db_c.UPDATE_TIME) > match_rate_data[
                delivery.get(api_c.DELIVERY_PLATFORM_TYPE)
            ].get(api_c.AUDIENCE_LAST_DELIVERY, date.min):
                match_rate_data[delivery.get(api_c.DELIVERY_PLATFORM_TYPE)] = {
                    api_c.AUDIENCE_LAST_DELIVERY: delivery.get(
                        db_c.UPDATE_TIME
                    ),
                    api_c.MATCH_RATE: 0,
                }
        else:
            match_rate_data[delivery.get(api_c.DELIVERY_PLATFORM_TYPE)] = {
                api_c.AUDIENCE_LAST_DELIVERY: delivery.get(db_c.UPDATE_TIME),
                api_c.MATCH_RATE: 0,
            }

    else:
        # Delivery jobs on ad_platforms undelivered.
        if not match_rate_data.get(delivery.get(api_c.DELIVERY_PLATFORM_TYPE)):
            match_rate_data[delivery.get(api_c.DELIVERY_PLATFORM_TYPE)] = {
                api_c.AUDIENCE_LAST_DELIVERY: None,
                api_c.MATCH_RATE: None,
            }


# pylint: disable=too-many-nested-blocks
def set_destination_category_in_engagement(engagement: dict):
    """Set destination_category in engagement dictionary.

    Args:
        engagement (dict): engagement dict to be set with destination_category
    """

    # build destination_category object that groups audiences by destinations
    destinations_categories = []
    for aud in engagement[db_c.AUDIENCES]:
        # build the audience dict with necessary fields for grouped destination
        audience = {
            api_c.ID: aud[api_c.ID],
            api_c.NAME: aud.get(api_c.NAME, None),
            api_c.IS_LOOKALIKE: aud[api_c.IS_LOOKALIKE],
            api_c.SIZE: aud.get(api_c.SIZE, 0),
        }

        for dest in aud[db_c.DESTINATIONS]:
            destinations = []

            # build the destination dict nested with corresponding audience
            # and latest delivery data
            audience[api_c.LATEST_DELIVERY] = dest[api_c.LATEST_DELIVERY]
            destination = {
                api_c.ID: dest[api_c.ID],
                api_c.NAME: dest[api_c.NAME],
                api_c.DESTINATION_AUDIENCES: [],
                api_c.DESTINATION_TYPE: dest[api_c.DELIVERY_PLATFORM_TYPE],
                db_c.LINK: dest.get(db_c.LINK),
            }
            destination[api_c.DESTINATION_AUDIENCES].append(audience)
            destinations.append(destination)

            # if destinations_categories is not populated yet, then append a
            # destination_category dict as required by the response schema
            if destinations_categories:
                for destination_category in destinations_categories:
                    # check if the destination category is already present to
                    # update the existing dict data
                    if (
                        destination_category[api_c.CATEGORY]
                        == dest[api_c.CATEGORY]
                    ):
                        for destination_type in destination_category[
                            api_c.DESTINATIONS
                        ]:
                            # check if the destination_type is already present
                            # to update just the nested audiences object within
                            if (
                                destination_type[api_c.NAME]
                                == destination[api_c.NAME]
                            ):
                                destination_type[
                                    api_c.DESTINATION_AUDIENCES
                                ].extend(
                                    destination[api_c.DESTINATION_AUDIENCES]
                                )
                                break
                        # if the current destination is still not grouped,
                        # then this is the first time this particular
                        # destination_type is encountered
                        else:
                            destination_category[api_c.DESTINATIONS].extend(
                                destinations
                            )
                        break
                # if the current destination is still not grouped, then this
                # is the first time this particular destination_category is
                # encountered
                else:
                    destinations_categories.append(
                        {
                            api_c.CATEGORY: dest[api_c.CATEGORY],
                            api_c.DESTINATIONS: destinations,
                        }
                    )
            else:
                destinations_categories.append(
                    {
                        api_c.CATEGORY: dest[api_c.CATEGORY],
                        api_c.DESTINATIONS: destinations,
                    }
                )

    engagement[api_c.DESTINATION_CATEGORIES] = destinations_categories


def create_description_for_user_request(
    first_name: str,
    last_name: str,
    email: str,
    access_level: str,
    pii_access: bool,
    reason_for_request: str,
    requested_by: str,
    project_name: str = get_config().DEFAULT_NEW_USER_PROJECT_NAME,
    okta_group_name: str = get_config().DEFAULT_OKTA_GROUP_NAME,
    okta_app: str = get_config().DEFAULT_OKTA_APP,
) -> str:
    """Create HUS issue description using new user request data.

    Args:
        first_name (str): First name of the user requested.
        last_name (str): Last name of the user requested.
        email (str): Email of the user requested.
        access_level (str): Access level of the user requested.
        pii_access (bool): If allowed PII access.
        reason_for_request (str): Description of why access request.
        requested_by (str): User Name of the person requesting.
        project_name (str, Optional): Project name which user needs to
            be granted access.
        okta_group_name (str, Optional): Okta group name to which user
            must be added.
        okta_app (str, Optional): Okta app name to which user needs
            permission.

    Returns:
        str: Description for HUS issue.
    """

    return (
        f"*Project Name:* {project_name} \n"
        f"*Required Info:* Please add {first_name} {last_name} to the"
        f" {okta_group_name} group. \n"
        f"*Reason for Request:* {reason_for_request} \n"
        f"*User:* {first_name}, {last_name} \n"
        f"*Email:* {email} \n"
        f"*Access Level:* {access_level} \n"
        f"*PII Access:* {pii_access} \n"
        f"*Okta Group Name:* {okta_group_name} \n"
        f"*Okta App:* {okta_app} \n"
        f"*Requested by:* {requested_by}"
    )


def validate_if_resource_owner(
    resource_name: str, resource_id: str, user_name: str
) -> bool:
    """Validates if the user given is the resource owner.

    Args:
         resource_name (str): Name of the resource.
         resource_id (str): ID of the resource.
         user_name (str): User name of the user.
     Returns:
         bool: True if the name of user is the same as created_by.
    """

    resource_collection_mapping = {
        api_c.AUDIENCE: db_c.AUDIENCES_COLLECTION,
        api_c.ENGAGEMENT: db_c.ENGAGEMENTS_COLLECTION,
    }
    # Get the collection from the mapping.
    collection = resource_collection_mapping.get(resource_name)
    if collection:
        resource = get_document(
            database=get_db_client(),
            collection=collection,
            query_filter={db_c.ID: ObjectId(resource_id)},
        )
        # Add check if resource name is audience, considering lookalikes.
        if not resource and resource_name == api_c.AUDIENCE:
            resource = get_document(
                database=get_db_client(),
                collection=db_c.LOOKALIKE_AUDIENCE_COLLECTION,
                query_filter={db_c.ID: ObjectId(resource_id)},
            )

        if resource and resource.get(db_c.CREATED_BY, "") == user_name:
            return True

    return False


def filter_team_member_requests(team_member_request_issues: list) -> list:
    """Filters Jira team member requests.

    Args:
        team_member_request_issues (list): List of Jira issues.

    Returns:
        list: Filtered and reformatted user requests.
    """

    status_score_mapping = {
        api_c.STATE_TO_DO: 0,
        api_c.STATE_IN_PROGRESS: 1,
        api_c.STATE_IN_REVIEW: 2,
        api_c.STATE_DONE: 3,
    }
    filtered_user_requests = []

    if team_member_request_issues:
        user_info = defaultdict(list)
        for issue in team_member_request_issues:
            request_details = extract_user_request_details_from_issue(issue)

            if RequestedUserSchema().validate(data=request_details):
                user_info[request_details.get(api_c.EMAIL)].append(
                    request_details
                )
        # pylint: disable=unused-variable
        for user_email, info in user_info.items():
            info.sort(
                key=lambda x: status_score_mapping.get(x.get(api_c.STATUS)),
                reverse=True,
            )
            filtered_user_requests.append(info[0])

    return filtered_user_requests


# pylint: disable=anomalous-backslash-in-string
def extract_user_request_details_from_issue(
    team_member_request_issue: dict,
) -> dict:
    """Extracts user request details from Jira issue.

    Args:
        team_member_request_issue (dict): Jira issue for team member request.

    Returns:
        dict: Team member request issue details.
    """

    description = team_member_request_issue.get(api_c.FIELDS, {}).get(
        api_c.DESCRIPTION, None
    )

    if not description:
        logger.info("No description found while parsing user request")
        return {}

    email = re.search("Email:\*(.*?)\\n", description)
    pii_access = re.search("PII Access:\*(.*?)\\n", description)
    display_name = re.search("User:\*(.*?)\\n", description)
    access_level = re.search("Access Level:\*(.*?)\\n", description)

    return {
        api_c.EMAIL: email.groups()[0].strip() if email else None,
        api_c.USER_PII_ACCESS: Validation.validate_bool(
            pii_access.groups()[0].strip()
        )
        if pii_access
        else False,
        api_c.DISPLAY_NAME: display_name.groups()[0].strip()
        if display_name
        else None,
        api_c.USER_ACCESS_LEVEL: access_level.groups()[0].strip()
        if access_level
        else None,
        api_c.STATUS: team_member_request_issue.get(api_c.FIELDS, {})
        .get(api_c.STATUS, {})
        .get(api_c.NAME),
        api_c.UPDATED: parse(
            team_member_request_issue.get(api_c.FIELDS, {}).get(api_c.UPDATED)
        ),
        api_c.CREATED: parse(
            team_member_request_issue.get(api_c.FIELDS, {}).get(api_c.CREATED)
        ),
        api_c.KEY: team_member_request_issue.get(api_c.KEY),
    }


def group_and_aggregate_datafeed_details_by_date(
    datafeed_details: list,
) -> list:
    """Group and aggregate data feed details by date

    Args:
        datafeed_details (list): list of data feed details to group

    Returns:
        list: List of aggregated and grouped data feed details
    """
    grouped_datafeed_details = []

    grouped_by_date = groupby(
        datafeed_details, lambda x: x[api_c.LAST_PROCESSED_START]
    )

    for df_date, df_details in grouped_by_date:
        data_feed_by_date = {
            api_c.NAME: df_date,
            api_c.THIRTY_DAYS_AVG: round(random.uniform(0.5, 1), 3),
            api_c.DATA_FILES: [],
        }
        total_records_received = 0
        total_records_processed = 0

        status = api_c.STATUS_COMPLETE
        for df_detail in df_details:
            # set last processed start for datafeeds aggregated by date
            # i.e. Minimum of last processed start for all grouped datafeed details
            if (
                not data_feed_by_date.get(api_c.LAST_PROCESSED_START)
                or data_feed_by_date[api_c.LAST_PROCESSED_START]
                >= df_detail[api_c.LAST_PROCESSED_START]
            ):
                data_feed_by_date[api_c.LAST_PROCESSED_START] = df_detail[
                    api_c.LAST_PROCESSED_START
                ]
            # set last processed end for datafeeds aggregated by date
            # i.e. Maximum of last processed end for all grouped datafeed details
            if (
                not data_feed_by_date.get(api_c.LAST_PROCESSED_END)
                or data_feed_by_date[api_c.LAST_PROCESSED_END]
                <= df_detail[api_c.LAST_PROCESSED_END]
            ):
                data_feed_by_date[api_c.LAST_PROCESSED_END] = df_detail[
                    api_c.LAST_PROCESSED_END
                ]
            total_records_received += df_detail[api_c.RECORDS_RECEIVED]
            total_records_processed += df_detail[api_c.RECORDS_PROCESSED]
            data_feed_by_date[api_c.DATA_FILES].append(df_detail)

            if status == api_c.STATUS_COMPLETE and df_detail[api_c.STATUS] in [
                api_c.STATUS_RUNNING
            ]:
                status = api_c.STATUS_INCOMPLETE

            elif (
                status in [api_c.STATUS_COMPLETE, api_c.STATUS_INCOMPLETE]
                and df_detail[api_c.STATUS] == api_c.STATUS_FAILED
            ):
                status = api_c.STATUS_FAILED

        _ = data_feed_by_date.update(
            {
                api_c.RECORDS_PROCESSED: total_records_processed,
                api_c.RECORDS_RECEIVED: total_records_received,
                api_c.RECORDS_PROCESSED_PERCENTAGE: round(
                    total_records_processed / total_records_received, 3
                ),
                api_c.STATUS: status,
            }
        )

        grouped_datafeed_details.append(data_feed_by_date)

    return grouped_datafeed_details


def fetch_datafeed_details(
    datafeed_name: str, start_date: str, end_date: str, statuses: list = None
) -> list:
    """Fetch datafeed details

    Args:
        datafeed_name (str): Datafeed name
        start_date (str): Start Date
        end_date (str): End Date
        statuses (list): list of statuses

    Returns:
        list: list of data feed details
    """
    datafeed_details = copy.deepcopy(datafeed_detail_stub_data)

    for i, df_detail in enumerate(datafeed_details):
        _ = df_detail.update(
            {
                "filename": f"{datafeed_name}_{i}",
                api_c.LAST_PROCESSED_START: parse(
                    df_detail[api_c.LAST_PROCESSED_START]
                ),
                api_c.LAST_PROCESSED_END: parse(
                    df_detail[api_c.LAST_PROCESSED_END]
                ),
            }
        )
        # compute run duration if success or running
        if df_detail[api_c.STATUS] in [
            api_c.STATUS_SUCCESS,
            api_c.STATUS_RUNNING,
        ]:
            df_detail[api_c.RUN_DURATION] = parse_seconds_to_duration_string(
                int(
                    (
                        df_detail[api_c.LAST_PROCESSED_END]
                        - df_detail[api_c.LAST_PROCESSED_START]
                    ).total_seconds()
                )
            )

    if statuses:
        datafeed_details = list(
            filter(lambda x: x[api_c.STATUS] in statuses, datafeed_details)
        )

    if start_date and end_date:
        start_date = parse(start_date).date()
        end_date = parse(end_date).date()
        datafeed_details = list(
            filter(
                lambda x: start_date
                <= parse(
                    datetime.strftime(
                        x[api_c.LAST_PROCESSED_START],
                        api_c.DEFAULT_DATE_FORMAT,
                    )
                ).date()
                <= end_date,
                datafeed_details,
            )
        )

        if (end_date - start_date).days == 0:
            return datafeed_details

    return group_and_aggregate_datafeed_details_by_date(datafeed_details)


def clean_domain_name_string(domain_name: str) -> str:
    """Cleans strings like abc.com for Marshmallow attribute field.
    Args:
        domain_name (str): Name of the domain.
    Returns:
        str: Cleaned domain name.
    """
    return domain_name.replace(".", "-")


<<<<<<< HEAD
def generate_cache_key_string(data: Union[dict, list]) -> Generator:
    """Generates cache key strings for dicts and lists
    Args:
        data (Union[dict,list]): Input data to get cache key

    Yields:
        Generator: String Generator

    """
    for item in data:
        if isinstance(item, list):
            generate_cache_key_string(item)
        elif isinstance(item, dict):
            yield " ".join(
                [x for key, value in item.items() for x in [key, str(value)]]
            )
        else:
            yield item


# Cache Constants
CACHE_MAPS = {
    api_c.CUSTOMERS_INSIGHTS: get_customers_overview,
    api_c.GEOGRAPHICAL: get_demographic_by_state,
}


def check_and_return_cache(
    database: MongoClient,
    cache_tag: str,
    key: Union[str, list, dict],
    token: str = None,
) -> Union[list, dict]:
    """Checks for cache to return or creates an entry
    Args:
        token(str): JWT token
        database(MongoClient): Database Client
        cache_tag(str): Cache Tag which used in prefix of Key
        key(str): Cache Key

    Returns:
        Union[list,dict]: Data to be retrieved

    """

    data = get_cache_entry(
        database,
        "".join([cache_tag] + list(generate_cache_key_string(key))),
    )

    if not data:
        logger.info("No cache data available retreiving actual data")
        data = CACHE_MAPS.get(cache_tag)(token, key)
        create_cache_entry(
            database=database,
            cache_key="".join(
                [cache_tag] + list(generate_cache_key_string(key)),
            ),
            cache_value=data,
        )

    return data
=======
def parse_seconds_to_duration_string(duration: int):
    """Convert duration timedelta to HH:MM:SS format

    Args:
        duration (int): Duration in seconds

    Returns:
        str: duration string

    """
    seconds = duration % 60
    minutes = (duration // 60) % 60
    hours = duration // (60 * 60)

    return f"{hours:02d}:{minutes:02d}:{seconds:02d}"
>>>>>>> d65e38b4
<|MERGE_RESOLUTION|>--- conflicted
+++ resolved
@@ -1115,7 +1115,23 @@
     return domain_name.replace(".", "-")
 
 
-<<<<<<< HEAD
+def parse_seconds_to_duration_string(duration: int):
+    """Convert duration timedelta to HH:MM:SS format
+
+    Args:
+        duration (int): Duration in seconds
+
+    Returns:
+        str: duration string
+
+    """
+    seconds = duration % 60
+    minutes = (duration // 60) % 60
+    hours = duration // (60 * 60)
+
+    return f"{hours:02d}:{minutes:02d}:{seconds:02d}"
+
+
 def generate_cache_key_string(data: Union[dict, list]) -> Generator:
     """Generates cache key strings for dicts and lists
     Args:
@@ -1177,21 +1193,4 @@
             cache_value=data,
         )
 
-    return data
-=======
-def parse_seconds_to_duration_string(duration: int):
-    """Convert duration timedelta to HH:MM:SS format
-
-    Args:
-        duration (int): Duration in seconds
-
-    Returns:
-        str: duration string
-
-    """
-    seconds = duration % 60
-    minutes = (duration // 60) % 60
-    hours = duration // (60 * 60)
-
-    return f"{hours:02d}:{minutes:02d}:{seconds:02d}"
->>>>>>> d65e38b4
+    return data