"""
purpose of this file is to house route utilities
"""
from datetime import datetime
from typing import Tuple, Union, Dict
from http import HTTPStatus
from bson import ObjectId

from healthcheck import HealthCheck
from decouple import config
from connexion.exceptions import ProblemException
from pymongo import MongoClient

from huxunifylib.util.general.logging import logger
from huxunifylib.connectors.util.client import db_client_factory
from huxunifylib.database.cdp_data_source_management import (
    get_all_data_sources,
)
from huxunifylib.database import (
    delivery_platform_management as destination_management,
    constants as db_c,
)

from huxunify.api.config import get_config
from huxunify.api import constants
from huxunify.api.data_connectors.tecton import check_tecton_connection
from huxunify.api.data_connectors.aws import (
    check_aws_ssm,
    check_aws_batch,
)
from huxunify.api.data_connectors.okta import (
    check_okta_connection,
)
from huxunify.api.data_connectors.cdp import check_cdm_api_connection
from huxunify.api.data_connectors.cdp_connection import (
    check_cdp_connections_api_connection,
)


def handle_api_exception(exc: Exception, description: str = "") -> None:
    """
    Purpose of this function is to handle general api exceptions,
    and reduce code in the route
    Args:
        exc (Exception): Exception object to handle
        description (str): Exception description.

    Returns:
          None
    """
    logger.error(
        "%s: %s.",
        exc.__class__,
        exc,
    )

    return ProblemException(
        status=int(HTTPStatus.BAD_REQUEST.value),
        title=HTTPStatus.BAD_REQUEST.description,
        detail=description,
    )


def get_db_client() -> MongoClient:
    """Get DB client.
    Returns:
        MongoClient: MongoDB client.
    """
    return db_client_factory.get_resource(**get_config().MONGO_DB_CONFIG)


def check_mongo_connection() -> Tuple[bool, str]:
    """Validate mongo DB connection.
    Args:

    Returns:
        tuple[bool, str]: Returns if the connection is valid, and the message.
    """
    try:
        # test finding documents
        get_all_data_sources(get_db_client())
        return True, "Mongo available."
    # pylint: disable=broad-except
    # pylint: disable=unused-variable
    except Exception as exception:
        return False, "Mongo not available."


def get_health_check() -> HealthCheck:
    """build and return the health check object

    Args:

    Returns:
        HealthCheck: HealthCheck object that processes checks when called

    """
    health = HealthCheck()

    # check variable
    health.add_section("flask_env", config("FLASK_ENV", default="UNKNOWN"))

    # add health checks
    health.add_check(check_mongo_connection)
    health.add_check(check_tecton_connection)
    health.add_check(check_okta_connection)
    health.add_check(check_aws_ssm)
    health.add_check(check_aws_batch)
    health.add_check(check_cdm_api_connection)
    health.add_check(check_cdp_connections_api_connection)
    return health


def group_perf_metric(perf_metrics: list, metric_type: str) -> dict:
    """Group performance metrics
    ---

        Args:
            perf_metrics (list): List of performance metrics.
            metric_type (list): Type of performance metrics.

        Returns:
            perf_metric (dict): Grouped performance metric .

    """

    metric = {}

    if metric_type == constants.DISPLAY_ADS:
        for name in constants.DISPLAY_ADS_METRICS:
            metric[name] = sum(
                [
                    int(item[name])
                    for item in perf_metrics
                    if name in item.keys()
                ]
            )
    elif metric_type == constants.EMAIL:
        for name in constants.EMAIL_METRICS:
            metric[name] = sum(
                [
                    int(item[name])
                    for item in perf_metrics
                    if name in item.keys()
                ]
            )

    return metric


def get_friendly_delivered_time(delivered_time: datetime) -> str:
    """Group performance metrics
    ---

        Args:
            delivered_time (datetime): Delivery time.

        Returns:
            time_difference (str): Time difference as days / hours / mins.

    """

    delivered = (datetime.utcnow() - delivered_time).total_seconds()

    # pylint: disable=no-else-return
    if delivered / (60 * 60 * 24) >= 1:
        return str(int(delivered / (60 * 60 * 24))) + " days ago"
    elif delivered / (60 * 60) >= 1:
        return str(int(delivered / (60 * 60))) + " hours ago"
    elif delivered / 60 >= 1:
        return str(int(delivered / 60)) + " minutes ago"
    else:
        return str(int(delivered)) + " seconds ago"


def update_metrics(
    target_id: ObjectId,
    name: str,
    jobs: list,
    perf_metrics: list,
    metric_type: str,
) -> dict:
    """Update performance metrics

    Args:
        target_id (ObjectId) : Group Id.
        name (str): Name of group object.
        jobs (list): List of delivery jobs.
        perf_metrics (list): List of performance metrics.
        metric_type (str): Type of performance metrics.

    Returns:
        metric (dict): Grouped performance metrics .
    """
    delivery_jobs = [x[db_c.ID] for x in jobs]
    metric = {
        constants.ID: str(target_id),
        constants.NAME: name,
    }
    metric.update(
        group_perf_metric(
            [
                x[db_c.PERFORMANCE_METRICS]
                for x in perf_metrics
                if x[db_c.DELIVERY_JOB_ID] in delivery_jobs
            ],
            metric_type,
        )
    )
    return metric


def validate_destination_id(
    destination_id: str, check_if_destination_in_db: bool = True
) -> Union[ObjectId, Tuple[Dict[str, str], int]]:
    """Checks on destination_id

    Check if destination id is valid converts it to object_id.
    Also can check if destination_id is in db

    Args:
        destination_id (str) : Destination id.
        check_if_destination_in_db (bool): Optional; flag to check if destination in db

    Returns:
        response(dict): Message and HTTP status to be returned in response in
            case of failing checks,
        destination_id (ObjectId): Destination id as object id if
            all checks are successful.
    """
    destination_id = ObjectId(destination_id)

    if check_if_destination_in_db:
        if not destination_management.get_delivery_platform(
            get_db_client(), destination_id
        ):
            logger.error(
                "Could not find destination with id %s.", destination_id
            )
            return {
                "message": constants.DESTINATION_NOT_FOUND
            }, HTTPStatus.NOT_FOUND

    return destination_id


<<<<<<< HEAD
def add_chart_legend(data: dict) -> dict:
    """Add chart legend data.

    Args:
        data (str) : Chart data.

    Returns:
        response(dict): Chart data with legend details.
    """

    for key in data:
        if key == constants.NAME:
            data[constants.NAME][constants.PROP] = constants.NAME.title()
            data[constants.NAME][constants.ICON] = constants.NAME
        if key == constants.EMAIL:
            data[constants.EMAIL][constants.PROP] = constants.EMAIL.title()
            data[constants.EMAIL][constants.ICON] = constants.EMAIL
        if key == constants.PHONE:
            data[constants.PHONE][constants.PROP] = constants.PHONE.title()
            data[constants.PHONE][constants.ICON] = constants.PHONE
        if key == constants.ADDRESS:
            data[constants.ADDRESS][constants.PROP] = constants.ADDRESS.title()
            data[constants.ADDRESS][constants.ICON] = constants.ADDRESS
        if key == constants.COOKIE:
            data[constants.COOKIE][constants.PROP] = constants.COOKIE.title()
            data[constants.COOKIE][constants.ICON] = constants.COOKIE
    return data
=======
def group_gender_spending(gender_spending: list) -> dict:
    """Groups gender spending by gender/month.

    Args:
        gender_spending (list) : list of spending details by gender.

    Returns:
        response(dict): Gender spending grouped by gender / month.
    """

    date_parser = lambda x, y: datetime.strptime(
        f"1-{str(x)}-{str(y)}", "%d-%m-%Y"
    )
    return {
        constants.GENDER_WOMEN: [
            {
                constants.DATE: date_parser(
                    x[constants.MONTH], x[constants.YEAR]
                ),
                constants.LTV: round(x[constants.AVG_SPENT_WOMEN], 4),
            }
            for x in gender_spending
        ],
        constants.GENDER_MEN: [
            {
                constants.DATE: date_parser(
                    x[constants.MONTH], x[constants.YEAR]
                ),
                constants.LTV: round(x[constants.AVG_SPENT_MEN], 4),
            }
            for x in gender_spending
        ],
        constants.GENDER_OTHER: [
            {
                constants.DATE: date_parser(
                    x[constants.MONTH], x[constants.YEAR]
                ),
                constants.LTV: round(x[constants.AVG_SPENT_OTHER], 4),
            }
            for x in gender_spending
        ],
    }
>>>>>>> d0cd7d28
<|MERGE_RESOLUTION|>--- conflicted
+++ resolved
@@ -244,7 +244,6 @@
     return destination_id
 
 
-<<<<<<< HEAD
 def add_chart_legend(data: dict) -> dict:
     """Add chart legend data.
 
@@ -272,7 +271,8 @@
             data[constants.COOKIE][constants.PROP] = constants.COOKIE.title()
             data[constants.COOKIE][constants.ICON] = constants.COOKIE
     return data
-=======
+
+
 def group_gender_spending(gender_spending: list) -> dict:
     """Groups gender spending by gender/month.
 
@@ -314,5 +314,4 @@
             }
             for x in gender_spending
         ],
-    }
->>>>>>> d0cd7d28
+    }