"""Purpose of this file is to house route utilities"""
from datetime import datetime
import re
from typing import Tuple
from http import HTTPStatus
from bson import ObjectId
from pandas import DataFrame
from dateutil.relativedelta import relativedelta

from healthcheck import HealthCheck
from decouple import config
from connexion.exceptions import ProblemException
from pymongo import MongoClient

from huxunifylib.util.general.logging import logger
from huxunifylib.connectors.util.client import db_client_factory

from huxunifylib.database.cdp_data_source_management import (
    get_all_data_sources,
)
from huxunifylib.database import (
    constants as db_c,
)
<<<<<<< HEAD
from huxunifylib.database.user_management import get_user, set_user
=======
from huxunifylib.database.user_management import get_user, get_all_users
from huxunifylib.database.client import DatabaseClient
>>>>>>> 6ff7843e

from huxunify.api.config import get_config
from huxunify.api import constants
from huxunify.api.data_connectors.tecton import check_tecton_connection
from huxunify.api.data_connectors.aws import check_aws_ssm, check_aws_batch
from huxunify.api.data_connectors.okta import (
    check_okta_connection,
    get_user_info,
)
from huxunify.api.data_connectors.cdp import check_cdm_api_connection
from huxunify.api.data_connectors.cdp_connection import (
    check_cdp_connections_api_connection,
)
from huxunify.api.exceptions import (
    unified_exceptions as ue,
)
from huxunify.api.prometheus import record_health_status_metric


def handle_api_exception(exc: Exception, description: str = "") -> None:
    """Purpose of this function is to handle general api exceptions,
    and reduce code in the route.

    Args:
        exc (Exception): Exception object to handle.
        description (str): Exception description.

    Returns:
          None
    """

    logger.error(
        "%s: %s.",
        exc.__class__,
        exc,
    )

    return ProblemException(
        status=int(HTTPStatus.BAD_REQUEST.value),
        title=HTTPStatus.BAD_REQUEST.description,
        detail=description,
    )


def get_db_client() -> MongoClient:
    """Get DB client.

    Returns:
        MongoClient: MongoDB client.
    """

    return db_client_factory.get_resource(**get_config().MONGO_DB_CONFIG)


def check_mongo_connection() -> Tuple[bool, str]:
    """Validate mongo DB connection.

    Returns:
        Tuple[bool, str]: Returns if the connection is valid, and the message.
    """

    try:
        # test finding documents
        get_all_data_sources(get_db_client())
        record_health_status_metric(constants.MONGO_CONNECTION_HEALTH, True)
        return True, "Mongo available."
    # pylint: disable=broad-except
    # pylint: disable=unused-variable
    except Exception as exception:
        record_health_status_metric(constants.MONGO_CONNECTION_HEALTH, False)
        return False, "Mongo not available."


def get_health_check() -> HealthCheck:
    """Build and return the health check object.

    Returns:
        HealthCheck: HealthCheck object that processes checks when called.
    """

    health = HealthCheck()

    # check variable
    health.add_section("flask_env", config("FLASK_ENV", default="UNKNOWN"))

    # add health checks
    health.add_check(check_mongo_connection)
    health.add_check(check_tecton_connection)
    health.add_check(check_okta_connection)
    health.add_check(check_aws_ssm)
    health.add_check(check_aws_batch)
    # TODO HUS-1200
    # health.add_check(check_aws_s3)
    # health.add_check(check_aws_events)
    health.add_check(check_cdm_api_connection)
    health.add_check(check_cdp_connections_api_connection)
    return health


def group_perf_metric(perf_metrics: list, metric_type: str) -> dict:
    """Group performance metrics.

    Args:
        perf_metrics (list): List of performance metrics.
        metric_type (list): Type of performance metrics.

    Returns:
        perf_metric (dict): Grouped performance metric.
    """

    metric = {}

    if metric_type == constants.DISPLAY_ADS:
        for name in constants.DISPLAY_ADS_METRICS:
            metric[name] = sum(
                [
                    item[name]
                    for item in perf_metrics
                    if name in item.keys()
                    and item[name] is not None
                    and not isinstance(item[name], str)
                ]
            )
    elif metric_type == constants.EMAIL:
        for name in constants.EMAIL_METRICS:
            metric[name] = sum(
                [
                    item[name]
                    for item in perf_metrics
                    if name in item.keys()
                    and item[name] is not None
                    and not isinstance(item[name], str)
                ]
            )

    return metric


def get_friendly_delivered_time(delivered_time: datetime) -> str:
    """Group performance metrics.

    Args:
        delivered_time (datetime): Delivery time.

    Returns:
        time_difference (str): Time difference as days / hours / mins.
    """

    delivered = (datetime.utcnow() - delivered_time).total_seconds()

    # pylint: disable=no-else-return
    if delivered / (60 * 60 * 24) >= 1:
        return str(int(delivered / (60 * 60 * 24))) + " days ago"
    elif delivered / (60 * 60) >= 1:
        return str(int(delivered / (60 * 60))) + " hours ago"
    elif delivered / 60 >= 1:
        return str(int(delivered / 60)) + " minutes ago"
    else:
        return str(int(delivered)) + " seconds ago"


def update_metrics(
    target_id: ObjectId,
    name: str,
    jobs: list,
    perf_metrics: list,
    metric_type: str,
) -> dict:
    """Update performance metrics.

    Args:
        target_id (ObjectId) : Group Id.
        name (str): Name of group object.
        jobs (list): List of delivery jobs.
        perf_metrics (list): List of performance metrics.
        metric_type (str): Type of performance metrics.

    Returns:
        metric (dict): Grouped performance metrics.
    """

    delivery_jobs = [x[db_c.ID] for x in jobs]
    metric = {
        constants.ID: str(target_id),
        constants.NAME: name,
    }
    metric.update(
        group_perf_metric(
            [
                x[db_c.PERFORMANCE_METRICS]
                for x in perf_metrics
                if x[db_c.DELIVERY_JOB_ID] in delivery_jobs
            ],
            metric_type,
        )
    )
    return metric


def add_chart_legend(data: dict) -> dict:
    """Add chart legend data.

    Args:
        data (dict) : Chart data.

    Returns:
        response(dict): Chart data with legend details.
    """

    for val in [
        constants.NAME,
        constants.EMAIL,
        constants.PHONE,
        constants.ADDRESS,
        constants.COOKIE,
    ]:
        data[val][constants.PROP] = val.title()
        data[val][constants.ICON] = val
    return data


def group_gender_spending(gender_spending: list) -> dict:
    """Groups gender spending by gender/month.

    Args:
        gender_spending (list) : list of spending details by gender.

    Returns:
        response(dict): Gender spending grouped by gender / month.
    """

    date_parser = lambda x, y: datetime.strptime(
        f"1-{str(x)}-{str(y)}", "%d-%m-%Y"
    )
    return {
        constants.GENDER_WOMEN: [
            {
                constants.DATE: date_parser(
                    x[constants.MONTH], x[constants.YEAR]
                ),
                constants.LTV: round(x[constants.AVG_SPENT_WOMEN], 4)
                if x[constants.AVG_SPENT_WOMEN]
                else 0,
            }
            for x in gender_spending
        ],
        constants.GENDER_MEN: [
            {
                constants.DATE: date_parser(
                    x[constants.MONTH], x[constants.YEAR]
                ),
                constants.LTV: round(x[constants.AVG_SPENT_MEN], 4)
                if x[constants.AVG_SPENT_MEN]
                else 0,
            }
            for x in gender_spending
        ],
        constants.GENDER_OTHER: [
            {
                constants.DATE: date_parser(
                    x[constants.MONTH], x[constants.YEAR]
                ),
                constants.LTV: round(x[constants.AVG_SPENT_OTHER], 4)
                if x[constants.AVG_SPENT_OTHER]
                else 0,
            }
            for x in gender_spending
        ],
    }


def do_not_transform_fields(
    dataframe: DataFrame,
) -> DataFrame:
    """Returns the csv file data without any transformation.

    Args:
        dataframe (DataFrame): input dataframe.

    Returns:
        dataframe (DataFrame): input dataframe.
    """

    return dataframe


class Validation:
    """Validation class for input parameters"""

    @staticmethod
    def validate_integer(value: str) -> int:
        """Validates that an integer is valid

        Args:
            value (str): String value from the caller.

        Returns:
            int: Result of the integer conversion.

        Raises:
            InputParamsValidationError: Error that is raised if input is invalid.
        """

        # max_value added to protect snowflake/and other apps that
        # are not able to handle 32int+
        max_value = 2147483647

        if value.isdigit():
            if int(value) <= 0:
                raise ue.InputParamsValidationError(value, "positive integer")
            if int(value) > max_value:
                raise ue.InputParamsValidationError(value, "integer")
            return int(value)

        raise ue.InputParamsValidationError(value, "integer")

    @staticmethod
    def validate_bool(value: str) -> bool:
        """Validates input boolean value for the user

        Args:
            value (str): String value from the caller.

        Returns:
            bool: Result of the boolean conversion.

        Raises:
            InputParamsValidationError: Error that is raised if input is
                invalid.
        """

        if value.lower() == "true":
            return True
        if value.lower() == "false":
            return False

        raise ue.InputParamsValidationError(value, "boolean")

    @staticmethod
    def validate_date(
        date_string: str, date_format: str = constants.DEFAULT_DATE_FORMAT
    ) -> datetime:
        """Validates is a single date is valid

        Args:
            date_string (str): Input date string.
            date_format (str): Date string format.

        Returns:
            datetime: datetime object for the string date passed in

        Raises:
            InputParamsValidationError: Error that is raised if input is
                invalid.
        """

        try:
            return datetime.strptime(date_string, date_format)
        except ValueError:
            raise ue.InputParamsValidationError(
                date_string, date_format
            ) from ValueError

    @staticmethod
    def validate_date_range(
        start_date: str,
        end_date: str,
        date_format: str = constants.DEFAULT_DATE_FORMAT,
    ) -> None:
        """Validates that a date range is valid

        Args:
            start_date (str): Input start date string.
            end_date (str): Input end date string.
            date_format (str): Date string format.

        Raises:
            InputParamsValidationError: Error that is raised if input is
                invalid.
        """

        start = Validation.validate_date(start_date, date_format)
        end = Validation.validate_date(end_date, date_format)

        if start > end:
            raise ue.InputParamsValidationError(
                message=f"The start date {start_date} cannot "
                f"be greater than the end date {end_date}."
            )

    # pylint: disable=anomalous-backslash-in-string
    @staticmethod
    def validate_hux_id(hux_id: str) -> None:
        """Validates the format of the HUX ID.

        Args:
            hux_id (str): Hux ID.

        Raises:
            InputParamsValidationError: Error that is raised if input ID is
                invalid.
        """

        if not re.match("^HUX\d{15}$", hux_id):
            raise ue.InputParamsValidationError(hux_id, "HUX ID")


def is_component_favorite(
    okta_user_id: str, component_name: str, component_id: str
) -> bool:
    """Checks if component is in favorites of a user.
    Args:
        okta_user_id (str): Okta User ID.
        component_name (str): Name of component in user favorite.
        component_id (str): ID of the favorite component.
    Returns:
        bool: If component is favorite or not.
    """
    user_favorites = get_user(get_db_client(), okta_user_id).get(
        constants.FAVORITES
    )

    if (component_name in db_c.FAVORITE_COMPONENTS) and (
        ObjectId(component_id) in user_favorites.get(component_name)
    ):
        return True

    return False


def get_start_end_dates(request: dict, delta: int) -> (str, str):
    """Get date range.

    Args:
        request (dict) : Request object.
        delta (int) : Time in months.

    Returns:
        start_date, end_date (str, str): Date range.
    """

    start_date = (
        request.args.get(constants.START_DATE)
        if request and request.args.get(constants.START_DATE)
        else datetime.strftime(
            datetime.utcnow().date() - relativedelta(months=delta),
            constants.DEFAULT_DATE_FORMAT,
        )
    )
    end_date = (
        request.args.get(constants.END_DATE)
        if request and request.args.get(constants.END_DATE)
        else datetime.strftime(
            datetime.utcnow().date(),
            constants.DEFAULT_DATE_FORMAT,
        )
    )
    return start_date, end_date


def get_user_favorites(
    database: DatabaseClient, user_name: str, component_name: str
) -> list:
    """Get user favorites for a component

    Args:
        database (DatabaseClient): A database client.
        user_name (str): Name of the user.
        component_name (str): Name of component in user favorite.

    Returns:
        list: List of ids of favorite component
    """
    user = get_all_users(database, {db_c.USER_DISPLAY_NAME: user_name})
    if not user:
        return []

<<<<<<< HEAD
    return user_favorites.get(component_name, [])


def get_user_from_db(access_token: str) -> Union[dict, Tuple[dict, int]]:
    """Get the corresponding user matching the okta access token from the DB.
    Create/Set a new user in DB if an user matching the valid okta access token
    is not currently present in the DB.

    Args:
        access_token (str): OKTA JWT token.

    Returns:
        Union[dict, Tuple[dict, int]]: Either a valid user dict or a tuple of
            response message along with the corresponding HTTP status code.
    """

    # set of keys required from user_info
    required_keys = {
        constants.OKTA_ID_SUB,
        constants.EMAIL,
        constants.NAME,
    }

    # get the user information
    logger.info("Getting user info from OKTA.")
    user_info = get_user_info(access_token)
    logger.info("Successfully got user info from OKTA.")

    # checking if required keys are present in user_info
    if not required_keys.issubset(user_info.keys()):
        logger.info("Failure. Required keys not present in user_info dict.")
        return {
            "message": constants.AUTH401_ERROR_MESSAGE
        }, HTTPStatus.UNAUTHORIZED

    logger.info(
        "Successfully validated required_keys are present in user_info."
    )

    # check if the user is in the database
    database = get_db_client()
    user = get_user(database, user_info[constants.OKTA_ID_SUB])

    if user is None:
        # since a valid okta_id is extracted from the okta issuer, use the user
        # info and create a new user if no corresponding user record matching
        # the okta_id is found in DB
        user = set_user(
            database=database,
            okta_id=user_info[constants.OKTA_ID_SUB],
            email_address=user_info[constants.EMAIL],
            display_name=user_info[constants.NAME],
        )

        # return NOT_FOUND if user is still none
        if user is None:
            logger.info(
                "User not found in DB even after trying to create one."
            )
            return {
                constants.MESSAGE: constants.USER_NOT_FOUND
            }, HTTPStatus.NOT_FOUND

    return user
=======
    # take the first one,
    return user[0].get(constants.FAVORITES, {}).get(component_name, [])
>>>>>>> 6ff7843e
<|MERGE_RESOLUTION|>--- conflicted
+++ resolved
@@ -1,7 +1,7 @@
 """Purpose of this file is to house route utilities"""
 from datetime import datetime
 import re
-from typing import Tuple
+from typing import Tuple, Union
 from http import HTTPStatus
 from bson import ObjectId
 from pandas import DataFrame
@@ -21,12 +21,8 @@
 from huxunifylib.database import (
     constants as db_c,
 )
-<<<<<<< HEAD
-from huxunifylib.database.user_management import get_user, set_user
-=======
-from huxunifylib.database.user_management import get_user, get_all_users
+from huxunifylib.database.user_management import get_user, get_all_users, set_user
 from huxunifylib.database.client import DatabaseClient
->>>>>>> 6ff7843e
 
 from huxunify.api.config import get_config
 from huxunify.api import constants
@@ -258,15 +254,11 @@
         response(dict): Gender spending grouped by gender / month.
     """
 
-    date_parser = lambda x, y: datetime.strptime(
-        f"1-{str(x)}-{str(y)}", "%d-%m-%Y"
-    )
+    date_parser = lambda x, y: datetime.strptime(f"1-{str(x)}-{str(y)}", "%d-%m-%Y")
     return {
         constants.GENDER_WOMEN: [
             {
-                constants.DATE: date_parser(
-                    x[constants.MONTH], x[constants.YEAR]
-                ),
+                constants.DATE: date_parser(x[constants.MONTH], x[constants.YEAR]),
                 constants.LTV: round(x[constants.AVG_SPENT_WOMEN], 4)
                 if x[constants.AVG_SPENT_WOMEN]
                 else 0,
@@ -275,9 +267,7 @@
         ],
         constants.GENDER_MEN: [
             {
-                constants.DATE: date_parser(
-                    x[constants.MONTH], x[constants.YEAR]
-                ),
+                constants.DATE: date_parser(x[constants.MONTH], x[constants.YEAR]),
                 constants.LTV: round(x[constants.AVG_SPENT_MEN], 4)
                 if x[constants.AVG_SPENT_MEN]
                 else 0,
@@ -286,9 +276,7 @@
         ],
         constants.GENDER_OTHER: [
             {
-                constants.DATE: date_parser(
-                    x[constants.MONTH], x[constants.YEAR]
-                ),
+                constants.DATE: date_parser(x[constants.MONTH], x[constants.YEAR]),
                 constants.LTV: round(x[constants.AVG_SPENT_OTHER], 4)
                 if x[constants.AVG_SPENT_OTHER]
                 else 0,
@@ -445,9 +433,7 @@
     Returns:
         bool: If component is favorite or not.
     """
-    user_favorites = get_user(get_db_client(), okta_user_id).get(
-        constants.FAVORITES
-    )
+    user_favorites = get_user(get_db_client(), okta_user_id).get(constants.FAVORITES)
 
     if (component_name in db_c.FAVORITE_COMPONENTS) and (
         ObjectId(component_id) in user_favorites.get(component_name)
@@ -504,8 +490,8 @@
     if not user:
         return []
 
-<<<<<<< HEAD
-    return user_favorites.get(component_name, [])
+    # take the first one,
+    return user[0].get(constants.FAVORITES, {}).get(component_name, [])
 
 
 def get_user_from_db(access_token: str) -> Union[dict, Tuple[dict, int]]:
@@ -536,13 +522,9 @@
     # checking if required keys are present in user_info
     if not required_keys.issubset(user_info.keys()):
         logger.info("Failure. Required keys not present in user_info dict.")
-        return {
-            "message": constants.AUTH401_ERROR_MESSAGE
-        }, HTTPStatus.UNAUTHORIZED
-
-    logger.info(
-        "Successfully validated required_keys are present in user_info."
-    )
+        return {"message": constants.AUTH401_ERROR_MESSAGE}, HTTPStatus.UNAUTHORIZED
+
+    logger.info("Successfully validated required_keys are present in user_info.")
 
     # check if the user is in the database
     database = get_db_client()
@@ -561,15 +543,7 @@
 
         # return NOT_FOUND if user is still none
         if user is None:
-            logger.info(
-                "User not found in DB even after trying to create one."
-            )
-            return {
-                constants.MESSAGE: constants.USER_NOT_FOUND
-            }, HTTPStatus.NOT_FOUND
-
-    return user
-=======
-    # take the first one,
-    return user[0].get(constants.FAVORITES, {}).get(component_name, [])
->>>>>>> 6ff7843e
+            logger.info("User not found in DB even after trying to create one.")
+            return {constants.MESSAGE: constants.USER_NOT_FOUND}, HTTPStatus.NOT_FOUND
+
+    return user