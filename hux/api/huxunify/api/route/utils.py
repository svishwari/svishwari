"""
purpose of this file is to house route utilities
"""
import logging
from functools import wraps
from typing import Any, Tuple
from http import HTTPStatus

from healthcheck import HealthCheck
from decouple import config
from flask import request
from connexion.exceptions import ProblemException
from pymongo import MongoClient
from huxunifylib.connectors.util.client import db_client_factory
from huxunifylib.connectors.connector_exceptions import AuthenticationFailed
from huxunifylib.database.cdp_data_source_management import (
    get_all_data_sources,
)
from huxunifylib.database.user_management import get_user, set_user
from huxunifylib.database.constants import USER_DISPLAY_NAME
import huxunifylib.database.db_exceptions as de

from huxunify.api.config import get_config
from huxunify.api import constants
from huxunify.api.data_connectors.tecton import check_tecton_connection
from huxunify.api.data_connectors.aws import check_aws_ssm, check_aws_batch
from huxunify.api.data_connectors.okta import (
    check_okta_connection,
    introspect_token,
    get_token_from_request,
    get_user_info,
)
from huxunify.api.data_connectors.cdp import check_cdm_api_connection


def add_view_to_blueprint(self, rule: str, endpoint: str, **options) -> object:
    """
    This decorator takes a blueprint and assigns the view function directly
    the alternative to this is having to manually define this in app.py
    or at the bottom of the route file, as the input is a class.

    app.add_url_rule(
        '/colors/<palette>',
        view_func=PaletteView.as_view('colors'),
        methods=['GET']
    )

    Example: @add_view_to_blueprint(cdm_bp, "/datafeeds", "DatafeedSearch")

    Args:
        self (func): a flask/blueprint object, must have 'add_url_rule'
        rule (str): an input rule
        endpoint (str): the name of the endpoint

    Returns:
        Response: decorator

    """

    def decorator(cls) -> Any:
        """decorator function

        Args:
            cls (object): a function to decorate

        Returns:
            Response: Returns the decorated object.

        """
        # add the url to the flask object
        self.add_url_rule(rule, view_func=cls.as_view(endpoint), **options)
        return cls

    return decorator


def handle_api_exception(exc: Exception, description: str = "") -> None:
    """
    Purpose of this function is to handle general api exceptions,
    and reduce code in the route
    Args:
        exc (Exception): Exception object to handle
        description (str): Exception description.

    Returns:
          None
    """
    logging.error(
        "%s: %s.",
        exc.__class__,
        exc,
    )

    return ProblemException(
        status=int(HTTPStatus.BAD_REQUEST.value),
        title=HTTPStatus.BAD_REQUEST.description,
        detail=description,
    )


def get_db_client() -> MongoClient:
    """Get DB client.
    Returns:
        MongoClient: MongoDB client.
    """
    return db_client_factory.get_resource(**get_config().MONGO_DB_CONFIG)


def check_mongo_connection() -> Tuple[bool, str]:
    """Validate mongo DB connection.
    Args:

    Returns:
        tuple[bool, str]: Returns if the connection is valid, and the message.
    """
    try:
        # test finding documents
        get_all_data_sources(get_db_client())
        return True, "Mongo available."
    # pylint: disable=broad-except
    # pylint: disable=unused-variable
    except Exception as exception:
        return False, "Mongo not available."


def get_health_check() -> HealthCheck:
    """build and return the health check object

    Args:

    Returns:
        HealthCheck: HealthCheck object that processes checks when called

    """
    health = HealthCheck()

    # check variable
    health.add_section("flask_env", config("FLASK_ENV", default="UNKNOWN"))

    # add health checks
    health.add_check(check_mongo_connection)
    health.add_check(check_tecton_connection)
    health.add_check(check_okta_connection)
    health.add_check(check_aws_ssm)
    health.add_check(check_aws_batch)
    health.add_check(check_cdm_api_connection)
    return health


def secured() -> object:
    """
    This decorator takes an API request and validates
    if the user provides a JWT token and if that token is valid.

    Eventually this decorator will extract the ROLE from
    OKTA when it is available, and a user can submit role as a param here.

    Example: @secured()

    Args:

    Returns:
        Response: decorator

    """

    def wrapper(in_function) -> object:
        """Decorator for wrapping a function

        Args:
            in_function (object): function object.

        Returns:
           object: returns a wrapped decorated function object.
        """

        @wraps(in_function)
        def decorator(*args, **kwargs) -> object:
            """Decorator for validating endpoint security.
            expected header to verify {"Authorization": "Bearer <token>"}

            Args:
                *args (object): function arguments.
                **kwargs (dict): function keyword arguments.

            Returns:
               object: returns a decorated function object.
            """

            # override if flag set locally
            if config("TEST_AUTH_OVERRIDE", cast=bool, default=False):
                return in_function(*args, **kwargs)

            # allow preflight options through
            if request.method == "OPTIONS":
                return "Success", 200

            # get the auth token
            token_response = get_token_from_request(request)

            # if not 200, return response.
            if token_response[1] != 200:
                return token_response

            # introspect token
            if introspect_token(token_response[0]):
                return in_function(*args, **kwargs)

            return constants.INVALID_AUTH, 400

        # set tag so we can assert if a function is secured via this decorator
        decorator.__wrapped__ = in_function
        return decorator

    return wrapper


def get_user_name() -> object:
    """
    This decorator takes an API request and extracts the user namr.

    Example: @get_user_name()

    Args:

    Returns:
        Response: decorator

    """

    def wrapper(in_function) -> object:
        """Decorator for wrapping a function

        Args:
            in_function (object): function object.

        Returns:
           object: returns a wrapped decorated function object.
        """

        @wraps(in_function)
        def decorator(*args, **kwargs) -> object:
            """Decorator for extracting the user_name

            Args:
                *args (object): function arguments.
                **kwargs (dict): function keyword arguments.

            Returns:
               object: returns a decorated function object.
            """

            # override if flag set locally
            if config("TEST_AUTH_OVERRIDE", cast=bool, default=False):
                # return a default user id
                kwargs[constants.USER_NAME] = "test user"
                return in_function(*args, **kwargs)

            # get the auth token
            token_response = get_token_from_request(request)

            # if not 200, return response.
            if token_response[1] != 200:
                return token_response

            # get the user information
            user_info = get_user_info(token_response[0])

            # check if the user is in the database
            database = get_db_client()
            user = get_user(database, user_info[constants.OKTA_ID_SUB])

            # return found user, or create one and return it.
            kwargs[constants.USER_NAME] = (
                user[USER_DISPLAY_NAME]
                if user
                else set_user(
                    database,
                    user_info[constants.OKTA_ID_SUB],
                    user_info[constants.EMAIL],
                    display_name=user_info[constants.NAME],
                )[USER_DISPLAY_NAME]
            )

            return in_function(*args, **kwargs)

        return decorator

    return wrapper


def api_error_handler() -> object:
    """
    This decorator handles generic errors for API requests.

    Eventually this decorator will handle more types of errors.

    Example: @api_error_handler()

    Args:

    Returns:
        Response: decorator

    """

    def wrapper(in_function) -> object:
        """Decorator for wrapping a function

        Args:
            in_function (object): function object.

        Returns:
           object: returns a wrapped decorated function object.
        """

        @wraps(in_function)
        def decorator(*args, **kwargs) -> object:
            """Decorator for handling errors.

            Args:
                *args (object): function arguments.
                **kwargs (dict): function keyword arguments.

            Returns:
               object: returns a decorated function object.
            """
            try:
                return in_function(*args, **kwargs)

<<<<<<< HEAD
            except AuthenticationFailed as exc:
                logging.error(
                    "%s. Reason:[%s: %s].",
                    constants.DESTINATION_AUTHENTICATION_FAILED,
                    exc.__class__,
                    exc,
                )

                return (
                    {"message": constants.DESTINATION_AUTHENTICATION_FAILED},
                    HTTPStatus.BAD_REQUEST,
                )
=======
            except de.DuplicateName:
                return {
                    "message": constants.DUPLICATE_NAME
                }, HTTPStatus.BAD_REQUEST.value
>>>>>>> a2dd9989

            except Exception as exc:  # pylint: disable=broad-except
                # log error, but return vague description to client.
                logging.error(
                    "%s: %s.",
                    exc.__class__,
                    exc,
                )

                return {
                    "message": "Internal Server Error"
                }, HTTPStatus.INTERNAL_SERVER_ERROR

        # set tag so we can assert if a function is secured via this decorator
        decorator.__wrapped__ = in_function
        return decorator

    return wrapper<|MERGE_RESOLUTION|>--- conflicted
+++ resolved
@@ -328,26 +328,6 @@
             try:
                 return in_function(*args, **kwargs)
 
-<<<<<<< HEAD
-            except AuthenticationFailed as exc:
-                logging.error(
-                    "%s. Reason:[%s: %s].",
-                    constants.DESTINATION_AUTHENTICATION_FAILED,
-                    exc.__class__,
-                    exc,
-                )
-
-                return (
-                    {"message": constants.DESTINATION_AUTHENTICATION_FAILED},
-                    HTTPStatus.BAD_REQUEST,
-                )
-=======
-            except de.DuplicateName:
-                return {
-                    "message": constants.DUPLICATE_NAME
-                }, HTTPStatus.BAD_REQUEST.value
->>>>>>> a2dd9989
-
             except Exception as exc:  # pylint: disable=broad-except
                 # log error, but return vague description to client.
                 logging.error(
