"""Purpose of this file is to house route utilities."""
# pylint: disable=too-many-lines
import statistics
from collections import defaultdict
from datetime import datetime, date, timedelta
import re
from itertools import groupby
from pathlib import Path
from typing import Tuple, Union, Generator, Callable, List
from http import HTTPStatus

import pandas as pd
from bson import ObjectId

from dateutil.parser import parse
from dateutil.relativedelta import relativedelta

from pandas import DataFrame

from healthcheck import HealthCheck
from decouple import config
from connexion.exceptions import ProblemException
from pymongo import MongoClient

from huxunifylib.util.general.logging import logger

from huxunifylib.database.audit_management import create_audience_audit
from huxunifylib.database.util.client import db_client_factory
from huxunifylib.database.cdp_data_source_management import (
    get_all_data_sources,
)
from huxunifylib.database import (
    constants as db_c,
)
from huxunifylib.database.collection_management import get_document
from huxunifylib.database.user_management import (
    get_user,
    get_all_users,
    set_user,
)
from huxunifylib.database.client import DatabaseClient

from huxunify.api.data_connectors.cloud.cloud_client import CloudClient
from huxunify.api.config import get_config
from huxunify.api import constants as api_c
from huxunify.api.data_connectors.tecton import Tecton
from huxunify.api.data_connectors.okta import (
    check_okta_connection,
    get_user_info,
)
from huxunify.api.data_connectors.cdp import (
    check_cdm_api_connection,
)
from huxunify.api.data_connectors.cdp_connection import (
    check_cdp_connections_api_connection,
)
from huxunify.api.data_connectors.jira import JiraConnection
from huxunify.api.exceptions import (
    unified_exceptions as ue,
)
from huxunify.api.prometheus import record_health_status, Connections
from huxunify.api.stubbed_data.stub_shap_data import shap_data
from huxunify.api.schema.user import RequestedUserSchema


def handle_api_exception(exc: Exception, description: str = "") -> None:
    """Purpose of this function is to handle general api exceptions,
    and reduce code in the route.

    Args:
        exc (Exception): Exception object to handle.
        description (str): Exception description.

    Returns:
          None.
    """

    logger.error(
        "%s: %s.",
        exc.__class__,
        exc,
    )

    return ProblemException(
        status=int(HTTPStatus.BAD_REQUEST.value),
        title=HTTPStatus.BAD_REQUEST.description,
        detail=description,
    )


def get_db_client() -> MongoClient:
    """Get DB client.

    Returns:
        MongoClient: MongoDB client.
    """

    return db_client_factory.get_resource(**get_config().MONGO_DB_CONFIG)


@record_health_status(Connections.DB)
def check_mongo_connection() -> Tuple[bool, str]:
    """Validate mongo DB connection.

    Returns:
        Tuple[bool, str]: Returns if the connection is valid, and the message.
    """

    try:
        # test finding documents
        get_all_data_sources(get_db_client())
        return True, "Mongo available."
    # pylint: disable=broad-except
    except Exception:
        return False, "Mongo not available."


def get_health_check() -> HealthCheck:
    """Build and return the health check object.

    Returns:
        HealthCheck: HealthCheck object that processes checks when called.
    """

    health = HealthCheck()

    # check variable
    health.add_section("flask_env", config("FLASK_ENV", default="UNKNOWN"))

    # add health checks
    health.add_check(check_mongo_connection)
    health.add_check(Tecton().check_tecton_connection)
    health.add_check(check_okta_connection)
    health.add_check(CloudClient().health_check_secret_storage)
    health.add_check(CloudClient().health_check_batch_service)
    health.add_check(CloudClient().health_check_storage_service)
    health.add_check(check_cdm_api_connection)
    health.add_check(check_cdp_connections_api_connection)
    health.add_check(JiraConnection.check_jira_connection)
    return health


def group_perf_metric(perf_metrics: list, metric_type: str) -> dict:
    """Group performance metrics.

    Args:
        perf_metrics (list): List of performance metrics.
        metric_type (list): Type of performance metrics.

    Returns:
        perf_metric (dict): Grouped performance metric.
    """

    metric = {}

    if metric_type == api_c.DISPLAY_ADS:
        for name in api_c.DISPLAY_ADS_METRICS:
            metric[name] = sum(
                [
                    item[name]
                    for item in perf_metrics
                    if name in item.keys()
                    and item[name] is not None
                    and not isinstance(item[name], str)
                ]
            )
    elif metric_type == api_c.EMAIL:
        for name in api_c.EMAIL_METRICS:
            metric[name] = sum(
                [
                    item[name]
                    for item in perf_metrics
                    if name in item.keys()
                    and item[name] is not None
                    and not isinstance(item[name], str)
                ]
            )

    return metric


def get_friendly_delivered_time(delivered_time: datetime) -> str:
    """Group performance metrics.

    Args:
        delivered_time (datetime): Delivery time.

    Returns:
        time_difference (str): Time difference as days / hours / mins.
    """

    delivered = (datetime.utcnow() - delivered_time).total_seconds()

    # pylint: disable=no-else-return
    if delivered / (60 * 60 * 24) >= 1:
        return str(int(delivered / (60 * 60 * 24))) + " days ago"
    elif delivered / (60 * 60) >= 1:
        return str(int(delivered / (60 * 60))) + " hours ago"
    elif delivered / 60 >= 1:
        return str(int(delivered / 60)) + " minutes ago"
    else:
        return str(int(delivered)) + " seconds ago"


def update_metrics(
    target_id: ObjectId,
    name: str,
    jobs: list,
    perf_metrics: list,
    metric_type: str,
) -> dict:
    """Update performance metrics.

    Args:
        target_id (ObjectId) : Group Id.
        name (str): Name of group object.
        jobs (list): List of delivery jobs.
        perf_metrics (list): List of performance metrics.
        metric_type (str): Type of performance metrics.

    Returns:
        metric (dict): Grouped performance metrics.
    """

    delivery_jobs = [x[db_c.ID] for x in jobs]
    metric = {
        api_c.ID: str(target_id),
        api_c.NAME: name,
    }
    metric.update(
        group_perf_metric(
            [
                x[db_c.PERFORMANCE_METRICS]
                for x in perf_metrics
                if x[db_c.DELIVERY_JOB_ID] in delivery_jobs
            ],
            metric_type,
        )
    )
    return metric


def add_chart_legend(data: dict) -> dict:
    """Add chart legend data.

    Args:
        data (dict) : Chart data.

    Returns:
        response(dict): Chart data with legend details.
    """

    for val in [
        api_c.NAME,
        api_c.EMAIL,
        api_c.PHONE,
        api_c.ADDRESS,
        api_c.COOKIE,
    ]:
        data[val][api_c.PROP] = val.title()
        data[val][api_c.ICON] = val
    return data


def group_gender_spending(gender_spending: list) -> dict:
    """Groups gender spending by gender/month.

    Args:
        gender_spending (list) : list of spending details by gender.

    Returns:
        response(dict): Gender spending grouped by gender / month.
    """

    date_parser = lambda x, y: datetime.strptime(
        f"1-{str(x)}-{str(y)}", "%d-%m-%Y"
    )
    return {
        api_c.GENDER_WOMEN: [
            {
                api_c.DATE: date_parser(x[api_c.MONTH], x[api_c.YEAR]),
                api_c.LTV: round(x[api_c.AVG_SPENT_WOMEN], 4)
                if x[api_c.AVG_SPENT_WOMEN]
                else 0,
            }
            for x in gender_spending
        ],
        api_c.GENDER_MEN: [
            {
                api_c.DATE: date_parser(x[api_c.MONTH], x[api_c.YEAR]),
                api_c.LTV: round(x[api_c.AVG_SPENT_MEN], 4)
                if x[api_c.AVG_SPENT_MEN]
                else 0,
            }
            for x in gender_spending
        ],
        api_c.GENDER_OTHER: [
            {
                api_c.DATE: date_parser(x[api_c.MONTH], x[api_c.YEAR]),
                api_c.LTV: round(x[api_c.AVG_SPENT_OTHER], 4)
                if x[api_c.AVG_SPENT_OTHER]
                else 0,
            }
            for x in gender_spending
        ],
    }


def do_not_transform_fields(
    dataframe: DataFrame,
) -> DataFrame:
    """Returns the csv file data without any transformation.

    Args:
        dataframe (DataFrame): input dataframe.

    Returns:
        dataframe (DataFrame): input dataframe.
    """

    return dataframe


class Validation:
    """Validation class for input parameters"""

    @staticmethod
    def validate_integer(
        value: str, validate_zero_or_greater: bool = False
    ) -> int:
        """Validates that an integer is valid.

        Args:
            value (str): String value from the caller.
            validate_zero_or_greater(bool): Boolean value to validate if value
            is equal to or greater than zero.

        Returns:
            int: Result of the integer conversion.

        Raises:
            InputParamsValidationError: Error that is raised if input is
                invalid.
        """

        # max_value added to protect snowflake/and other apps that
        # are not able to handle 32int+
        max_value = 2147483647

        if value.isdigit():
            if validate_zero_or_greater and int(value) < 0:
                raise ue.InputParamsValidationError(
                    value, "zero or positive integer"
                )
            if not validate_zero_or_greater and int(value) <= 0:
                raise ue.InputParamsValidationError(value, "positive integer")
            if int(value) > max_value:
                raise ue.InputParamsValidationError(value, "integer")
            return int(value)

        raise ue.InputParamsValidationError(value, "integer")

    @staticmethod
    def validate_bool(value: str) -> bool:
        """Validates input boolean value for the user

        Args:
            value (str): String value from the caller.

        Returns:
            bool: Result of the boolean conversion.

        Raises:
            InputParamsValidationError: Error that is raised if input is
                invalid.
        """

        if value.lower() == "true":
            return True
        if value.lower() == "false":
            return False

        raise ue.InputParamsValidationError(value, "boolean")

    @staticmethod
    def validate_date(
        date_string: str, date_format: str = api_c.DEFAULT_DATE_FORMAT
    ) -> datetime:
        """Validates is a single date is valid.

        Args:
            date_string (str): Input date string.
            date_format (str): Date string format.

        Returns:
            datetime: datetime object for the string date passed in.

        Raises:
            InputParamsValidationError: Error that is raised if input is
                invalid.
        """

        try:
            return datetime.strptime(date_string, date_format)
        except ValueError:
            raise ue.InputParamsValidationError(
                date_string, date_format
            ) from ValueError

    @staticmethod
    def validate_date_range(
        start_date: str,
        end_date: str,
        date_format: str = api_c.DEFAULT_DATE_FORMAT,
    ) -> None:
        """Validates that a date range is valid

        Args:
            start_date (str): Input start date string.
            end_date (str): Input end date string.
            date_format (str): Date string format.

        Raises:
            InputParamsValidationError: Error that is raised if input is
                invalid.
        """

        start = Validation.validate_date(start_date, date_format)
        end = Validation.validate_date(end_date, date_format)

        if start > end:
            raise ue.InputParamsValidationError(
                message=f"The start date {start_date} cannot "
                f"be greater than the end date {end_date}."
            )

    # pylint: disable=anomalous-backslash-in-string
    @staticmethod
    def validate_hux_id(hux_id: str) -> None:
        """Validates the format of the HUX ID.

        Args:
            hux_id (str): Hux ID.

        Raises:
            InputParamsValidationError: Error that is raised if input ID is
                invalid.
        """

        if not re.match("^HUX\d{15}$", hux_id):
            raise ue.InputParamsValidationError(hux_id, "HUX ID")


def is_component_favorite(
    okta_user_id: str, component_name: str, component_id: str
) -> bool:
    """Checks if component is in favorites of a user.

    Args:
        okta_user_id (str): Okta User ID.
        component_name (str): Name of component in user favorite.
        component_id (str): ID of the favorite component.

    Returns:
        bool: If component is favorite or not.
    """

    user_favorites = get_user(get_db_client(), okta_user_id).get(
        api_c.FAVORITES
    )

    if (component_name in db_c.FAVORITE_COMPONENTS) and (
        ObjectId(component_id) in user_favorites.get(component_name, [])
    ):
        return True

    return False


def get_start_end_dates(request: dict, delta: int) -> (str, str):
    """Get date range.

    Args:
        request (dict) : Request object.
        delta (int) : Time in months.

    Returns:
        start_date, end_date (str, str): Date range.
    """

    start_date = (
        request.args.get(api_c.START_DATE)
        if request and request.args.get(api_c.START_DATE)
        else datetime.strftime(
            datetime.utcnow().date() - relativedelta(months=delta),
            api_c.DEFAULT_DATE_FORMAT,
        )
    )
    end_date = (
        request.args.get(api_c.END_DATE)
        if request and request.args.get(api_c.END_DATE)
        else datetime.strftime(
            datetime.utcnow().date(),
            api_c.DEFAULT_DATE_FORMAT,
        )
    )
    return start_date, end_date


def get_user_favorites(
    database: DatabaseClient, user_name: str, component_name: str
) -> list:
    """Get user favorites for a component.

    Args:
        database (DatabaseClient): A database client.
        user_name (str): Name of the user.
        component_name (str): Name of component in user favorite.

    Returns:
        list: List of ids of favorite component.
    """

    user = get_all_users(database, {db_c.USER_DISPLAY_NAME: user_name})
    if not user:
        return []

    # take the first one,
    return user[0].get(api_c.FAVORITES, {}).get(component_name, [])


def get_user_from_db(access_token: str) -> Union[dict, Tuple[dict, int]]:
    """Get the corresponding user matching the okta access token from the DB.
    Create/Set a new user in DB if an user matching the valid okta access token
    is not currently present in the DB.

    Args:
        access_token (str): OKTA JWT token.

    Returns:
        Union[dict, Tuple[dict, int]]: Either a valid user dict or a tuple of
            response message along with the corresponding HTTP status code.
    """

    # set of keys required from user_info
    required_keys = {
        api_c.OKTA_ID_SUB,
        api_c.EMAIL,
        api_c.NAME,
    }

    # get the user information
    logger.info("Getting user info from OKTA.")
    user_info = get_user_info(access_token)
    logger.info("Successfully got user info from OKTA.")

    # checking if required keys are present in user_info
    if not required_keys.issubset(user_info.keys()):
        logger.warning("Failure. Required keys not present in user_info dict.")
        return {
            "message": api_c.AUTH401_ERROR_MESSAGE
        }, HTTPStatus.UNAUTHORIZED

    logger.info(
        "Successfully validated required_keys are present in user_info."
    )

    # check if the user is in the database
    database = get_db_client()
    user = get_user(database, user_info[api_c.OKTA_ID_SUB])

    if user is None:
        # since a valid okta_id is extracted from the okta issuer, use the user
        # info and create a new user if no corresponding user record matching
        # the okta_id is found in DB
        user = set_user(
            database=database,
            okta_id=user_info[api_c.OKTA_ID_SUB],
            email_address=user_info[api_c.EMAIL],
            display_name=user_info[api_c.NAME],
            role=user_info.get(api_c.ROLE, db_c.USER_ROLE_VIEWER),
        )

        # return NOT_FOUND if user is still none
        if user is None:
            logger.warning(
                "User not found in DB even after trying to create one."
            )
            return {api_c.MESSAGE: api_c.USER_NOT_FOUND}, HTTPStatus.NOT_FOUND

    return user


def get_required_shap_data(features: list = None) -> dict:
    """Read in Shap Models Data JSON into a dict.

    Args:
        features (list): string list of the features to be returned.
            If none is passed, all features are returned.

    Returns:
        dict: data placed into a dict where the keys are the column names.
    """

    # return required shap feature data
    return {
        feature: data
        for feature, data in shap_data.items()
        if feature in features
    }


def convert_unique_city_filter(request_json: dict) -> dict:
    """To convert request json to have unique city.

    Args:
        request_json (dict): Input audience filter json object.

    Returns:
        dict: Converted audience filter.
    """

    try:
        for filters in request_json[api_c.AUDIENCE_FILTERS]:
            for item in filters[api_c.AUDIENCE_SECTION_FILTERS]:
                if (
                    item[api_c.AUDIENCE_FILTER_FIELD]
                    == api_c.AUDIENCE_FILTER_CITY
                ):
                    city_value, state_value, _ = item.get(
                        api_c.AUDIENCE_FILTER_VALUE
                    ).split("|")
                    item[api_c.AUDIENCE_FILTER_VALUE] = city_value

                    filters[api_c.AUDIENCE_SECTION_FILTERS].append(
                        {
                            api_c.AUDIENCE_FILTER_FIELD: api_c.STATE.title(),
                            api_c.AUDIENCE_FILTER_TYPE: api_c.AUDIENCE_FILTERS_EQUALS,
                            api_c.AUDIENCE_FILTER_VALUE: state_value,
                        }
                    )
        return request_json
    except KeyError:
        logger.info("Incorrect Audience Filter Object")
        return request_json

    except ValueError:
        logger.info("Incorrect Audience Filter Object")
        return request_json


def match_rate_data_for_audience(delivery: dict, match_rate_data: dict = None):
    """To get digital platform data for engaged audience delivery.

    Args:
        delivery (dict): Audience delivery data.
        match_rate_data (dict): Match rate data as dictionary, destination
        will be the key.
    """

    if match_rate_data is None:
        match_rate_data = {}
    if delivery.get(api_c.STATUS, "").lower() == api_c.DELIVERED:
        # Digital platform data will be populated based
        # on last successful delivery to an ad_platform.
        if match_rate_data.get(delivery.get(api_c.DELIVERY_PLATFORM_TYPE)):
            # Always ensure the latest successful
            # delivery is considered.
            if delivery.get(db_c.UPDATE_TIME) > match_rate_data[
                delivery.get(api_c.DELIVERY_PLATFORM_TYPE)
            ].get(api_c.AUDIENCE_LAST_DELIVERY, date.min):
                match_rate_data[delivery.get(api_c.DELIVERY_PLATFORM_TYPE)] = {
                    api_c.AUDIENCE_LAST_DELIVERY: delivery.get(
                        db_c.UPDATE_TIME
                    ),
                    api_c.MATCH_RATE: 0,
                }
        else:
            match_rate_data[delivery.get(api_c.DELIVERY_PLATFORM_TYPE)] = {
                api_c.AUDIENCE_LAST_DELIVERY: delivery.get(db_c.UPDATE_TIME),
                api_c.MATCH_RATE: 0,
            }

    else:
        # Delivery jobs on ad_platforms undelivered.
        if not match_rate_data.get(delivery.get(api_c.DELIVERY_PLATFORM_TYPE)):
            match_rate_data[delivery.get(api_c.DELIVERY_PLATFORM_TYPE)] = {
                api_c.AUDIENCE_LAST_DELIVERY: None,
                api_c.MATCH_RATE: None,
            }


# pylint: disable=too-many-nested-blocks
def set_destination_category_in_engagement(engagement: dict):
    """Set destination_category in engagement dictionary.

    Args:
        engagement (dict): engagement dict to be set with destination_category.
    """

    # build destination_category object that groups audiences by destinations
    destinations_categories = []
    for aud in engagement[db_c.AUDIENCES]:
        # build the audience dict with necessary fields for grouped destination
        audience = {
            api_c.ID: aud[api_c.ID],
            api_c.NAME: aud.get(api_c.NAME, None),
            api_c.IS_LOOKALIKE: aud[api_c.IS_LOOKALIKE],
            api_c.SIZE: aud.get(api_c.SIZE, 0),
        }

        for dest in aud[db_c.DESTINATIONS]:
            destinations = []

            # build the destination dict nested with corresponding audience
            # and latest delivery data
            audience[api_c.LATEST_DELIVERY] = dest[api_c.LATEST_DELIVERY]
            destination = {
                api_c.ID: dest[api_c.ID],
                api_c.NAME: dest[api_c.NAME],
                api_c.DESTINATION_AUDIENCES: [],
                api_c.DESTINATION_TYPE: dest[api_c.DELIVERY_PLATFORM_TYPE],
                db_c.LINK: dest.get(db_c.LINK),
            }
            destination[api_c.DESTINATION_AUDIENCES].append(audience)
            destinations.append(destination)

            # if destinations_categories is not populated yet, then append a
            # destination_category dict as required by the response schema
            if destinations_categories:
                for destination_category in destinations_categories:
                    # check if the destination category is already present to
                    # update the existing dict data
                    if (
                        destination_category[api_c.CATEGORY]
                        == dest[api_c.CATEGORY]
                    ):
                        for destination_type in destination_category[
                            api_c.DESTINATIONS
                        ]:
                            # check if the destination_type is already present
                            # to update just the nested audiences object within
                            if (
                                destination_type[api_c.NAME]
                                == destination[api_c.NAME]
                            ):
                                destination_type[
                                    api_c.DESTINATION_AUDIENCES
                                ].extend(
                                    destination[api_c.DESTINATION_AUDIENCES]
                                )
                                break
                        # if the current destination is still not grouped,
                        # then this is the first time this particular
                        # destination_type is encountered
                        else:
                            destination_category[api_c.DESTINATIONS].extend(
                                destinations
                            )
                        break
                # if the current destination is still not grouped, then this
                # is the first time this particular destination_category is
                # encountered
                else:
                    destinations_categories.append(
                        {
                            api_c.CATEGORY: dest[api_c.CATEGORY],
                            api_c.DESTINATIONS: destinations,
                        }
                    )
            else:
                destinations_categories.append(
                    {
                        api_c.CATEGORY: dest[api_c.CATEGORY],
                        api_c.DESTINATIONS: destinations,
                    }
                )

    engagement[api_c.DESTINATION_CATEGORIES] = destinations_categories


def create_description_for_user_request(
    first_name: str,
    last_name: str,
    email: str,
    access_level: str,
    pii_access: bool,
    reason_for_request: str,
    requested_by: str,
    project_name: str = get_config().DEFAULT_NEW_USER_PROJECT_NAME,
    okta_group_name: str = get_config().DEFAULT_OKTA_GROUP_NAME,
    okta_app: str = get_config().DEFAULT_OKTA_APP,
) -> str:
    """Create HUS issue description using new user request data.

    Args:
        first_name (str): First name of the user requested.
        last_name (str): Last name of the user requested.
        email (str): Email of the user requested.
        access_level (str): Access level of the user requested.
        pii_access (bool): If allowed PII access.
        reason_for_request (str): Description of why access request.
        requested_by (str): User Name of the person requesting.
        project_name (str, Optional): Project name which user needs to
            be granted access.
        okta_group_name (str, Optional): Okta group name to which user
            must be added.
        okta_app (str, Optional): Okta app name to which user needs
            permission.

    Returns:
        str: Description for HUS issue.
    """

    return (
        f"*Project Name:* {project_name} \n"
        f"*Required Info:* Please add {first_name} {last_name} to the"
        f" {okta_group_name} group. \n"
        f"*Reason for Request:* {reason_for_request} \n"
        f"*User:* {first_name}, {last_name} \n"
        f"*Email:* {email} \n"
        f"*Access Level:* {access_level} \n"
        f"*PII Access:* {pii_access} \n"
        f"*Okta Group Name:* {okta_group_name} \n"
        f"*Okta App:* {okta_app} \n"
        f"*Requested by:* {requested_by}"
    )


def validate_if_resource_owner(
    resource_name: str, resource_id: str, user_name: str
) -> bool:
    """Validates if the user given is the resource owner.

    Args:
         resource_name (str): Name of the resource.
         resource_id (str): ID of the resource.
         user_name (str): User name of the user.

     Returns:
         bool: True if the name of user is the same as created_by.
    """

    resource_collection_mapping = {
        api_c.AUDIENCE: db_c.AUDIENCES_COLLECTION,
        api_c.ENGAGEMENT: db_c.ENGAGEMENTS_COLLECTION,
    }
    # Get the collection from the mapping.
    collection = resource_collection_mapping.get(resource_name)
    if collection:
        resource = get_document(
            database=get_db_client(),
            collection=collection,
            query_filter={db_c.ID: ObjectId(resource_id)},
        )
        # Add check if resource name is audience, considering lookalikes.
        if not resource and resource_name == api_c.AUDIENCE:
            resource = get_document(
                database=get_db_client(),
                collection=db_c.LOOKALIKE_AUDIENCE_COLLECTION,
                query_filter={db_c.ID: ObjectId(resource_id)},
            )

        if resource and resource.get(db_c.CREATED_BY, "") == user_name:
            return True

    return False


def filter_team_member_requests(team_member_request_issues: list) -> list:
    """Filters Jira team member requests.

    Args:
        team_member_request_issues (list): List of Jira issues.

    Returns:
        list: Filtered and reformatted user requests.
    """

    status_score_mapping = {
        api_c.STATE_TO_DO: 0,
        api_c.STATE_IN_PROGRESS: 1,
        api_c.STATE_IN_REVIEW: 2,
        api_c.STATE_DONE: 3,
    }
    filtered_user_requests = []

    if team_member_request_issues:
        user_info = defaultdict(list)
        for issue in team_member_request_issues:
            request_details = extract_user_request_details_from_issue(issue)

            if RequestedUserSchema().validate(data=request_details):
                user_info[request_details.get(api_c.EMAIL)].append(
                    request_details
                )
        # pylint: disable=unused-variable
        for user_email, info in user_info.items():
            info.sort(
                key=lambda x: status_score_mapping.get(x.get(api_c.STATUS)),
                reverse=True,
            )
            filtered_user_requests.append(info[0])

    return filtered_user_requests


# pylint: disable=anomalous-backslash-in-string
def extract_user_request_details_from_issue(
    team_member_request_issue: dict,
) -> dict:
    """Extracts user request details from Jira issue.

    Args:
        team_member_request_issue (dict): Jira issue for team member request.

    Returns:
        dict: Team member request issue details.
    """

    description = team_member_request_issue.get(api_c.FIELDS, {}).get(
        api_c.DESCRIPTION, None
    )

    if not description:
        logger.info("No description found while parsing user request")
        return {}

    email = re.search("Email:\*(.*?)\\n", description)
    pii_access = re.search("PII Access:\*(.*?)\\n", description)
    display_name = re.search("User:\*(.*?)\\n", description)
    access_level = re.search("Access Level:\*(.*?)\\n", description)

    return {
        api_c.EMAIL: email.groups()[0].strip() if email else None,
        api_c.USER_PII_ACCESS: Validation.validate_bool(
            pii_access.groups()[0].strip()
        )
        if pii_access
        else False,
        api_c.DISPLAY_NAME: display_name.groups()[0].strip()
        if display_name
        else None,
        api_c.USER_ACCESS_LEVEL: access_level.groups()[0].strip()
        if access_level
        else None,
        api_c.STATUS: team_member_request_issue.get(api_c.FIELDS, {})
        .get(api_c.STATUS, {})
        .get(api_c.NAME),
        api_c.UPDATED: parse(
            team_member_request_issue.get(api_c.FIELDS, {}).get(api_c.UPDATED)
        ),
        api_c.CREATED: parse(
            team_member_request_issue.get(api_c.FIELDS, {}).get(api_c.CREATED)
        ),
        api_c.KEY: team_member_request_issue.get(api_c.KEY),
    }


def group_and_aggregate_datafeed_details_by_date(
    datafeed_details: list,
) -> list:
    """Group and aggregate data feed details by date.

    Args:
        datafeed_details (list): list of data feed details to group.

    Returns:
        list: List of aggregated and grouped data feed details.
    """

    grouped_datafeed_details = []

    grouped_by_date = groupby(
        datafeed_details, lambda x: x[api_c.PROCESSED_START_DATE]
    )

    stdev_sample_list = []
    for df_date, df_details in grouped_by_date:
        data_feed_by_date = {
            api_c.NAME: df_date,
            api_c.DATA_FILES: [],
        }
        total_records_received = 0
        total_records_processed = 0

        status = api_c.STATUS_COMPLETE
        for df_detail in df_details:
            # set last processed start for datafeeds aggregated by date
            # i.e. Minimum of last processed start for all grouped datafeeds
            if (
                not data_feed_by_date.get(api_c.PROCESSED_START_DATE)
                or data_feed_by_date[api_c.PROCESSED_START_DATE]
                >= df_detail[api_c.PROCESSED_START_DATE]
            ):
                data_feed_by_date[api_c.PROCESSED_START_DATE] = df_detail[
                    api_c.PROCESSED_START_DATE
                ]
            # set last processed end for datafeeds aggregated by date
            # i.e. Maximum of last processed end for all grouped datafeeds
            if (
                not data_feed_by_date.get(api_c.PROCESSED_END_DATE)
                or data_feed_by_date[api_c.PROCESSED_END_DATE]
                <= df_detail[api_c.PROCESSED_END_DATE]
            ):
                data_feed_by_date[api_c.PROCESSED_END_DATE] = df_detail[
                    api_c.PROCESSED_END_DATE
                ]
            total_records_received += df_detail.get(api_c.RECORDS_RECEIVED, 0)
            total_records_processed += df_detail.get(
                api_c.RECORDS_PROCESSED, 0
            )
            data_feed_by_date[api_c.DATA_FILES].append(df_detail)

            if (
                status == api_c.STATUS_COMPLETE
                and df_detail[api_c.STATUS] == api_c.STATUS_RUNNING
            ):
                status = api_c.STATUS_INCOMPLETE

            elif (
                status in [api_c.STATUS_COMPLETE, api_c.STATUS_INCOMPLETE]
                and df_detail[api_c.STATUS] == api_c.STATUS_FAILED
            ):
                status = api_c.STATUS_FAILED

        if status in [api_c.STATUS_COMPLETE] and data_feed_by_date.get(
            api_c.PROCESSED_END_DATE
        ):
            data_feed_by_date[
                api_c.RUN_DURATION
            ] = parse_seconds_to_duration_string(
                int(
                    (
                        data_feed_by_date[api_c.PROCESSED_END_DATE]
                        - data_feed_by_date[api_c.PROCESSED_START_DATE]
                    ).total_seconds()
                )
            )

        records_processed_percentage = (
            round(total_records_processed / total_records_received, 3)
            if total_records_received
            else 0
        )

        _ = data_feed_by_date.update(
            {
                api_c.RECORDS_PROCESSED: total_records_processed,
                api_c.RECORDS_RECEIVED: total_records_received,
                api_c.RECORDS_PROCESSED_PERCENTAGE: {
                    api_c.VALUE: records_processed_percentage,
                    api_c.FLAG_INDICATOR: (
                        statistics.stdev(stdev_sample_list)
                        if len(stdev_sample_list) > 1
                        else 0
                    )
                    > 0.1,
                },
                api_c.STATUS: status,
            }
        )

        grouped_datafeed_details.append(data_feed_by_date)

    return grouped_datafeed_details


def clean_and_aggregate_datafeed_details(
    datafeed_details: list, do_aggregate: bool = False
) -> list:
    """Clean and aggregate datafeed details.

    Args:
        datafeed_details (list): List of data feed file details.
        do_aggregate (bool): Flag specifying if aggregation needed.

    Returns:
        list: list of data feed details.
    """

    stdev_sample_list = []
    for df_detail in datafeed_details:
        records_processed_percentage = (
            (
                df_detail[api_c.RECORDS_PROCESSED]
                / df_detail[api_c.RECORDS_RECEIVED]
            )
            if df_detail.get(api_c.RECORDS_RECEIVED)
            else 0
        )
        # TODO: Refactor computing standard deviation once we have clarity
        stdev_sample_list.append(records_processed_percentage)
        _ = df_detail.update(
            {
                api_c.PROCESSED_START_DATE: parse(
                    df_detail[api_c.PROCESSED_START_DATE]
                ),
                api_c.PROCESSED_END_DATE: parse(
                    df_detail[api_c.PROCESSED_END_DATE]
                ),
                api_c.STATUS: df_detail[api_c.STATUS].title(),
                api_c.SUB_STATUS: df_detail[api_c.SUB_STATUS].title(),
                api_c.RECORDS_PROCESSED_PERCENTAGE: {
                    api_c.VALUE: records_processed_percentage,
                    api_c.FLAG_INDICATOR: (
                        statistics.stdev(stdev_sample_list)
                        if len(stdev_sample_list) > 1
                        else 0
                    )
                    > 0.1,
                },
            }
        )
        # compute run duration if success or running and end_dt available
        if df_detail[api_c.STATUS] in [
            api_c.STATUS_SUCCESS,
            api_c.STATUS_RUNNING,
        ] and df_detail.get(api_c.PROCESSED_END_DATE):
            df_detail[api_c.RUN_DURATION] = parse_seconds_to_duration_string(
                int(
                    (
                        df_detail[api_c.PROCESSED_END_DATE]
                        - df_detail[api_c.PROCESSED_START_DATE]
                    ).total_seconds()
                )
            )

    return (
        group_and_aggregate_datafeed_details_by_date(datafeed_details)
        if do_aggregate
        else datafeed_details
    )


def clean_domain_name_string(domain_name: str) -> str:
    """Cleans strings like abc.com for Marshmallow attribute field.

    Args:
        domain_name (str): Name of the domain.

    Returns:
        str: Cleaned domain name.
    """

    # This is to handle @ present in sfmc data.
    if "@" in domain_name:
        domain_name = domain_name.split("@")[1]

    return domain_name.replace(".", "-")


def parse_seconds_to_duration_string(duration: int):
    """Convert duration timedelta to HH:MM:SS format.

    Args:
        duration (int): Duration in seconds.

    Returns:
        str: duration string.
    """

    seconds = duration % 60
    minutes = (duration // 60) % 60
    hours = duration // (60 * 60)

    return f"{hours:02d}:{minutes:02d}:{seconds:02d}"


def generate_cache_key_string(data: Union[dict, list]) -> Generator:
    """Generates cache key strings for dicts and lists.

    Args:
        data (Union[dict,list]): Input data to get cache key.

    Yields:
        Generator: String Generator.
    """

    for item in data:
        if isinstance(item, list):
            generate_cache_key_string(item)
        elif isinstance(item, dict):
            yield " ".join(
                [x for key, value in item.items() for x in [key, str(value)]]
            )
        else:
            yield item


def set_destination_authentication_secrets(
    authentication_details: dict,
    destination_id: str,
    destination_type: str,
) -> dict:
    """Save authentication details in cloud provider secret storage

    Args:
        authentication_details (dict): The key/secret pair to store away.
        destination_id (str): destinations ID.
        destination_type (str): destination type (i.e. facebook, sfmc)

    Returns:
        ssm_params (dict): The key to where the parameters are stored.

    Raises:
        KeyError: Exception when the key is missing in the object.
        ProblemException: Any exception raised during endpoint execution.
    """

    ssm_params = {}

    if destination_type not in api_c.DESTINATION_SECRETS:
        raise KeyError(
            f"{destination_type} does not have a secret store mapping."
        )

    for (
        parameter_name,
        secret,
    ) in authentication_details.items():

        # only store secrets in ssm, otherwise store in object.
        if (
            parameter_name
            in api_c.DESTINATION_SECRETS[destination_type][api_c.MONGO]
        ):
            ssm_params[parameter_name] = secret
            continue

        param_name = f"{api_c.PARAM_STORE_PREFIX}_{parameter_name}"
        ssm_params[parameter_name] = param_name
        try:
            CloudClient().set_secret(secret_name=param_name, value=secret)
        except Exception as exc:
            logger.error("Failed to connect to secret store.")
            logger.error(exc)
            raise ProblemException(
                status=HTTPStatus.BAD_REQUEST.value,
                title=HTTPStatus.BAD_REQUEST.description,
                detail=f"{api_c.SECRET_STORAGE_ERROR_MSG}"
                f" destination_id: {destination_id}.",
            ) from exc

    return ssm_params


def generate_audience_file(
    data_batches: pd.DataFrame,
    transform_function: Callable,
    audience_id: ObjectId,
    download_type: str,
    user_name: str,
    database: DatabaseClient,
) -> None:
    """Generates Audience File

    Args:
        database(DatabaseClient): MongoDB Client
        user_name(str): User name
        download_type(str): Download Type selected
        audience_id(ObjectId): Audience Id
        data_batches(pd.Dataframe): Data batches retrieved from cdp
        transform_function(Callable): Transform Function

    Returns:

    """
    folder_name = "downloadaudiences"
    audience_file_name = (
        f"{datetime.now().strftime('%m%d%Y%H%M%S')}"
        f"_{audience_id}_{download_type}.csv"
    )
    with open(
        Path(__file__).parent.parent.joinpath(folder_name)
        / audience_file_name,
        "w",
        newline="",
        encoding="utf-8",
    ) as csvfile:
        for dataframe_batch in data_batches:
            transform_function(dataframe_batch).to_csv(
                csvfile,
                mode="a",
                index=False,
            )

    logger.info(
        "Uploading generated %s audience file to %s S3 bucket",
        audience_file_name,
        get_config().S3_DATASET_BUCKET,
    )
    filename = (
        Path(__file__).parent.parent.joinpath(folder_name)
        / audience_file_name,
    )
    if CloudClient().upload_file(
        file_name=str(filename[0]),
        bucket=get_config().S3_DATASET_BUCKET,
        object_name=audience_file_name,
        user_name=user_name,
        file_type=api_c.AUDIENCE,
    ):
        create_audience_audit(
            database=database,
            audience_id=audience_id,
            download_type=download_type,
            file_name=audience_file_name,
            user_name=user_name,
        )
        logger.info(
            "Created an audit log for %s audience file creation",
            audience_file_name,
        )


<<<<<<< HEAD
def convert_filters_for_events(filters: dict, event_types: List[dict]) -> None:
    """Method to Convert for Events

    Args:
        filters (dict): An audience filter
        event_types(List[dict]): List of event_types

    Returns:
        None
    """
    for section in filters[api_c.AUDIENCE_FILTERS]:
        for section_filter in section[api_c.AUDIENCE_SECTION_FILTERS]:
            if section_filter.get(api_c.AUDIENCE_FILTER_FIELD) in [
                x[api_c.TYPE] for x in event_types
            ]:
                event_name = section_filter.get(api_c.AUDIENCE_FILTER_FIELD)
                if section_filter.get(api_c.TYPE) == "within_the_last":
                    is_range = True
                elif section_filter.get(api_c.TYPE) == "not_within_the_last":
                    is_range = False
                else:
                    break
                section_filter.update({api_c.AUDIENCE_FILTER_FIELD: "event"})
                section_filter.update({api_c.TYPE: "event"})
                start_date = (
                    datetime.utcnow()
                    - timedelta(
                        days=int(
                            section_filter.get(api_c.AUDIENCE_FILTER_VALUE)
                        )
                    )
                ).strftime("%Y-%m-%d")
                end_date = datetime.utcnow().strftime("%Y-%m-%d")
                section_filter.update(
                    {
                        api_c.VALUE: [
                            {
                                api_c.AUDIENCE_FILTER_FIELD: "event_name",
                                api_c.TYPE: "equals",
                                api_c.VALUE: event_name,
                            },
                            {
                                api_c.AUDIENCE_FILTER_FIELD: "created",
                                api_c.TYPE: api_c.AUDIENCE_FILTER_RANGE
                                if is_range
                                else api_c.AUDIENCE_FILTER_NOT_RANGE,
                                api_c.VALUE: [start_date, end_date],
                            },
                        ]
                    }
                )
=======
# pylint: disable=unused-variable
async def build_notification_recipients_and_send_email(
    database: DatabaseClient, notifications: list, req_env_url_root: str
):
    """Get user alert configuration and prepare notifications to send user
    email.

    Args:
        database (DatabaseClient): A database client.
        notifications (list): list of notifications to be prepared for email.
        req_env_url_root (str): Environment base URL that needs to be passed in
            to send email function.
    """

    if not notifications:
        return

    # get all users with alerts configured
    users = get_all_users(
        database=database,
        filter_dict={db_c.USER_ALERTS: {"$exists": True, "$ne": []}},
        project_dict={
            db_c.USER_DISPLAY_NAME: 1,
            api_c.USER_EMAIL_ADDRESS: 1,
            db_c.USER_ALERTS: 1,
        },
    )

    if not users:
        return

    # process each notification from the list of fetched notifications
    for notification in notifications:
        notification_category = notification[db_c.NOTIFICATION_FIELD_CATEGORY]
        notification_type = notification[db_c.NOTIFICATION_FIELD_TYPE]
        notification_description = notification[
            db_c.NOTIFICATION_FIELD_DESCRIPTION
        ]

        if (notification_category not in db_c.NOTIFICATION_CATEGORIES) or (
            notification_type not in db_c.NOTIFICATION_TYPES
        ):
            continue

        recipients_list = []

        # process each user document to compare the user's alert configuration
        # against the notification category and type
        for user_doc in users:
            for user_alert_category in user_doc.get(db_c.USER_ALERTS).values():
                for (
                    alert_category_key,
                    alert_category_value,
                ) in user_alert_category.items():
                    # break out of the loop to move to next user if category
                    # of notification matches the user alert category type
                    if notification_category == alert_category_key:
                        if alert_category_value.get(notification_type, False):
                            recipients_list.append(
                                (
                                    user_doc.get(api_c.USER_EMAIL_ADDRESS),
                                    user_doc.get(api_c.DISPLAY_NAME),
                                )
                            )
                        break
                else:
                    continue
                break
            else:
                continue

        if not recipients_list:
            continue

        send_email_dict = {
            api_c.NOTIFICATION_EMAIL_RECIPIENTS: recipients_list,
            api_c.NOTIFICATION_EMAIL_ALERT_CATEGORY: notification_category,
            api_c.NOTIFICATION_EMAIL_ALERT_TYPE: notification_type,
            api_c.NOTIFICATION_EMAIL_ALERT_DESCRIPTION: notification_description,
            api_c.URL: req_env_url_root,
        }

        # TODO: call send email function to actually send an email
        # send_email(**send_email_dict)
>>>>>>> c1bc9e76
<|MERGE_RESOLUTION|>--- conflicted
+++ resolved
@@ -1314,7 +1314,6 @@
         )
 
 
-<<<<<<< HEAD
 def convert_filters_for_events(filters: dict, event_types: List[dict]) -> None:
     """Method to Convert for Events
 
@@ -1366,7 +1365,8 @@
                         ]
                     }
                 )
-=======
+
+
 # pylint: disable=unused-variable
 async def build_notification_recipients_and_send_email(
     database: DatabaseClient, notifications: list, req_env_url_root: str
@@ -1450,5 +1450,4 @@
         }
 
         # TODO: call send email function to actually send an email
-        # send_email(**send_email_dict)
->>>>>>> c1bc9e76
+        # send_email(**send_email_dict)