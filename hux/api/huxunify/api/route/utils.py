"""
purpose of this file is to house route utilities
"""
from datetime import datetime
from functools import wraps
from typing import Any, Tuple, Union, Dict
from http import HTTPStatus
from bson import ObjectId
from bson.errors import InvalidId

import facebook_business.exceptions
from healthcheck import HealthCheck
from decouple import config
from flask import request
from connexion.exceptions import ProblemException
from pymongo import MongoClient
from marshmallow import ValidationError

from huxunifylib.util.general.logging import logger
from huxunifylib.connectors.util.client import db_client_factory
from huxunifylib.connectors import (
    CustomAudienceDeliveryStatusError,
)
from huxunifylib.database.cdp_data_source_management import (
    get_all_data_sources,
)
from huxunifylib.database.user_management import get_user, set_user
from huxunifylib.database.engagement_management import get_engagement
from huxunifylib.database import (
    orchestration_management,
    delivery_platform_management as destination_management,
    constants as db_c,
)
import huxunifylib.database.db_exceptions as de

from huxunify.api.config import get_config
from huxunify.api import constants
from huxunify.api.data_connectors.tecton import check_tecton_connection
from huxunify.api.data_connectors.aws import (
    check_aws_ssm,
    check_aws_batch,
)
from huxunify.api.data_connectors.okta import (
    check_okta_connection,
    introspect_token,
    get_token_from_request,
    get_user_info,
)
from huxunify.api.data_connectors.cdp import check_cdm_api_connection


def add_view_to_blueprint(self, rule: str, endpoint: str, **options) -> object:
    """
    This decorator takes a blueprint and assigns the view function directly
    the alternative to this is having to manually define this in app.py
    or at the bottom of the route file, as the input is a class.

    app.add_url_rule(
        '/colors/<palette>',
        view_func=PaletteView.as_view('colors'),
        methods=['GET']
    )

    Example: @add_view_to_blueprint(cdm_bp, "/datafeeds", "DatafeedSearch")

    Args:
        self (func): a flask/blueprint object, must have 'add_url_rule'
        rule (str): an input rule
        endpoint (str): the name of the endpoint

    Returns:
        Response: decorator

    """

    def decorator(cls) -> Any:
        """decorator function

        Args:
            cls (object): a function to decorate

        Returns:
            Response: Returns the decorated object.

        """
        # add the url to the flask object
        self.add_url_rule(rule, view_func=cls.as_view(endpoint), **options)
        return cls

    return decorator


def handle_api_exception(exc: Exception, description: str = "") -> None:
    """
    Purpose of this function is to handle general api exceptions,
    and reduce code in the route
    Args:
        exc (Exception): Exception object to handle
        description (str): Exception description.

    Returns:
          None
    """
    logger.error(
        "%s: %s.",
        exc.__class__,
        exc,
    )

    return ProblemException(
        status=int(HTTPStatus.BAD_REQUEST.value),
        title=HTTPStatus.BAD_REQUEST.description,
        detail=description,
    )


def get_db_client() -> MongoClient:
    """Get DB client.
    Returns:
        MongoClient: MongoDB client.
    """
    return db_client_factory.get_resource(**get_config().MONGO_DB_CONFIG)


def check_mongo_connection() -> Tuple[bool, str]:
    """Validate mongo DB connection.
    Args:

    Returns:
        tuple[bool, str]: Returns if the connection is valid, and the message.
    """
    try:
        # test finding documents
        get_all_data_sources(get_db_client())
        return True, "Mongo available."
    # pylint: disable=broad-except
    # pylint: disable=unused-variable
    except Exception as exception:
        return False, "Mongo not available."


def get_health_check() -> HealthCheck:
    """build and return the health check object

    Args:

    Returns:
        HealthCheck: HealthCheck object that processes checks when called

    """
    health = HealthCheck()

    # check variable
    health.add_section("flask_env", config("FLASK_ENV", default="UNKNOWN"))

    # add health checks
    health.add_check(check_mongo_connection)
    health.add_check(check_tecton_connection)
    health.add_check(check_okta_connection)
    health.add_check(check_aws_ssm)
    health.add_check(check_aws_batch)
    health.add_check(check_cdm_api_connection)
    return health


def secured() -> object:
    """
    This decorator takes an API request and validates
    if the user provides a JWT token and if that token is valid.

    Eventually this decorator will extract the ROLE from
    OKTA when it is available, and a user can submit role as a param here.

    Example: @secured()

    Args:

    Returns:
        Response: decorator

    """

    def wrapper(in_function) -> object:
        """Decorator for wrapping a function

        Args:
            in_function (object): function object.

        Returns:
           object: returns a wrapped decorated function object.
        """

        @wraps(in_function)
        def decorator(*args, **kwargs) -> object:
            """Decorator for validating endpoint security.
            expected header to verify {"Authorization": "Bearer <token>"}

            Args:
                *args (object): function arguments.
                **kwargs (dict): function keyword arguments.

            Returns:
               object: returns a decorated function object.
            """

            # override if flag set locally
            if config("TEST_AUTH_OVERRIDE", cast=bool, default=False):
                return in_function(*args, **kwargs)

            # allow preflight options through
            if request.method == "OPTIONS":
                return "Success", 200

            # get the auth token
            token_response = get_token_from_request(request)

            # if not 200, return response.
            if token_response[1] != 200:
                return token_response

            # introspect token
            if introspect_token(token_response[0]):
                return in_function(*args, **kwargs)

            return constants.INVALID_AUTH, 400

        # set tag so we can assert if a function is secured via this decorator
        decorator.__wrapped__ = in_function
        return decorator

    return wrapper


def get_user_name() -> object:
    """
    This decorator takes an API request and extracts the user namr.

    Example: @get_user_name()

    Args:

    Returns:
        Response: decorator

    """

    def wrapper(in_function) -> object:
        """Decorator for wrapping a function

        Args:
            in_function (object): function object.

        Returns:
           object: returns a wrapped decorated function object.
        """

        @wraps(in_function)
        def decorator(*args, **kwargs) -> object:
            """Decorator for extracting the user_name

            Args:
                *args (object): function arguments.
                **kwargs (dict): function keyword arguments.

            Returns:
               object: returns a decorated function object.
            """

            # override if flag set locally

            # set of keys required from userinfo
            required_keys = {
                constants.OKTA_ID_SUB,
                constants.EMAIL,
                constants.NAME,
            }

            if config("TEST_AUTH_OVERRIDE", cast=bool, default=False):
                # return a default user id
                kwargs[constants.USER_NAME] = "test user"
                return in_function(*args, **kwargs)

            # get the auth token
            logger.info("Getting user info from OKTA.")
            token_response = get_token_from_request(request)

            # if not 200, return response.
            if token_response[1] != 200:
                return token_response

            # get the user information
            user_info = get_user_info(token_response[0])

            # checking if required keys are present in user_info
            if not required_keys.issubset(user_info.keys()):
                return {
                    "message": constants.AUTH401_ERROR_MESSAGE
                }, HTTPStatus.UNAUTHORIZED

            logger.info("Successfully got user info from OKTA.")
            # check if the user is in the database
            database = get_db_client()
            user = get_user(database, user_info[constants.OKTA_ID_SUB])
            # return found user, or create one and return it.
            kwargs[constants.USER_NAME] = (
                user[db_c.USER_DISPLAY_NAME]
                if user
                else set_user(
                    database,
                    user_info[constants.OKTA_ID_SUB],
                    user_info[constants.EMAIL],
                    display_name=user_info[constants.NAME],
                )[db_c.USER_DISPLAY_NAME]
            )

            return in_function(*args, **kwargs)

        return decorator

    return wrapper


# pylint: disable=too-many-return-statements
def api_error_handler(custom_message: dict = None) -> object:
    """
    This decorator handles generic errors for API requests.

    Eventually this decorator will handle more types of errors.

    Example: @api_error_handler()

    Args:
        custom_message (dict): Optional; A dict containing custom messages for
            particular exceptions

    Returns:
        Response: decorator

    """

    def wrapper(in_function) -> object:
        """Decorator for wrapping a function

        Args:
            in_function (object): function object.

        Returns:
           object: returns a wrapped decorated function object.
        """

        # pylint: disable=too-many-return-statements
        @wraps(in_function)
        def decorator(*args, **kwargs) -> object:
            """Decorator for handling errors.

            Args:
                *args (object): function arguments.
                **kwargs (dict): function keyword arguments.

            Returns:
               object: returns a decorated function object.
            """
            try:
                return in_function(*args, **kwargs)

            except ValidationError as validation_error:
                if custom_message:
                    error_message = custom_message.get(
                        ValidationError, validation_error.messages
                    )
                else:
                    error_message = validation_error.messages
                logger.error(
                    "%s: %s while executing %s in module %s.",
                    validation_error.__class__,
                    validation_error.messages,
                    in_function.__qualname__,
                    in_function.__module__,
                )
                return error_message, HTTPStatus.BAD_REQUEST

<<<<<<< HEAD
            except InvalidId as invalidId:
                return {"message": str(invalidId)}, HTTPStatus.BAD_REQUEST

=======
            except facebook_business.exceptions.FacebookRequestError as exc:
                logger.error(
                    "%s: %s while executing %s in module %s.",
                    exc.__class__,
                    exc.api_error_message(),
                    in_function.__qualname__,
                    in_function.__module__,
                )
                return {
                    "message": "Error connecting to Facebook"
                }, HTTPStatus.BAD_REQUEST
>>>>>>> 862a4411
            except ValueError:
                return {
                    "message": custom_message
                    if custom_message
                    else "Value Error Encountered"
                }, HTTPStatus.INTERNAL_SERVER_ERROR

            except de.DuplicateName as exc:
                logger.error(
                    "%s: %s while executing %s in module %s.",
                    exc.__class__,
                    exc.exception_message,
                    in_function.__qualname__,
                    in_function.__module__,
                )
                return {
                    "message": constants.DUPLICATE_NAME
                }, HTTPStatus.BAD_REQUEST.value

            except CustomAudienceDeliveryStatusError as exc:
                logger.error(
                    "%s: %s while executing %s in module %s.",
                    exc.__class__,
                    exc.exception_message,
                    in_function.__qualname__,
                    in_function.__module__,
                )
                return {
                    "message": "Delivered custom audience is inactive or unusable."
                }, HTTPStatus.NOT_FOUND

            except Exception as exc:  # pylint: disable=broad-except
                # log error, but return vague description to client.
                logger.error(
                    "%s: %s while executing %s in module %s.",
                    exc.__class__,
                    exc,
                    in_function.__qualname__,
                    in_function.__module__,
                )
                if custom_message:
                    return custom_message, HTTPStatus.BAD_REQUEST

                return {
                    "message": "Internal Server Error"
                }, HTTPStatus.INTERNAL_SERVER_ERROR

        # set tag so we can assert if a function is secured via this decorator
        decorator.__wrapped__ = in_function
        return decorator

    return wrapper


def group_perf_metric(perf_metrics: list, metric_type: str) -> dict:
    """Group performance metrics
    ---

        Args:
            perf_metrics (list): List of performance metrics.
            metric_type (list): Type of performance metrics.

        Returns:
            perf_metric (dict): Grouped performance metric .

    """

    metric = {}

    if metric_type == constants.DISPLAY_ADS:
        for name in constants.DISPLAY_ADS_METRICS:
            metric[name] = sum(
                [
                    int(item[name])
                    for item in perf_metrics
                    if name in item.keys()
                ]
            )
    elif metric_type == constants.EMAIL:
        for name in constants.EMAIL_METRICS:
            metric[name] = sum(
                [
                    int(item[name])
                    for item in perf_metrics
                    if name in item.keys()
                ]
            )

    return metric


def get_friendly_delivered_time(delivered_time: datetime) -> str:
    """Group performance metrics
    ---

        Args:
            delivered_time (datetime): Delivery time.

        Returns:
            time_difference (str): Time difference as days / hours / mins.

    """

    delivered = (datetime.utcnow() - delivered_time).total_seconds()

    # pylint: disable=no-else-return
    if delivered / (60 * 60 * 24) >= 1:
        return str(int(delivered / (60 * 60 * 24))) + " days ago"
    elif delivered / (60 * 60) >= 1:
        return str(int(delivered / (60 * 60))) + " hours ago"
    elif delivered / 60 >= 1:
        return str(int(delivered / 60)) + " minutes ago"
    else:
        return str(int(delivered)) + " seconds ago"


def update_metrics(
    target_id: ObjectId,
    name: str,
    jobs: list,
    perf_metrics: list,
    metric_type: str,
) -> dict:
    """Update performance metrics

    Args:
        target_id (ObjectId) : Group Id.
        name (str): Name of group object.
        jobs (list): List of delivery jobs.
        perf_metrics (list): List of performance metrics.
        metric_type (str): Type of performance metrics.

    Returns:
        metric (dict): Grouped performance metrics .
    """
    delivery_jobs = [x[db_c.ID] for x in jobs]
    metric = {
        constants.ID: str(target_id),
        constants.NAME: name,
    }
    metric.update(
        group_perf_metric(
            [
                x[db_c.PERFORMANCE_METRICS]
                for x in perf_metrics
                if x[db_c.DELIVERY_JOB_ID] in delivery_jobs
            ],
            metric_type,
        )
    )
    return metric


def validate_delivery_params(func) -> object:
    """A decorator for common validations in delivery.py

    Performs checks to determine if object ids are valid,
    engagement id exists, engagements have audiences,
    audience id exists,audience is attached. Also converts
    all string ids to ObjectId.

    Example: @validate_delivery_params

    Args:
        func(object): function object
    Returns:
        object: returns a wrapped decorated function object.
    """

    @wraps(func)
    def wrapper(*args, **kwargs) -> object:
        """Decorator for validation and converting to ObjectId.
        Args:
            *args (object): function arguments.
            **kwargs (dict): function keyword arguments.

        Returns:
           object: returns a decorated function object.
        """

        # check for valid object id and convert to object id
        for key, val in kwargs.items():
            if ObjectId.is_valid(val):
                kwargs[key] = ObjectId(val)
            else:
                # error appropriate
                logger.error(
                    "Encountered an invalid ID while executing %s in %s.",
                    func.__qualname__,
                    func.__module__,
                )
                return {
                    "message": constants.INVALID_OBJECT_ID
                }, HTTPStatus.BAD_REQUEST

        database = get_db_client()

        # check if engagement id exists
        engagement_id = kwargs.get("engagement_id", None)
        if engagement_id:
            engagement = get_engagement(database, engagement_id)
            if engagement:
                if db_c.AUDIENCES not in engagement:
                    logger.error(
                        "Engagement has no audiences while executing while executing %s in %s.",
                        func.__qualname__,
                        func.__module__,
                    )
                    return {
                        "message": "Engagement has no audiences."
                    }, HTTPStatus.BAD_REQUEST
            else:
                # validate that the engagement has audiences
                logger.error(
                    "Engagement not found while executing  %s in %s.",
                    func.__qualname__,
                    func.__module__,
                )
                return {
                    "message": constants.ENGAGEMENT_NOT_FOUND
                }, HTTPStatus.NOT_FOUND

        # check if audience id exists
        audience_id = kwargs.get("audience_id", None)
        if audience_id:
            # check if audience id exists
            audience = None
            try:
                audience = orchestration_management.get_audience(
                    database, audience_id
                )
            except de.InvalidID:
                # get audience returns invalid if the audience does not exist.
                # pass and catch in the next step.
                pass
            if not audience:
                logger.error(
                    "Audience does not exist while executing  %s in %s.",
                    func.__qualname__,
                    func.__module__,
                )
                return {
                    "message": "Audience does not exist."
                }, HTTPStatus.BAD_REQUEST

            if audience_id and engagement_id:
                # validate that the audience is attached
                audience_ids = [
                    x[db_c.OBJECT_ID] for x in engagement[db_c.AUDIENCES]
                ]
                if audience_id not in audience_ids:
                    logger.error(
                        "Audience %s is not attached to engagement %s while executing %s in %s.",
                        audience_id,
                        engagement_id,
                        func.__qualname__,
                        func.__module__,
                    )
                    return {
                        "message": "Audience is not attached to the engagement."
                    }, HTTPStatus.BAD_REQUEST

        return func(*args, **kwargs)

    return wrapper


def validate_destination_id(
    destination_id: str, check_if_destination_in_db: bool = True
) -> Union[ObjectId, Tuple[Dict[str, str], int]]:
    """Checks on destination_id

    Check if destination id is valid converts it to object_id.
    Also can check if destination_id is in db

    Args:
        destination_id (str) : Destination id.
        check_if_destination_in_db (bool): Optional; flag to check if destination in db

    Returns:
        response(dict): Message and HTTP status to be returned in response in
            case of failing checks,
        destination_id (ObjectId): Destination id as object id if
            all checks are successful.
    """
<<<<<<< HEAD
=======
    if not ObjectId.is_valid(destination_id):
        logger.error("Invalid object ID %s.", destination_id)
        return {"message": constants.INVALID_OBJECT_ID}, HTTPStatus.BAD_REQUEST
>>>>>>> 862a4411
    destination_id = ObjectId(destination_id)

    if check_if_destination_in_db:
        if not destination_management.get_delivery_platform(
            get_db_client(), destination_id
        ):
            logger.error(
                "Could not find destination with id %s.", destination_id
            )
            return {
                "message": constants.DESTINATION_NOT_FOUND
            }, HTTPStatus.NOT_FOUND

    return destination_id


def validate_destination(
    check_if_destination_in_db: bool = True,
) -> object:
    """
    This decorator handles validation of destination objects.
    Example: @validate_destination_wrapper()

    Args:
        check_if_destination_in_db (bool): Optional; If check_destination_exists
            a check is performed to verify if destination exists in the db.

    Returns:
        Response: decorator
    """

    def wrapper(in_function) -> object:
        """Decorator for wrapping a function

        Args:
            in_function (object): function object.

        Returns:
           object: returns a wrapped decorated function object.
        """

        @wraps(in_function)
        def decorator(*args, **kwargs) -> object:
            """Decorator for handling destination validation.

            Args:
                *args (object): function arguments.
                **kwargs (dict): function keyword arguments.

            Returns:
               object: returns a decorated function object.
            """
            destination_id = kwargs.get("destination_id", None)
            return_val = validate_destination_id(
                destination_id, check_if_destination_in_db
            )
            # check if destination_id is returned
            if isinstance(return_val, ObjectId):
                kwargs["destination_id"] = ObjectId(destination_id)
            else:
                # return response message
                logger.error(
                    "%s Encountered executing %s in %s.",
                    return_val[0].get("message"),
                    in_function.__qualname__,
                    in_function.__module__,
                )
                return return_val
            return in_function(*args, **kwargs)

        decorator.__wrapped__ = in_function
        return decorator

    return wrapper<|MERGE_RESOLUTION|>--- conflicted
+++ resolved
@@ -379,11 +379,16 @@
                 )
                 return error_message, HTTPStatus.BAD_REQUEST
 
-<<<<<<< HEAD
             except InvalidId as invalidId:
+                logger.error(
+                    "%s: %s while executing %s in module %s.",
+                    invalidId.__class__,
+                    str(invalidId),
+                    in_function.__qualname__,
+                    in_function.__module__,
+                )
                 return {"message": str(invalidId)}, HTTPStatus.BAD_REQUEST
 
-=======
             except facebook_business.exceptions.FacebookRequestError as exc:
                 logger.error(
                     "%s: %s while executing %s in module %s.",
@@ -395,7 +400,6 @@
                 return {
                     "message": "Error connecting to Facebook"
                 }, HTTPStatus.BAD_REQUEST
->>>>>>> 862a4411
             except ValueError:
                 return {
                     "message": custom_message
@@ -681,12 +685,6 @@
         destination_id (ObjectId): Destination id as object id if
             all checks are successful.
     """
-<<<<<<< HEAD
-=======
-    if not ObjectId.is_valid(destination_id):
-        logger.error("Invalid object ID %s.", destination_id)
-        return {"message": constants.INVALID_OBJECT_ID}, HTTPStatus.BAD_REQUEST
->>>>>>> 862a4411
     destination_id = ObjectId(destination_id)
 
     if check_if_destination_in_db:
