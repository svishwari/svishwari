"""Purpose of this file is to house route utilities."""
from datetime import datetime, date
import re
import csv
from typing import Tuple, Union
from http import HTTPStatus
from bson import ObjectId
from pandas import DataFrame
from dateutil.relativedelta import relativedelta

from healthcheck import HealthCheck
from decouple import config
from connexion.exceptions import ProblemException
from pymongo import MongoClient

from huxunifylib.util.general.logging import logger
from huxunifylib.connectors.util.client import db_client_factory

from huxunifylib.database.cdp_data_source_management import (
    get_all_data_sources,
)
from huxunifylib.database import (
    constants as db_c,
)
from huxunifylib.database.user_management import (
    get_user,
    get_all_users,
    set_user,
)
from huxunifylib.database.client import DatabaseClient

from huxunify.api.config import get_config
from huxunify.api import constants as api_c
from huxunify.api.data_connectors.tecton import Tecton
from huxunify.api.data_connectors.aws import (
    check_aws_ssm,
    check_aws_batch,
)
from huxunify.api.data_connectors.okta import (
    check_okta_connection,
    get_user_info,
)
from huxunify.api.data_connectors.cdp import check_cdm_api_connection
from huxunify.api.data_connectors.cdp_connection import (
    check_cdp_connections_api_connection,
)
from huxunify.api.exceptions import (
    unified_exceptions as ue,
)
from huxunify.api.prometheus import record_health_status_metric


def handle_api_exception(exc: Exception, description: str = "") -> None:
    """Purpose of this function is to handle general api exceptions,
    and reduce code in the route.

    Args:
        exc (Exception): Exception object to handle.
        description (str): Exception description.

    Returns:
          None
    """

    logger.error(
        "%s: %s.",
        exc.__class__,
        exc,
    )

    return ProblemException(
        status=int(HTTPStatus.BAD_REQUEST.value),
        title=HTTPStatus.BAD_REQUEST.description,
        detail=description,
    )


def get_db_client() -> MongoClient:
    """Get DB client.

    Returns:
        MongoClient: MongoDB client.
    """

    return db_client_factory.get_resource(**get_config().MONGO_DB_CONFIG)


def check_mongo_connection() -> Tuple[bool, str]:
    """Validate mongo DB connection.

    Returns:
        Tuple[bool, str]: Returns if the connection is valid, and the message.
    """

    try:
        # test finding documents
        get_all_data_sources(get_db_client())
        record_health_status_metric(api_c.MONGO_CONNECTION_HEALTH, True)
        return True, "Mongo available."
    # pylint: disable=broad-except
    except Exception:
        record_health_status_metric(api_c.MONGO_CONNECTION_HEALTH, False)
        return False, "Mongo not available."


def get_health_check() -> HealthCheck:
    """Build and return the health check object.

    Returns:
        HealthCheck: HealthCheck object that processes checks when called.
    """

    health = HealthCheck()

    # check variable
    health.add_section("flask_env", config("FLASK_ENV", default="UNKNOWN"))

    # add health checks
    health.add_check(check_mongo_connection)
    health.add_check(Tecton().check_tecton_connection)
    health.add_check(check_okta_connection)
    health.add_check(check_aws_ssm)
    health.add_check(check_aws_batch)
    # TODO HUS-1200
    # health.add_check(check_aws_s3)
    # health.add_check(check_aws_events)
    health.add_check(check_cdm_api_connection)
    health.add_check(check_cdp_connections_api_connection)
    return health


def group_perf_metric(perf_metrics: list, metric_type: str) -> dict:
    """Group performance metrics.

    Args:
        perf_metrics (list): List of performance metrics.
        metric_type (list): Type of performance metrics.

    Returns:
        perf_metric (dict): Grouped performance metric.
    """

    metric = {}

    if metric_type == api_c.DISPLAY_ADS:
        for name in api_c.DISPLAY_ADS_METRICS:
            metric[name] = sum(
                [
                    item[name]
                    for item in perf_metrics
                    if name in item.keys()
                    and item[name] is not None
                    and not isinstance(item[name], str)
                ]
            )
    elif metric_type == api_c.EMAIL:
        for name in api_c.EMAIL_METRICS:
            metric[name] = sum(
                [
                    item[name]
                    for item in perf_metrics
                    if name in item.keys()
                    and item[name] is not None
                    and not isinstance(item[name], str)
                ]
            )

    return metric


def get_friendly_delivered_time(delivered_time: datetime) -> str:
    """Group performance metrics.

    Args:
        delivered_time (datetime): Delivery time.

    Returns:
        time_difference (str): Time difference as days / hours / mins.
    """

    delivered = (datetime.utcnow() - delivered_time).total_seconds()

    # pylint: disable=no-else-return
    if delivered / (60 * 60 * 24) >= 1:
        return str(int(delivered / (60 * 60 * 24))) + " days ago"
    elif delivered / (60 * 60) >= 1:
        return str(int(delivered / (60 * 60))) + " hours ago"
    elif delivered / 60 >= 1:
        return str(int(delivered / 60)) + " minutes ago"
    else:
        return str(int(delivered)) + " seconds ago"


def update_metrics(
    target_id: ObjectId,
    name: str,
    jobs: list,
    perf_metrics: list,
    metric_type: str,
) -> dict:
    """Update performance metrics.

    Args:
        target_id (ObjectId) : Group Id.
        name (str): Name of group object.
        jobs (list): List of delivery jobs.
        perf_metrics (list): List of performance metrics.
        metric_type (str): Type of performance metrics.

    Returns:
        metric (dict): Grouped performance metrics.
    """

    delivery_jobs = [x[db_c.ID] for x in jobs]
    metric = {
        api_c.ID: str(target_id),
        api_c.NAME: name,
    }
    metric.update(
        group_perf_metric(
            [
                x[db_c.PERFORMANCE_METRICS]
                for x in perf_metrics
                if x[db_c.DELIVERY_JOB_ID] in delivery_jobs
            ],
            metric_type,
        )
    )
    return metric


def add_chart_legend(data: dict) -> dict:
    """Add chart legend data.

    Args:
        data (dict) : Chart data.

    Returns:
        response(dict): Chart data with legend details.
    """

    for val in [
        api_c.NAME,
        api_c.EMAIL,
        api_c.PHONE,
        api_c.ADDRESS,
        api_c.COOKIE,
    ]:
        data[val][api_c.PROP] = val.title()
        data[val][api_c.ICON] = val
    return data


def group_gender_spending(gender_spending: list) -> dict:
    """Groups gender spending by gender/month.

    Args:
        gender_spending (list) : list of spending details by gender.

    Returns:
        response(dict): Gender spending grouped by gender / month.
    """

    date_parser = lambda x, y: datetime.strptime(
        f"1-{str(x)}-{str(y)}", "%d-%m-%Y"
    )
    return {
        api_c.GENDER_WOMEN: [
            {
                api_c.DATE: date_parser(x[api_c.MONTH], x[api_c.YEAR]),
                api_c.LTV: round(x[api_c.AVG_SPENT_WOMEN], 4)
                if x[api_c.AVG_SPENT_WOMEN]
                else 0,
            }
            for x in gender_spending
        ],
        api_c.GENDER_MEN: [
            {
                api_c.DATE: date_parser(x[api_c.MONTH], x[api_c.YEAR]),
                api_c.LTV: round(x[api_c.AVG_SPENT_MEN], 4)
                if x[api_c.AVG_SPENT_MEN]
                else 0,
            }
            for x in gender_spending
        ],
        api_c.GENDER_OTHER: [
            {
                api_c.DATE: date_parser(x[api_c.MONTH], x[api_c.YEAR]),
                api_c.LTV: round(x[api_c.AVG_SPENT_OTHER], 4)
                if x[api_c.AVG_SPENT_OTHER]
                else 0,
            }
            for x in gender_spending
        ],
    }


def do_not_transform_fields(
    dataframe: DataFrame,
) -> DataFrame:
    """Returns the csv file data without any transformation.

    Args:
        dataframe (DataFrame): input dataframe.

    Returns:
        dataframe (DataFrame): input dataframe.
    """

    return dataframe


class Validation:
    """Validation class for input parameters"""

    @staticmethod
    def validate_integer(value: str) -> int:
        """Validates that an integer is valid

        Args:
            value (str): String value from the caller.

        Returns:
            int: Result of the integer conversion.

        Raises:
            InputParamsValidationError: Error that is raised if input is invalid.
        """

        # max_value added to protect snowflake/and other apps that
        # are not able to handle 32int+
        max_value = 2147483647

        if value.isdigit():
            if int(value) <= 0:
                raise ue.InputParamsValidationError(value, "positive integer")
            if int(value) > max_value:
                raise ue.InputParamsValidationError(value, "integer")
            return int(value)

        raise ue.InputParamsValidationError(value, "integer")

    @staticmethod
    def validate_bool(value: str) -> bool:
        """Validates input boolean value for the user

        Args:
            value (str): String value from the caller.

        Returns:
            bool: Result of the boolean conversion.

        Raises:
            InputParamsValidationError: Error that is raised if input is
                invalid.
        """

        if value.lower() == "true":
            return True
        if value.lower() == "false":
            return False

        raise ue.InputParamsValidationError(value, "boolean")

    @staticmethod
    def validate_date(
        date_string: str, date_format: str = api_c.DEFAULT_DATE_FORMAT
    ) -> datetime:
        """Validates is a single date is valid

        Args:
            date_string (str): Input date string.
            date_format (str): Date string format.

        Returns:
            datetime: datetime object for the string date passed in

        Raises:
            InputParamsValidationError: Error that is raised if input is
                invalid.
        """

        try:
            return datetime.strptime(date_string, date_format)
        except ValueError:
            raise ue.InputParamsValidationError(
                date_string, date_format
            ) from ValueError

    @staticmethod
    def validate_date_range(
        start_date: str,
        end_date: str,
        date_format: str = api_c.DEFAULT_DATE_FORMAT,
    ) -> None:
        """Validates that a date range is valid

        Args:
            start_date (str): Input start date string.
            end_date (str): Input end date string.
            date_format (str): Date string format.

        Raises:
            InputParamsValidationError: Error that is raised if input is
                invalid.
        """

        start = Validation.validate_date(start_date, date_format)
        end = Validation.validate_date(end_date, date_format)

        if start > end:
            raise ue.InputParamsValidationError(
                message=f"The start date {start_date} cannot "
                f"be greater than the end date {end_date}."
            )

    # pylint: disable=anomalous-backslash-in-string
    @staticmethod
    def validate_hux_id(hux_id: str) -> None:
        """Validates the format of the HUX ID.

        Args:
            hux_id (str): Hux ID.

        Raises:
            InputParamsValidationError: Error that is raised if input ID is
                invalid.
        """

        if not re.match("^HUX\d{15}$", hux_id):
            raise ue.InputParamsValidationError(hux_id, "HUX ID")


def is_component_favorite(
    okta_user_id: str, component_name: str, component_id: str
) -> bool:
    """Checks if component is in favorites of a user.
    Args:
        okta_user_id (str): Okta User ID.
        component_name (str): Name of component in user favorite.
        component_id (str): ID of the favorite component.
    Returns:
        bool: If component is favorite or not.
    """
    user_favorites = get_user(get_db_client(), okta_user_id).get(
        api_c.FAVORITES
    )

    if (component_name in db_c.FAVORITE_COMPONENTS) and (
        ObjectId(component_id) in user_favorites.get(component_name)
    ):
        return True

    return False


def get_start_end_dates(request: dict, delta: int) -> (str, str):
    """Get date range.

    Args:
        request (dict) : Request object.
        delta (int) : Time in months.

    Returns:
        start_date, end_date (str, str): Date range.
    """

    start_date = (
        request.args.get(api_c.START_DATE)
        if request and request.args.get(api_c.START_DATE)
        else datetime.strftime(
            datetime.utcnow().date() - relativedelta(months=delta),
            api_c.DEFAULT_DATE_FORMAT,
        )
    )
    end_date = (
        request.args.get(api_c.END_DATE)
        if request and request.args.get(api_c.END_DATE)
        else datetime.strftime(
            datetime.utcnow().date(),
            api_c.DEFAULT_DATE_FORMAT,
        )
    )
    return start_date, end_date


def get_user_favorites(
    database: DatabaseClient, user_name: str, component_name: str
) -> list:
    """Get user favorites for a component

    Args:
        database (DatabaseClient): A database client.
        user_name (str): Name of the user.
        component_name (str): Name of component in user favorite.

    Returns:
        list: List of ids of favorite component
    """
    user = get_all_users(database, {db_c.USER_DISPLAY_NAME: user_name})
    if not user:
        return []

    # take the first one,
    return user[0].get(api_c.FAVORITES, {}).get(component_name, [])


def get_user_from_db(access_token: str) -> Union[dict, Tuple[dict, int]]:
    """Get the corresponding user matching the okta access token from the DB.
    Create/Set a new user in DB if an user matching the valid okta access token
    is not currently present in the DB.

    Args:
        access_token (str): OKTA JWT token.

    Returns:
        Union[dict, Tuple[dict, int]]: Either a valid user dict or a tuple of
            response message along with the corresponding HTTP status code.
    """

    # set of keys required from user_info
    required_keys = {
        api_c.OKTA_ID_SUB,
        api_c.EMAIL,
        api_c.NAME,
    }

    # get the user information
    logger.info("Getting user info from OKTA.")
    user_info = get_user_info(access_token)
    logger.info("Successfully got user info from OKTA.")

    # checking if required keys are present in user_info
    if not required_keys.issubset(user_info.keys()):
        logger.info("Failure. Required keys not present in user_info dict.")
        return {
            "message": api_c.AUTH401_ERROR_MESSAGE
        }, HTTPStatus.UNAUTHORIZED

    logger.info(
        "Successfully validated required_keys are present in user_info."
    )

    # check if the user is in the database
    database = get_db_client()
    user = get_user(database, user_info[api_c.OKTA_ID_SUB])

    if user is None:
        # since a valid okta_id is extracted from the okta issuer, use the user
        # info and create a new user if no corresponding user record matching
        # the okta_id is found in DB
        user = set_user(
            database=database,
            okta_id=user_info[api_c.OKTA_ID_SUB],
            email_address=user_info[api_c.EMAIL],
            display_name=user_info[api_c.NAME],
            role=user_info.get(api_c.ROLE, db_c.USER_ROLE_VIEWER),
        )

        # return NOT_FOUND if user is still none
        if user is None:
            logger.info(
                "User not found in DB even after trying to create one."
            )
            return {api_c.MESSAGE: api_c.USER_NOT_FOUND}, HTTPStatus.NOT_FOUND

    return user


# pylint: disable=unspecified-encoding
def read_csv_shap_data(file_path: str, features: list = None) -> dict:
    """Read in Shap Models Data CSV into a dict

    Args:
        file_path (str): relative file path of the csv file
        features (list): string list of the features to be returned.
        If none is passed, all features are returned

    Returns:
        dict: data placed into a dict where the keys are the column names

    """

    data = {}
    index = {}

    # load in the necessary data
    with open(file_path, "r") as csv_file:
        csv_reader = csv.reader(csv_file, delimiter=",")
        column_names = next(csv_reader)

        if not features:
            features = column_names

        for feature in features:
            index[feature] = column_names.index(feature)
            data[feature] = []

        for row in csv_reader:
            for feature in features:
                data[feature].append(row[index[feature]])

    return data


# pylint: disable=unspecified-encoding
def read_stub_city_zip_data(file_path: str) -> list:
    """Read in City & Zip Data CSV into a dict

    Args:
        file_path(str): relative file path of the csv file

    Returns:
        list: City & Zip data list
    """
    with open(file_path, "r") as csv_file:
        data = list(csv.reader(csv_file))

    return data[1:]


def convert_unique_city_filter(request_json: dict) -> dict:
    """To convert request json to have unique city

    Args:
        request_json (dict): Input audience filter json object

    Returns:
        dict: Converted audience filter.
    """
    try:
        for filters in request_json[api_c.AUDIENCE_FILTERS]:
            for item in filters[api_c.AUDIENCE_SECTION_FILTERS]:
                if (
                    item[api_c.AUDIENCE_FILTER_FIELD]
                    == api_c.AUDIENCE_FILTER_CITY
                ):
                    city_value, state_value, _ = item.get(
                        api_c.AUDIENCE_FILTER_VALUE
                    ).split("|")
                    item[api_c.AUDIENCE_FILTER_VALUE] = city_value

                    filters[api_c.AUDIENCE_SECTION_FILTERS].append(
                        {
                            api_c.AUDIENCE_FILTER_FIELD: api_c.STATE,
                            api_c.AUDIENCE_FILTER_TYPE: api_c.AUDIENCE_FILTERS_EQUALS,
                            api_c.AUDIENCE_FILTER_VALUE: state_value,
                        }
                    )
        return request_json
    except KeyError:
        logger.info("Incorrect Audience Filter Object")
        return request_json

    except ValueError:
        logger.info("Incorrect Audience Filter Object")
        return request_json


def match_rate_data_for_audience(delivery: dict, match_rate_data: dict = None):
    """To get digital platform data for engaged audience delivery.

    Args:
        delivery (dict): Audience delivery data.
        match_rate_data (dict): Match rate data as dictionary, destination
        will be the key.
    """

    if match_rate_data is None:
        match_rate_data = {}
    if delivery.get(api_c.STATUS, "").lower() == api_c.DELIVERED:
        # Digital platform data will be populated based
        # on last successful delivery to an ad_platform.
        if match_rate_data.get(delivery.get(api_c.DELIVERY_PLATFORM_TYPE)):
            # Always ensure the latest successful
            # delivery is considered.
            if delivery.get(db_c.UPDATE_TIME) > match_rate_data[
                delivery.get(api_c.DELIVERY_PLATFORM_TYPE)
            ].get(api_c.AUDIENCE_LAST_DELIVERY, date.min):
                match_rate_data[delivery.get(api_c.DELIVERY_PLATFORM_TYPE)] = {
                    api_c.AUDIENCE_LAST_DELIVERY: delivery.get(
                        db_c.UPDATE_TIME
                    ),
                    api_c.MATCH_RATE: 0,
                }
        else:
            match_rate_data[delivery.get(api_c.DELIVERY_PLATFORM_TYPE)] = {
                api_c.AUDIENCE_LAST_DELIVERY: delivery.get(db_c.UPDATE_TIME),
                api_c.MATCH_RATE: 0,
            }

    else:
        # Delivery jobs on ad_platforms undelivered.
        if not match_rate_data.get(delivery.get(api_c.DELIVERY_PLATFORM_TYPE)):
            match_rate_data[delivery.get(api_c.DELIVERY_PLATFORM_TYPE)] = {
                api_c.AUDIENCE_LAST_DELIVERY: None,
                api_c.MATCH_RATE: None,
            }


<<<<<<< HEAD
def create_description_for_user_request(
    first_name: str,
    last_name: str,
    email: str,
    access_level: str,
    pii_access: bool,
    reason_for_request: str,
    requested_by: str,
    project_name: str = api_c.DEFAULT_NEW_USER_PROJECT_NAME,
    okta_group_name: str = api_c.DEFAULT_OKTA_GROUP_NAME,
    okta_app: str = api_c.DEFAULT_OKTA_APP,
) -> str:
    """Create HUS issue description using new user request data.
    Args:
        first_name (str): First name of the user requested.
        last_name (str): Last name of the user requested.
        email (str): Email of the user requested.
        access_level (str): Access level of the user requested.
        pii_access (bool): If allowed PII access.
        reason_for_request (str): Description of why access request.
        requested_by (str): User Name of the person requesting.
        project_name (str, Optional): Project name which user needs to
            be granted access.
        okta_group_name (str, Optional): Okta group name to which user
            must be added.
        okta_app (str, Optional): Okta app name to which user needs
            permission.
    Returns:
        str: Description for HUS issue.
    """

    return (
        f"*Project Name:* {project_name} \n"
        f"*Required Info:* Please add {first_name} {last_name} to the"
        f" {okta_group_name} group. \n"
        f"*Reason for Request:* {reason_for_request} \n"
        f"*User:* {first_name}, {last_name} \n"
        f"*Email:* {email} \n"
        f"*Access Level:* {access_level} \n"
        f"*PII Access:* {pii_access} \n"
        f"*Okta Group Name:* {okta_group_name} \n"
        f"*Okta App:* {okta_app} \n"
        f"*Requested by:* {requested_by}"
    )
=======
# pylint: disable=too-many-nested-blocks
def set_destination_category_in_engagement(engagement: dict):
    """Set destination_category in engagement dictionary.

    Args:
        engagement (dict): engagement dict to be set with destination_category
    """

    # build destination_category object that groups audiences by destinations
    destinations_categories = []
    for aud in engagement[db_c.AUDIENCES]:
        # build the audience dict with necessary fields for grouped destination
        audience = {
            api_c.ID: aud[api_c.ID],
            api_c.NAME: aud.get(api_c.NAME, None),
            api_c.IS_LOOKALIKE: aud[api_c.IS_LOOKALIKE],
            api_c.SIZE: aud.get(api_c.SIZE, 0),
        }

        for dest in aud[db_c.DESTINATIONS]:
            destinations = []

            # build the destination dict nested with corresponding audience
            # and latest delivery data
            audience[api_c.LATEST_DELIVERY] = dest[api_c.LATEST_DELIVERY]
            destination = {
                api_c.ID: dest[api_c.ID],
                api_c.NAME: dest[api_c.NAME],
                api_c.DESTINATION_AUDIENCES: [],
            }
            destination[api_c.DESTINATION_AUDIENCES].append(audience)
            destinations.append(destination)

            # if destinations_categories is not populated yet, then append a
            # destination_category dict as required by the response schema
            if destinations_categories:
                for destination_category in destinations_categories:
                    # check if the destination category is already present to
                    # update the existing dict data
                    if (
                        destination_category[api_c.CATEGORY]
                        == dest[api_c.CATEGORY]
                    ):
                        for destination_type in destination_category[
                            api_c.DESTINATIONS
                        ]:
                            # check if the destination_type is already present
                            # to update just the nested audiences object within
                            if (
                                destination_type[api_c.NAME]
                                == destination[api_c.NAME]
                            ):
                                destination_type[
                                    api_c.DESTINATION_AUDIENCES
                                ].extend(
                                    destination[api_c.DESTINATION_AUDIENCES]
                                )
                                break
                        # if the current destination is still not grouped,
                        # then this is the first time this particular
                        # destination_type is encountered
                        else:
                            destination_category[api_c.DESTINATIONS].extend(
                                destinations
                            )
                        break
                # if the current destination is still not grouped, then this
                # is the first time this particular destination_category is
                # encountered
                else:
                    destinations_categories.append(
                        {
                            api_c.CATEGORY: dest[api_c.CATEGORY],
                            api_c.DESTINATIONS: destinations,
                        }
                    )
            else:
                destinations_categories.append(
                    {
                        api_c.CATEGORY: dest[api_c.CATEGORY],
                        api_c.DESTINATIONS: destinations,
                    }
                )

    engagement[api_c.DESTINATION_CATEGORIES] = destinations_categories
>>>>>>> 34a173c4
<|MERGE_RESOLUTION|>--- conflicted
+++ resolved
@@ -698,52 +698,6 @@
             }
 
 
-<<<<<<< HEAD
-def create_description_for_user_request(
-    first_name: str,
-    last_name: str,
-    email: str,
-    access_level: str,
-    pii_access: bool,
-    reason_for_request: str,
-    requested_by: str,
-    project_name: str = api_c.DEFAULT_NEW_USER_PROJECT_NAME,
-    okta_group_name: str = api_c.DEFAULT_OKTA_GROUP_NAME,
-    okta_app: str = api_c.DEFAULT_OKTA_APP,
-) -> str:
-    """Create HUS issue description using new user request data.
-    Args:
-        first_name (str): First name of the user requested.
-        last_name (str): Last name of the user requested.
-        email (str): Email of the user requested.
-        access_level (str): Access level of the user requested.
-        pii_access (bool): If allowed PII access.
-        reason_for_request (str): Description of why access request.
-        requested_by (str): User Name of the person requesting.
-        project_name (str, Optional): Project name which user needs to
-            be granted access.
-        okta_group_name (str, Optional): Okta group name to which user
-            must be added.
-        okta_app (str, Optional): Okta app name to which user needs
-            permission.
-    Returns:
-        str: Description for HUS issue.
-    """
-
-    return (
-        f"*Project Name:* {project_name} \n"
-        f"*Required Info:* Please add {first_name} {last_name} to the"
-        f" {okta_group_name} group. \n"
-        f"*Reason for Request:* {reason_for_request} \n"
-        f"*User:* {first_name}, {last_name} \n"
-        f"*Email:* {email} \n"
-        f"*Access Level:* {access_level} \n"
-        f"*PII Access:* {pii_access} \n"
-        f"*Okta Group Name:* {okta_group_name} \n"
-        f"*Okta App:* {okta_app} \n"
-        f"*Requested by:* {requested_by}"
-    )
-=======
 # pylint: disable=too-many-nested-blocks
 def set_destination_category_in_engagement(engagement: dict):
     """Set destination_category in engagement dictionary.
@@ -829,4 +783,49 @@
                 )
 
     engagement[api_c.DESTINATION_CATEGORIES] = destinations_categories
->>>>>>> 34a173c4
+
+
+def create_description_for_user_request(
+    first_name: str,
+    last_name: str,
+    email: str,
+    access_level: str,
+    pii_access: bool,
+    reason_for_request: str,
+    requested_by: str,
+    project_name: str = api_c.DEFAULT_NEW_USER_PROJECT_NAME,
+    okta_group_name: str = api_c.DEFAULT_OKTA_GROUP_NAME,
+    okta_app: str = api_c.DEFAULT_OKTA_APP,
+) -> str:
+    """Create HUS issue description using new user request data.
+    Args:
+        first_name (str): First name of the user requested.
+        last_name (str): Last name of the user requested.
+        email (str): Email of the user requested.
+        access_level (str): Access level of the user requested.
+        pii_access (bool): If allowed PII access.
+        reason_for_request (str): Description of why access request.
+        requested_by (str): User Name of the person requesting.
+        project_name (str, Optional): Project name which user needs to
+            be granted access.
+        okta_group_name (str, Optional): Okta group name to which user
+            must be added.
+        okta_app (str, Optional): Okta app name to which user needs
+            permission.
+    Returns:
+        str: Description for HUS issue.
+    """
+
+    return (
+        f"*Project Name:* {project_name} \n"
+        f"*Required Info:* Please add {first_name} {last_name} to the"
+        f" {okta_group_name} group. \n"
+        f"*Reason for Request:* {reason_for_request} \n"
+        f"*User:* {first_name}, {last_name} \n"
+        f"*Email:* {email} \n"
+        f"*Access Level:* {access_level} \n"
+        f"*PII Access:* {pii_access} \n"
+        f"*Okta Group Name:* {okta_group_name} \n"
+        f"*Okta App:* {okta_app} \n"
+        f"*Requested by:* {requested_by}"
+    )