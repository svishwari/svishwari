--- conflicted
+++ resolved
@@ -30,15 +30,7 @@
     exception_message = (
         "Failed to establish connection to delivery platform <{}>, "
         "returned status code <{}>."
-<<<<<<< HEAD
-=======
     )
-
-
-class FailedDateFilterIssue(IntegratedAPIEndpointException):
-    """Exception for date filter failure."""
-
-    exception_message = constants.START_DATE_GREATER_THAN_END_DATE
 
 
 class EmptyAPIResponseError(IntegratedAPIEndpointException):
@@ -47,5 +39,4 @@
     exception_message = (
         "Integrated API <{}> failure, returned status code "
         "<{}>. Failed obtaining dependent data"
->>>>>>> f7da528b
     )