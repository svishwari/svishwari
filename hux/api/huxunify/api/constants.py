--- conflicted
+++ resolved
@@ -55,7 +55,63 @@
 MAX_LTV_ACTUAL = "max_ltv_actual"
 LTV = "ltv"
 POPULATION_PERCENTAGE = "population_percentage"
-STATE_NAMES = ["Alaska", "Alabama", "Arkansas", "American Samoa", "Arizona", "California", "Colorado", "Connecticut", "District of Columbia", "Delaware", "Florida", "Georgia", "Guam", "Hawaii", "Iowa", "Idaho", "Illinois", "Indiana", "Kansas", "Kentucky", "Louisiana", "Massachusetts", "Maryland", "Maine", "Michigan", "Minnesota", "Missouri", "Mississippi", "Montana", "North Carolina", "North Dakota", "Nebraska", "New Hampshire", "New Jersey", "New Mexico", "Nevada", "New York", "Ohio", "Oklahoma", "Oregon", "Pennsylvania", "Puerto Rico", "Rhode Island", "South Carolina", "South Dakota", "Tennessee", "Texas", "Utah", "Virginia", "Virgin Islands", "Vermont", "Washington", "Wisconsin", "West Virginia", "Wyoming"]
+STATE_NAMES = [
+    "Alaska",
+    "Alabama",
+    "Arkansas",
+    "American Samoa",
+    "Arizona",
+    "California",
+    "Colorado",
+    "Connecticut",
+    "District of Columbia",
+    "Delaware",
+    "Florida",
+    "Georgia",
+    "Guam",
+    "Hawaii",
+    "Iowa",
+    "Idaho",
+    "Illinois",
+    "Indiana",
+    "Kansas",
+    "Kentucky",
+    "Louisiana",
+    "Massachusetts",
+    "Maryland",
+    "Maine",
+    "Michigan",
+    "Minnesota",
+    "Missouri",
+    "Mississippi",
+    "Montana",
+    "North Carolina",
+    "North Dakota",
+    "Nebraska",
+    "New Hampshire",
+    "New Jersey",
+    "New Mexico",
+    "Nevada",
+    "New York",
+    "Ohio",
+    "Oklahoma",
+    "Oregon",
+    "Pennsylvania",
+    "Puerto Rico",
+    "Rhode Island",
+    "South Carolina",
+    "South Dakota",
+    "Tennessee",
+    "Texas",
+    "Utah",
+    "Virginia",
+    "Virgin Islands",
+    "Vermont",
+    "Washington",
+    "Wisconsin",
+    "West Virginia",
+    "Wyoming",
+]
 
 # AWS defines
 AWS_MODULE_NAME = "huxunify.api.data_connectors.aws"
@@ -405,29 +461,18 @@
 CUSTOMER_ID = "customer_id"
 CUSTOMERS_ENDPOINT = "/customers"
 CUSTOMERS_TAG = "customers"
-<<<<<<< HEAD
 CUSTOMERS_INSIGHTS = "customers-insights"
 GEOGRAPHICAL = "geo"
-=======
 CUSTOMERS_DESCRIPTION = "Customers API"
 
 # Notifications
 NOTIFICATIONS_TAG = "notifications"
 NOTIFICATIONS_DESCRIPTION = "Notifications API"
 NOTIFICATIONS_ENDPOINT = "/notifications"
->>>>>>> c604e7ab
 
 # AWS BATCH
 BATCH_SIZE = "batch_size"
 
-<<<<<<< HEAD
-# Customers API Fields
-CUSTOMERS_TAG = "customers"
-CUSTOMERS_ENDPOINT = "/customers"
-CUSTOMERS_DESCRIPTION = "Customers API"
-
-=======
->>>>>>> c604e7ab
 # TODO HUS-363 remove once we can pass empty filters to CDP.
 CUSTOMER_OVERVIEW_DEFAULT_FILTER = {
     "filters": [
