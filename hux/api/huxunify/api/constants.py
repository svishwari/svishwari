"""This module contains connector defines."""
DEVELOPMENT_MODE = "development"
PRODUCTION_MODE = "production"
# general defines
ID = "id"
NAME = "name"
OWNER = "owner"
STATUS = "status"
TYPE = "type"
DESCRIPTION = "description"
FIRST_NAME = "first_name"
LAST_NAME = "last_name"
CREATED_BY = "created_by"
UPDATED_BY = "updated_by"

HEALTH_CHECK_ENDPOINT = "/health-check"
HEALTH_CHECK = "healthcheck"

TOTAL_RECORDS = "total_records"
MATCH_RATE = "match_rate"
TOTAL_UNIQUE_IDS = "total_unique_ids"
TOTAL_UNKNOWN_IDS = "total_unknown_ids"
TOTAL_KNOWN_IDS = "total_known_ids"
TOTAL_INDIVIDUAL_IDS = "total_individual_ids"
TOTAL_HOUSEHOLD_IDS = "total_household_ids"
UPDATED = "updated"
TOTAL_CUSTOMERS = "total_customers"
COUNTRIES = "total_countries"
STATES = "total_us_states"
CITIES = "total_cities"
MIN_AGE = "min_age"
MAX_AGE = "max_age"
GENDER_WOMEN = "gender_women"
GENDER_MEN = "gender_men"
GENDER_OTHER = "gender_other"
MIN_LTV_PREDICTED = "min_ltv_predicted"
MAX_LTV_PREDICTED = "max_ltv_predicted"
MIN_LTV_ACTUAL = "min_ltv_actual"
MAX_LTV_ACTUAL = "max_ltv_actual"

# AWS defines
AWS_MODULE_NAME = "huxunify.api.data_connectors.aws"
AWS_SSM_NAME = "ssm"
AWS_BATCH_NAME = "batch"
AWS_HEALTH_TESTS = {
    AWS_SSM_NAME: ["get_parameter", {"Name": "unifieddb_host_alias"}],
    AWS_BATCH_NAME: ["cancel_job", {"jobId": "test", "reason": "test"}],
}

NAME = "name"
DESCRIPTION = "description"
DELIVERY_SCHEDULE = "delivery_schedule"
START_DATE = "start_date"
END_DATE = "end_date"
STATUS = "status"
ENABLED = "enabled"
SIZE = "size"

STATUS_ACTIVE = "active"
STATUS_INACTIVE = "inactive"
STATUS_DRAFT = "draft"
ENGAGEMENT_STATUSES = [
    STATUS_ACTIVE,
    STATUS_INACTIVE,
    STATUS_DRAFT,
]

# Facebook connector defines
FACEBOOK_NAME = "Facebook"
FACEBOOK_AD_ACCOUNT_ID = "facebook_ad_account_id"
FACEBOOK_APP_ID = "facebook_app_id"
FACEBOOK_APP_SECRET = "facebook_app_secret"
FACEBOOK_ACCESS_TOKEN = "facebook_access_token"

# SFMC connector defines
SFMC_NAME = "SFMC"
SFMC_CLIENT_ID = "sfmc_client_id"
SFMC_CLIENT_SECRET = "sfmc_client_secret"
SFMC_ACCOUNT_ID = "sfmc_account_id"
SFMC_AUTH_BASE_URI = "sfmc_auth_base_uri"
SFMC_REST_BASE_URI = "sfmc_rest_base_uri"
SFMC_SOAP_BASE_URI = "sfmc_soap_base_uri"
SFMC_PERFORMANCE_EXT_NAME = "sfmc_performance_ext_name"
SFMC_PERFORMANCE_EXT_VALUES = "sfmc_performance_ext_values"

OPERATION_SUCCESS = "SUCCESS"
OPERATION_FAILED = "FAILED"

DESTINATION_CONSTANTS = {
    FACEBOOK_NAME: {
        FACEBOOK_AD_ACCOUNT_ID: "Ad Account ID",
        FACEBOOK_APP_ID: "Facebook App ID",
        FACEBOOK_APP_SECRET: "App Secret",
        FACEBOOK_ACCESS_TOKEN: "Access Token",
    },
    SFMC_NAME: {
        SFMC_CLIENT_ID: "Client ID",
        SFMC_ACCOUNT_ID: "Account ID",
        SFMC_CLIENT_SECRET: "Client Secret",
        SFMC_AUTH_BASE_URI: "Auth Base URI",
        SFMC_REST_BASE_URI: "REST Base URI",
        SFMC_SOAP_BASE_URI: "SOAP Base URI",
        SFMC_PERFORMANCE_EXT_NAME: "Performance metric data extension name",
        SFMC_PERFORMANCE_EXT_VALUES: [],
    },
}

# user preferences
PREFERENCE_KEY = "preference_key"
PREFERENCE_KEY_DESCRIPTION = "the preference key you want to store."
PREFERENCE_VALUE = "preference_value"
PREFERENCE_VALUE_DESCRIPTION = "the value of the preference."
PREFERENCE_BODY_DESCRIPTION = "Input preference body."
FAVORITE_BODY_DESCRIPTION = "Input favorite component body."

# error messages
CANNOT_DELETE_DESTINATIONS = "Error deleting destination(s)."
CANNOT_UPDATE_DESTINATIONS = "Error updating destination."
INVALID_DESTINATION_AUTH = "Invalid authentication details entered."
AUTH401_ERROR_MESSAGE = "Access token is missing or invalid."
INVALID_OBJECT_ID = "Object ID is not valid."
EMPTY_OBJECT_ERROR_MESSAGE = "Data not provided."
INVALID_DELIVERY_SCHEDULE = "Delivery schedule is not valid."
DUPLICATE_NAME = "Name already exists."

# Destination API fields
DESTINATIONS_TAG = "destinations"
DESTINATIONS_DESCRIPTION = "Destinations API"
DESTINATIONS_ENDPOINT = "/destinations"
DESTINATION_ID = "destination_id"
DESTINATION_TYPE = "type"
DELIVERY_PLATFORM_TYPE = "delivery_platform_type"
DESTINATION_NAME = "name"
DESTINATION_CAMPAIGN_COUNT = "campaign_count"
CONNECTION_STATUS = "connection_status"
AUTHENTICATION_DETAILS = "authentication_details"
DESTINATION_AUTHENTICATION_SUCCESS = "Destination authentication successful."
DESTINATION_AUTHENTICATION_FAILED = "Destination authentication failed."
DESTINATION_NOT_SUPPORTED = "Destination is not supported yet."
INVALID_ID = "Invalid Object ID."

# Engagement fields
ENGAGEMENT_ID = "engagement_id"
ENGAGEMENT_NAME = "engagement_name"
ENGAGEMENT_ENDPOINT = "/engagements"
ENGAGEMENT_TAG = "engagements"

# CDP Data Source Constants
CDP_DATA_SOURCE_NAME = "name"
CDP_DATA_SOURCE_CATEGORY = "category"
CDP_DATA_SOURCE_DESCRIPTION = "CDP data source body"

CDP_DATA_SOURCE_NAME_DESCRIPTION = "Name of the CDP data source"
CDP_DATA_SOURCE_CATEGORY_DESCRIPTION = "Category of the CDP data source"

# Authentication API fields
AUTHENTICATION_TAG = "authenticate"
AUTHENTICATION_DESCRIPTION = "Authentication API"
AUTHENTICATION_ENDPOINT = "/authenticate"
AUTHENTICATION_TOKEN = "access_token"
CANNOT_AUTHENTICATE_USER = "Error authenticating user."

AUTHENTICATION_TOKEN = "token"
AUTHENTICATION_ACCESS_TOKEN = "access_token"
AUTHENTICATION_TOKEN_TYPE_HINT = "token_type_hint"
AUTHENTICATION_OKTA_CLIENT_ID = "OKTA-CLIENT-ID"
AUTHENTICATION_OKTA_ISSUER = "OKTA-ISSUER"

# Orchestration API fields
ORCHESTRATION_ENDPOINT = "/orchestration"
AUDIENCE_ENDPOINT = "/audiences"
ORCHESTRATION_TAG = "orchestration"
AUDIENCE_ID = "audience_id"
AUDIENCE_NAME = "name"
AUDIENCE_FILTERS = "filters"
AUDIENCE_SECTION_AGGREGATOR = "section_aggregator"
AUDIENCE_SECTION_FILTERS = "section_filters"
AUDIENCE_INSIGHTS = "audience_insights"
AUDIENCE_FILTER_FIELD = "field"
AUDIENCE_FILTER_TYPE = "type"
AUDIENCE_FILTER_VALUE = "value"
AUDIENCE_LAST_DELIVERED = "last_delivered"
AUDIENCE_ENGAGEMENTS = "engagements"
AUDIENCE_SIZE = "audience_size"
AUDIENCE_STATUS = "audience_status"
AUDIENCE_STATUS_PENDING = "Pending"
AUDIENCE_STATUS_DELIVERED = "Delivered"
AUDIENCE_STATUS_DELIVERING = "Delivering"
AUDIENCE_STATUS_DRAFT = "Draft"
AUDIENCE_STATUS_ERROR = "Error"
AUDIENCE_STATUS_PAUSED = "Paused"

STUB_INSIGHTS_RESPONSE = {
    TOTAL_CUSTOMERS: 121321321,
    COUNTRIES: 2,
    STATES: 28,
    CITIES: 246,
    MIN_AGE: 34,
    MAX_AGE: 100,
    GENDER_WOMEN: 0.4651031,
    GENDER_MEN: 0.481924,
    GENDER_OTHER: 0.25219,
}

PARAM_STORE_PREFIX = "huxunify"
PARAMETER_STORE_ERROR_MSG = (
    "An error occurred while attempting to"
    " store secrets in the parameter store."
)

# users
USER_TAG = "user"
USER_DESCRIPTION = "USER API"
USER_ENDPOINT = "/users"

# Models
MODELS_TAG = "model"
MODELS_DESCRIPTION = "MODEL API"
MODELS_ENDPOINT = "/models"
MODEL_NAME = "model_name"
MODEL_NAME_PARAMS = [
    {
        "name": MODEL_NAME,
        "description": "Model name.",
        "type": "string",
        "in": "path",
        "required": True,
        "example": "churn",
    },
]
MODEL_LIST_PAYLOAD = {
    "params": {
        "feature_service_name": "ui_metadata_model_history_service",
        "join_key_map": {"model_id": "1"},
    }
}
FEATURES = "features"
JOIN_KEYS = "joinKeys"
RESULTS = "results"
LATEST_VERSION = "latest_version"
FULCRUM_DATE = "fulcrum_date"
LAST_TRAINED = "last_trained"
LOOKBACK_WINDOW = "lookback_window"
PREDICTION_WINDOW = "prediction_window"
PAST_VERSION_COUNT = "past_version_count"

# CDP DATA SOURCES
CDP_DATA_SOURCES_TAG = "data sources"
CDP_DATA_SOURCES_DESCRIPTION = "CDP DATA SOURCES API"
CDP_DATA_SOURCES_ENDPOINT = "/data-sources"

# AWS BATCH
BATCH_SIZE = "batch_size"

<<<<<<< HEAD

# Customers API Fields
CUSTOMERS_TAG = "customers"
CUSTOMERS_DESCRIPTION = "Customers API"
CUSTOMER_PROFILES_OVERVIEW_ENDPOINT = "/customers/overview"
=======
# ERROR
INVALID_AUTH_HEADER = "Authorization header is invalid."
INVALID_AUTH = "You are not authorized to visit this page."
>>>>>>> 49b6fe47
<|MERGE_RESOLUTION|>--- conflicted
+++ resolved
@@ -252,14 +252,11 @@
 # AWS BATCH
 BATCH_SIZE = "batch_size"
 
-<<<<<<< HEAD
 
 # Customers API Fields
 CUSTOMERS_TAG = "customers"
 CUSTOMERS_DESCRIPTION = "Customers API"
 CUSTOMER_PROFILES_OVERVIEW_ENDPOINT = "/customers/overview"
-=======
 # ERROR
 INVALID_AUTH_HEADER = "Authorization header is invalid."
-INVALID_AUTH = "You are not authorized to visit this page."
->>>>>>> 49b6fe47
+INVALID_AUTH = "You are not authorized to visit this page."