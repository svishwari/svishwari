# pylint: disable=too-many-lines
"""This module contains connector defines."""
import random

from huxunifylib.database import constants as db_c

DEVELOPMENT_MODE = "development"
PRODUCTION_MODE = "production"
# general defines
ID = "id"
NAME = "name"
OWNER = "owner"
STATUS = "status"
BODY = "body"
TYPE = "type"
DESCRIPTION = "description"
FIRST_NAME = "first_name"
LAST_NAME = "last_name"
EMAIL = "email"
PHONE = "phone"
AGE = "age"
GENDER = "gender"
ADDRESS = "address"
CITY = "city"
STATE = "state"
ZIP = "zip"
CREATED_BY = "created_by"
UPDATED_BY = "updated_by"
MATCH_CONFIDENCE = "match_confidence"
DELIVERIES = "deliveries"
DEFAULT_AUDIENCE_DELIVERY_COUNT = 2
OVERVIEW = "overview"
DATE_RANGE = "date_range"
HUX_ID = "hux_id"
TOP_FEATURES = "top_features"
LIMIT = "limit"
OFFSET = "offset"
SOURCE_NAME = "source_name"
SOURCE_SIZE = "source_size"
SOURCE_ID = "source_id"

QUERY_PARAMETER_BATCH_SIZE = "batch_size"
QUERY_PARAMETER_BATCH_NUMBER = "batch_number"
QUERY_PARAMETER_SORT_ORDER = "sort_order"

HEALTH_CHECK_ENDPOINT = "/health-check"
HEALTH_CHECK = "healthcheck"

TOTAL_RECORDS = "total_records"
MATCH_RATE = "match_rate"
TOTAL = "total"
TOTAL_UNIQUE_IDS = "total_unique_ids"
TOTAL_UNKNOWN_IDS = "total_unknown_ids"
TOTAL_KNOWN_IDS = "total_known_ids"
TOTAL_INDIVIDUAL_IDS = "total_individual_ids"
TOTAL_HOUSEHOLD_IDS = "total_household_ids"
UPDATED = "updated"
TOTAL_CUSTOMERS = "total_customers"
NEW_CUSTOMERS_ADDED = "new_customers_added"
COUNTRIES = "total_countries"
TOTAL_COUNT = "total_count"
TOTAL_STATES = "total_us_states"
TOTAL_CITIES = "total_cities"
STATES = "states"
CITIES = "cities"
MIN_AGE = "min_age"
MAX_AGE = "max_age"
AVERAGE_AGE = "avg_age"
GENDER_WOMEN = "gender_women"
GENDER_MEN = "gender_men"
GENDER_OTHER = "gender_other"
GENDER_WOMEN_COUNT = "gender_women_count"
GENDER_MEN_COUNT = "gender_men_count"
GENDER_OTHER_COUNT = "gender_other_count"
GENDERS = [GENDER_WOMEN, GENDER_MEN, GENDER_OTHER]
MIN_LTV_PREDICTED = "min_ltv_predicted"
MAX_LTV_PREDICTED = "max_ltv_predicted"
MIN_LTV_ACTUAL = "min_ltv_actual"
MAX_LTV_ACTUAL = "max_ltv_actual"
AVG_LTV = "avg_ltv"
COUNTRY = "country"
POPULATION_PERCENTAGE = "population_percentage"
INCOME = "income"
CDP_SERVICE_URL = "CDP_SERVICE_URL"
COUNT = "count"
# TODO: Remove State Names once it connected with CDM
STATE_NAMES = {
    "AL": "Alabama",
    "AK": "Alaska",
    "AZ": "Arizona",
    "AR": "Arkansas",
    "CA": "California",
    "CO": "Colorado",
    "CT": "Connecticut",
    "DE": "Delaware",
    "DC": "District of Columbia",
    "FL": "Florida",
    "GA": "Georgia",
    "HI": "Hawaii",
    "ID": "Idaho",
    "IL": "Illinois",
    "IN": "Indiana",
    "IA": "Iowa",
    "KS": "Kansas",
    "KY": "Kentucky",
    "LA": "Louisiana",
    "ME": "Maine",
    "MD": "Maryland",
    "MA": "Massachusetts",
    "MI": "Michigan",
    "MN": "Minnesota",
    "MS": "Mississippi",
    "MO": "Missouri",
    "MT": "Montana",
    "NE": "Nebraska",
    "NV": "Nevada",
    "NH": "New Hampshire",
    "NJ": "New Jersey",
    "NM": "New Mexico",
    "NY": "New York",
    "NC": "North Carolina",
    "ND": "North Dakota",
    "OH": "Ohio",
    "OK": "Oklahoma",
    "OR": "Oregon",
    "PA": "Pennsylvania",
    "RI": "Rhode Island",
    "SC": "South Carolina",
    "SD": "South Dakota",
    "TN": "Tennessee",
    "TX": "Texas",
    "UT": "Utah",
    "VT": "Vermont",
    "VA": "Virginia",
    "WA": "Washington",
    "WV": "West Virginia",
    "WI": "Wisconsin",
    "WY": "Wyoming",
    "PR": "Puerto Rico",
}
DEMOGRAPHIC = "demo"
DATE = "date"
RECORDED = "recorded"
DIFFERENCE_COUNT = "diff_count"

# AWS defines
AWS_MODULE_NAME = "huxunify.api.data_connectors.aws"
AWS_SSM_NAME = "ssm"
AWS_EVENTS_NAME = "events"
AWS_BATCH_NAME = "batch"
AWS_HEALTH_TESTS = {
    AWS_SSM_NAME: ["get_parameter", {"Name": "unifieddb_host_alias"}],
    AWS_BATCH_NAME: ["cancel_job", {"jobId": "test", "reason": "test"}],
}

REQUIRED = "required"
DELIVERY_SCHEDULE = "delivery_schedule"
START_DATE = "start_date"
END_DATE = "end_date"
ENABLED = "enabled"
DISABLED = "disabled"
SIZE = "size"
IS_ADDED = "is_added"
UNKNOWN = "unknown"

STATUS_NOT_DELIVERED = "Not Delivered"
STATUS_DELIVERED = "Delivered"
STATUS_DELIVERING = "Delivering"
STATUS_DELIVERY_PAUSED = "Delivery Paused"
STATUS_ACTIVE = "Active"
STATUS_INACTIVE = "Inactive"
STATUS_DISABLED = "Disabled"
STATUS_DRAFT = "Draft"
STATUS_PENDING = "Pending"
STATUS_ERROR = "Error"
STATUS_PAUSED = "Paused"
STATUS_STOPPED = "Stopped"

# used for weighting the rollup status for engagement deliveries
# 0 being the highest.
WEIGHT = "weight"
STATUS_WEIGHTS = {
    STATUS_ACTIVE: 11,
    STATUS_DELIVERED: 10,
    STATUS_NOT_DELIVERED: 9,
    STATUS_DELIVERING: 8,
    STATUS_DELIVERY_PAUSED: 7,
    STATUS_INACTIVE: 5,
    STATUS_DRAFT: 4,
    STATUS_PENDING: 3,
    db_c.STATUS_IN_PROGRESS: 3,
    STATUS_PAUSED: 2,
    STATUS_STOPPED: 1,
    STATUS_ERROR: 0,
    db_c.STATUS_FAILED: 0,
}

# Facebook connector defines
FACEBOOK_AD_ACCOUNT_ID = "facebook_ad_account_id"
FACEBOOK_APP_ID = "facebook_app_id"
FACEBOOK_APP_SECRET = "facebook_app_secret"
FACEBOOK_ACCESS_TOKEN = "facebook_access_token"

# SFMC connector defines
SFMC_CLIENT_ID = "sfmc_client_id"
SFMC_CLIENT_SECRET = "sfmc_client_secret"
SFMC_ACCOUNT_ID = "sfmc_account_id"
SFMC_AUTH_BASE_URI = "sfmc_auth_base_uri"
SFMC_REST_BASE_URI = "sfmc_rest_base_uri"
SFMC_SOAP_BASE_URI = "sfmc_soap_base_uri"
SFMC_PERFORMANCE_EXT_NAME = "sfmc_performance_ext_name"
SFMC_PERFORMANCE_EXT_VALUES = "sfmc_performance_ext_values"
SFMC_PERFORMANCE_METRICS_DATA_EXTENSIONS = "perf_data_extensions"
SFMC_PERFORMANCE_METRICS_DATA_EXTENSION = "perf_data_extension"
SFMC_DATA_EXTENSION_NAME = "Name"
SFMC_CUSTOMER_KEY = "CustomerKey"

# Twilio connector defines
TWILIO_AUTH_TOKEN = "twilio_auth_token"

OPERATION_SUCCESS = "SUCCESS"
OPERATION_FAILED = "FAILED"

DESTINATION_CONSTANTS = {
    db_c.DELIVERY_PLATFORM_FACEBOOK: {
        FACEBOOK_AD_ACCOUNT_ID: {
            NAME: "Ad Account ID",
            TYPE: "text",
            REQUIRED: True,
            DESCRIPTION: None,
        },
        FACEBOOK_APP_ID: {
            NAME: "App ID",
            TYPE: "text",
            REQUIRED: True,
            DESCRIPTION: None,
        },
        FACEBOOK_ACCESS_TOKEN: {
            NAME: "Access Token",
            TYPE: "password",
            REQUIRED: True,
            DESCRIPTION: None,
        },
        FACEBOOK_APP_SECRET: {
            NAME: "App Secret",
            TYPE: "password",
            REQUIRED: True,
            DESCRIPTION: None,
        },
    },
    db_c.DELIVERY_PLATFORM_SFMC: {
        SFMC_ACCOUNT_ID: {
            NAME: "Account ID",
            TYPE: "text",
            REQUIRED: True,
            DESCRIPTION: None,
        },
        SFMC_AUTH_BASE_URI: {
            NAME: "Auth Base URI",
            TYPE: "text",
            REQUIRED: True,
            DESCRIPTION: None,
        },
        SFMC_CLIENT_ID: {
            NAME: "Client ID",
            TYPE: "text",
            REQUIRED: True,
            DESCRIPTION: None,
        },
        SFMC_CLIENT_SECRET: {
            NAME: "Client Secret",
            TYPE: "password",
            REQUIRED: True,
            DESCRIPTION: None,
        },
        SFMC_REST_BASE_URI: {
            NAME: "REST Base URI",
            TYPE: "text",
            REQUIRED: True,
            DESCRIPTION: None,
        },
        SFMC_SOAP_BASE_URI: {
            NAME: "Soap Base URI",
            TYPE: "text",
            REQUIRED: True,
            DESCRIPTION: None,
        },
    },
    db_c.DELIVERY_PLATFORM_TWILIO: {
        TWILIO_AUTH_TOKEN: {
            NAME: "Auth Token",
            TYPE: "password",
            REQUIRED: True,
            DESCRIPTION: None,
        },
    },
}

# DESTINATION Secret Mapping
MONGO = "mongo"
DESTINATION_SECRETS = {
    db_c.DELIVERY_PLATFORM_FACEBOOK: {
        MONGO: [
            FACEBOOK_AD_ACCOUNT_ID,
            FACEBOOK_APP_ID,
        ],
        AWS_SSM_NAME: [FACEBOOK_ACCESS_TOKEN, FACEBOOK_APP_SECRET],
    },
    db_c.DELIVERY_PLATFORM_SFMC: {
        MONGO: [
            SFMC_CLIENT_ID,
            SFMC_AUTH_BASE_URI,
            SFMC_ACCOUNT_ID,
            SFMC_SOAP_BASE_URI,
            SFMC_REST_BASE_URI,
        ],
        AWS_SSM_NAME: [SFMC_CLIENT_SECRET],
    },
    db_c.DELIVERY_PLATFORM_TWILIO: {
        MONGO: [],
        AWS_SSM_NAME: [TWILIO_AUTH_TOKEN],
    },
}

# user preferences
PREFERENCE_KEY = "preference_key"
PREFERENCE_KEY_DESCRIPTION = "the preference key you want to store."
PREFERENCE_VALUE = "preference_value"
PREFERENCE_VALUE_DESCRIPTION = "the value of the preference."
PREFERENCE_BODY_DESCRIPTION = "Input preference body."
FAVORITE_BODY_DESCRIPTION = "Input favorite component body."

# error messages
CANNOT_DELETE_DESTINATIONS = "Error deleting destination(s)."
CANNOT_UPDATE_DESTINATIONS = "Error updating destination."
INVALID_DESTINATION_AUTH = "Invalid authentication details entered."
AUTH401_ERROR_MESSAGE = "Access token is missing or invalid."
BSON_INVALID_ID = (
    lambda invalid_id: f"'{invalid_id}' is not a valid ObjectId, it must be a "
    f"12-byte input or a 24-character hex string"
)

EMPTY_OBJECT_ERROR_MESSAGE = "Data not provided."
INVALID_DELIVERY_SCHEDULE = "Delivery schedule is not valid."
DUPLICATE_NAME = "Name already exists."
PERFORMANCE_METRIC_DE_NOT_ASSIGNED = (
    "Performance metrics data extension not assigned."
)
INVALID_AUTH_DETAILS = "Invalid authentication details."
INVALID_AUTH_HEADER = "Authorization header is invalid."
INVALID_AUTH = "You are not authorized to visit this page."
INVALID_BATCH_PARAMS = "Invalid Batch Number or Batch Size"

AUDIENCE_NOT_FOUND = "Audience not found."
DESTINATION_NOT_FOUND = "Destination not found."
ENGAGEMENT_NOT_FOUND = "Engagement not found."
DESTINATION_NOT_SUPPORTED = "Destination is not supported."
SUCCESSFUL_DELIVERY_JOB_NOT_FOUND = "No successful delivery job found"
ZERO_AUDIENCE_SIZE = "Sum of Audience(s) is zero"

# Destination API fields
DESTINATIONS_TAG = "destinations"
DESTINATIONS_DESCRIPTION = "Destinations API"
DESTINATIONS_ENDPOINT = "/destinations"
DESTINATION_ID = "destination_id"
DESTINATION = "destination"
DESTINATIONS = "destinations"
DESTINATION_IDS = "destination_ids"
DESTINATION_TYPE = "type"
DELIVERY_PLATFORM_TYPE = "delivery_platform_type"
DESTINATION_NAME = "name"
DESTINATION_CAMPAIGN_COUNT = "campaign_count"
LATEST_DELIVERY = "latest_delivery"
CONNECTION_STATUS = "connection_status"
AUTHENTICATION_DETAILS = "authentication_details"
DESTINATION_AUTHENTICATION_SUCCESS = "Destination authentication successful."
DESTINATION_AUTHENTICATION_FAILED = "Destination authentication failed."
INVALID_STATUS = "Invalid status value."
INVALID_COMPONENT_NAME = "Invalid component name."
DATA_EXTENSIONS = "data-extensions"
DATA_EXTENSION = "data_extension"
DATA_EXTENSION_ID = "data_extension_id"
DATA_EXTENSION_FAILED = "Unable to retrieve destination data extension."

# Engagement fields
ENGAGEMENT = "engagement"
ENGAGEMENT_ID = "engagement_id"
ENGAGEMENT_IDS = "engagement_ids"
ENGAGEMENT_NAME = "engagement_name"
ENGAGEMENT_ENDPOINT = "/engagements"
ENGAGEMENT_TAG = "engagements"
DELIVERY_TAG = "delivery"
DELIVER = "deliver"
DELIVERY_HISTORY = "delivery-history"
CAMPAIGNS = "campaigns"
CAMPAIGN_ID = "campaign_id"
AD_SET_ID = "ad_set_id"
AD_SET_NAME = "ad_set_name"
DELIVERY_MOMENT = "delivery_moment"
DELIVERY_JOB_ID = "delivery_job_id"
AUDIENCE_PERFORMANCE = "audience-performance"
AUDIENCE_PERFORMANCE_LABEL = "audience_performance"
DISPLAY_ADS = "display-ads"
IS_AD_PLATFORM = "is_ad_platform"

DISPLAY_ADS_METRICS = [
    "spend",
    "reach",
    "impressions",
    "conversions",
    "clicks",
    "frequency",
    "cost_per_thousand_impressions",
    "click_through_rate",
    "cost_per_action",
    "cost_per_click",
    "engagement_rate",
]
EMAIL_METRICS = [
    "sent",
    "hard_bounces",
    "hard_bounces_rate",
    "delivered",
    "delivered_rate",
    "open",
    "open_rate",
    "click",
    "click_to_open_rate",
    "unique_clicks",
    "unique_opens",
    "unsubscribe",
    "unsubscribe_rate",
]
SUMMARY = "summary"
IS_MAPPED = "is_mapped"
DELIVERED = "delivered"
UNSUBSCRIBE = "unsubscribe"
SPEND = "spend"
ENGAGEMENT_ID_PARAMS = [
    {
        "name": ENGAGEMENT_ID,
        "description": "Engagement ID.",
        "type": "string",
        "in": "path",
        "required": True,
        "example": "60b8d6d7d3cf80b4edcd890b",
    }
]
# CDP Data Source Constants
CDP_DATA_SOURCE_NAME = "name"
CDP_DATA_SOURCE_CATEGORY = "category"
CDP_DATA_SOURCE_DESCRIPTION = "CDP data source body"
CDP_DATA_SOURCE_FEED_COUNT = "feed_count"
CDP_DATA_SOURCE_ADDED = "is_added"
CDP_DATA_SOURCE_ENABLED = "is_enabled"

CDP_DATA_SOURCE_NAME_DESCRIPTION = "Name of the CDP data source"
CDP_DATA_SOURCE_CATEGORY_DESCRIPTION = "Category of the CDP data source"

# Authentication API fields
AUTHENTICATION_TAG = "authenticate"
AUTHENTICATION_DESCRIPTION = "Authentication API"
AUTHENTICATION_ENDPOINT = "/authenticate"
AUTHENTICATION_TOKEN = "access_token"
CANNOT_AUTHENTICATE_USER = "Error authenticating user."

AUTHENTICATION_TOKEN = "token"
AUTHENTICATION_ACCESS_TOKEN = "access_token"
AUTHENTICATION_TOKEN_TYPE_HINT = "token_type_hint"
AUTHENTICATION_OKTA_CLIENT_ID = "OKTA-CLIENT-ID"
AUTHENTICATION_OKTA_ISSUER = "OKTA-ISSUER"
OKTA_USER_ID = "user_id"
OKTA_ID_SUB = "sub"

# Orchestration API fields
ORCHESTRATION_ENDPOINT = "/orchestration"
AUDIENCE_ENDPOINT = "/audiences"
AUDIENCES = "audiences"
ORCHESTRATION_TAG = "orchestration"
AUDIENCE = "audience"
AUDIENCE_ID = "audience_id"
AUDIENCE_IDS = "audience_ids"
SOURCE_AUDIENCE_ID = "source_audience_id"
AUDIENCE_NAME = "name"
AUDIENCE_FILTERS = "filters"
AUDIENCE_SECTION_AGGREGATOR = "section_aggregator"
AUDIENCE_SECTION_FILTERS = "section_filters"
AUDIENCE_INSIGHTS = "audience_insights"
INSIGHTS = "insights"
AUDIENCE_FILTER_FIELD = "field"
AUDIENCE_FILTER_TYPE = "type"
AUDIENCE_FILTER_VALUE = "value"
AUDIENCE_LAST_DELIVERED = "last_delivered"
AUDIENCE_ENGAGEMENTS = "engagements"
AUDIENCE_SIZE = "audience_size"
AUDIENCE_SIZE_PERCENTAGE = "audience_size_percentage"
AUDIENCE_STATUS = "audience_status"
AUDIENCE_ROUTER_STUB_TEST = "AUDIENCE_ROUTER_STUB_TEST"
AUDIENCE_ROUTER_STUB_VALUE = "1"
AUDIENCE_ROUTER_CERT_PATH = "../rds-combined-ca-bundle.pem"
AUDIENCE_ROUTER_MONGO_PASSWORD_FROM = "unifieddb_rw"
LOOKALIKE_AUDIENCES = "lookalike_audiences"
LOOKALIKE_AUDIENCES_ENDPOINT = "/lookalike-audiences"
LOOKALIKEABLE = "lookalikeable"
IS_LOOKALIKE = "is_lookalike"

PARAM_STORE_PREFIX = "unified"
PARAMETER_STORE_ERROR_MSG = (
    "An error occurred while attempting to"
    " store secrets in the parameter store."
)
# users
USER_TAG = "user"
USER_NAME = "user_name"
USER_DESCRIPTION = "USER API"
USER_ENDPOINT = "/users"

# Models
# TODO: Remove relevant constants from here once integrated with Tecton API
MODELS_TAG = "model"
MODELS_DESCRIPTION = "MODEL API"
MODELS_ENDPOINT = "/models"
MODELS_VERSION_HISTORY = "version-history"
MODEL_NAME = "model_name"
MODEL_TYPE = "model_type"
MODEL_ID = "model_id"
MODEL_NAME_PARAMS = [
    {
        "name": MODEL_NAME,
        "description": "Model name.",
        "type": "string",
        "in": "path",
        "required": True,
        "example": "churn",
    },
]
MODEL_TYPE_PARAMS = [
    {
        "name": MODEL_TYPE,
        "description": "Model type",
        "type": "string",
        "in": "path",
        "required": True,
        "example": "ltv",
    }
]
MODEL_ID_PARAMS = [
    {
        "name": MODEL_ID,
        "description": "Model id",
        "type": "integer",
        "in": "path",
        "required": True,
        "example": "1",
    }
]
PURCHASE = "purchase"
LTV = "ltv"
RMSE = "rmse"
AUC = "auc"
RECALL = "recall"
CURRENT_VERSION = "current_version"
PRECISION = "precision"
PERFORMANCE_METRIC = "performance_metric"
FEATURE_IMPORTANCE = "feature_importance"
SCORE = "score"
FEATURE_LIFT_MODEL_SERVICE = "ui_metadata_model_lift_service"
FEATURE_DRIFT_REGRESSION_MODEL_SERVICE = (
    "ui_metadata_model_metrics_regression_service"
)
FEATURE_DRIFT_CLASSIFICATION_MODEL_SERVICE = (
    "ui_metadata_model_metrics_classification_service"
)

MODEL_LIST_PAYLOAD = {
    "params": {
        "feature_service_name": "ui_metadata_models_service",
        "join_key_map": {"model_metadata_client": "HUS"},
    }
}
FEATURES = "features"
JOIN_KEYS = "joinKeys"
RESULTS = "results"
LATEST_VERSION = "latest_version"
VERSION = "version"
FULCRUM_DATE = "fulcrum_date"
LAST_TRAINED = "last_trained"
LOOKBACK_WINDOW = "lookback_window"
PREDICTION_WINDOW = "prediction_window"
PAST_VERSION_COUNT = "past_version_count"
LIFT_DATA = "lift_data"
FEATURE_SERVICE = "feature_service"
DATA_SOURCE = "data_source"
POPULARITY = "popularity"
BUCKET = "bucket"
PREDICTED_VALUE = "predicted_value"
ACTUAL_VALUE = "actual_value"
PROFILE_COUNT = "profile_count"
PREDICTED_RATE = "predicted_rate"
ACTUAL_RATE = "actual_rate"
PREDICTED_LIFT = "predicted_lift"
ACTUAL_LIFT = "actual_lift"
PROFILE_SIZE_PERCENT = "profile_size_percent"
RUN_DATE = "run_date"
DRIFT = "drift"
REGRESSION_MODELS = [LTV]
CLASSIFICATION_MODELS = [UNSUBSCRIBE, PURCHASE]

# used for the icons on front-end.
MODEL_TYPES_MAPPING = {
    "lifetime value": LTV,
    "propensity to purchase": PURCHASE,
    "propensity to unsubscribe": UNSUBSCRIBE,
}

# CDP DATA SOURCES
CDP_DATA_SOURCES_TAG = "data sources"
CDP_DATA_SOURCES_DESCRIPTION = "CDP DATA SOURCES API"
CDP_DATA_SOURCES_ENDPOINT = "/data-sources"
CDP_DATA_SOURCE_IDS = "data_source_ids"

# Monitoring
METRICS = "metrics"
METRICS_ENDPOINT = "/metrics"

# Customers
CUSTOMER_ID = "customer_id"
CUSTOMERS_ENDPOINT = "/customers"
CUSTOMERS_TAG = "customers"
CUSTOMERS_INSIGHTS = "customers-insights"
GEOGRAPHICAL = "geo"
CUSTOMERS_DESCRIPTION = "Customers API"
CUSTOMERS_API_HEADER_KEY = "x-api-key"
CUSTOMERS_DEFAULT_BATCH_SIZE = 1000
CUSTOMER_COUNT = "customer_count"

# Demographic
CITIES_DEFAULT_BATCH_SIZE = 100

# Notifications
NOTIFICATIONS_TAG = "notifications"
NOTIFICATIONS_DESCRIPTION = "Notifications API"
NOTIFICATIONS_ENDPOINT = "/notifications"

# AWS BATCH
BATCH_SIZE = "batch_size"

# TODO HUS-363 remove once we can pass empty filters to CDP.
CUSTOMER_OVERVIEW_DEFAULT_FILTER = {
    "filters": [
        {
            "section_aggregator": "ALL",
            "section_filters": [
                {"field": "country", "type": "equals", "value": "US"}
            ],
        }
    ]
}

START_DATE_PARAMS = {
    "name": START_DATE,
    "description": "Start date.",
    "type": "string",
    "in": "query",
    "required": True,
    "example": "2021-04-01",
}

END_DATE_PARAMS = {
    "name": END_DATE,
    "description": "End date.",
    "type": "string",
    "in": "query",
    "required": True,
    "example": "2021-08-01",
}

# IDR Fields
IDR_TAG = "idr"
IDR_ENDPOINT = "/idr"
DATA_FEEDS = "datafeeds"
DATA_FEED = "datafeed"
INPUT_RECORDS = "input_records"
OUTPUT_RECORDS = "output_records"
EMPTY_RECORDS = "empty_records"
INDIVIDUAL_ID_MATCH = "individual_id_match"
HOUSEHOLD_ID_MATCH = "household_id_match"
COMPANY_ID_MATCH = "company_id_match"
ADDRESS_ID_MATCH = "address_id_match"
DB_READS = "db_reads"
DB_WRITES = "db_writes"
FILENAME = "filename"
NEW_INDIVIDUAL_IDS = "new_individual_ids"
NEW_HOUSEHOLD_IDS = "new_household_ids"
NEW_COMPANY_IDS = "new_company_ids"
NEW_ADDRESS_IDS = "new_address_ids"
PROCESS_TIME = "process_time"
DATE_TIME = "date_time"
DIGITAL_IDS_ADDED = "digital_ids_added"
DIGITAL_IDS_MERGED = "digital_ids_merged"
MERGE_RATE = "merge_rate"
RECORDS_SOURCE = "records_source"
TIME_STAMP = "time_stamp"
STITCHED = "stitched"
PINNING = "pinning"

# IDR Matching Trends
MATCHING_TRENDS = "matching-trends"

KNOWN_IDS = "known_ids"
UNIQUE_HUX_IDS = "unique_hux_ids"
ANONYMOUS_IDS = "anonymous_ids"

KNOWN_IDS_MIN_COUNT = 50000
KNOWN_IDS_MAX_COUNT = 79000
KNOWN_IDS_LAMBDA = 1.6

UNIQUE_HUX_IDS_MIN_COUNT = 100000
UNIQUE_HUX_IDS_MAX_COUNT = 156000
UNIQUE_HUX_IDS_LAMBDA = 1.5

ANONYMOUS_IDS_MIN_COUNT = 79000
ANONYMOUS_IDS_MAX_COUNT = 120000
ANONYMOUS_IDS_LAMBDA = 5

# IDR Data feeds
DATAFEED_ID = "datafeed_id"
DATAFEED_NAME = "datafeed_name"
DATAFEED_DATA_SOURCE = "data_source_type"
DATAFEED_NEW_IDS_COUNT = "new_ids_generated"
DATAFEED_RECORDS_PROCESSED_COUNT = "num_records_processed"
DATAFEED_LAST_RUN_DATE = "last_run"

# customer event fields
CUSTOMER_TOTAL_DAILY_EVENT_COUNT = "total_event_count"
CUSTOMER_DAILY_EVENT_WISE_COUNT = "event_type_counts"
ABANDONED_CART_EVENT = "abandoned_cart"
CUSTOMER_LOGIN_EVENT = "customer_login"
VIEWED_CART_EVENT = "viewed_cart"
VIEWED_CHECKOUT_EVENT = "viewed_checkout"
VIEWED_SALE_ITEM_EVENT = "viewed_sale_item"
TRAIT_COMPUTED_EVENT = "trait_computed"
ITEM_PURCHASED_EVENT = "item_purchased"

# FILTERING
REDACTED = "++REDACTED++"
CUSTOMER_PROFILE_REDACTED_FIELDS = [
    EMAIL,
    PHONE,
    AGE,
    GENDER,
    ADDRESS,
    CITY,
    STATE,
    ZIP,
]

MOCK_CUSTOMER_PROFILE_RESPONSE = {
    "id": "1531-2039-22",
    "first_name": "Bertie",
    "last_name": "Fox",
    "match_confidence": 0.96666666661,
    "since": "2020-02-20T20:02:02.202000Z",
    "ltv_actual": 60.22,
    "ltv_predicted": 59.55,
    "conversion_time": "2020-02-20T20:02:02.202000Z",
    "churn_rate": 5,
    "last_click": "2020-02-20T20:02:02.202000Z",
    "last_purchase": "2020-02-20T20:02:02.202000Z",
    "last_email_open": "2020-02-20T20:02:02.202000Z",
    "email": "bertiefox@mail.com",
    "phone": "(555)555-1231",
    "age": 53,
    "gender": "Female",
    "address": "4364 Pursglove Court",
    "city": "Dayton",
    "state": "Ohio",
    "zip": "45402-1317",
    "preference_email": False,
    "preference_push": False,
    "preference_sms": False,
    "preference_in_app": False,
    "identity_resolution": {
        "name": {
            "percentage": "0.26",
            "data_sources": [
                {
                    "id": "585t749997acad4bac4373b",
                    "name": "Adobe Experience",
                    "type": "adobe-experience",
                    "percentage": 0.49,
                },
                {
                    "id": "685t749997acad4bac4373b",
                    "name": "Google Analytics",
                    "type": "google-analytics",
                    "percentage": 0.51,
                },
            ],
        },
        "address": {"percentage": 0.2, "data_sources": []},
        "email": {"percentage": 0.34, "data_sources": []},
        "phone": {"percentage": 0.1, "data_sources": []},
        "cookie": {"percentage": 0.1, "data_sources": []},
    },
    "propensity_to_unsubscribe": 1,
    "propensity_to_purchase": 0,
}

# Alerts Fields
DEFAULT_BATCH_SIZE = 5
DEFAULT_ALERT_SORT_ORDER = "descending"
DEFAULT_BATCH_NUMBER = 1

NOTIFICATION_TYPE = "notification_type"

# Download Audience Fields
DOWNLOAD_TYPE = "download_type"
GOOGLE_ADS = "google_ads"
AMAZON_ADS = "amazon_ads"

DOWNLOAD_TYPES = {
    GOOGLE_ADS: {
        db_c.S_TYPE_EMAIL_HASHED: "Email",
        db_c.S_TYPE_FIRST_NAME_HASHED: "First Name",
        db_c.S_TYPE_FIRST_NAME_INITIAL_HASHED: "First Name Initial",
        db_c.S_TYPE_LAST_NAME_HASHED: "Last Name",
        db_c.S_TYPE_MOBILE_DEVICE_ID: "Mobile Device ID",
        db_c.S_TYPE_PHONE_NUMBER_HASHED: "Phone",
        db_c.S_TYPE_POSTAL_CODE_HASHED: "Zip",
    },
    AMAZON_ADS: {
        db_c.S_TYPE_CITY_HASHED: "city",
        db_c.S_TYPE_EMAIL_HASHED: "email",
        db_c.S_TYPE_FIRST_NAME_HASHED: "first_name",
        db_c.S_TYPE_LAST_NAME_HASHED: "last_name",
        db_c.S_TYPE_PHONE_NUMBER_HASHED: "phone",
        db_c.S_TYPE_POSTAL_CODE_HASHED: "zip",
        db_c.S_TYPE_STATE_OR_PROVINCE_HASHED: "state",
        # TODO Add address once CDP returns it
        # db_c.S_TYPE_ADDRESS: "address"
    },
}

PROPENSITY_TO_PURCHASE_FEATURES_RESPONSE_STUB = [
    {
        ID: 3,
        VERSION: "22.8.32",
        NAME: random.choice(
            [
                f"4w-ORDTDOL-cnt-{i}",
                f"profile-NSTOREDIST-sum-{i}",
                f"2m-ITEMNO-94508948346-{i}",
                f"2w-ORDAMT-max-{i}",
                f"1to2y-COGS-sum-{i}",
                f"1to2y-ITEMQTY-avg-{i}",
                f"2m-ORDTDOL-cnt-{i}",
                f"dow-pe_u_dow-pe_count-{i}",
                f"duration_days-item-min-{i}",
                f"2m-COGS-cnt-{i}",
            ]
        ),
        FEATURE_SERVICE: PURCHASE,
        DATA_SOURCE: random.choice(
            ["Buyers", "Retail", "Promotion", "Email", "Ecommerce"]
        ),
        CREATED_BY: random.choice(["Susan Miller", "Jack Miller"]),
        STATUS: random.choice(
            [
                STATUS_PENDING,
                STATUS_ACTIVE,
                STATUS_STOPPED,
            ]
        ),
        POPULARITY: random.randint(1, 3),
        SCORE: round(random.uniform(0.5, 2.9), 4),
    }
    for i in range(50)
]

<<<<<<< HEAD
S3 = "s3"
=======
PROPENSITY_TO_PURCHASE_MODEL_OVERVIEW_STUB = {
    MODEL_NAME: "Propensity to Purchase",
    PERFORMANCE_METRIC: {
        RMSE: -1,
        AUC: 0.82,
        PRECISION: 0.81,
        RECALL: 0.59,
        CURRENT_VERSION: "22.8.32",
    },
    DESCRIPTION: "Predicts the propensity of a customer to make a purchase "
    "after receiving an email.",
    MODEL_TYPE: "purchase",
}
>>>>>>> 1584a930
<|MERGE_RESOLUTION|>--- conflicted
+++ resolved
@@ -83,6 +83,11 @@
 INCOME = "income"
 CDP_SERVICE_URL = "CDP_SERVICE_URL"
 COUNT = "count"
+AVG_SPENT_WOMEN = "avg_spent_women"
+AVG_SPENT_MEN = "avg_spent_men"
+AVG_SPENT_OTHER = "avg_spent_other"
+YEAR = "year"
+MONTH = "month"
 # TODO: Remove State Names once it connected with CDM
 STATE_NAMES = {
     "AL": "Alabama",
@@ -830,13 +835,13 @@
         db_c.S_TYPE_POSTAL_CODE_HASHED: "Zip",
     },
     AMAZON_ADS: {
-        db_c.S_TYPE_CITY_HASHED: "city",
         db_c.S_TYPE_EMAIL_HASHED: "email",
         db_c.S_TYPE_FIRST_NAME_HASHED: "first_name",
         db_c.S_TYPE_LAST_NAME_HASHED: "last_name",
         db_c.S_TYPE_PHONE_NUMBER_HASHED: "phone",
         db_c.S_TYPE_POSTAL_CODE_HASHED: "zip",
         db_c.S_TYPE_STATE_OR_PROVINCE_HASHED: "state",
+        db_c.S_TYPE_CITY_HASHED: "city",
         # TODO Add address once CDP returns it
         # db_c.S_TYPE_ADDRESS: "address"
     },
@@ -878,9 +883,6 @@
     for i in range(50)
 ]
 
-<<<<<<< HEAD
-S3 = "s3"
-=======
 PROPENSITY_TO_PURCHASE_MODEL_OVERVIEW_STUB = {
     MODEL_NAME: "Propensity to Purchase",
     PERFORMANCE_METRIC: {
@@ -894,4 +896,5 @@
     "after receiving an email.",
     MODEL_TYPE: "purchase",
 }
->>>>>>> 1584a930
+
+S3 = "s3"