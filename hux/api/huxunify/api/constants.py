--- conflicted
+++ resolved
@@ -214,11 +214,9 @@
 CDP_DATA_SOURCES_DESCRIPTION = "CDP DATA SOURCES API"
 CDP_DATA_SOURCES_ENDPOINT = "/data-sources"
 
-<<<<<<< HEAD
 # Engagement
 ENGAGEMENT_ENDPOINT = "/engagements"
 ENGAGEMENT_TAG = "engagement"
-=======
+
 # AWS BATCH
-BATCH_SIZE = "batch_size"
->>>>>>> 18e11b72
+BATCH_SIZE = "batch_size"