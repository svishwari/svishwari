--- conflicted
+++ resolved
@@ -977,7 +977,7 @@
     MODEL_TYPE: "purchase",
 }
 
-<<<<<<< HEAD
+DEFAULT_DATE_FORMAT = "%Y-%m-%d"
 
 CUSTOMER_IDR_TEST_DATE = {
     "name": {
@@ -1185,7 +1185,4 @@
         "percentage": 0.1,
         "count": 11,
     },
-}
-=======
-DEFAULT_DATE_FORMAT = "%Y-%m-%d"
->>>>>>> 34b6f9a4
+}