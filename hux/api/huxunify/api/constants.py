--- conflicted
+++ resolved
@@ -718,13 +718,10 @@
 # users
 USER_TAG = "user"
 USER_NAME = "user_name"
-<<<<<<< HEAD
-=======
 DISPLAY_NAME = "display_name"
 USER_PHONE_NUMBER = "phone_number"
 USER_ACCESS_LEVEL = "access_level"
 USER_DESCRIPTION = "USER API"
->>>>>>> f786a014
 USER_ENDPOINT = "/users"
 FAVORITE = "favorite"
 FAVORITES = "favorites"
@@ -820,11 +817,7 @@
 
 # Notifications
 NOTIFICATIONS_TAG = "notifications"
-<<<<<<< HEAD
-=======
 NOTIFICATION_ID = "notification_id"
-NOTIFICATIONS_DESCRIPTION = "Notifications API"
->>>>>>> f786a014
 NOTIFICATIONS_ENDPOINT = "/notifications"
 NOTIFICATION_STREAM_TIME_SECONDS = 60
 
