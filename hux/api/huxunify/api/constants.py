# pylint: disable=too-many-lines
"""This module contains connector defines."""
import os
import random
import datetime
from collections import namedtuple

from huxunifylib.database import constants as db_c

TEST_MODE = "pytest"
DEVELOPMENT_MODE = "development"
PRODUCTION_MODE = "production"
API_SPEC = "apispec_1.json"
FLASK_ENV = "FLASK_ENV"
TEST_AUTH_OVERRIDE = "TEST_AUTH_OVERRIDE"
SSM_INIT_LOAD_DELIMITER = "||"
HOST = "host"
PORT = "port"
USER = "user"
USERNAME = "username"
PASSWORD = "password"
CONNECTION_STRING = "connection_string"
SSL_CERT_PATH = "ssl_cert_path"
MONGO_DB_HOST = "MONGO_DB_HOST"
MONGO_DB_PORT = "MONGO_DB_PORT"
MONGO_DB_USERNAME = "MONGO_DB_USERNAME"
MONGO_DB_PASSWORD = "MONGO_DB_PASSWORD"
MONGO_CONNECTION_STRING = "MONGO_CONNECTION_STRING"
OKTA_CLIENT_ID = "OKTA_CLIENT_ID"
OKTA_ISSUER = "OKTA_ISSUER"
RETURN_EMPTY_AUDIENCE_FILE = "RETURN_EMPTY_AUDIENCE_FILE"
JSON_SORT_KEYS_CONST = "JSON_SORT_KEYS"
CDP_SERVICE = "CDP_SERVICE"
CDP_CONNECTION_SERVICE = "CDP_CONNECTION_SERVICE"
TECTON_API_KEY = "TECTON_API_KEY"
TECTON_API = "TECTON_API"
MOCK_TECTON = "MOCK_TECTON"
CDPR_EVENT_CONST = "CDPR-EVENT"
FLDR_EVENT_CONST = "FLDR-EVENT"
DISABLE_DELIVERIES = "DISABLE_DELIVERIES"
DISABLE_SCHEDULED_DELIVERIES = "DISABLE_SCHEDULED_DELIVERIES"
DISABLE_DELIVERY_MSG = "Deliveries are disabled."
SALES_FORECASTING = "Sales forecasting"
DEFAULT_NEW_USER_PROJECT_NAME = "DEFAULT_NEW_USER_PROJECT_NAME"
DEFAULT_OKTA_GROUP_NAME = "DEFAULT_OKTA_GROUP_NAME"
DEFAULT_OKTA_APP = "DEFAULT_OKTA_APP"
ENVIRONMENT_NAME = "ENVIRONMENT_NAME"
STAGING_ENV = "STG1"

# AWS constants
AWS_REGION = "AWS_REGION"
AWS_S3_BUCKET_CONST = "S3_DATASET_BUCKET"

AUDIENCE_ROUTER_JOB_ROLE_ARN_CONST = "AUDIENCE-ROUTER-JOB-ROLE-ARN"
AUDIENCE_ROUTER_EXECUTION_ROLE_ARN_CONST = "AUDIENCE-ROUTER-EXECUTION-ROLE-ARN"
AUDIENCE_ROUTER_IMAGE_CONST = "AUDIENCE-ROUTER-IMAGE"
AUDIENCE_ROUTER_JOB_QUEUE_CONST = "AUDIENCE-ROUTER-JOB-QUEUE"
AUDIENCE_ROUTER_STUB_TEST = "AUDIENCE_ROUTER_STUB_TEST"
AUDIENCE_ROUTER_CERT_PATH = "../rds-combined-ca-bundle.pem"
AUDIENCE_ROUTER_MONGO_PASSWORD_FROM = "unifieddb_rw"

CLOUD_PROVIDER = "CLOUD_PROVIDER"

# Azure constants
AZURE_BATCH_ACCOUNT_NAME = "AZURE_BATCH_ACCOUNT_NAME"
AZURE_BATCH_ACCOUNT_KEY = "AZURE_BATCH_ACCOUNT_KEY"
AZURE_BATCH_ACCOUNT_URL = "AZURE_BATCH_ACCOUNT_URL"
AZURE_STORAGE_ACCOUNT_NAME = "AZURE_STORAGE_ACCOUNT_NAME"
AZURE_STORAGE_ACCOUNT_KEY = "AZURE_STORAGE_ACCOUNT_KEY"
AZURE_STORAGE_CONTAINER_NAME = "AZURE_STORAGE_CONTAINER_NAME"
AZURE_STORAGE_BLOB_NAME = "AZURE_STORAGE_BLOB_NAME"
AZURE_KEY_VAULT_NAME = "AZURE_KEY_VAULT_NAME"

# ORCH ROUTER PARAMS FOR OKTA
UNIFIED_OKTA_REDIRECT_URI = "unified_okta_redirect_uri"
UNIFIED_OKTA_TEST_USER_NAME = "unified_okta_test_user_name"
UNIFIED_OKTA_TEST_USER_PW = "unified_okta_test_user_pw"

# JIRA
JIRA_PROJECT_KEY = "JIRA_PROJECT_KEY"
JIRA_USER_EMAIL = "JIRA_USER_EMAIL"
JIRA_SERVER = "JIRA_SERVER"
JIRA_API_KEY = "JIRA_API_KEY"
ISSUE_TYPE = "issue_type"
KEY = "key"
COMPONENT = "component"
TASK = "Task"
TICKET_TYPE_BUG = "Bug"

# general defines
ID = "id"
NAME = "name"
LABEL = "label"
OWNER = "owner"
STATUS = "status"
SUB_STATUS = "sub_status"
RUN_DURATION = "run_duration"
BODY = "body"
TYPE = "type"
ROLE = "role"
DESCRIPTION = "description"
FIRST_NAME = "first_name"
LAST_NAME = "last_name"
EMAIL = "email"
PHONE = "phone"
AGE = "age"
GENDER = "gender"
CATEGORY = "category"
ADDRESS = "address"
CITY = "city"
STATE = "state"
ZIP = "zip"
ZIP_CODE = "zip_code"
COOKIE = "cookie"
PROP = "prop"
ICON = "icon"
CREATED_BY = "created_by"
MATCH_CONFIDENCE = "match_confidence"
DELIVERIES = "deliveries"
DEFAULT_AUDIENCE_DELIVERY_COUNT = 2
OVERVIEW = "overview"
DATE_RANGE = "date_range"
HUX_ID = "hux_id"
REDACT_FIELD = "redact"
LIMIT = "limit"
CREATE_TIME = "create_time"
CONTACT_EMAIL = "contact_email"
CLIENT_REQUEST = "client_request"
CLIENT_ACCOUNT = "client_account"
USE_CASE = "use_case"
FIELD_TYPE = "field_type"
INTERVAL = "interval"
URL = "url"
CREATED = "created"
ISSUES = "issues"
FIELDS = "fields"
STATUSES = "statuses"
INPUT_FILE = "input_file"
UNIQUE_ID = "unique_id"
INPUT = "input"
TEXT = "text"
EVENTS = "events"

QUERY_PARAMETER_BATCH_SIZE = "batch_size"
QUERY_PARAMETER_BATCH_NUMBER = "batch_number"
QUERY_PARAMETER_SORT_ORDER = "sort_order"
QUERY_PARAMETER_NOTIFICATION_TYPES = "notification_types"
QUERY_PARAMETER_NOTIFICATION_CATEGORY = "category"
QUERY_PARAMETER_USERS = "users"

HEALTH_CHECK_ENDPOINT = "/health-check"
HEALTH_CHECK = "healthcheck"

TOTAL_RECORDS = "total_records"
MATCH_RATE = "match_rate"
MATCH_RATES = "match_rates"
TOTAL = "total"
TOTAL_UNIQUE_IDS = "total_unique_ids"
TOTAL_UNKNOWN_IDS = "total_unknown_ids"
TOTAL_KNOWN_IDS = "total_known_ids"
TOTAL_INDIVIDUAL_IDS = "total_individual_ids"
TOTAL_HOUSEHOLD_IDS = "total_household_ids"
TOTAL_ADDRESS_IDS = "total_address_ids"
TOTAL_ANONYMOUS_IDS = "total_anonymous_ids"
UPDATED = "updated"
TOTAL_CUSTOMERS = "total_customers"
NEW_CUSTOMERS_ADDED = "new_customers_added"
CUSTOMERS_LEFT = "customers_left"
TOTAL_COUNTRIES = "total_countries"
TOTAL_COUNT = "total_count"
TOTAL_STATES = "total_us_states"
TOTAL_CITIES = "total_cities"
COUNTRIES = "countries"
STATES = "states"
CITIES = "cities"
MIN_AGE = "min_age"
MAX_AGE = "max_age"
AVERAGE_AGE = "avg_age"
GENDER_WOMEN = "gender_women"
GENDER_MEN = "gender_men"
GENDER_OTHER = "gender_other"
GENDER_WOMEN_COUNT = "gender_women_count"
GENDER_MEN_COUNT = "gender_men_count"
GENDER_OTHER_COUNT = "gender_other_count"
GENDERS = [GENDER_WOMEN, GENDER_MEN, GENDER_OTHER]
MIN_LTV_PREDICTED = "min_ltv_predicted"
MAX_LTV_PREDICTED = "max_ltv_predicted"
MIN_LTV_ACTUAL = "min_ltv_actual"
MAX_LTV_ACTUAL = "max_ltv_actual"
AVG_LTV = "avg_ltv"
MIN_LTV = "min_ltv"
MAX_LTV = "max_ltv"
COUNTRY = "country"
CONTACT_PREFERENCES = "contact_preferences"
IDENTITY_RESOLUTION = "identity_resolution"
POPULATION_PERCENTAGE = "population_percentage"
PERCENTAGE = "percentage"
CO_OCCURRENCES = "cooccurrences"
IDENTIFIER = "identifier"
INCOME = "income"
COUNT = "count"
AVG_SPENT_WOMEN = "avg_spent_women"
AVG_SPENT_MEN = "avg_spent_men"
AVG_SPENT_OTHER = "avg_spent_other"
REVENUE = "revenue"
YEAR = "year"
MONTH = "month"
MINUTE = "minute"
HOUR = "hour"
PERIOD = "period"
DAY_OF_WEEK = "day_of_week"
MONTHLY_PERIOD_ITEMS = "monthly_period_items"
DAY_OF_MONTH = "day_of_month"
DAILY = "Daily"
MONTHLY = "Monthly"
WEEKLY = "Weekly"
EVERY = "every"
AM = "AM"
PM = "PM"
PERIODICIY = "periodicity"
MONTHLY_PERIOD_LIST = ["Day", "First", "Second", "Third", "Fourth", "Last"]
DAY_LIST = ["MON", "TUE", "WED", "THU", "FRI", "SAT", "SUN"]
DAY_OF_MONTH_NAME_LIST = [
    "Day",
    "Sunday",
    "Monday",
    "Tuesday",
    "Wednesday",
    "Thursday",
    "Friday",
    "Saturday",
]
DAY_OF_MONTH_LIST = [str(x) for x in range(1, 32)] + DAY_OF_MONTH_NAME_LIST
AUTOMATED_DELIVERY_MINUTE_CRON = "*/15"
DESTINATION_CHECK_CRON = "*/15"
DELIVERY_JOB_CRON = "0 * * * *"
SCHEDULE = "schedule"
SCHEDULE_CRON = "schedule_cron"
NEXT_DELIVERY = "next_delivery"
UNSET = "unset"
DIGITAL_ADVERTISING = "digital_advertising"
# TODO: Remove State Names once it connected with CDM
STATE_NAMES = {
    "AL": "Alabama",
    "AK": "Alaska",
    "AZ": "Arizona",
    "AR": "Arkansas",
    "CA": "California",
    "CO": "Colorado",
    "CT": "Connecticut",
    "DE": "Delaware",
    "DC": "District of Columbia",
    "FL": "Florida",
    "GA": "Georgia",
    "HI": "Hawaii",
    "ID": "Idaho",
    "IL": "Illinois",
    "IN": "Indiana",
    "IA": "Iowa",
    "KS": "Kansas",
    "KY": "Kentucky",
    "LA": "Louisiana",
    "ME": "Maine",
    "MD": "Maryland",
    "MA": "Massachusetts",
    "MI": "Michigan",
    "MN": "Minnesota",
    "MS": "Mississippi",
    "MO": "Missouri",
    "MT": "Montana",
    "NE": "Nebraska",
    "NV": "Nevada",
    "NH": "New Hampshire",
    "NJ": "New Jersey",
    "NM": "New Mexico",
    "NY": "New York",
    "NC": "North Carolina",
    "ND": "North Dakota",
    "OH": "Ohio",
    "OK": "Oklahoma",
    "OR": "Oregon",
    "PA": "Pennsylvania",
    "RI": "Rhode Island",
    "SC": "South Carolina",
    "SD": "South Dakota",
    "TN": "Tennessee",
    "TX": "Texas",
    "UT": "Utah",
    "VT": "Vermont",
    "VA": "Virginia",
    "WA": "Washington",
    "WV": "West Virginia",
    "WI": "Wisconsin",
    "WY": "Wyoming",
    "PR": "Puerto Rico",
}
STATE_LABEL = "state_label"
COUNTRIES_LIST = {"US": "United States"}
COUNTRY_LABEL = "country_label"
DEMOGRAPHIC = "demo"
DATE = "date"
RECORDED = "recorded"
DIFFERENCE_COUNT = "diff_count"
EXCLUDE = "exclude"

# AWS defines
AWS_MODULE_NAME = "huxunify.api.data_connectors.aws"
AWS_SSM_NAME = "ssm"
AWS_EVENTS_NAME = "events"
AWS_BATCH_NAME = "batch"
AWS_S3_NAME = "s3"
AWS_SSM_PARAM_NOT_FOUND_ERROR_MESSAGE = "Required parameter(s) not found."

AWS_BUCKET = "Bucket"
AWS_TARGET_ID = "Id"
AWS_TARGET_ARN = "Arn"
AWS_TARGET_ROLE_ARN = "RoleArn"
AWS_TARGET_BATCH_PARAMS = "BatchParameters"

REQUIRED = "required"
DELIVERY_SCHEDULE = "delivery_schedule"
START_DATE = "start_date"
END_DATE = "end_date"
ENABLED = "enabled"
DISABLED = "disabled"
SIZE = "size"
IS_ADDED = "is_added"
DAY = "day"
WEEK = "week"
REQUESTED = "requested"

STATUS_NOT_DELIVERED = "Not Delivered"
STATUS_DELIVERED = "Delivered"
STATUS_DELIVERING = "Delivering"
STATUS_DELIVERY_PAUSED = "Delivery Paused"
STATUS_ACTIVE = "Active"
STATUS_INACTIVE = "Inactive"
STATUS_DISABLED = "Disabled"
STATUS_DRAFT = "Draft"
STATUS_PENDING = "Pending"
STATUS_REQUESTED = "Requested"
STATUS_ERROR = "Error"
STATUS_PAUSED = "Paused"
STATUS_STOPPED = "Stopped"
STATUS_SUCCESS = "Success"
STATUS_COMPLETE = "Complete"
STATUS_INCOMPLETE = "Incomplete"
STATUS_RUNNING = "Running"
STATUS_FAILED = "Failed"
STATUS_CANCELLED = "Canceled"
STATUS_IN_PROGRESS = "In Progress"
STATUS_PARTIAL_SUCCESS_PROGRESS = "Partial Success - In Progress"
STATUS_WAITING = "Waiting"
STATUS_PARTIAL_SUCCESS_WAITING = "Partial Success - Waiting"
STATUS_PARTIAL_SUCCESS = "Partial Success"

STATUS_MAPPING = {
    db_c.STATUS_IN_PROGRESS: STATUS_DELIVERING,
    db_c.AUDIENCE_STATUS_DELIVERING: STATUS_DELIVERING,
    db_c.STATUS_SUCCEEDED: STATUS_DELIVERED,
    db_c.AUDIENCE_STATUS_DELIVERED: STATUS_DELIVERED,
    db_c.STATUS_FAILED: STATUS_ERROR,
    db_c.AUDIENCE_STATUS_ERROR: STATUS_ERROR,
    db_c.AUDIENCE_STATUS_PAUSED: STATUS_DELIVERY_PAUSED,
    db_c.AUDIENCE_STATUS_NOT_DELIVERED: STATUS_NOT_DELIVERED,
}

# used for weighting the rollup status for engagement deliveries
# 0 being the highest.
WEIGHT = "weight"
STATUS_WEIGHTS = {
    STATUS_ACTIVE: 11,
    STATUS_DELIVERED: 10,
    STATUS_NOT_DELIVERED: 9,
    STATUS_DELIVERING: 8,
    STATUS_DELIVERY_PAUSED: 7,
    STATUS_INACTIVE: 5,
    STATUS_DRAFT: 4,
    STATUS_PENDING: 3,
    db_c.STATUS_IN_PROGRESS: 3,
    STATUS_PAUSED: 2,
    STATUS_STOPPED: 1,
    STATUS_ERROR: 0,
    db_c.STATUS_FAILED: 0,
}
# Download Audience Fields
DOWNLOAD_TYPES = "download_types"
DOWNLOAD_TYPE = "download_type"
GOOGLE_ADS = "google_ads"
AMAZON_ADS = "amazon_ads"
GENERIC_ADS = "generic_ads"
GOOGLE_ADS_DEFAULT_COLUMNS = [
    "Zip",
    "Country",
    "First Name",
    "Phone",
    "Last Name",
    "Email",
]
AMAZON_ADS_DEFAULT_COLUMNS = [
    "zip",
    "first_name",
    "phone",
    "last_name",
    "state",
    "address",
    "email",
]
GENERIC_ADS_DEFAULT_COLUMNS = [
    "hux_id",
    "address",
    "address_hashed",
    "city_hashed",
    "country_code_hashed",
    "date_of_birth_day_hashed",
    "date_of_birth_month_hashed",
    "date_of_birth_year_hashed",
    "email_address",
    "email_address_hashed",
    "email_preference",
    "first_name",
    "first_name_hashed",
    "first_name_initial_hashed",
    "gender_hashed",
    "last_name",
    "last_name_hashed",
    "mobile_device_id",
    "phone_number_digits_only_hashed",
    "postal_code_hashed",
    "state_or_province_hashed",
]

# Facebook connector defines
FACEBOOK_AD_ACCOUNT_ID = "facebook_ad_account_id"
FACEBOOK_APP_ID = "facebook_app_id"
FACEBOOK_APP_SECRET = "facebook_app_secret"
FACEBOOK_ACCESS_TOKEN = "facebook_access_token"

# SFMC connector defines
SFMC_CLIENT_ID = "sfmc_client_id"
SFMC_CLIENT_SECRET = "sfmc_client_secret"
SFMC_ACCOUNT_ID = "sfmc_account_id"
SFMC_AUTH_BASE_URI = "sfmc_auth_base_uri"
SFMC_REST_BASE_URI = "sfmc_rest_base_uri"
SFMC_SOAP_BASE_URI = "sfmc_soap_base_uri"
SFMC_PERFORMANCE_METRICS_DATA_EXTENSIONS = "perf_data_extensions"
SFMC_PERFORMANCE_METRICS_DATA_EXTENSION = "performance_metrics_data_extension"
SFMC_CAMPAIGN_ACTIVITY_DATA_EXTENSION = "campaign_activity_data_extension"
SFMC_DATA_EXTENSION_NAME = "Name"
SFMC_CUSTOMER_KEY = "CustomerKey"

# Sendgrid connector defines
SENDGRID_AUTH_TOKEN = "sendgrid_auth_token"

# Qualtrics connector defines
QUALTRICS_API_TOKEN = "qualtrics_api_token"
QUALTRICS_DATA_CENTER = "qualtrics_data_center"
QUALTRICS_OWNER_ID = "qualtrics_owner_id"
QUALTRICS_DIRECTORY_ID = "qualtrics_directory_id"

# google ads connector defines
GOOGLE_DEVELOPER_TOKEN = "google_developer_token"
GOOGLE_REFRESH_TOKEN = "google_refresh_token"
GOOGLE_CLIENT_CUSTOMER_ID = "google_client_customer_id"
GOOGLE_CLIENT_ID = "google_client_id"
GOOGLE_CLIENT_SECRET = "google_client_secret"

OPERATION_SUCCESS = "SUCCESS"
OPERATION_FAILED = "FAILED"

DESTINATION_CONSTANTS = {
    db_c.DELIVERY_PLATFORM_FACEBOOK: {
        FACEBOOK_AD_ACCOUNT_ID: {
            NAME: "Ad Account ID",
            TYPE: "text",
            REQUIRED: True,
            DESCRIPTION: None,
        },
        FACEBOOK_APP_ID: {
            NAME: "App ID",
            TYPE: "text",
            REQUIRED: True,
            DESCRIPTION: None,
        },
        FACEBOOK_ACCESS_TOKEN: {
            NAME: "Access Token",
            TYPE: "password",
            REQUIRED: True,
            DESCRIPTION: None,
        },
        FACEBOOK_APP_SECRET: {
            NAME: "App Secret",
            TYPE: "password",
            REQUIRED: True,
            DESCRIPTION: None,
        },
    },
    db_c.DELIVERY_PLATFORM_SFMC: {
        SFMC_ACCOUNT_ID: {
            NAME: "Account ID",
            TYPE: "text",
            REQUIRED: True,
            DESCRIPTION: None,
        },
        SFMC_AUTH_BASE_URI: {
            NAME: "Auth Base URI",
            TYPE: "text",
            REQUIRED: True,
            DESCRIPTION: None,
        },
        SFMC_CLIENT_ID: {
            NAME: "Client ID",
            TYPE: "text",
            REQUIRED: True,
            DESCRIPTION: None,
        },
        SFMC_CLIENT_SECRET: {
            NAME: "Client Secret",
            TYPE: "password",
            REQUIRED: True,
            DESCRIPTION: None,
        },
        SFMC_REST_BASE_URI: {
            NAME: "REST Base URI",
            TYPE: "text",
            REQUIRED: True,
            DESCRIPTION: None,
        },
        SFMC_SOAP_BASE_URI: {
            NAME: "Soap Base URI",
            TYPE: "text",
            REQUIRED: True,
            DESCRIPTION: None,
        },
    },
    db_c.DELIVERY_PLATFORM_SENDGRID: {
        SENDGRID_AUTH_TOKEN: {
            NAME: "Auth Token",
            TYPE: "password",
            REQUIRED: True,
            DESCRIPTION: None,
        },
    },
    db_c.DELIVERY_PLATFORM_QUALTRICS: {
        QUALTRICS_API_TOKEN: {
            NAME: "Auth Token",
            TYPE: "password",
            REQUIRED: True,
            DESCRIPTION: None,
        },
        QUALTRICS_DATA_CENTER: {
            NAME: "Data Center",
            TYPE: "text",
            REQUIRED: True,
            DESCRIPTION: None,
        },
        QUALTRICS_OWNER_ID: {
            NAME: "Owner ID",
            TYPE: "text",
            REQUIRED: True,
            DESCRIPTION: None,
        },
        QUALTRICS_DIRECTORY_ID: {
            NAME: "Directory ID",
            TYPE: "text",
            REQUIRED: True,
            DESCRIPTION: None,
        },
    },
    GOOGLE_ADS: {
        GOOGLE_DEVELOPER_TOKEN: {
            NAME: "Developer Token",
            TYPE: "password",
            REQUIRED: True,
            DESCRIPTION: None,
        },
        GOOGLE_REFRESH_TOKEN: {
            NAME: "Refresh Token",
            TYPE: "password",
            REQUIRED: True,
            DESCRIPTION: None,
        },
        GOOGLE_CLIENT_CUSTOMER_ID: {
            NAME: "Client Customer ID",
            TYPE: "text",
            REQUIRED: True,
            DESCRIPTION: None,
        },
        GOOGLE_CLIENT_ID: {
            NAME: "Client ID",
            TYPE: "password",
            REQUIRED: True,
            DESCRIPTION: None,
        },
        GOOGLE_CLIENT_SECRET: {
            NAME: "Client Secret",
            TYPE: "password",
            REQUIRED: True,
            DESCRIPTION: None,
        },
    },
}

# DESTINATION Secret Mapping
MONGO = "mongo"
DESTINATION_SECRETS = {
    db_c.DELIVERY_PLATFORM_FACEBOOK: {
        MONGO: [
            FACEBOOK_AD_ACCOUNT_ID,
            FACEBOOK_APP_ID,
        ],
        AWS_SSM_NAME: [FACEBOOK_ACCESS_TOKEN, FACEBOOK_APP_SECRET],
    },
    db_c.DELIVERY_PLATFORM_SFMC: {
        MONGO: [
            SFMC_CLIENT_ID,
            SFMC_AUTH_BASE_URI,
            SFMC_ACCOUNT_ID,
            SFMC_SOAP_BASE_URI,
            SFMC_REST_BASE_URI,
        ],
        AWS_SSM_NAME: [SFMC_CLIENT_SECRET],
    },
    db_c.DELIVERY_PLATFORM_SENDGRID: {
        MONGO: [],
        AWS_SSM_NAME: [SENDGRID_AUTH_TOKEN],
    },
    db_c.DELIVERY_PLATFORM_QUALTRICS: {
        MONGO: [
            QUALTRICS_DIRECTORY_ID,
            QUALTRICS_DATA_CENTER,
            QUALTRICS_OWNER_ID,
        ],
        AWS_SSM_NAME: [QUALTRICS_API_TOKEN],
    },
    db_c.DELIVERY_PLATFORM_GOOGLE: {
        MONGO: [GOOGLE_CLIENT_CUSTOMER_ID],
        AWS_SSM_NAME: [
            GOOGLE_DEVELOPER_TOKEN,
            GOOGLE_CLIENT_SECRET,
            GOOGLE_REFRESH_TOKEN,
            GOOGLE_CLIENT_ID,
        ],
    },
}

ONLY_ADDED = "only_added"
DELETE_DATASOURCES_SUCCESS = "Successfully deleted data source(s) - {}."

# error messages
CANNOT_DELETE_DATASOURCES = "Error deleting data source(s) - {}."
INVALID_DESTINATION_AUTH = "Invalid authentication details entered."
AUTH401_ERROR_MESSAGE = "Access token is missing or invalid."
BSON_INVALID_ID = (
    lambda invalid_id: f"'{invalid_id}' is not a valid ObjectId, it must be a "
    f"12-byte input or a 24-character hex string"
)
MESSAGE = "message"
FAILED_DEPENDENCY_CONNECTION_ERROR_MESSAGE = (
    "Failed connecting to dependent API."
)
FAILED_DEPENDENCY_ERROR_MESSAGE = (
    "Failed to obtain data from dependent API endpoint."
)
EMPTY_RESPONSE_DEPENDENCY_ERROR_MESSAGE = (
    "Returned empty object from dependent API endpoint."
)

EMPTY_OBJECT_ERROR_MESSAGE = "Data not provided."
DUPLICATE_NAME = "Name already exists."
SFMC_CONFIGURATION_MISSING = "SFMC data extension config object missing."
PERFORMANCE_METRIC_DE_NOT_ASSIGNED = (
    "Performance metrics data extension not assigned."
)
CAMPAIGN_ACTIVITY_DE_NOT_ASSIGNED = (
    "Campaign activity data extension not assigned."
)
SAME_PERFORMANCE_CAMPAIGN_ERROR = (
    "Performance metric and Campaign activity cannot be same"
)
INVALID_AUTH_DETAILS = "Invalid authentication details."
INVALID_AUTH_HEADER = "Authorization header is invalid."
INVALID_AUTH = "You are not authorized to visit this page."
INVALID_BATCH_PARAMS = "Invalid Batch Number or Batch Size"

AUDIENCE_NOT_FOUND = "Audience not found."
SOURCE_AUDIENCE_NOT_FOUND = "Source Audience not found."
DESTINATION_NOT_FOUND = "Destination not found."
NOTIFICATION_NOT_FOUND = "Notification not found."
ENGAGEMENT_NOT_FOUND = "Engagement not found."
DESTINATION_NOT_SUPPORTED = "Destination is not supported."
SUCCESSFUL_DELIVERY_JOB_NOT_FOUND = "No successful delivery job found"
ZERO_AUDIENCE_SIZE = "Sum of Audience(s) is zero"
ENGAGEMENT_NO_AUDIENCES = "Engagement has no audiences."
AUDIENCE_NOT_ATTACHED_TO_ENGAGEMENT = (
    "Audience not attached to the engagement."
)
DESTINATION_NOT_ATTACHED_ENGAGEMENT_AUDIENCE = (
    "Destination not attached to the engagement audience."
)
DESTINATION_ALREADY_PRESENT = "Destination already present."
DELIVERY_JOBS_NOT_FOUND_TO_MAP = "No delivery jobs found to map."
USER_NOT_FOUND = "User not found."

# Destination API fields
DESTINATIONS_TAG = "destinations"
DESTINATIONS_ENDPOINT = "/destinations"
DESTINATION_ID = "destination_id"
DESTINATION = "destination"
DESTINATIONS = "destinations"
DESTINATION_IDS = "destination_ids"
DESTINATION_TYPE = "type"
DELIVERY_PLATFORM_TYPE = "delivery_platform_type"
DESTINATION_NAME = "name"
DESTINATION_CAMPAIGN_COUNT = "campaign_count"
LATEST_DELIVERY = "latest_delivery"
CONNECTION_STATUS = "connection_status"
AUTHENTICATION = "authentication"
AUTHENTICATION_DETAILS = "authentication_details"
DESTINATION_REFRESH = "refresh_all"
DESTINATION_AUTHENTICATION_SUCCESS = "Destination authentication successful."
DESTINATION_AUTHENTICATION_FAILED = "Destination authentication failed."
DESTINATION_CONNECTION_FAILED = "Destination connection failed."
INVALID_STATUS = "Invalid status value."
INVALID_COMPONENT_NAME = "Invalid component name."
DATA_EXTENSIONS = "data-extensions"
DATA_EXTENSION = "data_extension"
DATA_EXTENSION_ID = "data_extension_id"
DATA_EXTENSION_NOT_SUPPORTED = "Data extension not supported"
GENERIC_DESTINATION = "generic_destination"
DESTINATION_CATEGORIES = "destination_categories"
DESTINATION_AUDIENCES = "destination_audiences"
DELIVERY_PLATFORM_LINK = "delivery_platform_link"
DELIVERY_PLATFORM_NAME = "delivery_platform_name"
EMPTY_USER_APPLICATION_RESPONSE = "No applications found for user."

# Map db status values to api status values
DESTINATION_STATUS_MAPPING = {
    db_c.STATUS_SUCCEEDED: STATUS_ACTIVE,
    db_c.STATUS_PENDING: STATUS_PENDING,
    db_c.STATUS_FAILED: STATUS_ERROR,
    db_c.STATUS_REQUESTED: STATUS_REQUESTED,
}

# Engagement fields
ENGAGEMENT = "engagement"
ENGAGEMENT_ID = "engagement_id"
ENGAGEMENT_IDS = "engagement_ids"
ENGAGEMENT_ENDPOINT = "/engagements"
ENGAGEMENT_TAG = "engagements"
DELIVERY_TAG = "delivery"
DELIVER = "deliver"
DELIVERY_HISTORY = "delivery-history"
CAMPAIGNS = "campaigns"
AD_SET_ID = "ad_set_id"
AD_SET_NAME = "ad_set_name"
DELIVERY_JOB_ID = "delivery_job_id"
AUDIENCE_PERFORMANCE = "audience-performance"
AUDIENCE_PERFORMANCE_LABEL = "audience_performance"
AUDIENCE_DELIVERY_SCHEDULE = "audience_delivery_schedule"
DISPLAY_ADS = "display-ads"
IS_AD_PLATFORM = "is_ad_platform"
MY_ENGAGEMENTS = "my_engagements"

DISPLAY_ADS_METRICS = [
    "spend",
    "reach",
    "impressions",
    "conversions",
    "clicks",
    "frequency",
    "cost_per_thousand_impressions",
    "click_through_rate",
    "cost_per_action",
    "cost_per_click",
    "engagement_rate",
]
EMAIL_METRICS = [
    "sent",
    "hard_bounces",
    "hard_bounces_rate",
    "delivered",
    "delivered_rate",
    "open",
    "open_rate",
    "clicks",
    "conversions",
    "click_to_open_rate",
    "unique_clicks",
    "unique_opens",
    "unsubscribe",
    "unsubscribe_rate",
]
SUMMARY = "summary"
DELIVERED = "delivered"
UNSUBSCRIBE = "unsubscribe"
UNCATEGORIZED = "uncategorized"
SPEND = "spend"
ENGAGEMENT_ID_PARAMS = [
    {
        "name": ENGAGEMENT_ID,
        "description": "Engagement ID.",
        "type": "string",
        "in": "path",
        "required": True,
        "example": "60b8d6d7d3cf80b4edcd890b",
    }
]
# CDP Data Source Constants
CDP_DATA_SOURCE_DESCRIPTION = "CDP data source body"
CDP_DATA_SOURCE_CATEGORY_MAP = {
    db_c.DATA_SOURCE_PLATFORM_ODATA: db_c.CATEGORY_API,
    db_c.DATA_SOURCE_PLATFORM_REST_API: db_c.CATEGORY_API,
    db_c.DATA_SOURCE_PLATFORM_APACHE_HIVE: db_c.CATEGORY_BIG_DATA,
    db_c.DATA_SOURCE_PLATFORM_APACHE_SPARK: db_c.CATEGORY_BIG_DATA,
    db_c.DATA_SOURCE_PLATFORM_MICROSOFT_DYNAMICS: db_c.CATEGORY_CRM,
    db_c.DATA_SOURCE_PLATFORM_NETSUITE: db_c.CATEGORY_CRM,
    db_c.DATA_SOURCE_PLATFORM_ORACLE_CRM: db_c.CATEGORY_CRM,
    db_c.DATA_SOURCE_PLATFORM_SALESFORCE: db_c.CATEGORY_CRM,
    db_c.DATA_SOURCE_PLATFORM_SAP: db_c.CATEGORY_CRM,
    db_c.DATA_SOURCE_PLATFORM_SERVICE_NOW: db_c.CATEGORY_CUSTOMER_SERVICE,
    db_c.DATA_SOURCE_PLATFORM_ZENDESK: db_c.CATEGORY_CUSTOMER_SERVICE,
    db_c.DATA_SOURCE_PLATFORM_DROPBOX: db_c.CATEGORY_DATA_FILE_STORAGE,
    db_c.DATA_SOURCE_PLATFORM_MICROSOFT_SHAREPOINT: db_c.CATEGORY_DATA_FILE_STORAGE,
    db_c.DATA_SOURCE_PLATFORM_SFTP: db_c.CATEGORY_DATA_FILE_STORAGE,
    db_c.DATA_SOURCE_PLATFORM_WINDOWS_FILESHARE: db_c.CATEGORY_DATA_FILE_STORAGE,
    db_c.DATA_SOURCE_PLATFORM_AMAZON_AURORA: db_c.CATEGORY_DATABASES,
    db_c.DATA_SOURCE_PLATFORM_BIG_QUERY: db_c.CATEGORY_DATABASES,
    db_c.DATA_SOURCE_PLATFORM_IBMDB2: db_c.CATEGORY_DATABASES,
    db_c.DATA_SOURCE_PLATFORM_MARIADB: db_c.CATEGORY_DATABASES,
    db_c.DATA_SOURCE_PLATFORM_AZURESQL: db_c.CATEGORY_DATABASES,
    db_c.DATA_SOURCE_PLATFORM_MONGODB: db_c.CATEGORY_DATABASES,
    db_c.DATA_SOURCE_PLATFORM_MYSQL: db_c.CATEGORY_DATABASES,
    db_c.DATA_SOURCE_PLATFORM_ORACLE_DB: db_c.CATEGORY_DATABASES,
    db_c.DATA_SOURCE_PLATFORM_TABLEAU: db_c.CATEGORY_DATA_VISUALIZATION,
    db_c.DATA_SOURCE_PLATFORM_BLUECORE: db_c.CATEGORY_ECOMMERCE,
    db_c.DATA_SOURCE_PLATFORM_SHOPIFY: db_c.CATEGORY_ECOMMERCE,
    db_c.DATA_SOURCE_PLATFORM_GOOGLE_ANALYTICS: db_c.CATEGORY_INTERNET,
    db_c.DATA_SOURCE_PLATFORM_GA360: db_c.CATEGORY_INTERNET,
    db_c.DATA_SOURCE_PLATFORM_HTTP: db_c.CATEGORY_INTERNET,
    db_c.DATA_SOURCE_PLATFORM_BING: db_c.CATEGORY_INTERNET,
    db_c.DATA_SOURCE_PLATFORM_AMPLITUDE: db_c.CATEGORY_MARKETING,
    db_c.DATA_SOURCE_PLATFORM_AQFER: db_c.CATEGORY_MARKETING,
    db_c.DATA_SOURCE_PLATFORM_GOOGLEADS: db_c.CATEGORY_MARKETING,
    db_c.DATA_SOURCE_PLATFORM_AMAZONADS: db_c.CATEGORY_MARKETING,
    db_c.DATA_SOURCE_PLATFORM_ADOBE: db_c.CATEGORY_MARKETING,
    db_c.DATA_SOURCE_PLATFORM_HUBSPOT: db_c.CATEGORY_MARKETING,
    db_c.DATA_SOURCE_PLATFORM_MAILCHIMP: db_c.CATEGORY_MARKETING,
    db_c.DATA_SOURCE_PLATFORM_MARKETO: db_c.CATEGORY_MARKETING,
    db_c.DATA_SOURCE_PLATFORM_MICROSOFT_ADS: db_c.CATEGORY_MARKETING,
    db_c.DATA_SOURCE_PLATFORM_SFMC: db_c.CATEGORY_MARKETING,
    db_c.DATA_SOURCE_PLATFORM_AMAZONS3: db_c.CATEGORY_OBJECT_STORAGE,
    db_c.DATA_SOURCE_PLATFORM_AZUREBLOB: db_c.CATEGORY_OBJECT_STORAGE,
    db_c.DATA_SOURCE_PLATFORM_GOOGLE_CLOUD_STORAGE: db_c.CATEGORY_OBJECT_STORAGE,
    db_c.DATA_SOURCE_PLATFORM_GOOGLE_SHEETS: db_c.CATEGORY_FILES,
    db_c.DATA_SOURCE_PLATFORM_MICROSOFT_EXCEL: db_c.CATEGORY_FILES,
    db_c.DATA_SOURCE_PLATFORM_PAYPAL: db_c.CATEGORY_FINANCE,
    db_c.DATA_SOURCE_PLATFORM_QUICKBOOKS: db_c.CATEGORY_FINANCE,
    db_c.DATA_SOURCE_PLATFORM_SQUARE: db_c.CATEGORY_FINANCE,
    db_c.DATA_SOURCE_PLATFORM_STRIPE: db_c.CATEGORY_FINANCE,
    db_c.DATA_SOURCE_PLATFORM_AOL: db_c.CATEGORY_PRODUCTIVITY,
    db_c.DATA_SOURCE_PLATFORM_GMAIL: db_c.CATEGORY_PRODUCTIVITY,
    db_c.DATA_SOURCE_PLATFORM_INSIGHTIQ: db_c.CATEGORY_PRODUCTIVITY,
    db_c.DATA_SOURCE_PLATFORM_JIRA: db_c.CATEGORY_PRODUCTIVITY,
    db_c.DATA_SOURCE_PLATFORM_MANDRILL: db_c.CATEGORY_PRODUCTIVITY,
    db_c.DATA_SOURCE_PLATFORM_MEDALLIA: db_c.CATEGORY_PRODUCTIVITY,
    db_c.DATA_SOURCE_PLATFORM_OUTLOOK: db_c.CATEGORY_PRODUCTIVITY,
    db_c.DATA_SOURCE_PLATFORM_QUALTRICS: db_c.CATEGORY_PRODUCTIVITY,
    db_c.DATA_SOURCE_PLATFORM_SENDGRID: db_c.CATEGORY_PRODUCTIVITY,
    db_c.DATA_SOURCE_PLATFORM_SURVEY_MONKEY: db_c.CATEGORY_PRODUCTIVITY,
    db_c.DATA_SOURCE_PLATFORM_TWILIO: db_c.CATEGORY_PRODUCTIVITY,
    db_c.DATA_SOURCE_PLATFORM_YAHOO: db_c.CATEGORY_PRODUCTIVITY,
    db_c.DATA_SOURCE_PLATFORM_FACEBOOK: db_c.CATEGORY_SOCIAL_MEDIA,
    db_c.DATA_SOURCE_PLATFORM_INSTAGRAM: db_c.CATEGORY_SOCIAL_MEDIA,
    db_c.DATA_SOURCE_PLATFORM_LINKEDIN: db_c.CATEGORY_SOCIAL_MEDIA,
    db_c.DATA_SOURCE_PLATFORM_SNAPCHAT: db_c.CATEGORY_SOCIAL_MEDIA,
    db_c.DATA_SOURCE_PLATFORM_TWITTER: db_c.CATEGORY_SOCIAL_MEDIA,
    db_c.DATA_SOURCE_PLATFORM_YOUTUBE: db_c.CATEGORY_SOCIAL_MEDIA,
}

CDP_DATA_SOURCE_CATEGORIES = list(set(CDP_DATA_SOURCE_CATEGORY_MAP.values()))
ACTION_ACTIVATED = "activated"
ACTION_REQUESTED = "requested"
ACTION_REMOVED = "removed"

# Authentication API fields
AUTHORIZATION = "Authorization"
AUTHENTICATION_TOKEN = "token"
AUTHENTICATION_ACCESS_TOKEN = "access_token"
AUTHENTICATION_TOKEN_TYPE_HINT = "token_type_hint"
OKTA_TEST_USER_NAME = "OKTA_TEST_USER_NAME"
OKTA_TEST_USER_PW = "OKTA_TEST_USER_PW"
OKTA_REDIRECT_URI = "OKTA_REDIRECT_URI"
OKTA_USER_ID = "user_id"
OKTA_UID = "uid"
OKTA_ID_SUB = "sub"

# define access levels for RBAC
AccessLevel = namedtuple(
    "AccessLevel", db_c.USER_ROLE, defaults=(db_c.USER_ROLE_VIEWER,)
)
ADMIN_LEVEL = AccessLevel(db_c.USER_ROLE_ADMIN)
EDITOR_LEVEL = AccessLevel(db_c.USER_ROLE_EDITOR)
VIEWER_LEVEL = AccessLevel(db_c.USER_ROLE_VIEWER)
USER_ROLE_ALL = [ADMIN_LEVEL, EDITOR_LEVEL, VIEWER_LEVEL]

# Orchestration API fields
ORCHESTRATION_ENDPOINT = "/orchestration"
AUDIENCE_ENDPOINT = "/audiences"
AUDIENCES = "audiences"
ORCHESTRATION_TAG = "orchestration"
DECISIONING = "decisioning"
AUDIENCE = "audience"
AUDIENCE_ID = "audience_id"
AUDIENCE_IDS = "audience_ids"
AUDIENCE_NAME = "name"
AUDIENCE_FILTERS = "filters"
AUDIENCE_SECTION_AGGREGATOR = "section_aggregator"
AUDIENCE_SECTION_FILTERS = "section_filters"
AUDIENCE_INSIGHTS = "audience_insights"
AUDIENCE_FILTERS_EQUALS = "equals"
AUDIENCE_FILTER_CITY = "City"
INSIGHTS = "insights"
AUDIENCE_FILTER_FIELD = "field"
AUDIENCE_FILTER_TYPE = "type"
AUDIENCE_FILTER_VALUE = "value"
AUDIENCE_LAST_DELIVERED = "last_delivered"
AUDIENCE_LAST_DELIVERY = "last_delivery"
AUDIENCE_ENGAGEMENTS = "engagements"
AUDIENCE_SIZE_PERCENTAGE = "audience_size_percentage"
AUDIENCE_STANDALONE_DELIVERIES = "standalone_deliveries"
LOOKALIKE_AUDIENCES = "lookalike_audiences"
LOOKALIKE_AUDIENCES_ENDPOINT = "/lookalike-audiences"
LOOKALIKEABLE = "lookalikeable"
IS_LOOKALIKE = "is_lookalike"
LOOKALIKE = "lookalike"
LOOKALIKE_SOURCE_EXISTS = "source_exists"
WORKED_BY = "worked_by"
ATTRIBUTE = "attribute"

PARAM_STORE_PREFIX = "unified"
SECRET_STORAGE_ERROR_MSG = (
    "An error occurred while attempting to"
    " store secrets in the cloud secret storage."
)

# users
USER_TAG = "user"
USERS = "users"
USER_NAME = "user_name"
DISPLAY_NAME = "display_name"
USER_PHONE_NUMBER = "phone_number"
USER_EMAIL_ADDRESS = "email_address"
USER_ACCESS_LEVEL = "access_level"
USER_PII_ACCESS = "pii_access"
USER_DESCRIPTION = "USER API"
USER_ENDPOINT = "/users"
FAVORITE = "favorite"
FAVORITES = "favorites"
PROFILE = "profile"
CONTACT_US = "contact-us"

# Models
# TODO: Remove relevant constants from here once integrated with Tecton API
MODELS_TAG = "model"
MODEL = "model"
MODELS = "models"
MODELS_ENDPOINT = "/models"
MODELS_VERSION_HISTORY = "version-history"
MODEL_NAME = "model_name"
MODEL_TYPE = "model_type"
MODEL_ID = "model_id"
MODEL_SHAP_DATA = "shap_data"
MODEL_ONE_SHAP_DATA = [
    "dow-pe_u_dow-count",
    "duration_days-order-min",
    "dow-u_wd-weekday",
    "dow-pe_u_wd-weekday",
    "1to2y-quantity-cnt",
    "1to2y-data_source-transactions",
    "1to2y-price-max",
    "1to2y-price-sum",
    "1to2y-price-avg",
    "1to2y-price-cnt",
    "1to2y-positive-order",
    "1to2y-type-transaction",
    "1to2y-quantity-max",
    "1to2y-quantity-sum",
    "1to2y-quantity-avg",
    "dow-pe_u_dow-thursday",
    "dow-u_dow-thursday",
    "8to12m-data_source-transactions",
    "8to12m-price-max",
    "8to12m-price-sum",
]
MODEL_TWO_SHAP_DATA = [
    "8to12m-price-min",
    "8to12m-price-avg",
    "8to12m-price-cnt",
    "8to12m-type-transaction",
    "8to12m-positive-order",
    "8to12m-quantity-max",
    "8to12m-quantity-sum",
    "8to12m-quantity-avg",
    "dow-pe_u_dow-tuesday",
    "dow-u_dow-tuesday",
    "1to2y-description-red",
    "dow-u_dow-wednesday",
    "dow-pe_u_dow-wednesday",
    "4m-quantity-cnt",
    "4m-price-avg",
    "4m-price-sum",
    "4m-price-max",
    "4m-price-cnt",
    "4m-price-min",
    "1to2y-description-set",
]
MODEL_ID_PARAMS = [
    {
        "name": MODEL_ID,
        "description": "Model id",
        "type": "string",
        "in": "path",
        "required": True,
        "example": "1",
    }
]
MODEL_STATUS_MAPPING = {
    "success": STATUS_ACTIVE,
    "pending": STATUS_PENDING,
    "active": STATUS_ACTIVE,
}

PURCHASE = "purchase"
LTV = "ltv"
RMSE = "rmse"
AUC = "auc"
RECALL = "recall"
CURRENT_VERSION = "current_version"
PRECISION = "precision"
PERFORMANCE_METRIC = "performance_metric"
FEATURE_IMPORTANCE = "feature-importance"
SCORE = "score"

FEATURES = "features"
JOIN_KEYS = "joinKeys"
RESULTS = "results"
LATEST_VERSION = "latest_version"
VERSION = "version"
FULCRUM_DATE = "fulcrum_date"
LAST_TRAINED = "last_trained"
LOOKBACK_WINDOW = "lookback_window"
PREDICTION_WINDOW = "prediction_window"
PAST_VERSION_COUNT = "past_version_count"
FEATURE_SERVICE = "feature_service"
DATA_SOURCE = "data_source"
POPULARITY = "popularity"
BUCKET = "bucket"
PREDICTED_VALUE = "predicted_value"
ACTUAL_VALUE = "actual_value"
PROFILE_COUNT = "profile_count"
PREDICTED_RATE = "predicted_rate"
ACTUAL_RATE = "actual_rate"
PREDICTED_LIFT = "predicted_lift"
ACTUAL_LIFT = "actual_lift"
PROFILE_SIZE_PERCENT = "profile_size_percent"
RUN_DATE = "run_date"
DRIFT = "drift"
REGRESSION_MODELS = [LTV]
CLASSIFICATION_MODELS = [UNSUBSCRIBE, PURCHASE]
# todo: remove in the future when we remove tecton.
TEMP_MODELS_TYPE_MAPPING = {
    "propensity_positive_click": UNSUBSCRIBE,
    "propensity_positive_open": UNSUBSCRIBE,
    "propensity_positive_unsub": UNSUBSCRIBE,
}

# CDP DATA SOURCES
CDP_DATA_SOURCES_TAG = "data sources"
CDP_DATA_SOURCES_ENDPOINT = "/data-sources"
CDP_DATA_SOURCE_IDS = "data_source_ids"
CDP_DATA_SOURCE_TYPE = "datasource_type"
DATAFEED_NAME = "datafeed_name"
LAST_PROCESSED = "last_processed"
PROCESSED_START_DATE = "processed_start_dt"
PROCESSED_END_DATE = "processed_end_dt"
DATA_SOURCES = "data_sources"

# Customers
CUSTOMERS_ENDPOINT = "/customers"
CUSTOMERS_TAG = "customers"
CUSTOMERS_INSIGHTS = "customers-insights"
GEOGRAPHICAL = "geo"
CUSTOMERS_API_HEADER_KEY = "x-api-key"
CUSTOMERS_DEFAULT_BATCH_SIZE = 1000
CUSTOMER_COUNT = "customer_count"
OPT_IN = "Opt-In"
OPT_OUT = "Opt-Out"
PREFERENCE_EMAIL = "preference_email"
PREFERENCE_PUSH = "preference_push"
PREFERENCE_SMS = "preference_sms"
PREFERENCE_IN_APP = "preference_in_app"

MAX_WORKERS_THREAD_POOL = os.cpu_count() * 1 + 1

# Demographic
CITIES_DEFAULT_BATCH_SIZE = 100

# Notifications
NOTIFICATIONS_TAG = "notifications"
NOTIFICATION_ID = "notification_id"
NOTIFICATIONS_ENDPOINT = "/notifications"
NOTIFICATION_STREAM_TIME_SECONDS = 60

NOTIFICATION_CATEGORIES = [
    ENGAGEMENT_TAG,
    DELIVERY_TAG,
    ORCHESTRATION_TAG,
    DESTINATIONS_TAG,
    CDP_DATA_SOURCES_TAG,
    CUSTOMERS_TAG,
    MODELS,
]
# AWS BATCH
BATCH_SIZE = "batch_size"

# TODO HUS-363 remove once we can pass empty filters to CDP.
CUSTOMER_OVERVIEW_DEFAULT_FILTER = {
    "filters": [
        {
            "section_aggregator": "ALL",
            "section_filters": [
                {"field": "country", "type": "equals", "value": "US"}
            ],
        }
    ]
}

# IDR Fields
IDR_TAG = "idr"
IDR_ENDPOINT = "/idr"
DATA_FEEDS = "data_feeds"
TIMESTAMP = "timestamp"
STITCHED = "stitched"
PINNING = "pinning"

# IDR Matching Trends
MATCHING_TRENDS = "matching-trends"

KNOWN_IDS = "known_ids"
UNIQUE_HUX_IDS = "unique_hux_ids"
ANONYMOUS_IDS = "anonymous_ids"

# IDR Data feeds
DATAFEED_ID = "datafeed_id"
DATAFEED_DATA_SOURCE_TYPE = "datasource_name"
DATAFEED_DATA_SOURCE_NAME = "datasource_label"
DATAFEED_NEW_IDS_COUNT = "new_ids_generated"
DATAFEED_RECORDS_PROCESSED_COUNT = "total_rec_processed"
PINNING_TIMESTAMP = "pinning_timestamp"
STITCHED_TIMESTAMP = "stitched_timestamp"

# customer event fields
CUSTOMER_TOTAL_DAILY_EVENT_COUNT = "total_event_count"
CUSTOMER_DAILY_EVENT_WISE_COUNT = "event_type_counts"
VIEWED_CHECKOUT_EVENT = "viewed_checkout"
TRAIT = "trait"
SALE = "sale"
VIEW_CONTENT = "view_content"
PRODUCT_SEARCH = "product_search"
ABANDONED_CART = "abandoned_cart"
PRODUCT_SEARCHED = "product_searched"
# FILTERING
REDACTED = "++REDACTED++"
CUSTOMER_PROFILE_REDACTED_FIELDS = [
    EMAIL,
    PHONE,
    AGE,
    GENDER,
    ADDRESS,
    CITY,
    STATE,
    ZIP,
    FIRST_NAME,
    LAST_NAME,
]

# Alerts Fields
DEFAULT_BATCH_SIZE = 5
DEFAULT_BATCH_NUMBER = 1

NOTIFICATION_TYPE = "notification_type"

# CDM API constants
CDM_CONNECTIONS_ENDPOINT = "connections"
CDM_IDENTITY_ENDPOINT = "identity"
DATASOURCES = "datasources"
DATA_MANAGEMENT = "data_management"
DATAFEEDS = "datafeeds"

PROPENSITY_TO_PURCHASE_FEATURES_RESPONSE_STUB = [
    {
        ID: 3,
        VERSION: "22.8.32",
        NAME: random.choice(
            [
                f"4w-ORDTDOL-cnt-{i}",
                f"profile-NSTOREDIST-sum-{i}",
                f"2m-ITEMNO-94508948346-{i}",
                f"2w-ORDAMT-max-{i}",
                f"1to2y-COGS-sum-{i}",
                f"1to2y-ITEMQTY-avg-{i}",
                f"2m-ORDTDOL-cnt-{i}",
                f"dow-pe_u_dow-pe_count-{i}",
                f"duration_days-item-min-{i}",
                f"2m-COGS-cnt-{i}",
            ]
        ),
        FEATURE_SERVICE: PURCHASE,
        DATA_SOURCE: random.choice(
            ["Buyers", "Retail", "Promotion", "Email", "Ecommerce"]
        ),
        CREATED_BY: random.choice(["Susan Miller", "Jack Miller"]),
        STATUS: random.choice(
            [
                STATUS_PENDING,
                STATUS_ACTIVE,
                STATUS_STOPPED,
            ]
        ),
        POPULARITY: random.randint(1, 3),
        SCORE: round(random.uniform(0.5, 2.9), 4),
    }
    for i in range(50)
]

PROPENSITY_TO_PURCHASE_MODEL_OVERVIEW_STUB = {
    MODEL_NAME: "Propensity to Purchase",
    PERFORMANCE_METRIC: {
        RMSE: -1,
        AUC: 0.82,
        PRECISION: 0.81,
        RECALL: 0.59,
        CURRENT_VERSION: "22.8.32",
    },
    DESCRIPTION: "Predicts the propensity of a customer to make a purchase "
    "after receiving an email.",
    MODEL_TYPE: "purchase",
}

# Connections Data feeds Constants
PROCESSED_AT = "processed_at"
RECORDS_PROCESSED = "records_processed"
RECORDS_RECEIVED = "records_received"
THIRTY_DAYS_AVG = "thirty_days_avg"
RECORDS_PROCESSED_PERCENTAGE = "records_processed_percentage"
VALUE = "value"
FLAG_INDICATOR = "flag_indicator"
DATA_FILES = "data_files"

DEFAULT_DATE_FORMAT = "%Y-%m-%d"

MODELS_STUB = [
    {
        CATEGORY: "Email",
        TYPE: "Classification",
        NAME: "Propensity to Open",
        DESCRIPTION: " Propensity for a customer to open an email.",
        ID: "5df65e0bd7edaad4c36bec4a3682f02d36441fe1",
        STATUS: STATUS_PENDING,
    },
    {
        CATEGORY: "Email",
        TYPE: "Classification",
        NAME: "Propensity to Click",
        DESCRIPTION: "Propensity for a customer to click "
        "on a link in an email.",
        ID: "aa789e0bd7edaad4c36bec4a3682f02d36441fe1",
        STATUS: STATUS_PENDING,
    },
    {
        CATEGORY: "Email",
        TYPE: "Unknown",
        NAME: "Email Content Optimization",
        DESCRIPTION: "Alter email content to optimize "
        "email campaign performance.",
        ID: "99e45e0bd7edaad4c36bec4a3682f02d36441fe1",
        STATUS: STATUS_PENDING,
    },
    {
        CATEGORY: "Trust ID",
        TYPE: "Classification",
        NAME: "Capability Propensity",
        DESCRIPTION: "Propensity for a customer to have positive,"
        " negative, or neutral capability score.",
        ID: "bc123e0bd7edaad4c36bec4a3682f02d36441fe1",
        STATUS: STATUS_PENDING,
    },
    {
        CATEGORY: "Trust ID",
        TYPE: "Classification",
        NAME: "Trust Propensity",
        DESCRIPTION: "Propensity for a customer to have positive,"
        " negative, or neutral trust score.",
        ID: "a15d8e0bd7edaad4c36bec4a3682f02d36441fe1",
        STATUS: STATUS_PENDING,
    },
    {
        CATEGORY: "Trust ID",
        TYPE: "Classification",
        NAME: "Humanity Propensity",
        DESCRIPTION: "Propensity for a customer to have positive,"
        " negative, or neutral humanity score.",
        ID: "bd732e0bd7edaad4c36bec4a3682f02d36441fe1",
        STATUS: STATUS_PENDING,
    },
    {
        CATEGORY: "Trust ID",
        TYPE: "Classification",
        NAME: "Reliability Propensity",
        DESCRIPTION: "Propensity for a customer to have positive,"
        " negative, or neutral reliability score.",
        ID: "99d12e0bd7edaad4c36bec4a3682f02d36441fe1",
        STATUS: STATUS_PENDING,
    },
    {
        CATEGORY: "Trust ID",
        TYPE: "Classification",
        NAME: "Transparency Propensity",
        DESCRIPTION: "Propensity for a customer to have positive,"
        " negative, or neutral transparency score.",
        ID: "bed54e0bd7edaad4c36bec4a3682f02d36441fe1",
        STATUS: STATUS_PENDING,
    },
    {
        CATEGORY: "Retention",
        TYPE: "Classification",
        NAME: "Churn",
        DESCRIPTION: "Propensity for a customer to leave a service "
        "over a defined time range.",
        ID: "11d54e0bd7edaad4c36bec4a3682f02d36441fe1",
        STATUS: STATUS_PENDING,
    },
    {
        CATEGORY: "Sales forecasting",
        TYPE: "Regression",
        NAME: "Predicted Sales Per Customer",
        DESCRIPTION: "Predicting sales for a customer over a "
        "defined time range.",
        ID: "bba67e0bd7edaad4c36bec4a3682f02d36441fe1",
        STATUS: STATUS_PENDING,
    },
    {
        CATEGORY: "Sales forecasting",
        TYPE: "Regression",
        NAME: "Predicted Sales Per Store",
        DESCRIPTION: "Predicting sales for a store over a "
        "defined time range.",
        ID: "a45b7e0bd7edaad4c36bec4a3682f02d36441fe1",
        STATUS: STATUS_PENDING,
    },
    {
        CATEGORY: "Web",
        TYPE: "Classification",
        NAME: "Propensity to Purchase Product Category",
        DESCRIPTION: "Propensity for a customer to make a web purchase"
        " in a particular product category.",
        ID: "88ee4e0bd7edaad4c36bec4a3682f02d36441fe1",
        STATUS: STATUS_PENDING,
    },
    {
        CATEGORY: "Web",
        TYPE: "Classification",
        NAME: "Propensity to Visit Product Category",
        DESCRIPTION: "Propensity for a customer to make a web visit"
        " in a particular product category.",
        ID: "aab41e0bd7edaad4c36bec4a3682f02d36441fe1",
        STATUS: STATUS_PENDING,
    },
    {
        CATEGORY: "Web",
        TYPE: "Classification",
        NAME: "Propensity to Visit Website",
        DESCRIPTION: "Propensity for a customer to visit a website.",
        ID: "99a78e0bd7edaad4c36bec4a3682f02d36441fe1",
        STATUS: STATUS_PENDING,
    },
    {
        CATEGORY: "Uncategorized",
        TYPE: "Classification",
        NAME: "Segmentation",
        DESCRIPTION: "Segment a set of customers.",
        ID: "99a78e0bd7edaad4c36bec4a3682f02d36441fe1",
        STATUS: STATUS_PENDING,
    },
]

# Configurations
CONFIGURATIONS_TAG = "configurations"
CONFIGURATION_ID = "configuration_id"
CONFIGURATIONS_ENDPOINT = "/configurations"
SAMPLE_NAVIGATION_SETTINGS = {
    db_c.CONFIGURATION_FIELD_SETTINGS: [
        {
            db_c.CONFIGURATION_FIELD_NAME: "Data Management",
            db_c.CONFIGURATION_FIELD_ENABLED: True,
            db_c.CONFIGURATION_FIELD_CHILDREN: [
                {
                    db_c.CONFIGURATION_FIELD_NAME: "Data Sources",
                    db_c.CONFIGURATION_FIELD_ENABLED: True,
                },
                {
                    db_c.CONFIGURATION_FIELD_NAME: "Identity Resolution",
                    db_c.CONFIGURATION_FIELD_ENABLED: True,
                },
            ],
        },
        {
            db_c.CONFIGURATION_FIELD_NAME: "Decisioning",
            db_c.CONFIGURATION_FIELD_ENABLED: True,
            db_c.CONFIGURATION_FIELD_CHILDREN: [
                {
                    db_c.CONFIGURATION_FIELD_NAME: "Models",
                    db_c.CONFIGURATION_FIELD_ENABLED: True,
                }
            ],
        },
    ]
}

# Applications
APPLICATIONS_TAG = "applications"
APPLICATION_ID = "application_id"
APPLICATIONS_ENDPOINT = "/applications"
ONLY_ACTIVE = "only_active"

# Client Projects
CLIENT_PROJECTS_TAG = "client-projects"
CLIENT_PROJECT_ID = "client_project_id"
CLIENT_PROJECTS_ENDPOINT = "/client-projects"

# Histogram data stub.
VALUES = "values"
# TODO Remove once we have data from CDP
AUDIENCE_RULES_HISTOGRAM_DATA = {
    MODEL: {
        "propensity_to_unsubscribe": {
            "name": "Propensity to unsubscribe",
            "type": "range",
            "min": 0.0,
            "max": 1.0,
            "steps": 0.05,
            "values": [
                (0.024946739301654024, 11427),
                (0.07496427927927932, 11322),
                (0.12516851755300673, 11508),
                (0.17490722222222196, 11340),
                (0.22475237305041784, 11028),
                (0.27479887395267527, 10861),
                (0.32463341819221986, 10488),
                (0.3748012142488386, 9685),
                (0.424857603462838, 9472),
                (0.4748600344076149, 8719),
                (0.5247584942372063, 8069),
                (0.5748950945245762, 7141),
                (0.6248180486698927, 6616),
                (0.6742800016897607, 5918),
                (0.7240552640642912, 5226),
                (0.7748771045863732, 4666),
                (0.8245333194000475, 4067),
                (0.8741182097701148, 3480),
                (0.9238849161073824, 2980),
                (0.9741102931596075, 2456),
            ],
        },
        "ltv_predicted": {
            "name": "Predicted lifetime value",
            "type": "range",
            "min": 0,
            "max": 998.80,
            "steps": 20,
            "values": [
                (25.01266121420892, 20466),
                (74.90030921605447, 19708),
                (124.93400516206559, 18727),
                (174.636775834374, 17618),
                (224.50257155855883, 15540),
                (274.4192853530467, 14035),
                (324.5557537562226, 11650),
                (374.0836229319332, 9608),
                (424.08129865033845, 7676),
                (474.0542931632165, 6035),
                (523.573803219089, 4610),
                (573.6697460367739, 3535),
                (623.295952316871, 2430),
                (674.0507447610822, 1737),
                (722.9281163886425, 1127),
                (773.0364963285016, 828),
                (823.8157326407769, 515),
                (872.0919142507652, 327),
                (922.9545223902437, 205),
                (975.5857619444447, 108),
            ],
        },
        "propensity_to_purchase": {
            "name": "Propensity to purchase",
            "type": "range",
            "min": 0.0,
            "max": 1.0,
            "steps": 0.05,
            "values": [
                (0.02537854973094943, 11522),
                (0.07478697708351197, 11651),
                (0.1248279331496129, 11249),
                (0.1747714344852409, 11112),
                (0.2249300773782431, 10985),
                (0.2748524565641576, 10763),
                (0.32492868003913766, 10220),
                (0.3745931779533858, 9997),
                (0.42461185061435747, 9278),
                (0.4747488547963946, 8767),
                (0.5245381213163091, 8144),
                (0.5748252185124849, 7368),
                (0.6245615267403664, 6694),
                (0.6745955099966098, 5902),
                (0.7241630427350405, 5265),
                (0.7744812744022826, 4559),
                (0.824692568267536, 3977),
                (0.8744300917431203, 3379),
                (0.9241139159001297, 3044),
                (0.9740590406189552, 2585),
            ],
        },
    },
    "age": {
        "name": "Age",
        "type": "range",
        "min": 18,
        "max": 79,
        "steps": 5,
        "values": [
            (18, 15129),
            (23, 17236),
            (28, 20589),
            (33, 22001),
            (38, 21161),
            (43, 18317),
            (48, 14023),
            (53, 9740),
            (58, 5893),
            (63, 3299),
            (68, 1557),
            (73, 731),
            (78, 65),
        ],
    },
}

REASON_FOR_REQUEST = "reason_for_request"
NEW_USER_REQUEST_PREFIX = "[NEW USER REQUEST]"
REQUEST_NEW_USER = "request_new_user"
REQUESTED_BY = "requested_by"
USER_PREFERENCES = "preferences"
ALERTS = "alerts"

RESOURCE_OWNER = "resource_owner"
ALLOWED_RESOURCES_FOR_ABAC = [AUDIENCE, ENGAGEMENT]
ALLOWED_ACCESS_RULES = [RESOURCE_OWNER]

REQUESTED_USERS = "requested_users"
# Jira States.
STATE_IN_PROGRESS = "In Progress"
STATE_TO_DO = "To Do"
STATE_IN_REVIEW = "In Review"
STATE_DONE = "Done"

MODEL_PIPELINE_PERFORMANCE_STUB = {
    "training": {
        "frequency": "Weekly",
        "last_run": datetime.datetime.now() - datetime.timedelta(days=1),
        "most_recent_run_duration": "00:22:45",
        "total_runs": 15,
        "run_duration": [
            {
                "status": random.choice(["Success", "Failed"]),
                "timestamp": datetime.datetime.now()
                - datetime.timedelta(days=x),
                "duration": "12m 41s",
                "label": f"{x} run of last 10",
            }
            for x in range(0, 10)
        ],
    },
    "scoring": {
        "frequency": "Weekly",
        "last_run": datetime.datetime.now() - datetime.timedelta(days=1),
        "most_recent_run_duration": "00:22:45",
        "total_runs": 10,
        "run_duration": [
            {
                "status": random.choice(["Success", "Failed"]),
                "timestamp": datetime.datetime.now()
                - datetime.timedelta(days=x),
                "duration": "12m 41s",
                "label": f"{x} run of last 10",
            }
            for x in range(0, random.randrange(10))
        ],
    },
}

# Deliverability Constants
EMAIL_DELIVERABILITY_ENDPOINT = "email_deliverability"
MEASUREMENT_TAG = "measurement"
OPEN_RATE = "open_rate"
DELIVERED_COUNT = "delivered_count"
OVERALL_INBOX_RATE = "overall_inbox_rate"
SENDING_DOMAINS_OVERVIEW = "sending_domains_overview"
DELIVERED_OPEN_RATE_OVERVIEW = "delivered_open_rate_overview"
DOMAIN_NAME = "domain_name"
SENT = "sent"
BOUNCE_RATE = "bounce_rate"
CLICK_RATE = "click_rate"
DELIVERED_RATE = "delivered_rate"
UNSUBSCRIBE_RATE = "unsubscribe_rate"
COMPLAINTS_RATE = "complaints_rate"
DELIVERABILITY_METRICS = "deliverability_metrics"

CAMPAIGN_ID = "campaign_id"
UNSUBSCRIBES = "unsubscribes"
COMPLAINTS = "complaints"
SOFT_BOUNCES = "soft_bounces"
BOUNCES = "bounces"
HARD_BOUNCES = "hard_bounces"
OPENS = "opens"
CLICKS = "clicks"
# TODO Remove once email deliverability data is available.

DOMAIN_1 = "domain_1"

ALLOWED_EMAIL_DOMAIN_NAMES = [DOMAIN_1]
SENDING_DOMAINS_OVERVIEW_STUB = [
    {
        DOMAIN_NAME: DOMAIN_1,
        SENT: 554,
        BOUNCE_RATE: 0.14,
        OPEN_RATE: 0.91,
        CLICK_RATE: 0.85,
    }
]

ALERT_SAMPLE_RESPONSE = {
    ALERTS: {
        DATA_MANAGEMENT: {
            DATA_SOURCES: {
                db_c.NOTIFICATION_TYPE_INFORMATIONAL: True,
                db_c.NOTIFICATION_TYPE_SUCCESS: False,
                db_c.NOTIFICATION_TYPE_CRITICAL: False,
            },
        },
        DECISIONING: {
            MODELS: {
                db_c.NOTIFICATION_TYPE_INFORMATIONAL: True,
                db_c.NOTIFICATION_TYPE_SUCCESS: False,
                db_c.NOTIFICATION_TYPE_CRITICAL: False,
            },
        },
        ORCHESTRATION_TAG: {
            DESTINATIONS: {
                db_c.NOTIFICATION_TYPE_INFORMATIONAL: True,
                db_c.NOTIFICATION_TYPE_SUCCESS: False,
                db_c.NOTIFICATION_TYPE_CRITICAL: False,
            },
            AUDIENCE_ENGAGEMENTS: {
                db_c.NOTIFICATION_TYPE_INFORMATIONAL: True,
                db_c.NOTIFICATION_TYPE_SUCCESS: False,
                db_c.NOTIFICATION_TYPE_CRITICAL: False,
            },
            AUDIENCES: {
                db_c.NOTIFICATION_TYPE_INFORMATIONAL: True,
                db_c.NOTIFICATION_TYPE_SUCCESS: False,
                db_c.NOTIFICATION_TYPE_CRITICAL: False,
            },
            DELIVERY_TAG: {
                db_c.NOTIFICATION_TYPE_INFORMATIONAL: True,
                db_c.NOTIFICATION_TYPE_SUCCESS: False,
                db_c.NOTIFICATION_TYPE_CRITICAL: False,
            },
        },
    }
}

# Trust ID
TRUST_ID_ENDPOINT = "/trust_id"

CAPABILITY = "capability"
RELIABILITY = "reliability"
HUMANITY = "humanity"
TRANSPARENCY = "transparency"

LIST_OF_SIGNALS = [CAPABILITY, RELIABILITY, HUMANITY, TRANSPARENCY]

ALLOWED_FILTERS = "allowed_filters"
TRUST_ID_SCORE_OVERVIEW = "trust_id_score_overview"
SIGNAL_SCORES_OVERVIEW = "signal_scores_overview"
ATTRIBUTE_SCORES = "attribute_scores"
NAME_OF_SIGNAL = "name_of_signal"
ATTRIBUTE_SCORE = "attribute_score"
ATTRIBUTE_DESCRIPTION = "attribute_description"
OCCUPATION = "occupation"
CUSTOMER_TYPE = "customer_type"
OPTIONS = "options"
MIN = "min"
MAX = "max"
OVERALL_CUSTOMER_RATING = "overall_customer_rating"
RATING = "rating"
AGREE = "agree"
NEUTRAL = "neutral"
DISAGREE = "disagree"
SIGNAL_NAME = "signal_name"
SIGNAL_SCORE = "signal_score"
CUSTOMER_ATTRIBUTE_RATINGS = "customer_attribute_ratings"
# TODO Remove STUB once data is available

TRUST_ID_ATTRIBUTE_STUB = {
    CAPABILITY: [
        "Products and services are good value",
        "Employs competent individuals that understand my needs",
        "Products are good quality, accessible and safe to use",
        "Creates long-term solutions that work for me",
    ],
    RELIABILITY: [
        "Consistently delivers quality",
        "Digital interactions run smoothly and work when needed",
        "Improves quality of products and services",
        "Resolves issues in a timely manner",
    ],
    HUMANITY: [
        "Values and respects everyone",
        "Customer support is in place to quickly resolve issues",
        "Values good of society and/or environment",
        "Takes care of employees",
    ],
    TRANSPARENCY: [
        "Easy to understand how my data is used",
        "Communications are accurate and honest",
        "Clearly presents information regarding product and services costs",
        "Upfront about how money is made and spent",
    ],
}

TRUST_ID_SUPPORTED_FILTERS_STUB = [
    {
        NAME: AGE,
        TYPE: "range",
        MIN: 18,
        MAX: 79,
    },
    {
        NAME: GENDER,
        TYPE: "list",
        OPTIONS: [{"female": "Female"}, {"male": "Male"}, {"other": "Other"}],
    },
    {
        NAME: CUSTOMER_TYPE,
        TYPE: "list",
        OPTIONS: [{"new": "New"}, {"repeat": "Repeat"}],
    },
    {
        NAME: OCCUPATION,
        TYPE: "list",
        OPTIONS: [
            {"small_business_owner": "Small Business Owner"},
            {"medium_buisness_owner": "Medium Business Owner"},
            {"employee": "Employee"},
        ],
    },
]

<<<<<<< HEAD
APPLICATION_CATEGORIES = [
    "Modeling",
    "Reporting",
    "Data Processing",
    "Data Storage",
    "Monitoring",
    "Uncategorized",
]
=======
PERFORMANCE_METRIC_EMAIL_STUB = {
    "sent": 2045,
    "hard_bounces": 197,
    "hard_bounces_rate": 0,
    "delivered": 1578,
    "delivered_rate": 0,
    "open": 0,
    "open_rate": 0,
    "clicks": 719,
    "conversions": 0,
    "click_to_open_rate": 0,
    "unique_clicks": 704,
    "unique_opens": 937,
    "unsubscribe": 0,
    "unsubscribe_rate": 0,
}


PERFORMANCE_METRIC_DISPLAY_STUB = {
    "spend": 100,
    "reach": 300,
    "impressions": 239,
    "conversions": 188,
    "clicks": 55,
    "frequency": 10,
    "cost_per_thousand_impressions": 434,
    "click_through_rate": 23.5,
    "cost_per_action": 7.56,
    "cost_per_click": 9.67,
    "engagement_rate": 23,
}
>>>>>>> 8fe474ba
<|MERGE_RESOLUTION|>--- conflicted
+++ resolved
@@ -1777,16 +1777,6 @@
     },
 ]
 
-<<<<<<< HEAD
-APPLICATION_CATEGORIES = [
-    "Modeling",
-    "Reporting",
-    "Data Processing",
-    "Data Storage",
-    "Monitoring",
-    "Uncategorized",
-]
-=======
 PERFORMANCE_METRIC_EMAIL_STUB = {
     "sent": 2045,
     "hard_bounces": 197,
@@ -1818,4 +1808,12 @@
     "cost_per_click": 9.67,
     "engagement_rate": 23,
 }
->>>>>>> 8fe474ba
+
+APPLICATION_CATEGORIES = [
+    "Modeling",
+    "Reporting",
+    "Data Processing",
+    "Data Storage",
+    "Monitoring",
+    "Uncategorized",
+]