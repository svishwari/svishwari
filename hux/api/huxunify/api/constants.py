--- conflicted
+++ resolved
@@ -1,8 +1,6 @@
 """This module contains connector defines."""
-<<<<<<< HEAD
 DEVELOPMENT_MODE = "development"
 PRODUCTION_MODE = "production"
-=======
 # general defines
 ID = "id"
 NAME = "name"
@@ -11,7 +9,6 @@
 TYPE = "type"
 DESCRIPTION = "description"
 
->>>>>>> f87c84e5
 HEALTH_CHECK_ENDPOINT = "/health-check"
 HEALTH_CHECK = "healthcheck"
 
