# pylint: disable=too-many-lines
"""This module contains connector defines."""
import random

from huxunifylib.database import constants as db_c

DEVELOPMENT_MODE = "development"
PRODUCTION_MODE = "production"
# general defines
ID = "id"
NAME = "name"
OWNER = "owner"
STATUS = "status"
BODY = "body"
TYPE = "type"
DESCRIPTION = "description"
FIRST_NAME = "first_name"
LAST_NAME = "last_name"
EMAIL = "email"
PHONE = "phone"
AGE = "age"
GENDER = "gender"
ADDRESS = "address"
CITY = "city"
STATE = "state"
ZIP = "zip"
CREATED_BY = "created_by"
UPDATED_BY = "updated_by"
MATCH_CONFIDENCE = "match_confidence"
DELIVERIES = "deliveries"
DEFAULT_AUDIENCE_DELIVERY_COUNT = 2
OVERVIEW = "overview"
DATE_RANGE = "date_range"
HUX_ID = "hux_id"
TOP_FEATURES = "top_features"
LIMIT = "limit"
OFFSET = "offset"
SOURCE_NAME = "source_name"
SOURCE_SIZE = "source_size"
SOURCE_ID = "source_id"

QUERY_PARAMETER_BATCH_SIZE = "batch_size"
QUERY_PARAMETER_BATCH_NUMBER = "batch_number"
QUERY_PARAMETER_SORT_ORDER = "sort_order"

HEALTH_CHECK_ENDPOINT = "/health-check"
HEALTH_CHECK = "healthcheck"

TOTAL_RECORDS = "total_records"
MATCH_RATE = "match_rate"
TOTAL = "total"
TOTAL_UNIQUE_IDS = "total_unique_ids"
TOTAL_UNKNOWN_IDS = "total_unknown_ids"
TOTAL_KNOWN_IDS = "total_known_ids"
TOTAL_INDIVIDUAL_IDS = "total_individual_ids"
TOTAL_HOUSEHOLD_IDS = "total_household_ids"
UPDATED = "updated"
TOTAL_CUSTOMERS = "total_customers"
NEW_CUSTOMERS_ADDED = "new_customers_added"
COUNTRIES = "total_countries"
TOTAL_COUNT = "total_count"
TOTAL_STATES = "total_us_states"
TOTAL_CITIES = "total_cities"
STATES = "states"
CITIES = "cities"
MIN_AGE = "min_age"
MAX_AGE = "max_age"
AVERAGE_AGE = "avg_age"
GENDER_WOMEN = "gender_women"
GENDER_MEN = "gender_men"
GENDER_OTHER = "gender_other"
GENDER_WOMEN_COUNT = "gender_women_count"
GENDER_MEN_COUNT = "gender_men_count"
GENDER_OTHER_COUNT = "gender_other_count"
GENDERS = [GENDER_WOMEN, GENDER_MEN, GENDER_OTHER]
MIN_LTV_PREDICTED = "min_ltv_predicted"
MAX_LTV_PREDICTED = "max_ltv_predicted"
MIN_LTV_ACTUAL = "min_ltv_actual"
MAX_LTV_ACTUAL = "max_ltv_actual"
AVG_LTV = "avg_ltv"
COUNTRY = "country"
POPULATION_PERCENTAGE = "population_percentage"
INCOME = "income"
CDP_SERVICE_URL = "CDP_SERVICE_URL"
COUNT = "count"
AVG_SPENT_WOMEN = "avg_spent_women"
AVG_SPENT_MEN = "avg_spent_men"
AVG_SPENT_OTHER = "avg_spent_other"
YEAR = "year"
MONTH = "month"
MINUTE = "minute"
HOUR = "hour"
PERIOD = "period"
DAY_OF_WEEK = "day_of_week"
MONTHLY_PERIOD_ITEMS = "monthly_period_items"
DAY_OF_MONTH = "day_of_month"
DAILY = "Daily"
MONTHLY = "Monthly"
WEEKLY = "Weekly"
EVERY = "every"
AM = "AM"
PM = "PM"
PERIODICIY = "periodicity"
MONTHLY_PERIOD_LIST = ["Day", "First", "Second", "Third", "Fourth", "Last"]
DAY_LIST = ["MON", "TUE", "WED", "THU", "FRI", "SAT", "SUN"]
DAY_OF_MONTH_LIST = [str(x) for x in range(1, 31)] + [
    "Day",
    "Weekend",
    "Weekend day",
    "Sunday",
    "Monday",
    "Tuesday",
    "Wednesday",
    "Thursday",
    "Friday",
    "Saturday",
]
# TODO: Remove State Names once it connected with CDM
STATE_NAMES = {
    "AL": "Alabama",
    "AK": "Alaska",
    "AZ": "Arizona",
    "AR": "Arkansas",
    "CA": "California",
    "CO": "Colorado",
    "CT": "Connecticut",
    "DE": "Delaware",
    "DC": "District of Columbia",
    "FL": "Florida",
    "GA": "Georgia",
    "HI": "Hawaii",
    "ID": "Idaho",
    "IL": "Illinois",
    "IN": "Indiana",
    "IA": "Iowa",
    "KS": "Kansas",
    "KY": "Kentucky",
    "LA": "Louisiana",
    "ME": "Maine",
    "MD": "Maryland",
    "MA": "Massachusetts",
    "MI": "Michigan",
    "MN": "Minnesota",
    "MS": "Mississippi",
    "MO": "Missouri",
    "MT": "Montana",
    "NE": "Nebraska",
    "NV": "Nevada",
    "NH": "New Hampshire",
    "NJ": "New Jersey",
    "NM": "New Mexico",
    "NY": "New York",
    "NC": "North Carolina",
    "ND": "North Dakota",
    "OH": "Ohio",
    "OK": "Oklahoma",
    "OR": "Oregon",
    "PA": "Pennsylvania",
    "RI": "Rhode Island",
    "SC": "South Carolina",
    "SD": "South Dakota",
    "TN": "Tennessee",
    "TX": "Texas",
    "UT": "Utah",
    "VT": "Vermont",
    "VA": "Virginia",
    "WA": "Washington",
    "WV": "West Virginia",
    "WI": "Wisconsin",
    "WY": "Wyoming",
    "PR": "Puerto Rico",
}
DEMOGRAPHIC = "demo"
DATE = "date"
RECORDED = "recorded"
DIFFERENCE_COUNT = "diff_count"

# AWS defines
AWS_MODULE_NAME = "huxunify.api.data_connectors.aws"
AWS_SSM_NAME = "ssm"
AWS_EVENTS_NAME = "events"
AWS_BATCH_NAME = "batch"
AWS_HEALTH_TESTS = {
    AWS_SSM_NAME: ["get_parameter", {"Name": "unifieddb_host_alias"}],
    AWS_BATCH_NAME: ["cancel_job", {"jobId": "test", "reason": "test"}],
}

REQUIRED = "required"
DELIVERY_SCHEDULE = "delivery_schedule"
START_DATE = "start_date"
END_DATE = "end_date"
ENABLED = "enabled"
DISABLED = "disabled"
SIZE = "size"
IS_ADDED = "is_added"
UNKNOWN = "unknown"
DAY = "day"

STATUS_NOT_DELIVERED = "Not Delivered"
STATUS_DELIVERED = "Delivered"
STATUS_DELIVERING = "Delivering"
STATUS_DELIVERY_PAUSED = "Delivery Paused"
STATUS_ACTIVE = "Active"
STATUS_INACTIVE = "Inactive"
STATUS_DISABLED = "Disabled"
STATUS_DRAFT = "Draft"
STATUS_PENDING = "Pending"
STATUS_ERROR = "Error"
STATUS_PAUSED = "Paused"
STATUS_STOPPED = "Stopped"

# used for weighting the rollup status for engagement deliveries
# 0 being the highest.
WEIGHT = "weight"
STATUS_WEIGHTS = {
    STATUS_ACTIVE: 11,
    STATUS_DELIVERED: 10,
    STATUS_NOT_DELIVERED: 9,
    STATUS_DELIVERING: 8,
    STATUS_DELIVERY_PAUSED: 7,
    STATUS_INACTIVE: 5,
    STATUS_DRAFT: 4,
    STATUS_PENDING: 3,
    db_c.STATUS_IN_PROGRESS: 3,
    STATUS_PAUSED: 2,
    STATUS_STOPPED: 1,
    STATUS_ERROR: 0,
    db_c.STATUS_FAILED: 0,
}

# Facebook connector defines
FACEBOOK_AD_ACCOUNT_ID = "facebook_ad_account_id"
FACEBOOK_APP_ID = "facebook_app_id"
FACEBOOK_APP_SECRET = "facebook_app_secret"
FACEBOOK_ACCESS_TOKEN = "facebook_access_token"

# SFMC connector defines
SFMC_CLIENT_ID = "sfmc_client_id"
SFMC_CLIENT_SECRET = "sfmc_client_secret"
SFMC_ACCOUNT_ID = "sfmc_account_id"
SFMC_AUTH_BASE_URI = "sfmc_auth_base_uri"
SFMC_REST_BASE_URI = "sfmc_rest_base_uri"
SFMC_SOAP_BASE_URI = "sfmc_soap_base_uri"
SFMC_PERFORMANCE_EXT_NAME = "sfmc_performance_ext_name"
SFMC_PERFORMANCE_EXT_VALUES = "sfmc_performance_ext_values"
SFMC_PERFORMANCE_METRICS_DATA_EXTENSIONS = "perf_data_extensions"
SFMC_PERFORMANCE_METRICS_DATA_EXTENSION = "perf_data_extension"
SFMC_DATA_EXTENSION_NAME = "Name"
SFMC_CUSTOMER_KEY = "CustomerKey"

# Twilio connector defines
TWILIO_AUTH_TOKEN = "twilio_auth_token"

# Qualtrics connector defines
QUALTRICS_API_TOKEN = "qualtrics_api_token"
QUALTRICS_DATA_CENTER = "qualtrics_data_center"
QUALTRICS_OWNER_ID = "qualtrics_owner_id"
QUALTRICS_DIRECTORY_ID = "qualtrics_directory_id"

OPERATION_SUCCESS = "SUCCESS"
OPERATION_FAILED = "FAILED"

DESTINATION_CONSTANTS = {
    db_c.DELIVERY_PLATFORM_FACEBOOK: {
        FACEBOOK_AD_ACCOUNT_ID: {
            NAME: "Ad Account ID",
            TYPE: "text",
            REQUIRED: True,
            DESCRIPTION: None,
        },
        FACEBOOK_APP_ID: {
            NAME: "App ID",
            TYPE: "text",
            REQUIRED: True,
            DESCRIPTION: None,
        },
        FACEBOOK_ACCESS_TOKEN: {
            NAME: "Access Token",
            TYPE: "password",
            REQUIRED: True,
            DESCRIPTION: None,
        },
        FACEBOOK_APP_SECRET: {
            NAME: "App Secret",
            TYPE: "password",
            REQUIRED: True,
            DESCRIPTION: None,
        },
    },
    db_c.DELIVERY_PLATFORM_SFMC: {
        SFMC_ACCOUNT_ID: {
            NAME: "Account ID",
            TYPE: "text",
            REQUIRED: True,
            DESCRIPTION: None,
        },
        SFMC_AUTH_BASE_URI: {
            NAME: "Auth Base URI",
            TYPE: "text",
            REQUIRED: True,
            DESCRIPTION: None,
        },
        SFMC_CLIENT_ID: {
            NAME: "Client ID",
            TYPE: "text",
            REQUIRED: True,
            DESCRIPTION: None,
        },
        SFMC_CLIENT_SECRET: {
            NAME: "Client Secret",
            TYPE: "password",
            REQUIRED: True,
            DESCRIPTION: None,
        },
        SFMC_REST_BASE_URI: {
            NAME: "REST Base URI",
            TYPE: "text",
            REQUIRED: True,
            DESCRIPTION: None,
        },
        SFMC_SOAP_BASE_URI: {
            NAME: "Soap Base URI",
            TYPE: "text",
            REQUIRED: True,
            DESCRIPTION: None,
        },
    },
    db_c.DELIVERY_PLATFORM_TWILIO: {
        TWILIO_AUTH_TOKEN: {
            NAME: "Auth Token",
            TYPE: "password",
            REQUIRED: True,
            DESCRIPTION: None,
        },
    },
    db_c.DELIVERY_PLATFORM_QUALTRICS: {
        QUALTRICS_API_TOKEN: {
            NAME: "Auth Token",
            TYPE: "password",
            REQUIRED: True,
            DESCRIPTION: None,
        },
        QUALTRICS_DATA_CENTER: {
            NAME: "Data Center",
            TYPE: "text",
            REQUIRED: True,
            DESCRIPTION: None,
        },
        QUALTRICS_OWNER_ID: {
            NAME: "Owner ID",
            TYPE: "text",
            REQUIRED: True,
            DESCRIPTION: None,
        },
        QUALTRICS_DIRECTORY_ID: {
            NAME: "Directory ID",
            TYPE: "text",
            REQUIRED: True,
            DESCRIPTION: None,
        },
    },
}

# DESTINATION Secret Mapping
MONGO = "mongo"
DESTINATION_SECRETS = {
    db_c.DELIVERY_PLATFORM_FACEBOOK: {
        MONGO: [
            FACEBOOK_AD_ACCOUNT_ID,
            FACEBOOK_APP_ID,
        ],
        AWS_SSM_NAME: [FACEBOOK_ACCESS_TOKEN, FACEBOOK_APP_SECRET],
    },
    db_c.DELIVERY_PLATFORM_SFMC: {
        MONGO: [
            SFMC_CLIENT_ID,
            SFMC_AUTH_BASE_URI,
            SFMC_ACCOUNT_ID,
            SFMC_SOAP_BASE_URI,
            SFMC_REST_BASE_URI,
        ],
        AWS_SSM_NAME: [SFMC_CLIENT_SECRET],
    },
    db_c.DELIVERY_PLATFORM_TWILIO: {
        MONGO: [],
        AWS_SSM_NAME: [TWILIO_AUTH_TOKEN],
    },
    db_c.DELIVERY_PLATFORM_QUALTRICS: {
        MONGO: [
            QUALTRICS_DIRECTORY_ID,
            QUALTRICS_DATA_CENTER,
            QUALTRICS_OWNER_ID,
        ],
        AWS_SSM_NAME: [QUALTRICS_API_TOKEN],
    },
}

# user preferences
PREFERENCE_KEY = "preference_key"
PREFERENCE_KEY_DESCRIPTION = "the preference key you want to store."
PREFERENCE_VALUE = "preference_value"
PREFERENCE_VALUE_DESCRIPTION = "the value of the preference."
PREFERENCE_BODY_DESCRIPTION = "Input preference body."
FAVORITE_BODY_DESCRIPTION = "Input favorite component body."

# error messages
CANNOT_DELETE_DESTINATIONS = "Error deleting destination(s)."
CANNOT_UPDATE_DESTINATIONS = "Error updating destination."
INVALID_DESTINATION_AUTH = "Invalid authentication details entered."
AUTH401_ERROR_MESSAGE = "Access token is missing or invalid."
BSON_INVALID_ID = (
    lambda invalid_id: f"'{invalid_id}' is not a valid ObjectId, it must be a "
    f"12-byte input or a 24-character hex string"
)

EMPTY_OBJECT_ERROR_MESSAGE = "Data not provided."
INVALID_DELIVERY_SCHEDULE = "Delivery schedule is not valid."
DUPLICATE_NAME = "Name already exists."
PERFORMANCE_METRIC_DE_NOT_ASSIGNED = (
    "Performance metrics data extension not assigned."
)
INVALID_AUTH_DETAILS = "Invalid authentication details."
INVALID_AUTH_HEADER = "Authorization header is invalid."
INVALID_AUTH = "You are not authorized to visit this page."
INVALID_BATCH_PARAMS = "Invalid Batch Number or Batch Size"

AUDIENCE_NOT_FOUND = "Audience not found."
DESTINATION_NOT_FOUND = "Destination not found."
ENGAGEMENT_NOT_FOUND = "Engagement not found."
DESTINATION_NOT_SUPPORTED = "Destination is not supported."
SUCCESSFUL_DELIVERY_JOB_NOT_FOUND = "No successful delivery job found"
ZERO_AUDIENCE_SIZE = "Sum of Audience(s) is zero"

# Destination API fields
DESTINATIONS_TAG = "destinations"
DESTINATIONS_DESCRIPTION = "Destinations API"
DESTINATIONS_ENDPOINT = "/destinations"
DESTINATION_ID = "destination_id"
DESTINATION = "destination"
DESTINATIONS = "destinations"
DESTINATION_IDS = "destination_ids"
DESTINATION_TYPE = "type"
DELIVERY_PLATFORM_TYPE = "delivery_platform_type"
DESTINATION_NAME = "name"
DESTINATION_CAMPAIGN_COUNT = "campaign_count"
LATEST_DELIVERY = "latest_delivery"
CONNECTION_STATUS = "connection_status"
AUTHENTICATION_DETAILS = "authentication_details"
DESTINATION_AUTHENTICATION_SUCCESS = "Destination authentication successful."
DESTINATION_AUTHENTICATION_FAILED = "Destination authentication failed."
INVALID_STATUS = "Invalid status value."
INVALID_COMPONENT_NAME = "Invalid component name."
DATA_EXTENSIONS = "data-extensions"
DATA_EXTENSION = "data_extension"
DATA_EXTENSION_ID = "data_extension_id"
DATA_EXTENSION_FAILED = "Unable to retrieve destination data extension."

# Engagement fields
ENGAGEMENT = "engagement"
ENGAGEMENT_ID = "engagement_id"
ENGAGEMENT_IDS = "engagement_ids"
ENGAGEMENT_NAME = "engagement_name"
ENGAGEMENT_ENDPOINT = "/engagements"
ENGAGEMENT_TAG = "engagements"
DELIVERY_TAG = "delivery"
DELIVER = "deliver"
DELIVERY_HISTORY = "delivery-history"
CAMPAIGNS = "campaigns"
CAMPAIGN_ID = "campaign_id"
AD_SET_ID = "ad_set_id"
AD_SET_NAME = "ad_set_name"
DELIVERY_MOMENT = "delivery_moment"
DELIVERY_JOB_ID = "delivery_job_id"
AUDIENCE_PERFORMANCE = "audience-performance"
AUDIENCE_PERFORMANCE_LABEL = "audience_performance"
DISPLAY_ADS = "display-ads"
IS_AD_PLATFORM = "is_ad_platform"

DISPLAY_ADS_METRICS = [
    "spend",
    "reach",
    "impressions",
    "conversions",
    "clicks",
    "frequency",
    "cost_per_thousand_impressions",
    "click_through_rate",
    "cost_per_action",
    "cost_per_click",
    "engagement_rate",
]
EMAIL_METRICS = [
    "sent",
    "hard_bounces",
    "hard_bounces_rate",
    "delivered",
    "delivered_rate",
    "open",
    "open_rate",
    "click",
    "click_to_open_rate",
    "unique_clicks",
    "unique_opens",
    "unsubscribe",
    "unsubscribe_rate",
]
SUMMARY = "summary"
IS_MAPPED = "is_mapped"
DELIVERED = "delivered"
UNSUBSCRIBE = "unsubscribe"
SPEND = "spend"
ENGAGEMENT_ID_PARAMS = [
    {
        "name": ENGAGEMENT_ID,
        "description": "Engagement ID.",
        "type": "string",
        "in": "path",
        "required": True,
        "example": "60b8d6d7d3cf80b4edcd890b",
    }
]
# CDP Data Source Constants
CDP_DATA_SOURCE_NAME = "name"
CDP_DATA_SOURCE_CATEGORY = "category"
CDP_DATA_SOURCE_DESCRIPTION = "CDP data source body"
CDP_DATA_SOURCE_FEED_COUNT = "feed_count"
CDP_DATA_SOURCE_ADDED = "is_added"
CDP_DATA_SOURCE_ENABLED = "is_enabled"

CDP_DATA_SOURCE_NAME_DESCRIPTION = "Name of the CDP data source"
CDP_DATA_SOURCE_CATEGORY_DESCRIPTION = "Category of the CDP data source"

# Authentication API fields
AUTHENTICATION_TAG = "authenticate"
AUTHENTICATION_DESCRIPTION = "Authentication API"
AUTHENTICATION_ENDPOINT = "/authenticate"
AUTHENTICATION_TOKEN = "access_token"
CANNOT_AUTHENTICATE_USER = "Error authenticating user."

AUTHENTICATION_TOKEN = "token"
AUTHENTICATION_ACCESS_TOKEN = "access_token"
AUTHENTICATION_TOKEN_TYPE_HINT = "token_type_hint"
AUTHENTICATION_OKTA_CLIENT_ID = "OKTA-CLIENT-ID"
AUTHENTICATION_OKTA_ISSUER = "OKTA-ISSUER"
OKTA_USER_ID = "user_id"
OKTA_ID_SUB = "sub"

# Orchestration API fields
ORCHESTRATION_ENDPOINT = "/orchestration"
AUDIENCE_ENDPOINT = "/audiences"
AUDIENCES = "audiences"
ORCHESTRATION_TAG = "orchestration"
AUDIENCE = "audience"
AUDIENCE_ID = "audience_id"
AUDIENCE_IDS = "audience_ids"
SOURCE_AUDIENCE_ID = "source_audience_id"
AUDIENCE_NAME = "name"
AUDIENCE_FILTERS = "filters"
AUDIENCE_SECTION_AGGREGATOR = "section_aggregator"
AUDIENCE_SECTION_FILTERS = "section_filters"
AUDIENCE_INSIGHTS = "audience_insights"
INSIGHTS = "insights"
AUDIENCE_FILTER_FIELD = "field"
AUDIENCE_FILTER_TYPE = "type"
AUDIENCE_FILTER_VALUE = "value"
AUDIENCE_LAST_DELIVERED = "last_delivered"
AUDIENCE_ENGAGEMENTS = "engagements"
AUDIENCE_SIZE = "audience_size"
AUDIENCE_SIZE_PERCENTAGE = "audience_size_percentage"
AUDIENCE_STATUS = "audience_status"
AUDIENCE_ROUTER_STUB_TEST = "AUDIENCE_ROUTER_STUB_TEST"
AUDIENCE_ROUTER_STUB_VALUE = "1"
AUDIENCE_ROUTER_CERT_PATH = "../rds-combined-ca-bundle.pem"
AUDIENCE_ROUTER_MONGO_PASSWORD_FROM = "unifieddb_rw"
LOOKALIKE_AUDIENCES = "lookalike_audiences"
LOOKALIKE_AUDIENCES_ENDPOINT = "/lookalike-audiences"
LOOKALIKEABLE = "lookalikeable"
IS_LOOKALIKE = "is_lookalike"

PARAM_STORE_PREFIX = "unified"
PARAMETER_STORE_ERROR_MSG = (
    "An error occurred while attempting to"
    " store secrets in the parameter store."
)
# users
USER_TAG = "user"
USER_NAME = "user_name"
USER_DESCRIPTION = "USER API"
USER_ENDPOINT = "/users"

# Models
# TODO: Remove relevant constants from here once integrated with Tecton API
MODELS_TAG = "model"
MODELS_DESCRIPTION = "MODEL API"
MODELS_ENDPOINT = "/models"
MODELS_VERSION_HISTORY = "version-history"
MODEL_NAME = "model_name"
MODEL_TYPE = "model_type"
MODEL_ID = "model_id"
MODEL_NAME_PARAMS = [
    {
        "name": MODEL_NAME,
        "description": "Model name.",
        "type": "string",
        "in": "path",
        "required": True,
        "example": "churn",
    },
]
MODEL_TYPE_PARAMS = [
    {
        "name": MODEL_TYPE,
        "description": "Model type",
        "type": "string",
        "in": "path",
        "required": True,
        "example": "ltv",
    }
]
MODEL_ID_PARAMS = [
    {
        "name": MODEL_ID,
        "description": "Model id",
        "type": "integer",
        "in": "path",
        "required": True,
        "example": "1",
    }
]
PURCHASE = "purchase"
LTV = "ltv"
RMSE = "rmse"
AUC = "auc"
RECALL = "recall"
CURRENT_VERSION = "current_version"
PRECISION = "precision"
PERFORMANCE_METRIC = "performance_metric"
FEATURE_IMPORTANCE = "feature_importance"
SCORE = "score"
FEATURE_LIFT_MODEL_SERVICE = "ui_metadata_model_lift_service"
FEATURE_DRIFT_REGRESSION_MODEL_SERVICE = (
    "ui_metadata_model_metrics_regression_service"
)
FEATURE_DRIFT_CLASSIFICATION_MODEL_SERVICE = (
    "ui_metadata_model_metrics_classification_service"
)

MODEL_LIST_PAYLOAD = {
    "params": {
        "feature_service_name": "ui_metadata_models_service",
        "join_key_map": {"model_metadata_client": "HUS"},
    }
}
FEATURES = "features"
JOIN_KEYS = "joinKeys"
RESULTS = "results"
LATEST_VERSION = "latest_version"
VERSION = "version"
FULCRUM_DATE = "fulcrum_date"
LAST_TRAINED = "last_trained"
LOOKBACK_WINDOW = "lookback_window"
PREDICTION_WINDOW = "prediction_window"
PAST_VERSION_COUNT = "past_version_count"
LIFT_DATA = "lift_data"
FEATURE_SERVICE = "feature_service"
DATA_SOURCE = "data_source"
POPULARITY = "popularity"
BUCKET = "bucket"
PREDICTED_VALUE = "predicted_value"
ACTUAL_VALUE = "actual_value"
PROFILE_COUNT = "profile_count"
PREDICTED_RATE = "predicted_rate"
ACTUAL_RATE = "actual_rate"
PREDICTED_LIFT = "predicted_lift"
ACTUAL_LIFT = "actual_lift"
PROFILE_SIZE_PERCENT = "profile_size_percent"
RUN_DATE = "run_date"
DRIFT = "drift"
REGRESSION_MODELS = [LTV]
CLASSIFICATION_MODELS = [UNSUBSCRIBE, PURCHASE]

# used for the icons on front-end.
MODEL_TYPES_MAPPING = {
    "lifetime value": LTV,
    "propensity to purchase": PURCHASE,
    "propensity to unsubscribe": UNSUBSCRIBE,
}

# CDP DATA SOURCES
CDP_DATA_SOURCES_TAG = "data sources"
CDP_DATA_SOURCES_DESCRIPTION = "CDP DATA SOURCES API"
CDP_DATA_SOURCES_ENDPOINT = "/data-sources"
CDP_DATA_SOURCE_IDS = "data_source_ids"
CDP_DATA_SOURCE_TYPE = "datasource_type"

# Monitoring
METRICS = "metrics"
METRICS_ENDPOINT = "/metrics"

# Customers
CUSTOMER_ID = "customer_id"
CUSTOMERS_ENDPOINT = "/customers"
CUSTOMERS_TAG = "customers"
CUSTOMERS_INSIGHTS = "customers-insights"
GEOGRAPHICAL = "geo"
CUSTOMERS_DESCRIPTION = "Customers API"
CUSTOMERS_API_HEADER_KEY = "x-api-key"
CUSTOMERS_DEFAULT_BATCH_SIZE = 1000
CUSTOMER_COUNT = "customer_count"

# Demographic
CITIES_DEFAULT_BATCH_SIZE = 100

# Notifications
NOTIFICATIONS_TAG = "notifications"
NOTIFICATIONS_DESCRIPTION = "Notifications API"
NOTIFICATIONS_ENDPOINT = "/notifications"

# AWS BATCH
BATCH_SIZE = "batch_size"

# TODO HUS-363 remove once we can pass empty filters to CDP.
CUSTOMER_OVERVIEW_DEFAULT_FILTER = {
    "filters": [
        {
            "section_aggregator": "ALL",
            "section_filters": [
                {"field": "country", "type": "equals", "value": "US"}
            ],
        }
    ]
}

START_DATE_PARAMS = {
    "name": START_DATE,
    "description": "Start date.",
    "type": "string",
    "in": "query",
    "required": True,
    "example": "2021-04-01",
}

END_DATE_PARAMS = {
    "name": END_DATE,
    "description": "End date.",
    "type": "string",
    "in": "query",
    "required": True,
    "example": "2021-08-01",
}

# IDR Fields
IDR_TAG = "idr"
IDR_ENDPOINT = "/idr"
DATA_FEEDS = "datafeeds"
DATA_FEED = "datafeed"
INPUT_RECORDS = "input_records"
OUTPUT_RECORDS = "output_records"
EMPTY_RECORDS = "empty_records"
INDIVIDUAL_ID_MATCH = "individual_id_match"
HOUSEHOLD_ID_MATCH = "household_id_match"
COMPANY_ID_MATCH = "company_id_match"
ADDRESS_ID_MATCH = "address_id_match"
DB_READS = "db_reads"
DB_WRITES = "db_writes"
FILENAME = "filename"
NEW_INDIVIDUAL_IDS = "new_individual_ids"
NEW_HOUSEHOLD_IDS = "new_household_ids"
NEW_COMPANY_IDS = "new_company_ids"
NEW_ADDRESS_IDS = "new_address_ids"
PROCESS_TIME = "process_time"
DATE_TIME = "date_time"
DIGITAL_IDS_ADDED = "digital_ids_added"
DIGITAL_IDS_MERGED = "digital_ids_merged"
MERGE_RATE = "merge_rate"
RECORDS_SOURCE = "records_source"
TIMESTAMP = "timestamp"
STITCHED = "stitched"
PINNING = "pinning"

# IDR Matching Trends
MATCHING_TRENDS = "matching-trends"

KNOWN_IDS = "known_ids"
UNIQUE_HUX_IDS = "unique_hux_ids"
ANONYMOUS_IDS = "anonymous_ids"

KNOWN_IDS_MIN_COUNT = 50000
KNOWN_IDS_MAX_COUNT = 79000
KNOWN_IDS_LAMBDA = 1.6

UNIQUE_HUX_IDS_MIN_COUNT = 100000
UNIQUE_HUX_IDS_MAX_COUNT = 156000
UNIQUE_HUX_IDS_LAMBDA = 1.5

ANONYMOUS_IDS_MIN_COUNT = 79000
ANONYMOUS_IDS_MAX_COUNT = 120000
ANONYMOUS_IDS_LAMBDA = 5

# IDR Data feeds
DATAFEED_ID = "datafeed_id"
DATAFEED_DATA_SOURCE_TYPE = "datasource_name"
DATAFEED_DATA_SOURCE_NAME = "datasource_label"
DATAFEED_NEW_IDS_COUNT = "new_ids_generated"
DATAFEED_RECORDS_PROCESSED_COUNT = "total_rec_processed"
DATAFEED_LAST_RUN_DATE = "timestamp"
PINNING_TIMESTAMP = "pinning_timestamp"
STITCHED_TIMESTAMP = "stitched_timestamp"

# customer event fields
CUSTOMER_TOTAL_DAILY_EVENT_COUNT = "total_event_count"
CUSTOMER_DAILY_EVENT_WISE_COUNT = "event_type_counts"
ABANDONED_CART_EVENT = "abandoned_cart"
CUSTOMER_LOGIN_EVENT = "customer_login"
VIEWED_CART_EVENT = "viewed_cart"
VIEWED_CHECKOUT_EVENT = "viewed_checkout"
VIEWED_SALE_ITEM_EVENT = "viewed_sale_item"
TRAIT_COMPUTED_EVENT = "trait_computed"
ITEM_PURCHASED_EVENT = "item_purchased"

# FILTERING
REDACTED = "++REDACTED++"
CUSTOMER_PROFILE_REDACTED_FIELDS = [
    EMAIL,
    PHONE,
    AGE,
    GENDER,
    ADDRESS,
    CITY,
    STATE,
    ZIP,
]

MOCK_CUSTOMER_PROFILE_RESPONSE = {
    "id": "1531-2039-22",
    "first_name": "Bertie",
    "last_name": "Fox",
    "match_confidence": 0.96666666661,
    "since": "2020-02-20T20:02:02.202000Z",
    "ltv_actual": 60.22,
    "ltv_predicted": 59.55,
    "conversion_time": "2020-02-20T20:02:02.202000Z",
    "churn_rate": 5,
    "last_click": "2020-02-20T20:02:02.202000Z",
    "last_purchase": "2020-02-20T20:02:02.202000Z",
    "last_email_open": "2020-02-20T20:02:02.202000Z",
    "email": "bertiefox@mail.com",
    "phone": "(555)555-1231",
    "age": 53,
    "gender": "Female",
    "address": "4364 Pursglove Court",
    "city": "Dayton",
    "state": "Ohio",
    "zip": "45402-1317",
    "preference_email": False,
    "preference_push": False,
    "preference_sms": False,
    "preference_in_app": False,
    "identity_resolution": {
        "name": {
            "percentage": "0.26",
            "data_sources": [
                {
                    "id": "585t749997acad4bac4373b",
                    "name": "Adobe Experience",
                    "type": "adobe-experience",
                    "percentage": 0.49,
                },
                {
                    "id": "685t749997acad4bac4373b",
                    "name": "Google Analytics",
                    "type": "google-analytics",
                    "percentage": 0.51,
                },
            ],
        },
        "address": {"percentage": 0.2, "data_sources": []},
        "email": {"percentage": 0.34, "data_sources": []},
        "phone": {"percentage": 0.1, "data_sources": []},
        "cookie": {"percentage": 0.1, "data_sources": []},
    },
    "propensity_to_unsubscribe": 1,
    "propensity_to_purchase": 0,
}

# Alerts Fields
DEFAULT_BATCH_SIZE = 5
DEFAULT_ALERT_SORT_ORDER = "descending"
DEFAULT_BATCH_NUMBER = 1

NOTIFICATION_TYPE = "notification_type"

# Download Audience Fields
DOWNLOAD_TYPE = "download_type"
GOOGLE_ADS = "google_ads"
AMAZON_ADS = "amazon_ads"

DOWNLOAD_TYPES = {
    GOOGLE_ADS: {
        db_c.S_TYPE_EMAIL_HASHED: "Email",
        db_c.S_TYPE_FIRST_NAME_HASHED: "First Name",
        db_c.S_TYPE_FIRST_NAME_INITIAL_HASHED: "First Name Initial",
        db_c.S_TYPE_LAST_NAME_HASHED: "Last Name",
        db_c.S_TYPE_MOBILE_DEVICE_ID: "Mobile Device ID",
        db_c.S_TYPE_PHONE_NUMBER_HASHED: "Phone",
        db_c.S_TYPE_POSTAL_CODE_HASHED: "Zip",
    },
    AMAZON_ADS: {
        db_c.S_TYPE_EMAIL_HASHED: "email",
        db_c.S_TYPE_FIRST_NAME_HASHED: "first_name",
        db_c.S_TYPE_LAST_NAME_HASHED: "last_name",
        db_c.S_TYPE_PHONE_NUMBER_HASHED: "phone",
        db_c.S_TYPE_POSTAL_CODE_HASHED: "zip",
        db_c.S_TYPE_STATE_OR_PROVINCE_HASHED: "state",
        db_c.S_TYPE_CITY_HASHED: "city",
        # TODO Add address once CDP returns it
        # db_c.S_TYPE_ADDRESS: "address"
    },
}

# CDM API constants
CDM_CONNECTIONS_ENDPOINT = "connections"
CDM_IDENTITY_ENDPOINT = "identity"
CDM_DATAFEEDS = "datafeeds"

PROPENSITY_TO_PURCHASE_FEATURES_RESPONSE_STUB = [
    {
        ID: 3,
        VERSION: "22.8.32",
        NAME: random.choice(
            [
                f"4w-ORDTDOL-cnt-{i}",
                f"profile-NSTOREDIST-sum-{i}",
                f"2m-ITEMNO-94508948346-{i}",
                f"2w-ORDAMT-max-{i}",
                f"1to2y-COGS-sum-{i}",
                f"1to2y-ITEMQTY-avg-{i}",
                f"2m-ORDTDOL-cnt-{i}",
                f"dow-pe_u_dow-pe_count-{i}",
                f"duration_days-item-min-{i}",
                f"2m-COGS-cnt-{i}",
            ]
        ),
        FEATURE_SERVICE: PURCHASE,
        DATA_SOURCE: random.choice(
            ["Buyers", "Retail", "Promotion", "Email", "Ecommerce"]
        ),
        CREATED_BY: random.choice(["Susan Miller", "Jack Miller"]),
        STATUS: random.choice(
            [
                STATUS_PENDING,
                STATUS_ACTIVE,
                STATUS_STOPPED,
            ]
        ),
        POPULARITY: random.randint(1, 3),
        SCORE: round(random.uniform(0.5, 2.9), 4),
    }
    for i in range(50)
]

PROPENSITY_TO_PURCHASE_MODEL_OVERVIEW_STUB = {
    MODEL_NAME: "Propensity to Purchase",
    PERFORMANCE_METRIC: {
        RMSE: -1,
        AUC: 0.82,
        PRECISION: 0.81,
        RECALL: 0.59,
        CURRENT_VERSION: "22.8.32",
    },
    DESCRIPTION: "Predicts the propensity of a customer to make a purchase "
    "after receiving an email.",
    MODEL_TYPE: "purchase",
}

<<<<<<< HEAD
# Connections Data feeds Constants
PROCESSED_AT = "processed_at"
=======
DEFAULT_DATE_FORMAT = "%Y-%m-%d"
>>>>>>> 0de6faa8
<|MERGE_RESOLUTION|>--- conflicted
+++ resolved
@@ -973,9 +973,7 @@
     MODEL_TYPE: "purchase",
 }
 
-<<<<<<< HEAD
 # Connections Data feeds Constants
 PROCESSED_AT = "processed_at"
-=======
-DEFAULT_DATE_FORMAT = "%Y-%m-%d"
->>>>>>> 0de6faa8
+
+DEFAULT_DATE_FORMAT = "%Y-%m-%d"