# pylint: disable=too-many-lines
"""This module contains connector defines."""
import os
import random
from collections import namedtuple

from huxunifylib.database import constants as db_c

TEST_MODE = "pytest"
DEVELOPMENT_MODE = "development"
PRODUCTION_MODE = "production"
FLASK_ENV = "FLASK_ENV"
TEST_AUTH_OVERRIDE = "TEST_AUTH_OVERRIDE"
SSM_INIT_LOAD_DELIMITER = "||"
HOST = "host"
PORT = "port"
USER = "user"
USERNAME = "username"
PASSWORD = "password"
SSL_CERT_PATH = "ssl_cert_path"
AWS_REGION = "AWS_REGION"
AWS_S3_BUCKET_CONST = "S3_DATASET_BUCKET"
MONGO_DB_HOST = "MONGO_DB_HOST"
MONGO_DB_PORT = "MONGO_DB_PORT"
MONGO_DB_USERNAME = "MONGO_DB_USERNAME"
MONGO_DB_PASSWORD = "MONGO_DB_PASSWORD"
OKTA_CLIENT_ID = "OKTA_CLIENT_ID"
OKTA_ISSUER = "OKTA_ISSUER"
RETURN_EMPTY_AUDIENCE_FILE = "RETURN_EMPTY_AUDIENCE_FILE"
JSON_SORT_KEYS_CONST = "JSON_SORT_KEYS"
CDP_SERVICE = "CDP_SERVICE"
CDP_CONNECTION_SERVICE = "CDP_CONNECTION_SERVICE"
TECTON_API_KEY = "TECTON_API_KEY"
TECTON_API = "TECTON_API"
MOCK_TECTON = "MOCK_TECTON"
AUDIENCE_ROUTER_JOB_ROLE_ARN_CONST = "AUDIENCE-ROUTER-JOB-ROLE-ARN"
AUDIENCE_ROUTER_EXECUTION_ROLE_ARN_CONST = "AUDIENCE-ROUTER-EXECUTION-ROLE-ARN"
AUDIENCE_ROUTER_IMAGE_CONST = "AUDIENCE-ROUTER-IMAGE"
AUDIENCE_ROUTER_JOB_QUEUE_CONST = "AUDIENCE-ROUTER-JOB-QUEUE"
CDPR_EVENT_CONST = "CDPR-EVENT"
FLDR_EVENT_CONST = "FLDR-EVENT"
DISABLE_DELIVERIES = "DISABLE_DELIVERIES"
DISABLE_DELIVERY_MSG = "Deliveries are disabled."
SALES_FORECASTING = "Sales forecasting"

# ORCH ROUTER PARAMS FOR OKTA
UNIFIED_OKTA_REDIRECT_URI = "unified_okta_redirect_uri"
UNIFIED_OKTA_TEST_USER_NAME = "unified_okta_test_user_name"
UNIFIED_OKTA_TEST_USER_PW = "unified_okta_test_user_pw"

# JIRA
JIRA_PROJECT_KEY = "JIRA_PROJECT_KEY"
JIRA_SERVER = "JIRA_SERVER"
JIRA_API_KEY = "JIRA_API_KEY"
ISSUE_TYPE = "issue_type"
KEY = "key"
TASK = "Task"
TICKET_TYPE_BUG = "Bug"

# general defines
ID = "id"
NAME = "name"
LABEL = "label"
OWNER = "owner"
STATUS = "status"
BODY = "body"
TYPE = "type"
ROLE = "role"
DESCRIPTION = "description"
FIRST_NAME = "first_name"
LAST_NAME = "last_name"
EMAIL = "email"
PHONE = "phone"
AGE = "age"
GENDER = "gender"
CATEGORY = "category"
ADDRESS = "address"
CITY = "city"
STATE = "state"
ZIP = "zip"
ZIP_CODE = "zip_code"
COOKIE = "cookie"
PROP = "prop"
ICON = "icon"
CREATED_BY = "created_by"
MATCH_CONFIDENCE = "match_confidence"
DELIVERIES = "deliveries"
DEFAULT_AUDIENCE_DELIVERY_COUNT = 2
OVERVIEW = "overview"
DATE_RANGE = "date_range"
HUX_ID = "hux_id"
REDACT_FIELD = "redact"
LIMIT = "limit"
CREATE_TIME = "create_time"
CONTACT_EMAIL = "contact_email"
CLIENT_REQUEST = "client_request"
CLIENT_ACCOUNT = "client_account"
USE_CASE = "use_case"
FIELD_TYPE = "field_type"
INTERVAL = "interval"

QUERY_PARAMETER_BATCH_SIZE = "batch_size"
QUERY_PARAMETER_BATCH_NUMBER = "batch_number"
QUERY_PARAMETER_SORT_ORDER = "sort_order"
QUERY_PARAMETER_NOTIFICATION_TYPES = "notification_types"
QUERY_PARAMETER_NOTIFICATION_CATEGORY = "category"
QUERY_PARAMETER_USERS = "users"

HEALTH_CHECK_ENDPOINT = "/health-check"
HEALTH_CHECK = "healthcheck"

TOTAL_RECORDS = "total_records"
MATCH_RATE = "match_rate"
MATCH_RATES = "match_rates"
TOTAL = "total"
TOTAL_UNIQUE_IDS = "total_unique_ids"
TOTAL_UNKNOWN_IDS = "total_unknown_ids"
TOTAL_KNOWN_IDS = "total_known_ids"
TOTAL_INDIVIDUAL_IDS = "total_individual_ids"
TOTAL_HOUSEHOLD_IDS = "total_household_ids"
TOTAL_ADDRESS_IDS = "total_address_ids"
TOTAL_ANONYMOUS_IDS = "total_anonymous_ids"
UPDATED = "updated"
TOTAL_CUSTOMERS = "total_customers"
NEW_CUSTOMERS_ADDED = "new_customers_added"
CUSTOMERS_LEFT = "customers_left"
TOTAL_COUNTRIES = "total_countries"
TOTAL_COUNT = "total_count"
TOTAL_STATES = "total_us_states"
TOTAL_CITIES = "total_cities"
COUNTRIES = "countries"
STATES = "states"
CITIES = "cities"
MIN_AGE = "min_age"
MAX_AGE = "max_age"
AVERAGE_AGE = "avg_age"
GENDER_WOMEN = "gender_women"
GENDER_MEN = "gender_men"
GENDER_OTHER = "gender_other"
GENDER_WOMEN_COUNT = "gender_women_count"
GENDER_MEN_COUNT = "gender_men_count"
GENDER_OTHER_COUNT = "gender_other_count"
GENDERS = [GENDER_WOMEN, GENDER_MEN, GENDER_OTHER]
MIN_LTV_PREDICTED = "min_ltv_predicted"
MAX_LTV_PREDICTED = "max_ltv_predicted"
MIN_LTV_ACTUAL = "min_ltv_actual"
MAX_LTV_ACTUAL = "max_ltv_actual"
AVG_LTV = "avg_ltv"
MIN_LTV = "min_ltv"
MAX_LTV = "max_ltv"
COUNTRY = "country"
CONTACT_PREFERENCES = "contact_preferences"
IDENTITY_RESOLUTION = "identity_resolution"
POPULATION_PERCENTAGE = "population_percentage"
PERCENTAGE = "percentage"
CO_OCCURRENCES = "cooccurrences"
IDENTIFIER = "identifier"
INCOME = "income"
COUNT = "count"
AVG_SPENT_WOMEN = "avg_spent_women"
AVG_SPENT_MEN = "avg_spent_men"
AVG_SPENT_OTHER = "avg_spent_other"
REVENUE = "revenue"
YEAR = "year"
MONTH = "month"
MINUTE = "minute"
HOUR = "hour"
PERIOD = "period"
DAY_OF_WEEK = "day_of_week"
MONTHLY_PERIOD_ITEMS = "monthly_period_items"
DAY_OF_MONTH = "day_of_month"
DAILY = "Daily"
MONTHLY = "Monthly"
WEEKLY = "Weekly"
EVERY = "every"
AM = "AM"
PM = "PM"
PERIODICIY = "periodicity"
MONTHLY_PERIOD_LIST = ["Day", "First", "Second", "Third", "Fourth", "Last"]
DAY_LIST = ["MON", "TUE", "WED", "THU", "FRI", "SAT", "SUN"]
DAY_OF_MONTH_NAME_LIST = [
    "Day",
    "Weekend",
    "Weekend day",
    "Sunday",
    "Monday",
    "Tuesday",
    "Wednesday",
    "Thursday",
    "Friday",
    "Saturday",
]
DAY_OF_MONTH_LIST = [str(x) for x in range(1, 32)] + DAY_OF_MONTH_NAME_LIST
AUTOMATED_DELIVERY_MINUTE_CRON = "*/15"
SCHEDULE = "schedule"
SCHEDULE_CRON = "schedule_cron"
NEXT_DELIVERY = "next_delivery"
DIGITAL_ADVERTISING = "digital_advertising"
# TODO: Remove State Names once it connected with CDM
STATE_NAMES = {
    "AL": "Alabama",
    "AK": "Alaska",
    "AZ": "Arizona",
    "AR": "Arkansas",
    "CA": "California",
    "CO": "Colorado",
    "CT": "Connecticut",
    "DE": "Delaware",
    "DC": "District of Columbia",
    "FL": "Florida",
    "GA": "Georgia",
    "HI": "Hawaii",
    "ID": "Idaho",
    "IL": "Illinois",
    "IN": "Indiana",
    "IA": "Iowa",
    "KS": "Kansas",
    "KY": "Kentucky",
    "LA": "Louisiana",
    "ME": "Maine",
    "MD": "Maryland",
    "MA": "Massachusetts",
    "MI": "Michigan",
    "MN": "Minnesota",
    "MS": "Mississippi",
    "MO": "Missouri",
    "MT": "Montana",
    "NE": "Nebraska",
    "NV": "Nevada",
    "NH": "New Hampshire",
    "NJ": "New Jersey",
    "NM": "New Mexico",
    "NY": "New York",
    "NC": "North Carolina",
    "ND": "North Dakota",
    "OH": "Ohio",
    "OK": "Oklahoma",
    "OR": "Oregon",
    "PA": "Pennsylvania",
    "RI": "Rhode Island",
    "SC": "South Carolina",
    "SD": "South Dakota",
    "TN": "Tennessee",
    "TX": "Texas",
    "UT": "Utah",
    "VT": "Vermont",
    "VA": "Virginia",
    "WA": "Washington",
    "WV": "West Virginia",
    "WI": "Wisconsin",
    "WY": "Wyoming",
    "PR": "Puerto Rico",
}
STATE_LABEL = "state_label"
COUNTRIES_LIST = {"US": "United States"}
COUNTRY_LABEL = "country_label"
DEMOGRAPHIC = "demo"
DATE = "date"
RECORDED = "recorded"
DIFFERENCE_COUNT = "diff_count"
EXCLUDE = "exclude"

# AWS defines
AWS_MODULE_NAME = "huxunify.api.data_connectors.aws"
AWS_SSM_NAME = "ssm"
AWS_EVENTS_NAME = "events"
AWS_BATCH_NAME = "batch"
AWS_S3_NAME = "s3"
AWS_SSM_PARAM_NOT_FOUND_ERROR_MESSAGE = "Required parameter(s) not found."

AWS_BUCKET = "Bucket"
AWS_TARGET_ID = "Id"
AWS_TARGET_ARN = "Arn"
AWS_TARGET_ROLE_ARN = "RoleArn"
AWS_TARGET_BATCH_PARAMS = "BatchParameters"

REQUIRED = "required"
DELIVERY_SCHEDULE = "delivery_schedule"
START_DATE = "start_date"
END_DATE = "end_date"
ENABLED = "enabled"
DISABLED = "disabled"
SIZE = "size"
IS_ADDED = "is_added"
DAY = "day"
WEEK = "week"
REQUESTED = "requested"

STATUS_NOT_DELIVERED = "Not Delivered"
STATUS_DELIVERED = "Delivered"
STATUS_DELIVERING = "Delivering"
STATUS_DELIVERY_PAUSED = "Delivery Paused"
STATUS_ACTIVE = "Active"
STATUS_INACTIVE = "Inactive"
STATUS_DISABLED = "Disabled"
STATUS_DRAFT = "Draft"
STATUS_PENDING = "Pending"
STATUS_REQUESTED = "Requested"
STATUS_ERROR = "Error"
STATUS_PAUSED = "Paused"
STATUS_STOPPED = "Stopped"

# used for weighting the rollup status for engagement deliveries
# 0 being the highest.
WEIGHT = "weight"
STATUS_WEIGHTS = {
    STATUS_ACTIVE: 11,
    STATUS_DELIVERED: 10,
    STATUS_NOT_DELIVERED: 9,
    STATUS_DELIVERING: 8,
    STATUS_DELIVERY_PAUSED: 7,
    STATUS_INACTIVE: 5,
    STATUS_DRAFT: 4,
    STATUS_PENDING: 3,
    db_c.STATUS_IN_PROGRESS: 3,
    STATUS_PAUSED: 2,
    STATUS_STOPPED: 1,
    STATUS_ERROR: 0,
    db_c.STATUS_FAILED: 0,
}
# Download Audience Fields
DOWNLOAD_TYPE = "download_type"
GOOGLE_ADS = "google_ads"
AMAZON_ADS = "amazon_ads"
GENERIC_ADS = "generic_ads"
GOOGLE_ADS_DEFAULT_COLUMNS = [
    "Zip",
    "Country",
    "First Name",
    "Phone",
    "Last Name",
    "Email",
]
AMAZON_ADS_DEFAULT_COLUMNS = [
    "zip",
    "first_name",
    "phone",
    "last_name",
    "state",
    "address",
    "email",
]
GENERIC_ADS_DEFAULT_COLUMNS = [
    "hux_id",
    "address",
    "address_hashed",
    "city_hashed",
    "country_code_hashed",
    "date_of_birth_day_hashed",
    "date_of_birth_month_hashed",
    "date_of_birth_year_hashed",
    "email_address",
    "email_address_hashed",
    "email_preference",
    "first_name",
    "first_name_hashed",
    "first_name_initial_hashed",
    "gender_hashed",
    "last_name",
    "last_name_hashed",
    "mobile_device_id",
    "phone_number_digits_only_hashed",
    "postal_code_hashed",
    "state_or_province_hashed",
]

# Facebook connector defines
FACEBOOK_AD_ACCOUNT_ID = "facebook_ad_account_id"
FACEBOOK_APP_ID = "facebook_app_id"
FACEBOOK_APP_SECRET = "facebook_app_secret"
FACEBOOK_ACCESS_TOKEN = "facebook_access_token"

# SFMC connector defines
SFMC_CLIENT_ID = "sfmc_client_id"
SFMC_CLIENT_SECRET = "sfmc_client_secret"
SFMC_ACCOUNT_ID = "sfmc_account_id"
SFMC_AUTH_BASE_URI = "sfmc_auth_base_uri"
SFMC_REST_BASE_URI = "sfmc_rest_base_uri"
SFMC_SOAP_BASE_URI = "sfmc_soap_base_uri"
SFMC_PERFORMANCE_METRICS_DATA_EXTENSIONS = "perf_data_extensions"
SFMC_PERFORMANCE_METRICS_DATA_EXTENSION = "performance_metrics_data_extension"
SFMC_CAMPAIGN_ACTIVITY_DATA_EXTENSION = "campaign_activity_data_extension"
SFMC_DATA_EXTENSION_NAME = "Name"
SFMC_CUSTOMER_KEY = "CustomerKey"

# Sendgrid connector defines
SENDGRID_AUTH_TOKEN = "sendgrid_auth_token"

# Qualtrics connector defines
QUALTRICS_API_TOKEN = "qualtrics_api_token"
QUALTRICS_DATA_CENTER = "qualtrics_data_center"
QUALTRICS_OWNER_ID = "qualtrics_owner_id"
QUALTRICS_DIRECTORY_ID = "qualtrics_directory_id"

# google ads connector defines
GOOGLE_DEVELOPER_TOKEN = "google_developer_token"
GOOGLE_REFRESH_TOKEN = "google_refresh_token"
GOOGLE_CLIENT_CUSTOMER_ID = "google_client_customer_id"
GOOGLE_CLIENT_ID = "google_client_id"
GOOGLE_CLIENT_SECRET = "google_client_secret"

OPERATION_SUCCESS = "SUCCESS"
OPERATION_FAILED = "FAILED"

DESTINATION_CONSTANTS = {
    db_c.DELIVERY_PLATFORM_FACEBOOK: {
        FACEBOOK_AD_ACCOUNT_ID: {
            NAME: "Ad Account ID",
            TYPE: "text",
            REQUIRED: True,
            DESCRIPTION: None,
        },
        FACEBOOK_APP_ID: {
            NAME: "App ID",
            TYPE: "text",
            REQUIRED: True,
            DESCRIPTION: None,
        },
        FACEBOOK_ACCESS_TOKEN: {
            NAME: "Access Token",
            TYPE: "password",
            REQUIRED: True,
            DESCRIPTION: None,
        },
        FACEBOOK_APP_SECRET: {
            NAME: "App Secret",
            TYPE: "password",
            REQUIRED: True,
            DESCRIPTION: None,
        },
    },
    db_c.DELIVERY_PLATFORM_SFMC: {
        SFMC_ACCOUNT_ID: {
            NAME: "Account ID",
            TYPE: "text",
            REQUIRED: True,
            DESCRIPTION: None,
        },
        SFMC_AUTH_BASE_URI: {
            NAME: "Auth Base URI",
            TYPE: "text",
            REQUIRED: True,
            DESCRIPTION: None,
        },
        SFMC_CLIENT_ID: {
            NAME: "Client ID",
            TYPE: "text",
            REQUIRED: True,
            DESCRIPTION: None,
        },
        SFMC_CLIENT_SECRET: {
            NAME: "Client Secret",
            TYPE: "password",
            REQUIRED: True,
            DESCRIPTION: None,
        },
        SFMC_REST_BASE_URI: {
            NAME: "REST Base URI",
            TYPE: "text",
            REQUIRED: True,
            DESCRIPTION: None,
        },
        SFMC_SOAP_BASE_URI: {
            NAME: "Soap Base URI",
            TYPE: "text",
            REQUIRED: True,
            DESCRIPTION: None,
        },
    },
    db_c.DELIVERY_PLATFORM_SENDGRID: {
        SENDGRID_AUTH_TOKEN: {
            NAME: "Auth Token",
            TYPE: "password",
            REQUIRED: True,
            DESCRIPTION: None,
        },
    },
    db_c.DELIVERY_PLATFORM_QUALTRICS: {
        QUALTRICS_API_TOKEN: {
            NAME: "Auth Token",
            TYPE: "password",
            REQUIRED: True,
            DESCRIPTION: None,
        },
        QUALTRICS_DATA_CENTER: {
            NAME: "Data Center",
            TYPE: "text",
            REQUIRED: True,
            DESCRIPTION: None,
        },
        QUALTRICS_OWNER_ID: {
            NAME: "Owner ID",
            TYPE: "text",
            REQUIRED: True,
            DESCRIPTION: None,
        },
        QUALTRICS_DIRECTORY_ID: {
            NAME: "Directory ID",
            TYPE: "text",
            REQUIRED: True,
            DESCRIPTION: None,
        },
    },
    GOOGLE_ADS: {
        GOOGLE_DEVELOPER_TOKEN: {
            NAME: "Developer Token",
            TYPE: "password",
            REQUIRED: True,
            DESCRIPTION: None,
        },
        GOOGLE_REFRESH_TOKEN: {
            NAME: "Refresh Token",
            TYPE: "password",
            REQUIRED: True,
            DESCRIPTION: None,
        },
        GOOGLE_CLIENT_CUSTOMER_ID: {
            NAME: "Client Customer ID",
            TYPE: "text",
            REQUIRED: True,
            DESCRIPTION: None,
        },
        GOOGLE_CLIENT_ID: {
            NAME: "Client ID",
            TYPE: "password",
            REQUIRED: True,
            DESCRIPTION: None,
        },
        GOOGLE_CLIENT_SECRET: {
            NAME: "Client Secret",
            TYPE: "password",
            REQUIRED: True,
            DESCRIPTION: None,
        },
    },
}

# DESTINATION Secret Mapping
MONGO = "mongo"
DESTINATION_SECRETS = {
    db_c.DELIVERY_PLATFORM_FACEBOOK: {
        MONGO: [
            FACEBOOK_AD_ACCOUNT_ID,
            FACEBOOK_APP_ID,
        ],
        AWS_SSM_NAME: [FACEBOOK_ACCESS_TOKEN, FACEBOOK_APP_SECRET],
    },
    db_c.DELIVERY_PLATFORM_SFMC: {
        MONGO: [
            SFMC_CLIENT_ID,
            SFMC_AUTH_BASE_URI,
            SFMC_ACCOUNT_ID,
            SFMC_SOAP_BASE_URI,
            SFMC_REST_BASE_URI,
        ],
        AWS_SSM_NAME: [SFMC_CLIENT_SECRET],
    },
    db_c.DELIVERY_PLATFORM_SENDGRID: {
        MONGO: [],
        AWS_SSM_NAME: [SENDGRID_AUTH_TOKEN],
    },
    db_c.DELIVERY_PLATFORM_QUALTRICS: {
        MONGO: [
            QUALTRICS_DIRECTORY_ID,
            QUALTRICS_DATA_CENTER,
            QUALTRICS_OWNER_ID,
        ],
        AWS_SSM_NAME: [QUALTRICS_API_TOKEN],
    },
    db_c.DELIVERY_PLATFORM_GOOGLE: {
        MONGO: [GOOGLE_CLIENT_CUSTOMER_ID],
        AWS_SSM_NAME: [
            GOOGLE_DEVELOPER_TOKEN,
            GOOGLE_CLIENT_SECRET,
            GOOGLE_REFRESH_TOKEN,
            GOOGLE_CLIENT_ID,
        ],
    },
}

ONLY_ADDED = "only_added"
DELETE_DATASOURCES_SUCCESS = "Successfully deleted data source(s) - {}."

# error messages
CANNOT_DELETE_DATASOURCES = "Error deleting data source(s) - {}."
INVALID_DESTINATION_AUTH = "Invalid authentication details entered."
AUTH401_ERROR_MESSAGE = "Access token is missing or invalid."
BSON_INVALID_ID = (
    lambda invalid_id: f"'{invalid_id}' is not a valid ObjectId, it must be a "
    f"12-byte input or a 24-character hex string"
)
MESSAGE = "message"
FAILED_DEPENDENCY_CONNECTION_ERROR_MESSAGE = (
    "Failed connecting to dependent API."
)
FAILED_DEPENDENCY_ERROR_MESSAGE = (
    "Failed to obtain data from dependent API endpoint."
)
EMPTY_RESPONSE_DEPENDENCY_ERROR_MESSAGE = (
    "Returned empty object from dependent API endpoint."
)

EMPTY_OBJECT_ERROR_MESSAGE = "Data not provided."
DUPLICATE_NAME = "Name already exists."
SFMC_CONFIGURATION_MISSING = "SFMC data extension config object missing."
PERFORMANCE_METRIC_DE_NOT_ASSIGNED = (
    "Performance metrics data extension not assigned."
)
CAMPAIGN_ACTIVITY_DE_NOT_ASSIGNED = (
    "Campaign activity data extension not assigned."
)
SAME_PERFORMANCE_CAMPAIGN_ERROR = (
    "Performance metric and Campaign activity cannot be same"
)
INVALID_AUTH_DETAILS = "Invalid authentication details."
INVALID_AUTH_HEADER = "Authorization header is invalid."
INVALID_AUTH = "You are not authorized to visit this page."
INVALID_BATCH_PARAMS = "Invalid Batch Number or Batch Size"

AUDIENCE_NOT_FOUND = "Audience not found."
SOURCE_AUDIENCE_NOT_FOUND = "Source Audience not found."
DESTINATION_NOT_FOUND = "Destination not found."
NOTIFICATION_NOT_FOUND = "Notification not found."
ENGAGEMENT_NOT_FOUND = "Engagement not found."
DESTINATION_NOT_SUPPORTED = "Destination is not supported."
SUCCESSFUL_DELIVERY_JOB_NOT_FOUND = "No successful delivery job found"
ZERO_AUDIENCE_SIZE = "Sum of Audience(s) is zero"
ENGAGEMENT_NO_AUDIENCES = "Engagement has no audiences."
AUDIENCE_NOT_ATTACHED_TO_ENGAGEMENT = (
    "Audience not attached to the engagement."
)
DESTINATION_NOT_ATTACHED_ENGAGEMENT_AUDIENCE = (
    "Destination not attached to the engagement audience."
)
DELIVERY_JOBS_NOT_FOUND_TO_MAP = "No delivery jobs found to map."
USER_NOT_FOUND = "User not found."

# Destination API fields
DESTINATIONS_TAG = "destinations"
DESTINATIONS_ENDPOINT = "/destinations"
DESTINATION_ID = "destination_id"
DESTINATION = "destination"
DESTINATIONS = "destinations"
DESTINATION_IDS = "destination_ids"
DESTINATION_TYPE = "type"
DELIVERY_PLATFORM_TYPE = "delivery_platform_type"
DESTINATION_NAME = "name"
DESTINATION_CAMPAIGN_COUNT = "campaign_count"
LATEST_DELIVERY = "latest_delivery"
CONNECTION_STATUS = "connection_status"
AUTHENTICATION = "authentication"
AUTHENTICATION_DETAILS = "authentication_details"
DESTINATION_REFRESH = "refresh_all"
DESTINATION_AUTHENTICATION_SUCCESS = "Destination authentication successful."
DESTINATION_AUTHENTICATION_FAILED = "Destination authentication failed."
DESTINATION_CONNECTION_FAILED = "Destination connection failed."
INVALID_STATUS = "Invalid status value."
INVALID_COMPONENT_NAME = "Invalid component name."
DATA_EXTENSIONS = "data-extensions"
DATA_EXTENSION = "data_extension"
DATA_EXTENSION_ID = "data_extension_id"
DATA_EXTENSION_NOT_SUPPORTED = "Data extension not supported"
GENERIC_DESTINATION = "generic_destination"
DESTINATION_CATEGORIES = "destination_categories"
DESTINATION_AUDIENCES = "destination_audiences"

# Engagement fields
ENGAGEMENT = "engagement"
ENGAGEMENT_ID = "engagement_id"
ENGAGEMENT_IDS = "engagement_ids"
ENGAGEMENT_ENDPOINT = "/engagements"
ENGAGEMENT_TAG = "engagements"
DELIVERY_TAG = "delivery"
DELIVER = "deliver"
DELIVERY_HISTORY = "delivery-history"
CAMPAIGNS = "campaigns"
AD_SET_ID = "ad_set_id"
AD_SET_NAME = "ad_set_name"
DELIVERY_JOB_ID = "delivery_job_id"
AUDIENCE_PERFORMANCE = "audience-performance"
AUDIENCE_PERFORMANCE_LABEL = "audience_performance"
DISPLAY_ADS = "display-ads"
IS_AD_PLATFORM = "is_ad_platform"
MY_ENGAGEMENTS = "my_engagements"

DISPLAY_ADS_METRICS = [
    "spend",
    "reach",
    "impressions",
    "conversions",
    "clicks",
    "frequency",
    "cost_per_thousand_impressions",
    "click_through_rate",
    "cost_per_action",
    "cost_per_click",
    "engagement_rate",
]
EMAIL_METRICS = [
    "sent",
    "hard_bounces",
    "hard_bounces_rate",
    "delivered",
    "delivered_rate",
    "open",
    "open_rate",
    "clicks",
    "conversions",
    "click_to_open_rate",
    "unique_clicks",
    "unique_opens",
    "unsubscribe",
    "unsubscribe_rate",
]
SUMMARY = "summary"
DELIVERED = "delivered"
UNSUBSCRIBE = "unsubscribe"
UNCATEGORIZED = "uncategorized"
SPEND = "spend"
ENGAGEMENT_ID_PARAMS = [
    {
        "name": ENGAGEMENT_ID,
        "description": "Engagement ID.",
        "type": "string",
        "in": "path",
        "required": True,
        "example": "60b8d6d7d3cf80b4edcd890b",
    }
]
# CDP Data Source Constants
CDP_DATA_SOURCE_DESCRIPTION = "CDP data source body"
CDP_DATA_SOURCE_CATEGORY_MAP = {
    db_c.DATA_SOURCE_PLATFORM_ODATA: db_c.CATEGORY_API,
    db_c.DATA_SOURCE_PLATFORM_REST_API: db_c.CATEGORY_API,
    db_c.DATA_SOURCE_PLATFORM_APACHE_HIVE: db_c.CATEGORY_BIG_DATA,
    db_c.DATA_SOURCE_PLATFORM_APACHE_SPARK: db_c.CATEGORY_BIG_DATA,
    db_c.DATA_SOURCE_PLATFORM_MICROSOFT_DYNAMICS: db_c.CATEGORY_CRM,
    db_c.DATA_SOURCE_PLATFORM_NETSUITE: db_c.CATEGORY_CRM,
    db_c.DATA_SOURCE_PLATFORM_ORACLE_CRM: db_c.CATEGORY_CRM,
    db_c.DATA_SOURCE_PLATFORM_SALESFORCE: db_c.CATEGORY_CRM,
    db_c.DATA_SOURCE_PLATFORM_SAP: db_c.CATEGORY_CRM,
    db_c.DATA_SOURCE_PLATFORM_SERVICE_NOW: db_c.CATEGORY_CUSTOMER_SERVICE,
    db_c.DATA_SOURCE_PLATFORM_ZENDESK: db_c.CATEGORY_CUSTOMER_SERVICE,
    db_c.DATA_SOURCE_PLATFORM_DROPBOX: db_c.CATEGORY_DATA_FILE_STORAGE,
    db_c.DATA_SOURCE_PLATFORM_MICROSOFT_SHAREPOINT: db_c.CATEGORY_DATA_FILE_STORAGE,
    db_c.DATA_SOURCE_PLATFORM_SFTP: db_c.CATEGORY_DATA_FILE_STORAGE,
    db_c.DATA_SOURCE_PLATFORM_WINDOWS_FILESHARE: db_c.CATEGORY_DATA_FILE_STORAGE,
    db_c.DATA_SOURCE_PLATFORM_AMAZON_AURORA: db_c.CATEGORY_DATABASES,
    db_c.DATA_SOURCE_PLATFORM_BIG_QUERY: db_c.CATEGORY_DATABASES,
    db_c.DATA_SOURCE_PLATFORM_IBMDB2: db_c.CATEGORY_DATABASES,
    db_c.DATA_SOURCE_PLATFORM_MARIADB: db_c.CATEGORY_DATABASES,
    db_c.DATA_SOURCE_PLATFORM_AZURESQL: db_c.CATEGORY_DATABASES,
    db_c.DATA_SOURCE_PLATFORM_MONGODB: db_c.CATEGORY_DATABASES,
    db_c.DATA_SOURCE_PLATFORM_MYSQL: db_c.CATEGORY_DATABASES,
    db_c.DATA_SOURCE_PLATFORM_ORACLE_DB: db_c.CATEGORY_DATABASES,
    db_c.DATA_SOURCE_PLATFORM_TABLEAU: db_c.CATEGORY_DATA_VISUALIZATION,
    db_c.DATA_SOURCE_PLATFORM_BLUECORE: db_c.CATEGORY_ECOMMERCE,
    db_c.DATA_SOURCE_PLATFORM_SHOPIFY: db_c.CATEGORY_ECOMMERCE,
    db_c.DATA_SOURCE_PLATFORM_GOOGLE_ANALYTICS: db_c.CATEGORY_INTERNET,
    db_c.DATA_SOURCE_PLATFORM_GA360: db_c.CATEGORY_INTERNET,
    db_c.DATA_SOURCE_PLATFORM_HTTP: db_c.CATEGORY_INTERNET,
    db_c.DATA_SOURCE_PLATFORM_BING: db_c.CATEGORY_INTERNET,
    db_c.DATA_SOURCE_PLATFORM_AMPLITUDE: db_c.CATEGORY_MARKETING,
    db_c.DATA_SOURCE_PLATFORM_AQFER: db_c.CATEGORY_MARKETING,
    db_c.DATA_SOURCE_PLATFORM_GOOGLEADS: db_c.CATEGORY_MARKETING,
    db_c.DATA_SOURCE_PLATFORM_AMAZONADS: db_c.CATEGORY_MARKETING,
    db_c.DATA_SOURCE_PLATFORM_ADOBE: db_c.CATEGORY_MARKETING,
    db_c.DATA_SOURCE_PLATFORM_HUBSPOT: db_c.CATEGORY_MARKETING,
    db_c.DATA_SOURCE_PLATFORM_MAILCHIMP: db_c.CATEGORY_MARKETING,
    db_c.DATA_SOURCE_PLATFORM_MARKETO: db_c.CATEGORY_MARKETING,
    db_c.DATA_SOURCE_PLATFORM_MICROSOFT_ADS: db_c.CATEGORY_MARKETING,
    db_c.DATA_SOURCE_PLATFORM_SFMC: db_c.CATEGORY_MARKETING,
    db_c.DATA_SOURCE_PLATFORM_AMAZONS3: db_c.CATEGORY_OBJECT_STORAGE,
    db_c.DATA_SOURCE_PLATFORM_AZUREBLOB: db_c.CATEGORY_OBJECT_STORAGE,
    db_c.DATA_SOURCE_PLATFORM_GOOGLE_CLOUD_STORAGE: db_c.CATEGORY_OBJECT_STORAGE,
    db_c.DATA_SOURCE_PLATFORM_GOOGLE_SHEETS: db_c.CATEGORY_FILES,
    db_c.DATA_SOURCE_PLATFORM_MICROSOFT_EXCEL: db_c.CATEGORY_FILES,
    db_c.DATA_SOURCE_PLATFORM_PAYPAL: db_c.CATEGORY_FINANCE,
    db_c.DATA_SOURCE_PLATFORM_QUICKBOOKS: db_c.CATEGORY_FINANCE,
    db_c.DATA_SOURCE_PLATFORM_SQUARE: db_c.CATEGORY_FINANCE,
    db_c.DATA_SOURCE_PLATFORM_STRIPE: db_c.CATEGORY_FINANCE,
    db_c.DATA_SOURCE_PLATFORM_AOL: db_c.CATEGORY_PRODUCTIVITY,
    db_c.DATA_SOURCE_PLATFORM_GMAIL: db_c.CATEGORY_PRODUCTIVITY,
    db_c.DATA_SOURCE_PLATFORM_INSIGHTIQ: db_c.CATEGORY_PRODUCTIVITY,
    db_c.DATA_SOURCE_PLATFORM_JIRA: db_c.CATEGORY_PRODUCTIVITY,
    db_c.DATA_SOURCE_PLATFORM_MANDRILL: db_c.CATEGORY_PRODUCTIVITY,
    db_c.DATA_SOURCE_PLATFORM_MEDALLIA: db_c.CATEGORY_PRODUCTIVITY,
    db_c.DATA_SOURCE_PLATFORM_OUTLOOK: db_c.CATEGORY_PRODUCTIVITY,
    db_c.DATA_SOURCE_PLATFORM_QUALTRICS: db_c.CATEGORY_PRODUCTIVITY,
    db_c.DATA_SOURCE_PLATFORM_SENDGRID: db_c.CATEGORY_PRODUCTIVITY,
    db_c.DATA_SOURCE_PLATFORM_SURVEY_MONKEY: db_c.CATEGORY_PRODUCTIVITY,
    db_c.DATA_SOURCE_PLATFORM_TWILIO: db_c.CATEGORY_PRODUCTIVITY,
    db_c.DATA_SOURCE_PLATFORM_YAHOO: db_c.CATEGORY_PRODUCTIVITY,
    db_c.DATA_SOURCE_PLATFORM_FACEBOOK: db_c.CATEGORY_SOCIAL_MEDIA,
    db_c.DATA_SOURCE_PLATFORM_INSTAGRAM: db_c.CATEGORY_SOCIAL_MEDIA,
    db_c.DATA_SOURCE_PLATFORM_LINKEDIN: db_c.CATEGORY_SOCIAL_MEDIA,
    db_c.DATA_SOURCE_PLATFORM_SNAPCHAT: db_c.CATEGORY_SOCIAL_MEDIA,
    db_c.DATA_SOURCE_PLATFORM_TWITTER: db_c.CATEGORY_SOCIAL_MEDIA,
    db_c.DATA_SOURCE_PLATFORM_YOUTUBE: db_c.CATEGORY_SOCIAL_MEDIA,
}

CDP_DATA_SOURCE_CATEGORIES = list(set(CDP_DATA_SOURCE_CATEGORY_MAP.values()))
ACTION_ACTIVATED = "activated"
ACTION_REQUESTED = "requested"
ACTION_REMOVED = "removed"

# Authentication API fields
AUTHORIZATION = "Authorization"
AUTHENTICATION_TOKEN = "token"
AUTHENTICATION_ACCESS_TOKEN = "access_token"
AUTHENTICATION_TOKEN_TYPE_HINT = "token_type_hint"
OKTA_TEST_USER_NAME = "OKTA_TEST_USER_NAME"
OKTA_TEST_USER_PW = "OKTA_TEST_USER_PW"
OKTA_REDIRECT_URI = "OKTA_REDIRECT_URI"
OKTA_USER_ID = "user_id"
OKTA_UID = "uid"
OKTA_ID_SUB = "sub"

# define access levels for RBAC
AccessLevel = namedtuple(
    "AccessLevel", db_c.USER_ROLE, defaults=(db_c.USER_ROLE_VIEWER,)
)
ADMIN_LEVEL = AccessLevel(db_c.USER_ROLE_ADMIN)
EDITOR_LEVEL = AccessLevel(db_c.USER_ROLE_EDITOR)
VIEWER_LEVEL = AccessLevel(db_c.USER_ROLE_VIEWER)
USER_ROLE_ALL = [ADMIN_LEVEL, EDITOR_LEVEL, VIEWER_LEVEL]

# Orchestration API fields
ORCHESTRATION_ENDPOINT = "/orchestration"
AUDIENCE_ENDPOINT = "/audiences"
AUDIENCES = "audiences"
ORCHESTRATION_TAG = "orchestration"
AUDIENCE = "audience"
AUDIENCE_ID = "audience_id"
AUDIENCE_IDS = "audience_ids"
AUDIENCE_NAME = "name"
AUDIENCE_FILTERS = "filters"
AUDIENCE_SECTION_AGGREGATOR = "section_aggregator"
AUDIENCE_SECTION_FILTERS = "section_filters"
AUDIENCE_INSIGHTS = "audience_insights"
AUDIENCE_FILTERS_EQUALS = "equals"
AUDIENCE_FILTER_CITY = "City"
INSIGHTS = "insights"
AUDIENCE_FILTER_FIELD = "field"
AUDIENCE_FILTER_TYPE = "type"
AUDIENCE_FILTER_VALUE = "value"
AUDIENCE_LAST_DELIVERED = "last_delivered"
AUDIENCE_LAST_DELIVERY = "last_delivery"
AUDIENCE_ENGAGEMENTS = "engagements"
AUDIENCE_SIZE_PERCENTAGE = "audience_size_percentage"
AUDIENCE_STANDALONE_DELIVERIES = "standalone_deliveries"
AUDIENCE_ROUTER_STUB_TEST = "AUDIENCE_ROUTER_STUB_TEST"
AUDIENCE_ROUTER_CERT_PATH = "../rds-combined-ca-bundle.pem"
AUDIENCE_ROUTER_MONGO_PASSWORD_FROM = "unifieddb_rw"
LOOKALIKE_AUDIENCES = "lookalike_audiences"
LOOKALIKE_AUDIENCES_ENDPOINT = "/lookalike-audiences"
LOOKALIKEABLE = "lookalikeable"
IS_LOOKALIKE = "is_lookalike"
LOOKALIKE = "lookalike"
LOOKALIKE_SOURCE_EXISTS = "source_exists"
WORKED_BY = "worked_by"
ATTRIBUTE = "attribute"

PARAM_STORE_PREFIX = "unified"
PARAMETER_STORE_ERROR_MSG = (
    "An error occurred while attempting to"
    " store secrets in the parameter store."
)

# users
USER_TAG = "user"
USER_NAME = "user_name"
DISPLAY_NAME = "display_name"
USER_PHONE_NUMBER = "phone_number"
USER_ACCESS_LEVEL = "access_level"
USER_PII_ACCESS = "pii_access"
USER_DESCRIPTION = "USER API"
USER_ENDPOINT = "/users"
FAVORITE = "favorite"
FAVORITES = "favorites"
PROFILE = "profile"
CONTACT_US = "contact-us"

# Models
# TODO: Remove relevant constants from here once integrated with Tecton API
MODELS_TAG = "model"
MODEL = "model"
MODELS = "models"
MODELS_ENDPOINT = "/models"
MODELS_VERSION_HISTORY = "version-history"
MODEL_NAME = "model_name"
MODEL_TYPE = "model_type"
MODEL_ID = "model_id"
MODEL_SHAP_DATA = "shap_data"
MODEL_ONE_SHAP_DATA = [
    "dow-pe_u_dow-count",
    "duration_days-order-min",
    "dow-u_wd-weekday",
    "dow-pe_u_wd-weekday",
    "1to2y-quantity-cnt",
    "1to2y-data_source-transactions",
    "1to2y-price-max",
    "1to2y-price-sum",
    "1to2y-price-avg",
    "1to2y-price-cnt",
    "1to2y-positive-order",
    "1to2y-type-transaction",
    "1to2y-quantity-max",
    "1to2y-quantity-sum",
    "1to2y-quantity-avg",
    "dow-pe_u_dow-thursday",
    "dow-u_dow-thursday",
    "8to12m-data_source-transactions",
    "8to12m-price-max",
    "8to12m-price-sum",
]
MODEL_TWO_SHAP_DATA = [
    "8to12m-price-min",
    "8to12m-price-avg",
    "8to12m-price-cnt",
    "8to12m-type-transaction",
    "8to12m-positive-order",
    "8to12m-quantity-max",
    "8to12m-quantity-sum",
    "8to12m-quantity-avg",
    "dow-pe_u_dow-tuesday",
    "dow-u_dow-tuesday",
    "1to2y-description-red",
    "dow-u_dow-wednesday",
    "dow-pe_u_dow-wednesday",
    "4m-quantity-cnt",
    "4m-price-avg",
    "4m-price-sum",
    "4m-price-max",
    "4m-price-cnt",
    "4m-price-min",
    "1to2y-description-set",
]
MODEL_ID_PARAMS = [
    {
        "name": MODEL_ID,
        "description": "Model id",
        "type": "string",
        "in": "path",
        "required": True,
        "example": "1",
    }
]
MODEL_STATUS_MAPPING = {
    "success": STATUS_ACTIVE,
    "pending": STATUS_PENDING,
    "active": STATUS_ACTIVE,
}

PURCHASE = "purchase"
LTV = "ltv"
RMSE = "rmse"
AUC = "auc"
RECALL = "recall"
CURRENT_VERSION = "current_version"
PRECISION = "precision"
PERFORMANCE_METRIC = "performance_metric"
FEATURE_IMPORTANCE = "feature-importance"
SCORE = "score"

FEATURES = "features"
JOIN_KEYS = "joinKeys"
RESULTS = "results"
LATEST_VERSION = "latest_version"
VERSION = "version"
FULCRUM_DATE = "fulcrum_date"
LAST_TRAINED = "last_trained"
LOOKBACK_WINDOW = "lookback_window"
PREDICTION_WINDOW = "prediction_window"
PAST_VERSION_COUNT = "past_version_count"
FEATURE_SERVICE = "feature_service"
DATA_SOURCE = "data_source"
POPULARITY = "popularity"
BUCKET = "bucket"
PREDICTED_VALUE = "predicted_value"
ACTUAL_VALUE = "actual_value"
PROFILE_COUNT = "profile_count"
PREDICTED_RATE = "predicted_rate"
ACTUAL_RATE = "actual_rate"
PREDICTED_LIFT = "predicted_lift"
ACTUAL_LIFT = "actual_lift"
PROFILE_SIZE_PERCENT = "profile_size_percent"
RUN_DATE = "run_date"
DRIFT = "drift"
REGRESSION_MODELS = [LTV]
CLASSIFICATION_MODELS = [UNSUBSCRIBE, PURCHASE]

# CDP DATA SOURCES
CDP_DATA_SOURCES_TAG = "data sources"
CDP_DATA_SOURCES_ENDPOINT = "/data-sources"
CDP_DATA_SOURCE_IDS = "data_source_ids"
CDP_DATA_SOURCE_TYPE = "datasource_type"

# Customers
CUSTOMERS_ENDPOINT = "/customers"
CUSTOMERS_TAG = "customers"
CUSTOMERS_INSIGHTS = "customers-insights"
GEOGRAPHICAL = "geo"
CUSTOMERS_API_HEADER_KEY = "x-api-key"
CUSTOMERS_DEFAULT_BATCH_SIZE = 1000
CUSTOMER_COUNT = "customer_count"
OPT_IN = "Opt-In"
OPT_OUT = "Opt-Out"
PREFERENCE_EMAIL = "preference_email"
PREFERENCE_PUSH = "preference_push"
PREFERENCE_SMS = "preference_sms"
PREFERENCE_IN_APP = "preference_in_app"

MAX_WORKERS_THREAD_POOL = os.cpu_count() * 1 + 1

# Demographic
CITIES_DEFAULT_BATCH_SIZE = 100

# Notifications
NOTIFICATIONS_TAG = "notifications"
NOTIFICATION_ID = "notification_id"
NOTIFICATIONS_ENDPOINT = "/notifications"
NOTIFICATION_STREAM_TIME_SECONDS = 60

NOTIFICATION_CATEGORIES = [
    ENGAGEMENT_TAG,
    DELIVERY_TAG,
    ORCHESTRATION_TAG,
    DESTINATIONS_TAG,
    CDP_DATA_SOURCES_TAG,
    CUSTOMERS_TAG,
    MODELS,
]
# AWS BATCH
BATCH_SIZE = "batch_size"

# TODO HUS-363 remove once we can pass empty filters to CDP.
CUSTOMER_OVERVIEW_DEFAULT_FILTER = {
    "filters": [
        {
            "section_aggregator": "ALL",
            "section_filters": [
                {"field": "country", "type": "equals", "value": "US"}
            ],
        }
    ]
}

# IDR Fields
IDR_TAG = "idr"
IDR_ENDPOINT = "/idr"
DATA_FEEDS = "data_feeds"
TIMESTAMP = "timestamp"
STITCHED = "stitched"
PINNING = "pinning"

# IDR Matching Trends
MATCHING_TRENDS = "matching-trends"

KNOWN_IDS = "known_ids"
UNIQUE_HUX_IDS = "unique_hux_ids"
ANONYMOUS_IDS = "anonymous_ids"

# IDR Data feeds
DATAFEED_ID = "datafeed_id"
DATAFEED_DATA_SOURCE_TYPE = "datasource_name"
DATAFEED_DATA_SOURCE_NAME = "datasource_label"
DATAFEED_NEW_IDS_COUNT = "new_ids_generated"
DATAFEED_RECORDS_PROCESSED_COUNT = "total_rec_processed"
PINNING_TIMESTAMP = "pinning_timestamp"
STITCHED_TIMESTAMP = "stitched_timestamp"

# customer event fields
CUSTOMER_TOTAL_DAILY_EVENT_COUNT = "total_event_count"
CUSTOMER_DAILY_EVENT_WISE_COUNT = "event_type_counts"
ABANDONED_CART_EVENT = "abandoned_cart"
CUSTOMER_LOGIN_EVENT = "customer_login"
VIEWED_CART_EVENT = "viewed_cart"
VIEWED_CHECKOUT_EVENT = "viewed_checkout"
VIEWED_SALE_ITEM_EVENT = "viewed_sale_item"
TRAIT_COMPUTED_EVENT = "trait_computed"
ITEM_PURCHASED_EVENT = "item_purchased"
TRAIT = "trait"
SALE = "sale"
VIEW_CONTENT = "view_content"
PRODUCT_SEARCH = "product_search"
ABANDONED_CARTS = "abandoned_carts"
TRAITS_ANALYZED = "traits_analysed"
SALES_MADE = "sales_made"
CONTENT_VIEWED = "content_viewed"
PRODUCTS_SEARCHED = "products_searched"
PURCHASES_MADE = "purchases_made"
# FILTERING
REDACTED = "++REDACTED++"
CUSTOMER_PROFILE_REDACTED_FIELDS = [
    EMAIL,
    PHONE,
    AGE,
    GENDER,
    ADDRESS,
    CITY,
    STATE,
    ZIP,
]

# Alerts Fields
DEFAULT_BATCH_SIZE = 5
DEFAULT_BATCH_NUMBER = 1

NOTIFICATION_TYPE = "notification_type"
NOTIFICATION_ID = "notification_id"

# health check prometheus metric constants
MONGO_CONNECTION_HEALTH = "mongo_connection_health"
TECTON_CONNECTION_HEALTH = "tecton_connection_health"
OKTA_CONNECTION_HEALTH = "okta_connection_health"
AWS_SSM_CONNECTION_HEALTH = "aws_ssm_connection_health"
AWS_BATCH_CONNECTION_HEALTH = "aws_batch_connection_health"
AWS_S3_CONNECTION_HEALTH = "aws_s3_connection_health"
AWS_EVENTS_CONNECTION_HEALTH = "aws_events_connection_health"
CDM_API_CONNECTION_HEALTH = "cdm_api_connection_health"
CDM_CONNECTION_SERVICE_CONNECTION_HEALTH = (
    "cdm_connection_service_connection_health"
)

# CDM API constants
CDM_CONNECTIONS_ENDPOINT = "connections"
CDM_IDENTITY_ENDPOINT = "identity"
DATASOURCES = "datasources"
DATAFEEDS = "datafeeds"

PROPENSITY_TO_PURCHASE_FEATURES_RESPONSE_STUB = [
    {
        ID: 3,
        VERSION: "22.8.32",
        NAME: random.choice(
            [
                f"4w-ORDTDOL-cnt-{i}",
                f"profile-NSTOREDIST-sum-{i}",
                f"2m-ITEMNO-94508948346-{i}",
                f"2w-ORDAMT-max-{i}",
                f"1to2y-COGS-sum-{i}",
                f"1to2y-ITEMQTY-avg-{i}",
                f"2m-ORDTDOL-cnt-{i}",
                f"dow-pe_u_dow-pe_count-{i}",
                f"duration_days-item-min-{i}",
                f"2m-COGS-cnt-{i}",
            ]
        ),
        FEATURE_SERVICE: PURCHASE,
        DATA_SOURCE: random.choice(
            ["Buyers", "Retail", "Promotion", "Email", "Ecommerce"]
        ),
        CREATED_BY: random.choice(["Susan Miller", "Jack Miller"]),
        STATUS: random.choice(
            [
                STATUS_PENDING,
                STATUS_ACTIVE,
                STATUS_STOPPED,
            ]
        ),
        POPULARITY: random.randint(1, 3),
        SCORE: round(random.uniform(0.5, 2.9), 4),
    }
    for i in range(50)
]

PROPENSITY_TO_PURCHASE_MODEL_OVERVIEW_STUB = {
    MODEL_NAME: "Propensity to Purchase",
    PERFORMANCE_METRIC: {
        RMSE: -1,
        AUC: 0.82,
        PRECISION: 0.81,
        RECALL: 0.59,
        CURRENT_VERSION: "22.8.32",
    },
    DESCRIPTION: "Predicts the propensity of a customer to make a purchase "
    "after receiving an email.",
    MODEL_TYPE: "purchase",
}

# Connections Data feeds Constants
PROCESSED_AT = "processed_at"
RECORDS_PROCESSED = "records_processed"
RECORDS_RECEIVED = "records_received"
THIRTY_DAYS_AVG = "thirty_days_avg"
RECORDS_PROCESSED_PERCENTAGE = "records_processed_percentage"

DEFAULT_DATE_FORMAT = "%Y-%m-%d"

MODELS_STUB = [
    {
        CATEGORY: "Email",
        TYPE: "Classification",
        NAME: "Propensity to Open",
        DESCRIPTION: " Propensity for a customer to open an email.",
        ID: "5df65e0bd7edaad4c36bec4a3682f02d36441fe1",
        STATUS: STATUS_PENDING,
    },
    {
        CATEGORY: "Email",
        TYPE: "Classification",
        NAME: "Propensity to Click",
        DESCRIPTION: "Propensity for a customer to click "
        "on a link in an email.",
        ID: "aa789e0bd7edaad4c36bec4a3682f02d36441fe1",
        STATUS: STATUS_PENDING,
    },
    {
        CATEGORY: "Email",
        TYPE: "Unknown",
        NAME: "Email Content Optimization",
        DESCRIPTION: "Alter email content to optimize "
        "email campaign performance.",
        ID: "99e45e0bd7edaad4c36bec4a3682f02d36441fe1",
        STATUS: STATUS_PENDING,
    },
    {
        CATEGORY: "Trust ID",
        TYPE: "Classification",
        NAME: "Capability Propensity",
        DESCRIPTION: "Propensity for a customer to have positive,"
        " negative, or neutral capability score.",
        ID: "bc123e0bd7edaad4c36bec4a3682f02d36441fe1",
        STATUS: STATUS_PENDING,
    },
    {
        CATEGORY: "Trust ID",
        TYPE: "Classification",
        NAME: "Trust Propensity",
        DESCRIPTION: "Propensity for a customer to have positive,"
        " negative, or neutral trust score.",
        ID: "a15d8e0bd7edaad4c36bec4a3682f02d36441fe1",
        STATUS: STATUS_PENDING,
    },
    {
        CATEGORY: "Trust ID",
        TYPE: "Classification",
        NAME: "Humanity Propensity",
        DESCRIPTION: "Propensity for a customer to have positive,"
        " negative, or neutral humanity score.",
        ID: "bd732e0bd7edaad4c36bec4a3682f02d36441fe1",
        STATUS: STATUS_PENDING,
    },
    {
        CATEGORY: "Trust ID",
        TYPE: "Classification",
        NAME: "Reliability Propensity",
        DESCRIPTION: "Propensity for a customer to have positive,"
        " negative, or neutral reliability score.",
        ID: "99d12e0bd7edaad4c36bec4a3682f02d36441fe1",
        STATUS: STATUS_PENDING,
    },
    {
        CATEGORY: "Trust ID",
        TYPE: "Classification",
        NAME: "Transparency Propensity",
        DESCRIPTION: "Propensity for a customer to have positive,"
        " negative, or neutral transparency score.",
        ID: "bed54e0bd7edaad4c36bec4a3682f02d36441fe1",
        STATUS: STATUS_PENDING,
    },
    {
        CATEGORY: "Retention",
        TYPE: "Classification",
        NAME: "Churn",
        DESCRIPTION: "Propensity for a customer to leave a service "
        "over a defined time range.",
        ID: "11d54e0bd7edaad4c36bec4a3682f02d36441fe1",
        STATUS: STATUS_PENDING,
    },
    {
        CATEGORY: "Sales forecasting",
        TYPE: "Regression",
        NAME: "Predicted Sales Per Customer",
        DESCRIPTION: "Predicting sales for a customer over a "
        "defined time range.",
        ID: "bba67e0bd7edaad4c36bec4a3682f02d36441fe1",
        STATUS: STATUS_PENDING,
    },
    {
        CATEGORY: "Sales forecasting",
        TYPE: "Regression",
        NAME: "Predicted Sales Per Store",
        DESCRIPTION: "Predicting sales for a store over a "
        "defined time range.",
        ID: "a45b7e0bd7edaad4c36bec4a3682f02d36441fe1",
        STATUS: STATUS_PENDING,
    },
    {
        CATEGORY: "Web",
        TYPE: "Classification",
        NAME: "Propensity to Purchase Product Category",
        DESCRIPTION: "Propensity for a customer to make a web purchase"
        " in a particular product category.",
        ID: "88ee4e0bd7edaad4c36bec4a3682f02d36441fe1",
        STATUS: STATUS_PENDING,
    },
    {
        CATEGORY: "Web",
        TYPE: "Classification",
        NAME: "Propensity to Visit Product Category",
        DESCRIPTION: "Propensity for a customer to make a web visit"
        " in a particular product category.",
        ID: "aab41e0bd7edaad4c36bec4a3682f02d36441fe1",
        STATUS: STATUS_PENDING,
    },
    {
        CATEGORY: "Web",
        TYPE: "Classification",
        NAME: "Propensity to Visit Website",
        DESCRIPTION: "Propensity for a customer to visit a website.",
        ID: "99a78e0bd7edaad4c36bec4a3682f02d36441fe1",
        STATUS: STATUS_PENDING,
    },
    {
        CATEGORY: "Uncategorized",
        TYPE: "Classification",
        NAME: "Segmentation",
        DESCRIPTION: "Segment a set of customers.",
        ID: "99a78e0bd7edaad4c36bec4a3682f02d36441fe1",
        STATUS: STATUS_PENDING,
    },
]

# Configurations
CONFIGURATIONS_TAG = "configurations"
CONFIGURATION_ID = "configuration_id"
CONFIGURATIONS_ENDPOINT = "/configurations"

# Histogram data stub.
VALUES = "values"
# TODO Remove once we have data from CDP
AUDIENCE_RULES_HISTOGRAM_DATA = {
    MODEL: {
        "propensity_to_unsubscribe": {
            "name": "Propensity to unsubscribe",
            "type": "range",
            "min": 0.0,
            "max": 1.0,
            "steps": 0.05,
            "values": [
                (0.024946739301654024, 11427),
                (0.07496427927927932, 11322),
                (0.12516851755300673, 11508),
                (0.17490722222222196, 11340),
                (0.22475237305041784, 11028),
                (0.27479887395267527, 10861),
                (0.32463341819221986, 10488),
                (0.3748012142488386, 9685),
                (0.424857603462838, 9472),
                (0.4748600344076149, 8719),
                (0.5247584942372063, 8069),
                (0.5748950945245762, 7141),
                (0.6248180486698927, 6616),
                (0.6742800016897607, 5918),
                (0.7240552640642912, 5226),
                (0.7748771045863732, 4666),
                (0.8245333194000475, 4067),
                (0.8741182097701148, 3480),
                (0.9238849161073824, 2980),
                (0.9741102931596075, 2456),
            ],
        },
        "ltv_predicted": {
            "name": "Predicted lifetime value",
            "type": "range",
            "min": 0,
            "max": 998.80,
            "steps": 20,
            "values": [
                (25.01266121420892, 20466),
                (74.90030921605447, 19708),
                (124.93400516206559, 18727),
                (174.636775834374, 17618),
                (224.50257155855883, 15540),
                (274.4192853530467, 14035),
                (324.5557537562226, 11650),
                (374.0836229319332, 9608),
                (424.08129865033845, 7676),
                (474.0542931632165, 6035),
                (523.573803219089, 4610),
                (573.6697460367739, 3535),
                (623.295952316871, 2430),
                (674.0507447610822, 1737),
                (722.9281163886425, 1127),
                (773.0364963285016, 828),
                (823.8157326407769, 515),
                (872.0919142507652, 327),
                (922.9545223902437, 205),
                (975.5857619444447, 108),
            ],
        },
        "propensity_to_purchase": {
            "name": "Propensity to purchase",
            "type": "range",
            "min": 0.0,
            "max": 1.0,
            "steps": 0.05,
            "values": [
                (0.02537854973094943, 11522),
                (0.07478697708351197, 11651),
                (0.1248279331496129, 11249),
                (0.1747714344852409, 11112),
                (0.2249300773782431, 10985),
                (0.2748524565641576, 10763),
                (0.32492868003913766, 10220),
                (0.3745931779533858, 9997),
                (0.42461185061435747, 9278),
                (0.4747488547963946, 8767),
                (0.5245381213163091, 8144),
                (0.5748252185124849, 7368),
                (0.6245615267403664, 6694),
                (0.6745955099966098, 5902),
                (0.7241630427350405, 5265),
                (0.7744812744022826, 4559),
                (0.824692568267536, 3977),
                (0.8744300917431203, 3379),
                (0.9241139159001297, 3044),
                (0.9740590406189552, 2585),
            ],
        },
    },
    "age": {
        "name": "Age",
        "type": "range",
        "min": 18,
        "max": 79,
        "steps": 5,
        "values": [
            (18, 15129),
            (23, 17236),
            (28, 20589),
            (33, 22001),
            (38, 21161),
            (43, 18317),
            (48, 14023),
            (53, 9740),
            (58, 5893),
            (63, 3299),
            (68, 1557),
            (73, 731),
            (78, 65),
        ],
    },
}

<<<<<<< HEAD
RESOURCE_OWNER = "resource_owner"
ALLOWED_RESOURCES_FOR_ABAC = [AUDIENCE, ENGAGEMENT]
ALLOWED_ACCESS_RULES = [RESOURCE_OWNER]
=======
REASON_FOR_REQUEST = "reason_for_request"
NEW_USER_REQUEST_PREFIX = "[NEW USER REQUEST]"
DEFAULT_NEW_USER_PROJECT_NAME = "ADV"
DEFAULT_OKTA_GROUP_NAME = "team-unified--base"
DEFAULT_OKTA_APP = "HUX Audience Builder"
REQUEST_NEW_USER = "request_new_user"
REQUESTED_BY = "requested_by"
>>>>>>> 29c2cb5f
<|MERGE_RESOLUTION|>--- conflicted
+++ resolved
@@ -1445,11 +1445,6 @@
     },
 }
 
-<<<<<<< HEAD
-RESOURCE_OWNER = "resource_owner"
-ALLOWED_RESOURCES_FOR_ABAC = [AUDIENCE, ENGAGEMENT]
-ALLOWED_ACCESS_RULES = [RESOURCE_OWNER]
-=======
 REASON_FOR_REQUEST = "reason_for_request"
 NEW_USER_REQUEST_PREFIX = "[NEW USER REQUEST]"
 DEFAULT_NEW_USER_PROJECT_NAME = "ADV"
@@ -1457,4 +1452,7 @@
 DEFAULT_OKTA_APP = "HUX Audience Builder"
 REQUEST_NEW_USER = "request_new_user"
 REQUESTED_BY = "requested_by"
->>>>>>> 29c2cb5f
+
+RESOURCE_OWNER = "resource_owner"
+ALLOWED_RESOURCES_FOR_ABAC = [AUDIENCE, ENGAGEMENT]
+ALLOWED_ACCESS_RULES = [RESOURCE_OWNER]