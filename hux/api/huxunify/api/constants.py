--- conflicted
+++ resolved
@@ -1522,53 +1522,6 @@
 STATE_TO_DO = "To Do"
 STATE_IN_REVIEW = "In Review"
 STATE_DONE = "Done"
-<<<<<<< HEAD
-
-
-ALERT_SAMPLE_RESPONSE = {
-    DATA_MANAGEMENT: {
-        DATASOURCES: {
-            db_c.NOTIFICATION_TYPE_INFORMATIONAL: True,
-            db_c.NOTIFICATION_TYPE_SUCCESS: False,
-            db_c.NOTIFICATION_TYPE_CRITICAL: False,
-        },
-        IDENTITY_RESOLUTION: {
-            db_c.NOTIFICATION_TYPE_INFORMATIONAL: True,
-            db_c.NOTIFICATION_TYPE_SUCCESS: False,
-            db_c.NOTIFICATION_TYPE_CRITICAL: False,
-        },
-    },
-    DECISIONING: {
-        MODELS: {
-            db_c.NOTIFICATION_TYPE_INFORMATIONAL: True,
-            db_c.NOTIFICATION_TYPE_SUCCESS: False,
-            db_c.NOTIFICATION_TYPE_CRITICAL: False,
-        },
-    },
-    ORCHESTRATION_TAG: {
-        DESTINATIONS: {
-            db_c.NOTIFICATION_TYPE_INFORMATIONAL: True,
-            db_c.NOTIFICATION_TYPE_SUCCESS: False,
-            db_c.NOTIFICATION_TYPE_CRITICAL: False,
-        },
-        AUDIENCE_ENGAGEMENTS: {
-            db_c.NOTIFICATION_TYPE_INFORMATIONAL: True,
-            db_c.NOTIFICATION_TYPE_SUCCESS: False,
-            db_c.NOTIFICATION_TYPE_CRITICAL: False,
-        },
-        AUDIENCES: {
-            db_c.NOTIFICATION_TYPE_INFORMATIONAL: True,
-            db_c.NOTIFICATION_TYPE_SUCCESS: False,
-            db_c.NOTIFICATION_TYPE_CRITICAL: False,
-        },
-        DELIVERY_TAG: {
-            db_c.NOTIFICATION_TYPE_INFORMATIONAL: True,
-            db_c.NOTIFICATION_TYPE_SUCCESS: False,
-            db_c.NOTIFICATION_TYPE_CRITICAL: False,
-        },
-    },
-}
-=======
 # Deliverability Constants
 EMAIL_DELIVERABILITY_ENDPOINT = "email_deliverability"
 MEASUREMENT_TAG = "measurement"
@@ -1615,4 +1568,48 @@
         CLICK_RATE: 0.74,
     },
 ]
->>>>>>> 875c68c6
+
+
+ALERT_SAMPLE_RESPONSE = {
+    DATA_MANAGEMENT: {
+        DATASOURCES: {
+            db_c.NOTIFICATION_TYPE_INFORMATIONAL: True,
+            db_c.NOTIFICATION_TYPE_SUCCESS: False,
+            db_c.NOTIFICATION_TYPE_CRITICAL: False,
+        },
+        IDENTITY_RESOLUTION: {
+            db_c.NOTIFICATION_TYPE_INFORMATIONAL: True,
+            db_c.NOTIFICATION_TYPE_SUCCESS: False,
+            db_c.NOTIFICATION_TYPE_CRITICAL: False,
+        },
+    },
+    DECISIONING: {
+        MODELS: {
+            db_c.NOTIFICATION_TYPE_INFORMATIONAL: True,
+            db_c.NOTIFICATION_TYPE_SUCCESS: False,
+            db_c.NOTIFICATION_TYPE_CRITICAL: False,
+        },
+    },
+    ORCHESTRATION_TAG: {
+        DESTINATIONS: {
+            db_c.NOTIFICATION_TYPE_INFORMATIONAL: True,
+            db_c.NOTIFICATION_TYPE_SUCCESS: False,
+            db_c.NOTIFICATION_TYPE_CRITICAL: False,
+        },
+        AUDIENCE_ENGAGEMENTS: {
+            db_c.NOTIFICATION_TYPE_INFORMATIONAL: True,
+            db_c.NOTIFICATION_TYPE_SUCCESS: False,
+            db_c.NOTIFICATION_TYPE_CRITICAL: False,
+        },
+        AUDIENCES: {
+            db_c.NOTIFICATION_TYPE_INFORMATIONAL: True,
+            db_c.NOTIFICATION_TYPE_SUCCESS: False,
+            db_c.NOTIFICATION_TYPE_CRITICAL: False,
+        },
+        DELIVERY_TAG: {
+            db_c.NOTIFICATION_TYPE_INFORMATIONAL: True,
+            db_c.NOTIFICATION_TYPE_SUCCESS: False,
+            db_c.NOTIFICATION_TYPE_CRITICAL: False,
+        },
+    },
+}