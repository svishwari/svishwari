--- conflicted
+++ resolved
@@ -542,7 +542,9 @@
     db_c.NAME,
     db_c.DELIVERY_PLATFORM_TYPE,
 ]
-DESTINATION_INVALID_PATCH_MESSAGE = f"Acceptable fields are {DESTINATION_PATCH_FIELDS}."
+DESTINATION_INVALID_PATCH_MESSAGE = (
+    f"Acceptable fields are {DESTINATION_PATCH_FIELDS}."
+)
 
 ONLY_ADDED = "only_added"
 DELETE_DATASOURCES_SUCCESS = "Successfully deleted data source(s) - {}."
@@ -556,15 +558,21 @@
     f"12-byte input or a 24-character hex string"
 )
 MESSAGE = "message"
-FAILED_DEPENDENCY_CONNECTION_ERROR_MESSAGE = "Failed connecting to dependent API."
-FAILED_DEPENDENCY_ERROR_MESSAGE = "Failed to obtain data from dependent API endpoint."
+FAILED_DEPENDENCY_CONNECTION_ERROR_MESSAGE = (
+    "Failed connecting to dependent API."
+)
+FAILED_DEPENDENCY_ERROR_MESSAGE = (
+    "Failed to obtain data from dependent API endpoint."
+)
 EMPTY_RESPONSE_DEPENDENCY_ERROR_MESSAGE = (
     "Returned empty object from dependent API endpoint."
 )
 
 EMPTY_OBJECT_ERROR_MESSAGE = "Data not provided."
 DUPLICATE_NAME = "Name already exists."
-PERFORMANCE_METRIC_DE_NOT_ASSIGNED = "Performance metrics data extension not assigned."
+PERFORMANCE_METRIC_DE_NOT_ASSIGNED = (
+    "Performance metrics data extension not assigned."
+)
 INVALID_AUTH_DETAILS = "Invalid authentication details."
 INVALID_AUTH_HEADER = "Authorization header is invalid."
 INVALID_AUTH = "You are not authorized to visit this page."
@@ -578,7 +586,9 @@
 SUCCESSFUL_DELIVERY_JOB_NOT_FOUND = "No successful delivery job found"
 ZERO_AUDIENCE_SIZE = "Sum of Audience(s) is zero"
 ENGAGEMENT_NO_AUDIENCES = "Engagement has no audiences."
-AUDIENCE_NOT_ATTACHED_TO_ENGAGEMENT = "Audience not attached to the engagement."
+AUDIENCE_NOT_ATTACHED_TO_ENGAGEMENT = (
+    "Audience not attached to the engagement."
+)
 DESTINATION_NOT_ATTACHED_ENGAGEMENT_AUDIENCE = (
     "Destination not attached to the engagement audience."
 )
@@ -714,7 +724,8 @@
 
 PARAM_STORE_PREFIX = "unified"
 PARAMETER_STORE_ERROR_MSG = (
-    "An error occurred while attempting to" " store secrets in the parameter store."
+    "An error occurred while attempting to"
+    " store secrets in the parameter store."
 )
 
 # users
@@ -823,7 +834,7 @@
 NOTIFICATION_ID = "notification_id"
 NOTIFICATIONS_ENDPOINT = "/notifications"
 NOTIFICATION_STREAM_TIME_SECONDS = 60
-<<<<<<< HEAD
+
 NOTIFICATION_CATEGORIES = [
     "engagements",
     "delivery",
@@ -835,15 +846,15 @@
 ]
 # AWS BATCH
 BATCH_SIZE = "batch_size"
-=======
->>>>>>> 7d30dbcc
 
 # TODO HUS-363 remove once we can pass empty filters to CDP.
 CUSTOMER_OVERVIEW_DEFAULT_FILTER = {
     "filters": [
         {
             "section_aggregator": "ALL",
-            "section_filters": [{"field": "country", "type": "equals", "value": "US"}],
+            "section_filters": [
+                {"field": "country", "type": "equals", "value": "US"}
+            ],
         }
     ]
 }
@@ -910,7 +921,9 @@
 AWS_SSM_CONNECTION_HEALTH = "aws_ssm_connection_health"
 AWS_BATCH_CONNECTION_HEALTH = "aws_batch_connection_health"
 CDM_API_CONNECTION_HEALTH = "cdm_api_connection_health"
-CDM_CONNECTION_SERVICE_CONNECTION_HEALTH = "cdm_connection_service_connection_health"
+CDM_CONNECTION_SERVICE_CONNECTION_HEALTH = (
+    "cdm_connection_service_connection_health"
+)
 
 # CDM API constants
 CDM_CONNECTIONS_ENDPOINT = "connections"
