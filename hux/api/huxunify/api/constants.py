--- conflicted
+++ resolved
@@ -96,10 +96,7 @@
 CLIENT_ACCOUNT = "client_account"
 USE_CASE = "use_case"
 FIELD_TYPE = "field_type"
-<<<<<<< HEAD
-=======
 INTERVAL = "interval"
->>>>>>> bfd7be7b
 
 QUERY_PARAMETER_BATCH_SIZE = "batch_size"
 QUERY_PARAMETER_BATCH_NUMBER = "batch_number"
@@ -882,10 +879,7 @@
 # TODO: Remove relevant constants from here once integrated with Tecton API
 MODELS_TAG = "model"
 MODEL = "model"
-<<<<<<< HEAD
-=======
 MODELS = "models"
->>>>>>> bfd7be7b
 MODELS_ENDPOINT = "/models"
 MODELS_VERSION_HISTORY = "version-history"
 MODEL_NAME = "model_name"
@@ -1029,11 +1023,7 @@
     DESTINATIONS_TAG,
     CDP_DATA_SOURCES_TAG,
     CUSTOMERS_TAG,
-<<<<<<< HEAD
-    MODELS_TAG,
-=======
     MODELS,
->>>>>>> bfd7be7b
 ]
 # AWS BATCH
 BATCH_SIZE = "batch_size"
@@ -1196,27 +1186,6 @@
     {
         CATEGORY: "Email",
         TYPE: "Classification",
-<<<<<<< HEAD
-        NAME: "Propensity to Purchase",
-        DESCRIPTION: "Propensity for a customer to click"
-        " on a link in an email and make a purchase.",
-        ID: "f76a5e0bd7edaad4c36bec4a3682f02d36441fe1",
-        STATUS: STATUS_PENDING,
-    },
-    {
-        CATEGORY: "Email",
-        TYPE: "Classification",
-        NAME: "Propensity to Unsubscribe",
-        DESCRIPTION: "Propensity for a customer to unsubscribe"
-        " from an email marketing list.",
-        ID: "a54d7e0bd7edaad4c36bec4a3682f02d36441fe1",
-        STATUS: STATUS_PENDING,
-    },
-    {
-        CATEGORY: "Email",
-        TYPE: "Classification",
-=======
->>>>>>> bfd7be7b
         NAME: "Propensity to Open",
         DESCRIPTION: " Propensity for a customer to open an email.",
         ID: "5df65e0bd7edaad4c36bec4a3682f02d36441fe1",
@@ -1241,13 +1210,57 @@
         STATUS: STATUS_PENDING,
     },
     {
-<<<<<<< HEAD
-        CATEGORY: "Sales forecasting",
-        TYPE: "Regression",
-        NAME: "Customer Lifetime Value",
-        DESCRIPTION: "Predicting the lifetime value of a "
-        "customer over a defined time range.",
-        ID: "cc768e0bd7edaad4c36bec4a3682f02d36441fe1",
+        CATEGORY: "Trust ID",
+        TYPE: "Classification",
+        NAME: "Capability Propensity",
+        DESCRIPTION: "Propensity for a customer to have positive,"
+        " negative, or neutral capability score.",
+        ID: "bc123e0bd7edaad4c36bec4a3682f02d36441fe1",
+        STATUS: STATUS_PENDING,
+    },
+    {
+        CATEGORY: "Trust ID",
+        TYPE: "Classification",
+        NAME: "Trust Propensity",
+        DESCRIPTION: "Propensity for a customer to have positive,"
+        " negative, or neutral trust score.",
+        ID: "a15d8e0bd7edaad4c36bec4a3682f02d36441fe1",
+        STATUS: STATUS_PENDING,
+    },
+    {
+        CATEGORY: "Trust ID",
+        TYPE: "Classification",
+        NAME: "Humanity Propensity",
+        DESCRIPTION: "Propensity for a customer to have positive,"
+        " negative, or neutral humanity score.",
+        ID: "bd732e0bd7edaad4c36bec4a3682f02d36441fe1",
+        STATUS: STATUS_PENDING,
+    },
+    {
+        CATEGORY: "Trust ID",
+        TYPE: "Classification",
+        NAME: "Reliability Propensity",
+        DESCRIPTION: "Propensity for a customer to have positive,"
+        " negative, or neutral reliability score.",
+        ID: "99d12e0bd7edaad4c36bec4a3682f02d36441fe1",
+        STATUS: STATUS_PENDING,
+    },
+    {
+        CATEGORY: "Trust ID",
+        TYPE: "Classification",
+        NAME: "Transparency Propensity",
+        DESCRIPTION: "Propensity for a customer to have positive,"
+        " negative, or neutral transparency score.",
+        ID: "bed54e0bd7edaad4c36bec4a3682f02d36441fe1",
+        STATUS: STATUS_PENDING,
+    },
+    {
+        CATEGORY: "Retention",
+        TYPE: "Classification",
+        NAME: "Churn",
+        DESCRIPTION: "Propensity for a customer to leave a service "
+        "over a defined time range.",
+        ID: "11d54e0bd7edaad4c36bec4a3682f02d36441fe1",
         STATUS: STATUS_PENDING,
     },
     {
@@ -1269,114 +1282,6 @@
         STATUS: STATUS_PENDING,
     },
     {
-        CATEGORY: "Trust",
-=======
-        CATEGORY: "Trust ID",
->>>>>>> bfd7be7b
-        TYPE: "Classification",
-        NAME: "Capability Propensity",
-        DESCRIPTION: "Propensity for a customer to have positive,"
-        " negative, or neutral capability score.",
-        ID: "bc123e0bd7edaad4c36bec4a3682f02d36441fe1",
-        STATUS: STATUS_PENDING,
-    },
-    {
-<<<<<<< HEAD
-        CATEGORY: "Trust",
-=======
-        CATEGORY: "Trust ID",
->>>>>>> bfd7be7b
-        TYPE: "Classification",
-        NAME: "Trust Propensity",
-        DESCRIPTION: "Propensity for a customer to have positive,"
-        " negative, or neutral trust score.",
-        ID: "a15d8e0bd7edaad4c36bec4a3682f02d36441fe1",
-        STATUS: STATUS_PENDING,
-    },
-    {
-<<<<<<< HEAD
-        CATEGORY: "Trust",
-=======
-        CATEGORY: "Trust ID",
->>>>>>> bfd7be7b
-        TYPE: "Classification",
-        NAME: "Humanity Propensity",
-        DESCRIPTION: "Propensity for a customer to have positive,"
-        " negative, or neutral humanity score.",
-        ID: "bd732e0bd7edaad4c36bec4a3682f02d36441fe1",
-        STATUS: STATUS_PENDING,
-    },
-    {
-<<<<<<< HEAD
-        CATEGORY: "Trust",
-=======
-        CATEGORY: "Trust ID",
->>>>>>> bfd7be7b
-        TYPE: "Classification",
-        NAME: "Reliability Propensity",
-        DESCRIPTION: "Propensity for a customer to have positive,"
-        " negative, or neutral reliability score.",
-        ID: "99d12e0bd7edaad4c36bec4a3682f02d36441fe1",
-<<<<<<< HEAD
-        STATUS: STATUS_PENDING,
-    },
-    {
-        CATEGORY: "Trust",
-        TYPE: "Classification",
-        NAME: "Transparency Propensity",
-        DESCRIPTION: "Propensity for a customer to have positive,"
-        " negative, or neutral transparency score.",
-        ID: "bed54e0bd7edaad4c36bec4a3682f02d36441fe1",
-        STATUS: STATUS_PENDING,
-    },
-    {
-        CATEGORY: "Retention",
-        TYPE: "Classification",
-        NAME: "Churn",
-        DESCRIPTION: "Propensity for a customer to leave a service "
-        "over a defined time range.",
-        ID: "11d54e0bd7edaad4c36bec4a3682f02d36441fe1",
-=======
-        STATUS: STATUS_PENDING,
-    },
-    {
-        CATEGORY: "Trust ID",
-        TYPE: "Classification",
-        NAME: "Transparency Propensity",
-        DESCRIPTION: "Propensity for a customer to have positive,"
-        " negative, or neutral transparency score.",
-        ID: "bed54e0bd7edaad4c36bec4a3682f02d36441fe1",
-        STATUS: STATUS_PENDING,
-    },
-    {
-        CATEGORY: "Retention",
-        TYPE: "Classification",
-        NAME: "Churn",
-        DESCRIPTION: "Propensity for a customer to leave a service "
-        "over a defined time range.",
-        ID: "11d54e0bd7edaad4c36bec4a3682f02d36441fe1",
-        STATUS: STATUS_PENDING,
-    },
-    {
-        CATEGORY: "Sales forecasting",
-        TYPE: "Regression",
-        NAME: "Predicted Sales Per Customer",
-        DESCRIPTION: "Predicting sales for a customer over a "
-        "defined time range.",
-        ID: "bba67e0bd7edaad4c36bec4a3682f02d36441fe1",
-        STATUS: STATUS_PENDING,
-    },
-    {
-        CATEGORY: "Sales forecasting",
-        TYPE: "Regression",
-        NAME: "Predicted Sales Per Store",
-        DESCRIPTION: "Predicting sales for a store over a "
-        "defined time range.",
-        ID: "a45b7e0bd7edaad4c36bec4a3682f02d36441fe1",
->>>>>>> bfd7be7b
-        STATUS: STATUS_PENDING,
-    },
-    {
         CATEGORY: "Web",
         TYPE: "Classification",
         NAME: "Propensity to Purchase Product Category",
@@ -1402,8 +1307,6 @@
         ID: "99a78e0bd7edaad4c36bec4a3682f02d36441fe1",
         STATUS: STATUS_PENDING,
     },
-<<<<<<< HEAD
-=======
     {
         CATEGORY: "Uncategorized",
         TYPE: "Classification",
@@ -1412,7 +1315,6 @@
         ID: "99a78e0bd7edaad4c36bec4a3682f02d36441fe1",
         STATUS: STATUS_PENDING,
     },
->>>>>>> bfd7be7b
 ]
 
 # Configurations
