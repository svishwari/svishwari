--- conflicted
+++ resolved
@@ -508,14 +508,13 @@
     lambda invalid_id: f"'{invalid_id}' is not a valid ObjectId, it must be a "
     f"12-byte input or a 24-character hex string"
 )
-<<<<<<< HEAD
 MESSAGE = "message"
-START_DATE_GREATER_THAN_END_DATE = "Start date cannot be greater than end date."
-=======
+START_DATE_GREATER_THAN_END_DATE = (
+    "Start date cannot be greater than end date."
+)
 FAILED_DEPENDENCY_ERROR_MESSAGE = (
     "Failed to obtain data from dependent API endpoint."
 )
->>>>>>> c371ae02
 
 EMPTY_OBJECT_ERROR_MESSAGE = "Data not provided."
 INVALID_DELIVERY_SCHEDULE = "Delivery schedule is not valid."
