# pylint: disable=no-self-use
"""
Schemas for the Customers API
"""
from datetime import datetime

from flask_marshmallow import Schema
from marshmallow.fields import (
    Str,
    Float,
    Boolean,
    List,
    Nested,
    Integer,
    Dict,
    DateTime,
)

from huxunify.api.schema.utils import (
    validate_object_id,
)
import huxunify.api.constants as api_c


class DataSource(Schema):
    """Data Source Schema"""

    id = Str(validate=validate_object_id, required=True)
    name = Str(required=True)
    type = Str(required=True)
    percentage = Float(required=True)


class Resolution(Schema):
    """Resolution Schema"""

    percentage = Float(required=True)
    data_sources = List(cls_or_instance=Nested(DataSource), required=True)


class IdentityResolution(Schema):
    """Identity Resolution Schema"""

    name = Nested(Resolution, required=True)
    address = Nested(Resolution, required=True)
    email = Nested(Resolution, required=True)
    phone = Nested(Resolution, required=True)
    cookie = Nested(Resolution, required=True)


class CustomerProfileSchema(Schema):
    """Customer Profile Schema"""

    hux_id = Str(required=True, attribute=api_c.ID)
    first_name = Str(required=True)
    last_name = Str(required=True)
    match_confidence = Float(required=True)
    since = DateTime(required=True)
    ltv_actual = Float(required=True)
    ltv_predicted = Float(required=True)
    conversion_time = Float(required=True)
    churn_rate = Float(required=True)
    last_click = DateTime(required=True)
    last_purchase = DateTime(required=True)
    last_email_open = DateTime(required=True)
    email = Str(required=True)
    phone = Str(required=True)
    # redacted age to a string.
    age = Str(required=True)
    gender = Str(required=True)
    address = Str(required=True)
    city = Str(required=True)
    state = Str(required=True)
    zip = Str(required=True)
    preference_email = Boolean(required=True)
    preference_push = Boolean(required=True)
    preference_sms = Boolean(required=True)
    preference_in_app = Boolean(required=True)
    identity_resolution = Nested(IdentityResolution, required=True)
    propensity_to_unsubscribe = Float(required=True)
    propensity_to_purchase = Float(required=True)


class CustomerOverviewSchema(Schema):
    """Customer Profile Overview Schema"""

    total_records = Integer(required=True)
    match_rate = Float(required=True)
    total_unique_ids = Integer(required=True)
    total_unknown_ids = Integer(required=True)
    total_known_ids = Integer(required=True)
    total_individual_ids = Integer(required=True)
    total_household_ids = Integer(required=True)
    updated = DateTime(required=True)
    total_customers = Integer(required=True)
    total_countries = Integer(required=True)
    total_us_states = Integer(required=True)
    total_cities = Integer(required=True)
    min_age = Integer(required=True)
    max_age = Integer(required=True)
    gender_women = Float(required=True)
    gender_men = Float(required=True)
    gender_other = Float(required=True)
    min_ltv_predicted = Float(required=True)
    max_ltv_predicted = Float(required=True)
    min_ltv_actual = Float(required=True)
    max_ltv_actual = Float(required=True)


class CustomersSchema(Schema):
    """Customers Schema"""

    total_customers = Integer(required=True, example=827438924)
    customers = List(
        Dict(),
        example=[
            {
                api_c.HUX_ID: "1531-2039-22",
                api_c.FIRST_NAME: "Bertie",
                api_c.LAST_NAME: "Fox",
                api_c.MATCH_CONFIDENCE: 0.96666666661,
            }
        ],
    )


<<<<<<< HEAD
class DataFeedPinning(Schema):
    """IDR Data feed pinning schema"""

    input_records = Integer(required=True, example=2)
    output_records = Integer(required=True, example=2)
    empty_records = Integer(required=True, example=0)
    individual_id_match = Integer(required=True, example=1)
    household_id_match = Integer(required=True, example=1)
    company_id_match = Integer(required=True, example=1)
    address_id_match = Integer(required=True, example=1)
    db_reads = Integer(required=True, example=1)
    db_writes = Integer(required=True, example=1)
    filename = Str(required=True, example="Input.csv")
    new_individual_ids = Integer(required=True, example=1)
    new_household_ids = Integer(required=True, example=1)
    new_company_ids = Integer(required=True, example=1)
    new_address_ids = Integer(required=True, example=1)
    process_time = Float(required=True, example=6.43)
    date_time = DateTime(required=True, example=datetime.now())


class DataFeedStitched(Schema):
    """IDR Data feed stitched schema"""

    digital_ids_added = Integer(required=True, example=3)
    digital_ids_merged = Integer(required=True, example=6)
    match_rate = Float(required=True, example=0.6606)
    merge_rate = Float(required=True, example=0.0)
    records_source = Str(required=True, example="Input Waterfall")
    time_stamp = DateTime(required=True, example=datetime.now())


class DataFeedSchema(Schema):
    """IDR Data feed schema"""

    pinning = Nested(DataFeedPinning, required=True)
    stitched = Nested(DataFeedStitched, required=True)
=======
class CustomerGeoVisualSchema(Schema):
    """Customer Geographic Visual Schema"""

    class Meta:
        """Meta class for Schema"""

        ordered = True

    name = Str(required=True, example="California")
    population_percentage = Float(required=True, example=0.3031)
    size = Integer(required=True, example=28248560)
    gender_women = Float(required=True, example=0.50)
    gender_men = Float(required=True, example=0.49)
    gender_other = Float(required=True, example=0.01)
    ltv = Float(required=True, example=3848.50)


class GenderMetrics(Schema):
    """Gender metrics schema"""

    population_percentage = Float(required=True, example=0.4601)
    size = Integer(required=True, example=123456)


class CustomerGenderInsightsSchema(Schema):
    """Customer Gender Insights Schema"""

    gender_women = Nested(GenderMetrics, required=True)
    gender_men = Nested(GenderMetrics, required=True)
    gender_other = Nested(GenderMetrics, required=True)


class CustomerIncomeInsightsSchema(Schema):
    """Customer Income Insights Schema"""

    name = Str(required=True, example="New York")
    ltv = Float(required=True, example=1235.31)


class CustomerSpendSchema(Schema):
    """Customer Spend Schema"""

    date = DateTime(required=True)
    ltv = Float(required=True, example=1235.31)


class CustomerSpendingInsightsSchema(Schema):
    """Customer Spending Insights Schema"""

    gender_women = List(Nested(CustomerSpendSchema))
    gender_men = List(Nested(CustomerSpendSchema))
    gender_other = List(Nested(CustomerSpendSchema))


class CustomerDemographicInsightsSchema(Schema):
    """Customer Demographic Insights Schema"""

    gender = Nested(CustomerGenderInsightsSchema)
    income = List(Nested(CustomerIncomeInsightsSchema))
    spend = Nested(CustomerSpendingInsightsSchema)
>>>>>>> 71786703
<|MERGE_RESOLUTION|>--- conflicted
+++ resolved
@@ -124,7 +124,6 @@
     )
 
 
-<<<<<<< HEAD
 class DataFeedPinning(Schema):
     """IDR Data feed pinning schema"""
 
@@ -162,7 +161,8 @@
 
     pinning = Nested(DataFeedPinning, required=True)
     stitched = Nested(DataFeedStitched, required=True)
-=======
+
+
 class CustomerGeoVisualSchema(Schema):
     """Customer Geographic Visual Schema"""
 
@@ -222,5 +222,4 @@
 
     gender = Nested(CustomerGenderInsightsSchema)
     income = List(Nested(CustomerIncomeInsightsSchema))
-    spend = Nested(CustomerSpendingInsightsSchema)
->>>>>>> 71786703
+    spend = Nested(CustomerSpendingInsightsSchema)