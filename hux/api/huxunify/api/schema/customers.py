--- conflicted
+++ resolved
@@ -141,11 +141,8 @@
     match_rate = Float(required=True, default=0.0)
     total_unique_ids = Integer(required=True, default=0)
     total_unknown_ids = Integer(required=True, default=0)
-<<<<<<< HEAD
-=======
     total_anonymous_ids = Integer(required=True, default=0)
     total_address_ids = Integer(required=True, default=0)
->>>>>>> bfd7be7b
     total_known_ids = Integer(required=True, default=0)
     total_individual_ids = Integer(required=True, default=0)
     total_household_ids = Integer(required=True, default=0)
