--- conflicted
+++ resolved
@@ -6,10 +6,6 @@
 from http import HTTPStatus
 from datetime import datetime, timedelta
 import random
-<<<<<<< HEAD
-
-=======
->>>>>>> 99e64398
 from bson import ObjectId
 from flask_marshmallow import Schema
 from marshmallow import ValidationError
@@ -39,23 +35,6 @@
     """
     # get random data based on marshmallow type
     return {
-<<<<<<< HEAD
-        field: SPEC_TYPE_LOOKUP[type(val)] for field, val in schema_obj().fields.items()
-    }
-
-
-def validate_object_id(data) -> bool:
-    """This function validates for a valid object id
-    Args:
-        data (object): incoming python object, could be anything
-    Returns:
-        bool: pass or fail
-    """
-    if not ObjectId.is_valid(data):
-        raise ValidationError("Object ID is not valid.")
-    else:
-        return True
-=======
         field: SPEC_TYPE_LOOKUP[type(val)]
         for field, val in schema_obj().fields.items()
     }
@@ -128,5 +107,4 @@
         "schema": UnAuth401Schema,
         "description": api_c.AUTH401_ERROR_MESSAGE,
     },
-}
->>>>>>> 99e64398
+}