--- conflicted
+++ resolved
@@ -131,8 +131,8 @@
         DestinationGetSchema(only=("name", "type", "_id"))
     )
     size = fields.Integer()
-<<<<<<< HEAD
     delivered = fields.DateTime(required=True, allow_none=True)
+    delivered = DateTimeWithZ(required=True, allow_none=True)
 
 
 class LookalikeAudiencePostSchema(Schema):
@@ -169,7 +169,4 @@
     audience_size_percentage = fields.Float(required=True)
     create_time = fields.DateTime(required=True)
     update_time = fields.DateTime(required=True)
-    favorite = fields.Boolean(required=True)
-=======
-    delivered = DateTimeWithZ(required=True, allow_none=True)
->>>>>>> 4e9fbca0
+    favorite = fields.Boolean(required=True)