"""
Schemas for the Orchestration API
"""

from flask_marshmallow import Schema
from marshmallow import fields
from huxunifylib.database import constants as db_c
from huxunify.api import constants as api_c
from huxunify.api.schema.utils import (
    must_not_be_blank,
    validate_object_id,
)
from huxunify.api.schema.destinations import DestinationGetSchema
from huxunify.api.schema.engagement import EngagementGetSchema
from huxunify.api.schema.custom_schemas import DateTimeWithZ


<<<<<<< HEAD
class AudienceDeliverySchema(Schema):
    """
    Audience delivery schema class
    """

    delivery_platform_name = fields.String()
    delivery_platform_type = fields.String()
    last_delivered = DateTimeWithZ(attribute=db_c.UPDATE_TIME)
=======
class DeliveriesSchema(Schema):
    """
    Delivery schema class
    """

    _id = fields.String()
    create_time = DateTimeWithZ()
    update_time = DateTimeWithZ()
    created_by = fields.String()
    updated_by = fields.String()
    name = fields.String()
    status = fields.String()
    size = fields.Integer(attribute=db_c.DELIVERY_PLATFORM_AUD_SIZE)
    delivery_platform_type = fields.String()


class EngagementDeliverySchema(EngagementGetSchema):
    """
    Engagement Delivery schema class
    """

    deliveries = fields.Nested(DeliveriesSchema, many=True)
    last_delivered = DateTimeWithZ()
    status = fields.String()

    # TOOO - HUS-740
    next_delivery = fields.String()
    delivery_schedule = fields.String(default="Daily")
>>>>>>> dae1d7b2


class AudienceGetSchema(Schema):
    """
    Audience schema class
    """

    _id = fields.String(
        data_key=api_c.ID,
        example="5f5f7262997acad4bac4373b",
        required=True,
        validate=validate_object_id,
    )
    name = fields.String(attribute=api_c.AUDIENCE_NAME, example="My audience")
    filters = fields.List(
        fields.Dict(),
        attribute=api_c.AUDIENCE_FILTERS,
        example=[
            {
                api_c.AUDIENCE_SECTION_AGGREGATOR: "ALL",
                api_c.AUDIENCE_SECTION_FILTERS: [
                    {
                        api_c.AUDIENCE_FILTER_FIELD: "filter_field",
                        api_c.AUDIENCE_FILTER_TYPE: "type",
                        api_c.AUDIENCE_FILTER_VALUE: "value",
                    }
                ],
            }
        ],
    )

    destinations = fields.List(fields.Nested(DestinationGetSchema))
    engagements = fields.List(fields.Nested(EngagementDeliverySchema))
    audience_insights = fields.Dict(
        attribute=api_c.AUDIENCE_INSIGHTS,
        example={
            api_c.TOTAL_CUSTOMERS: 121321321,
            api_c.COUNTRIES: 2,
            api_c.STATES: 28,
            api_c.CITIES: 246,
            api_c.MIN_AGE: 34,
            api_c.MAX_AGE: 100,
            api_c.GENDER_WOMEN: 0.4651031,
            api_c.GENDER_MEN: 0.481924,
            api_c.GENDER_OTHER: 0.25219,
        },
    )

<<<<<<< HEAD
    size = fields.Int(default=0)
=======
    size = fields.Int()
>>>>>>> dae1d7b2
    last_delivered = DateTimeWithZ(attribute=api_c.AUDIENCE_LAST_DELIVERED)

    create_time = DateTimeWithZ(attribute=db_c.CREATE_TIME, allow_none=True)
    update_time = DateTimeWithZ(attribute=db_c.UPDATE_TIME, allow_none=True)
    created_by = fields.String()
    updated_by = fields.String()
    deliveries = fields.Nested(AudienceDeliverySchema, many=True)

    # TODO - HUS-436
    lookalikes = fields.List(fields.String())


class AudiencePutSchema(Schema):
    """
    Audience put schema class
    """

    name = fields.String()
    destinations = fields.List(fields.Dict())
    engagement_ids = fields.List(fields.String())
    filters = fields.List(fields.Dict())


class AudiencePostSchema(AudiencePutSchema):
    """
    Audience post schema class
    """

    name = fields.String(validate=must_not_be_blank)
    destinations = fields.List(
        fields.Dict(),
        attribute=api_c.DESTINATIONS,
        example=[
            {
                api_c.ID: "60ae035b6c5bf45da27f17d6",
                api_c.DATA_EXTENSION_ID: "data_extension_id",
            }
        ],
    )
    engagements = fields.List(fields.String(), required=True)
    filters = fields.List(fields.Dict())


class EngagementDeliveryHistorySchema(Schema):
    """
    Schema for Engagement Delivery History
    """

    class Meta:
        """Set Order for the Audience Response"""

        ordered = True

    audience = fields.Nested(
        AudienceGetSchema(
            only=(
                api_c.NAME,
                db_c.ID,
            )
        )
    )
    destination = fields.Nested(
        DestinationGetSchema(only=(api_c.NAME, api_c.TYPE, db_c.ID))
    )
    size = fields.Integer()
    delivered = DateTimeWithZ(required=True, allow_none=True)


class AudienceDeliveryHistorySchema(Schema):
    """
    Schema for Audience Delivery History
    """

    class Meta:
        """Set Order for the Audience Response"""

        ordered = True

    engagement = fields.Nested(
        EngagementGetSchema(
            only=(
                api_c.NAME,
                db_c.ID,
            )
        )
    )
    destination = fields.Nested(
        DestinationGetSchema(only=(api_c.NAME, api_c.TYPE, db_c.ID))
    )
    size = fields.Integer()
    delivered = DateTimeWithZ(required=True, allow_none=True)<|MERGE_RESOLUTION|>--- conflicted
+++ resolved
@@ -15,7 +15,6 @@
 from huxunify.api.schema.custom_schemas import DateTimeWithZ
 
 
-<<<<<<< HEAD
 class AudienceDeliverySchema(Schema):
     """
     Audience delivery schema class
@@ -24,7 +23,8 @@
     delivery_platform_name = fields.String()
     delivery_platform_type = fields.String()
     last_delivered = DateTimeWithZ(attribute=db_c.UPDATE_TIME)
-=======
+
+
 class DeliveriesSchema(Schema):
     """
     Delivery schema class
@@ -53,7 +53,6 @@
     # TOOO - HUS-740
     next_delivery = fields.String()
     delivery_schedule = fields.String(default="Daily")
->>>>>>> dae1d7b2
 
 
 class AudienceGetSchema(Schema):
@@ -102,11 +101,7 @@
         },
     )
 
-<<<<<<< HEAD
     size = fields.Int(default=0)
-=======
-    size = fields.Int()
->>>>>>> dae1d7b2
     last_delivered = DateTimeWithZ(attribute=api_c.AUDIENCE_LAST_DELIVERED)
 
     create_time = DateTimeWithZ(attribute=db_c.CREATE_TIME, allow_none=True)
