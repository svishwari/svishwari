"""Schemas for the notifications API"""

from flask_marshmallow import Schema
from marshmallow import post_dump
from marshmallow.fields import Str, Int, List, Nested
from marshmallow.validate import OneOf

from huxunifylib.database import constants as db_c

from huxunify.api import constants as api_c
from huxunify.api.schema.custom_schemas import DateTimeWithZ


class NotificationSchema(Schema):
    """Notifications Schema"""

    id = Str(attribute=db_c.ID, example="60e5c7be3b080a75959d6282")
    notification_type = Str(
        attribute="type",
        validate=[OneOf(choices=db_c.NOTIFICATION_TYPES)],
        required=True,
        example=db_c.NOTIFICATION_TYPE_CRITICAL.title(),
    )
    description = Str(
        attribute="description",
        required=True,
        example="Facebook Delivery Stopped",
    )
    created = DateTimeWithZ(
        attribute="created",
        required=True,
        allow_none=False,
    )
    category = Str(
        attribute="category",
        validate=[
            OneOf(
                choices=[
                    api_c.DESTINATIONS_TAG,
                    api_c.MODELS_TAG,
                    api_c.ENGAGEMENT_TAG,
                    api_c.DELIVERY_TAG,
                    api_c.ORCHESTRATION_TAG,
                    api_c.CUSTOMERS_TAG,
                    api_c.CDP_DATA_SOURCES_TAG,
                ]
            )
        ],
        required=True,
        example=api_c.DELIVERY_TAG,
    )
    username = Str(
        attribute="username",
        required=True,
<<<<<<< HEAD
        example="Username",
=======
        allow_none=False,
>>>>>>> 8c2626f1
    )

    @post_dump
    # pylint: disable=unused-argument
    # pylint: disable=no-self-use
    def post_serialize(self, data: dict, many: bool = False) -> dict:
        """process the schema before serializing.

        Args:
            data (dict): The notification object
            many (bool): If there are many to process

        Returns:
            dict: Returns a notification object

        """
        # change notification type and category to title case
        if data.get(db_c.NOTIFICATION_FIELD_CATEGORY):
            data[db_c.NOTIFICATION_FIELD_CATEGORY] = data[
                db_c.NOTIFICATION_FIELD_CATEGORY
            ].title()
        data[api_c.NOTIFICATION_TYPE] = data[api_c.NOTIFICATION_TYPE].title()

        return data


class NotificationsSchema(Schema):
    """Notifications get schema"""

    total = Int(
        attribute=api_c.TOTAL_RECORDS,
        example=1,
    )
    notifications = List(
        Nested(NotificationSchema),
        example=[
            {
                api_c.ID: "60e5c7be3b080a75959d6282",
                api_c.NOTIFICATION_TYPE: db_c.NOTIFICATION_TYPE_CRITICAL.title(),
                api_c.DESCRIPTION: "Facebook Delivery Stopped",
                db_c.NOTIFICATION_FIELD_CATEGORY: api_c.DELIVERY_TAG.title(),
                db_c.NOTIFICATION_FIELD_CREATED: "2021-08-09T12:35:24.915Z",
            },
        ],
    )<|MERGE_RESOLUTION|>--- conflicted
+++ resolved
@@ -52,11 +52,8 @@
     username = Str(
         attribute="username",
         required=True,
-<<<<<<< HEAD
         example="Username",
-=======
         allow_none=False,
->>>>>>> 8c2626f1
     )
 
     @post_dump
