--- conflicted
+++ resolved
@@ -1,10 +1,5 @@
 # pylint: disable=no-self-use
-<<<<<<< HEAD
 """Schemas for the Engagements API"""
-=======
-"""Schemas for the Engagements API."""
-import logging
->>>>>>> 18c98e4d
 from datetime import datetime
 from bson import ObjectId
 from flask_marshmallow import Schema
