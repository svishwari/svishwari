# pylint: disable=no-self-use
"""
Schemas for the Engagements API
"""
from bson import ObjectId
from flask_marshmallow import Schema
from marshmallow import fields, validate, pre_load
from huxunifylib.database import constants as db_c
from huxunify.api import constants as api_c
from huxunify.api.schema.utils import must_not_be_blank, validate_object_id


class DeliverySchedule(Schema):
    """
    Delivery Schedule schema
    """

    start_date = fields.DateTime(allow_none=True)
    end_date = fields.DateTime(allow_none=True)


class EngagementPostSchema(Schema):
    """
    Engagement post schema class
    """

    name = fields.String(required=True, validate=must_not_be_blank)
    description = fields.String()
    delivery_schedule = fields.Nested(DeliverySchedule)
    audiences = fields.List(
        fields.Dict(),
        attribute=api_c.AUDIENCES,
        example=[
            {
                api_c.ID: "60ae035b6c5bf45da27f17d6",
                api_c.DESTINATIONS: [
                    {
                        api_c.ID: "60ae035b6c5bf45da27f17e5",
                        "data_extension_id": "data_extension_id",
                    },
                    {
                        api_c.ID: "60ae035b6c5bf45da27f17e6",
                    },
                ],
            }
        ],
    )

    @pre_load
    # pylint: disable=unused-argument
    def pre_process_details(self, data, **kwarg):
        """process the schema before loading.

        Args:
            data (dict): The Engagement data source object
            many (bool): If there are many to process
        Returns:
            Response: Returns a Engagement data source object

        """
        # handle null delivery schedule
        delivery_schedule = data.get(api_c.DELIVERY_SCHEDULE)
        if not delivery_schedule:
            data.pop(api_c.DELIVERY_SCHEDULE, None)

        for audience in data[api_c.AUDIENCES]:
            audience[api_c.ID] = ObjectId(audience[api_c.ID])
            for destination in audience[api_c.DESTINATIONS]:
                destination[api_c.ID] = ObjectId(destination[api_c.ID])
        return data


class EngagementPutSchema(Schema):
    """
    Engagement put schema class
    """

    name = fields.String(required=False)
    description = fields.String(required=False)
    audiences = fields.List(
        fields.Dict(),
        attribute=api_c.AUDIENCES,
        example=[
            {
                api_c.ID: "60ae035b6c5bf45da27f17d6",
                api_c.DESTINATIONS: [
                    {
                        api_c.ID: "60ae035b6c5bf45da27f17e5",
                    },
                    {
                        api_c.ID: "60ae035b6c5bf45da27f17e6",
                    },
                ],
            }
        ],
    )
    delivery_schedule = fields.Nested(DeliverySchedule, required=False)


class AudienceEngagementSchema(Schema):
    """
    Schema for adding/deleting audience to engagement
    """

    audiences = fields.List(
        fields.Dict(),
        example=[
            {
                api_c.ID: "60ae035b6c5bf45da27f17d6",
                api_c.DESTINATIONS: [
                    {
                        api_c.ID: "60ae035b6c5bf45da27f17e5",
                    },
                    {
                        api_c.ID: "60ae035b6c5bf45da27f17e6",
                    },
                ],
            }
        ],
    )

    @pre_load
    # pylint: disable=unused-argument
    def pre_process_details(self, data, **kwarg):
        """process the schema before loading.

        Args:
            data (dict): The Engagement data source object
            many (bool): If there are many to process
        Returns:
            Response: Returns a Engagement data source object

        """
        for audience in data[api_c.AUDIENCES]:
            audience[api_c.ID] = ObjectId(audience[api_c.ID])
            for destination in audience[api_c.DESTINATIONS]:
                destination[api_c.ID] = ObjectId(destination[api_c.ID])
        return data


class AudienceEngagementDeleteSchema(Schema):
    """
    Schema for adding/deleting audience to engagement
    """

    audience_ids = fields.List(
        fields.String,
        example=[
            "60ae035b6c5bf45da27f17e5",
            "60ae035b6c5bf45da27f17e6",
        ],
    )


class DisplayAdsSummary(Schema):
    """
    Schema for Display Ads Summary
    """

    class Meta:
        """Set Order for the Audience Response"""

        ordered = True

    spend = fields.Float()
    reach = fields.Integer()
    impressions = fields.Integer()
    conversions = fields.Integer()
    clicks = fields.Integer()
    frequency = fields.Float()
    cost_per_thousand_impressions = fields.Float()
    click_through_rate = fields.Float()
    cost_per_action = fields.Float()
    cost_per_click = fields.Float()
    engagement_rate = fields.Float()


class DispAdIndividualCampaignSummary(DisplayAdsSummary):
    """
    Schema for Individual Campaign Summary
    """

    class Meta:
        """Set Order for the Audience Response"""

        ordered = True

    name = fields.String()
    is_mapped = fields.Boolean()


class DispAdIndividualAudienceSummary(DisplayAdsSummary):
    """
    Schema for Individual Audience Summary
    """

    class Meta:
        """Set Order for the Audience Response"""

        ordered = True

    name = fields.String()
    campaigns = fields.List(fields.Nested(DispAdIndividualCampaignSummary))


class AudiencePerformanceDisplayAdsSchema(Schema):
    """
    Schema for Performance Metrics of Display Ads
    """

    class Meta:
        """Set Order for the Audience Response"""

        ordered = True

    summary = fields.Nested(DisplayAdsSummary)
    audience_performance = fields.List(fields.Dict())


class EmailSummary(Schema):
    """
    Schema for Summary Performance Metrics of Email
    """

    class Meta:
        """Set Order for the Audience Response"""

        ordered = True

    sent = fields.Integer()
    hard_bounces = fields.Integer()
    hard_bounces_rate = fields.Float()
    delivered = fields.Integer()
    delivered_rate = fields.Float()
    open = fields.Integer()
    open_rate = fields.Float()
    clicks = fields.Integer()
    click_through_rate = fields.Float()
    click_to_open_rate = fields.Float()
    unique_clicks = fields.Integer()
    unique_opens = fields.Integer()
    unsubscribe = fields.Integer()
    unsubscribe_rate = fields.Float()


class EmailIndividualCampaignSummary(EmailSummary):
    """
    Schema for Individual Campaign Summary of Email
    """

    class Meta:
        """Set Order for the Audience Response"""

        ordered = True

    name = fields.String()
    is_mapped = fields.Boolean()


class EmailIndividualAudienceSummary(EmailSummary):
    """
    Schema for Individual Audience Summary of Email
    """

    class Meta:
        """Set Order for the Audience Response"""

        ordered = True

    name = fields.String()
    campaigns = fields.List(fields.Nested(EmailIndividualCampaignSummary))


class AudiencePerformanceEmailSchema(Schema):
    """
    Schema for Performance Metrics of Email
    """

    class Meta:
        """Set Order for the Audience Response"""

        ordered = True

    summary = fields.Nested(EmailSummary)
    audience_performance = fields.List(
        fields.Nested(EmailIndividualAudienceSummary)
    )


<<<<<<< HEAD
class EngagedDataExtensionSchema(Schema):
    """
    Engagement Audience Destination Data Extension Schema
    """

    data_extension_name = fields.String()


class LatestDeliverySchema(Schema):
    """
    Engagement Audience Destination Delivery Schema
    """

    id = fields.String()
    status = fields.String()
    update_time = fields.DateTime()
    size = fields.Int(default=1000)


class EngagedAudienceDestinationSchema(Schema):
    """
    Engagement Audience Destination Schema
    """

    name = fields.String()
    id = fields.String()
    delivery_job_id = fields.String()
    delivery_platform_config = fields.Nested(EngagedDataExtensionSchema)
    latest_delivery = fields.Nested(LatestDeliverySchema)


class EngagedAudienceSchema(Schema):
    """
    Engagement Audience Schema
    """

    name = fields.String()
    id = fields.String()
    status = fields.String()
    destinations = fields.Nested(EngagedAudienceDestinationSchema, many=True)


class EngagementGetSchema(Schema):
    """
    Engagement get schema class
    """

    _id = fields.String(
        data_key=api_c.ID,
        example="5f5f7262997acad4bac4373b",
        required=True,
        validate=validate_object_id,
    )
    name = fields.String(attribute=api_c.NAME, required=True)
    description = fields.String(attribute=api_c.DESCRIPTION)

    audiences = fields.Nested(
        EngagedAudienceSchema, many=True, attribute=api_c.AUDIENCES
    )
    status = fields.String(
        attribute=api_c.STATUS,
        required=True,
        validate=validate.OneOf(
            choices=[
                api_c.STATUS_ACTIVE,
                api_c.STATUS_INACTIVE,
                api_c.STATUS_DELIVERING,
                api_c.STATUS_DRAFT,
                api_c.STATUS_ERROR,
            ]
        ),
        default=api_c.STATUS_DRAFT,
    )
    delivery_schedule = fields.Nested(
        DeliverySchedule,
        required=False,
        attribute=api_c.DELIVERY_SCHEDULE,
    )
    create_time = fields.DateTime(attribute=db_c.CREATE_TIME)
    created_by = fields.String(attribute=db_c.CREATED_BY)
    update_time = fields.DateTime(attribute=db_c.UPDATE_TIME, allow_none=True)
    updated_by = fields.String(attribute=db_c.UPDATED_BY, allow_none=True)


def weighted_engagement_status(engagements: list) -> list:
    """weighted engagement status by rolling up the individual destination
    status values

    Args:
        engagements (list): input engagement list.

    Returns:
        list: list of engagement documents.
    """

    # process each engagement and calculated the weights status value
    for engagement in engagements:

        status_ranks = []

        # process each audience
        for audience in engagement[api_c.AUDIENCES]:
            audience_status_rank = []

            # process each destination
            for destination in audience[api_c.DESTINATIONS]:
                if api_c.LATEST_DELIVERY not in destination:
                    continue

                # TODO - update ORCH so no status mapping needed.
                status = destination[api_c.LATEST_DELIVERY][api_c.STATUS]
                if status == db_c.STATUS_IN_PROGRESS:
                    # map pending to delivering status
                    status = api_c.STATUS_DELIVERING

                elif status == db_c.STATUS_SUCCEEDED:
                    # map succeeded to delivered status
                    status = api_c.STATUS_DELIVERED

                destination[api_c.LATEST_DELIVERY][api_c.STATUS] = status

                status_rank = (status, api_c.STATUS_WEIGHTING_DICT[status])
                status_ranks.append(status_rank)
                audience_status_rank.append(status_rank)

            # set audience status
            audience[api_c.STATUS] = (
                sorted(audience_status_rank, key=lambda x: x[1])[0][0]
                if audience_status_rank
                else api_c.STATUS_NOT_DELIVERED
            )

        # sort ascending, and assign rolled up status.
        engagement[api_c.STATUS] = (
            sorted(status_ranks, key=lambda x: x[1])[0][0]
            if status_ranks
            else api_c.STATUS_NOT_DELIVERED
        )

    return engagements
=======
class CampaignSchema(Schema):
    """
    Schema for Campaigns
    """

    class Meta:
        """Set Order for the Campaign Response"""

        ordered = True

    id = fields.String(
        example="5f5f7262997acad4bac4373b",
        validate=validate_object_id,
    )
    name = fields.String()
    delivery_job_id = fields.String(
        example="5f5f7262997acad4bac4373b",
        validate=validate_object_id,
    )
    create_time = fields.String(attribute=db_c.CREATE_TIME, allow_none=True)


class CampaignPutSchema(Schema):
    """
    Schema for Campaigns PUT.
    """

    class Meta:
        """Set Order for the Campaigns Response"""

        ordered = True

    campaigns = fields.List(
        fields.Dict,
        example=[
            {
                api_c.NAME: "Test Campaign",
                api_c.ID: "campaign_id",
                api_c.DELIVERY_JOB_ID: "delivery_job_id",
            }
        ],
    )


class DeliveryJobSchema(Schema):
    """
    Schema for Campaigns
    """

    class Meta:
        """Set Order for the Campaign Response"""

        ordered = True

    _id = fields.String(
        data_key=api_c.ID,
        example="5f5f7262997acad4bac4373b",
        validate=validate_object_id,
    )
    create_time = fields.String(attribute=db_c.CREATE_TIME, allow_none=True)


class CampaignMappingSchema(Schema):
    """
    Schema for Campaigns
    """

    class Meta:
        """Set Order for the Campaign Response"""

        ordered = True

    campaigns = fields.List(fields.Nested(CampaignSchema))
    delivery_jobs = fields.List(fields.Nested(DeliveryJobSchema))
>>>>>>> 1302fd8e
<|MERGE_RESOLUTION|>--- conflicted
+++ resolved
@@ -287,7 +287,82 @@
     )
 
 
-<<<<<<< HEAD
+class CampaignSchema(Schema):
+    """
+    Schema for Campaigns
+    """
+
+    class Meta:
+        """Set Order for the Campaign Response"""
+
+        ordered = True
+
+    id = fields.String(
+        example="5f5f7262997acad4bac4373b",
+        validate=validate_object_id,
+    )
+    name = fields.String()
+    delivery_job_id = fields.String(
+        example="5f5f7262997acad4bac4373b",
+        validate=validate_object_id,
+    )
+    create_time = fields.String(attribute=db_c.CREATE_TIME, allow_none=True)
+
+
+class CampaignPutSchema(Schema):
+    """
+    Schema for Campaigns PUT.
+    """
+
+    class Meta:
+        """Set Order for the Campaigns Response"""
+
+        ordered = True
+
+    campaigns = fields.List(
+        fields.Dict,
+        example=[
+            {
+                api_c.NAME: "Test Campaign",
+                api_c.ID: "campaign_id",
+                api_c.DELIVERY_JOB_ID: "delivery_job_id",
+            }
+        ],
+    )
+
+
+class DeliveryJobSchema(Schema):
+    """
+    Schema for Campaigns
+    """
+
+    class Meta:
+        """Set Order for the Campaign Response"""
+
+        ordered = True
+
+    _id = fields.String(
+        data_key=api_c.ID,
+        example="5f5f7262997acad4bac4373b",
+        validate=validate_object_id,
+    )
+    create_time = fields.String(attribute=db_c.CREATE_TIME, allow_none=True)
+
+
+class CampaignMappingSchema(Schema):
+    """
+    Schema for Campaigns
+    """
+
+    class Meta:
+        """Set Order for the Campaign Response"""
+
+        ordered = True
+
+    campaigns = fields.List(fields.Nested(CampaignSchema))
+    delivery_jobs = fields.List(fields.Nested(DeliveryJobSchema))
+
+
 class EngagedDataExtensionSchema(Schema):
     """
     Engagement Audience Destination Data Extension Schema
@@ -427,80 +502,4 @@
             else api_c.STATUS_NOT_DELIVERED
         )
 
-    return engagements
-=======
-class CampaignSchema(Schema):
-    """
-    Schema for Campaigns
-    """
-
-    class Meta:
-        """Set Order for the Campaign Response"""
-
-        ordered = True
-
-    id = fields.String(
-        example="5f5f7262997acad4bac4373b",
-        validate=validate_object_id,
-    )
-    name = fields.String()
-    delivery_job_id = fields.String(
-        example="5f5f7262997acad4bac4373b",
-        validate=validate_object_id,
-    )
-    create_time = fields.String(attribute=db_c.CREATE_TIME, allow_none=True)
-
-
-class CampaignPutSchema(Schema):
-    """
-    Schema for Campaigns PUT.
-    """
-
-    class Meta:
-        """Set Order for the Campaigns Response"""
-
-        ordered = True
-
-    campaigns = fields.List(
-        fields.Dict,
-        example=[
-            {
-                api_c.NAME: "Test Campaign",
-                api_c.ID: "campaign_id",
-                api_c.DELIVERY_JOB_ID: "delivery_job_id",
-            }
-        ],
-    )
-
-
-class DeliveryJobSchema(Schema):
-    """
-    Schema for Campaigns
-    """
-
-    class Meta:
-        """Set Order for the Campaign Response"""
-
-        ordered = True
-
-    _id = fields.String(
-        data_key=api_c.ID,
-        example="5f5f7262997acad4bac4373b",
-        validate=validate_object_id,
-    )
-    create_time = fields.String(attribute=db_c.CREATE_TIME, allow_none=True)
-
-
-class CampaignMappingSchema(Schema):
-    """
-    Schema for Campaigns
-    """
-
-    class Meta:
-        """Set Order for the Campaign Response"""
-
-        ordered = True
-
-    campaigns = fields.List(fields.Nested(CampaignSchema))
-    delivery_jobs = fields.List(fields.Nested(DeliveryJobSchema))
->>>>>>> 1302fd8e
+    return engagements