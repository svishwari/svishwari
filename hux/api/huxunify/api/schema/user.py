--- conflicted
+++ resolved
@@ -1,12 +1,8 @@
 """Schemas for the User API"""
 
 from flask_marshmallow import Schema
-<<<<<<< HEAD
-from marshmallow.fields import Str, Int, validate, List, Nested, Dict
+from marshmallow.fields import Str, Int, validate, List, Nested, Dict, Bool
 from marshmallow.validate import OneOf
-=======
-from marshmallow.fields import Str, Int, validate, List, Nested, Dict, Bool
->>>>>>> b31d3e4b
 
 from huxunifylib.database import constants as db_c
 from huxunify.api.schema.utils import validate_object_id
@@ -50,7 +46,15 @@
     modified = DateTimeWithZ(required=True)
 
 
-<<<<<<< HEAD
+class UserPatchSchema(Schema):
+    """User patch schema"""
+
+    role = Str(required=False)
+    display_name = Str(required=False)
+    dashboard_configuration = Dict(required=False)
+    pii_access = Bool(required=False)
+
+
 class TicketSchema(Schema):
     """Ticket schema"""
 
@@ -66,13 +70,4 @@
     key = Str(example="ABC-123")
     type = Str(example=api_c.TICKET_TYPE_BUG)
     summary = Str(example="Audience and Engagement Dashboard not loading")
-    description = Str(example="Description of the issue.")
-=======
-class UserPatchSchema(Schema):
-    """User patch schema"""
-
-    role = Str(required=False)
-    display_name = Str(required=False)
-    dashboard_configuration = Dict(required=False)
-    pii_access = Bool(required=False)
->>>>>>> b31d3e4b
+    description = Str(example="Description of the issue.")