--- conflicted
+++ resolved
@@ -29,7 +29,7 @@
         self.test_model_id = [
             model["id"]
             for model in get_models_response.json()
-            if "id" in model
+            if "id" in model and model["id"] == "LifetimeValue_sum_Price"
         ][0]
 
     @record_test_result(HttpMethod.POST, Endpoints.MODEL.POST_REQUEST_MODEL)
@@ -80,12 +80,9 @@
         self.assertIsInstance(response.json(), list)
         self.assertGreaterEqual(len(response.json()), 1)
 
-<<<<<<< HEAD
-=======
     @record_test_result(
         HttpMethod.GET, Endpoints.MODEL.GET_MODEL_PIPELINE_PERFORMANCE
     )
->>>>>>> e3274607
     def test_get_model_pipeline_performance(self):
         """Test get model's pipeline performance."""
 
@@ -102,12 +99,9 @@
         self.assertIsNotNone(fetch_response.json()["training"])
         self.assertIsNotNone(fetch_response.json()["scoring"])
 
-<<<<<<< HEAD
-=======
     @record_test_result(
         HttpMethod.GET, Endpoints.MODEL.GET_MODEL_VERSION_HISTORY
     )
->>>>>>> e3274607
     def test_get_model_version_history(self):
         """Test get model's version history."""
 
