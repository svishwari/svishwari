---
test_name: Test destinations constants API

strict:
  - json:list_any_order

includes:
  - !include common.yaml

stages:
  - name: test destinations/constants API

    # Define the request to be made...
    request:
      url: "{host}/{version}/destinations/constants"
      method: GET
      headers:
        content-type: application/json
        Authorization: "Bearer {token}"

    # ...and the expected response code and body
    response:
      strict: false
      status_code: 200
      headers:
        content-type: application/json
      json:
        facebook:
          facebook_ad_account_id:
              name: !anystr
              type: "text"
              required: !anybool
              description: !anything
          facebook_app_id:
              name: !anystr
              type: "text"
              required: !anybool
              description: !anything
          facebook_app_secret:
              name: !anystr
              type: "password"
              required: !anybool
              description: !anything
          facebook_access_token:
              name: !anystr
              type: "password"
              required: !anybool
              description: !anything
        sfmc:
          sfmc_account_id:
              name: !anystr
              type: "text"
              required: !anybool
              description: !anything
          sfmc_auth_base_uri:
              name: !anystr
              type: "text"
              required: !anybool
              description: !anything
          sfmc_client_id:
              name: !anystr
              type: "text"
              required: !anybool
              description: !anything
          sfmc_client_secret:
              name: !anystr
              type: "password"
              required: !anybool
              description: !anything
          sfmc_rest_base_uri:
              name: !anystr
              type: "text"
              required: !anybool
              description: !anything
          sfmc_soap_base_uri:
              name: !anystr
              type: "text"
              required: !anybool
              description: !anything

---
test_name: Test destinations API

strict:
  - json:list_any_order

includes:
  - !include common.yaml

stages:
  - name: test destinations API

    # Define the request to be made...
    request:
      url: "{host}/{version}/destinations"
      method: GET
      headers:
        content-type: application/json
        Authorization: "Bearer {token}"

    # ...and the expected response code and body
    response:
      strict: false
      status_code: 200
      headers:
        content-type: application/json
      json:
        !anylist
        - id: !anystr
          type: !anystr
          name: !anystr
          status: !anystr
          is_added: !anybool
          is_enabled: !anybool
          create_time: !re_fullmatch "(\\d{4})-(\\d{2})-(\\d{2})T(\\d{2})\\:(\\d{2})\\:(\\d{2})\\.(\\d{3})Z"
          update_time: !re_fullmatch "(\\d{4})-(\\d{2})-(\\d{2})T(\\d{2})\\:(\\d{2})\\:(\\d{2})\\.(\\d{3})Z"

---
test_name: Test destinations retrieve destination data-extensions

strict:
  - json:list_any_order

includes:
  - !include common.yaml

stages:
  - name: get destinations API

    # Define the request to be made...
    request:
      url: "{host}/{version}/destinations"
      method: GET
      headers:
        content-type: application/json
        Authorization: "Bearer {token}"

    # ...and the expected response code and body
    response:
      strict: false
      status_code: 200
      headers:
        content-type: application/json
      json:
        !anylist
        - id: !anystr
          type: !anystr
          name: !anystr
          status: !anystr
          is_added: !anybool
          is_enabled: !anybool
          create_time: !re_fullmatch "(\\d{4})-(\\d{2})-(\\d{2})T(\\d{2})\\:(\\d{2})\\:(\\d{2})\\.(\\d{3})Z"
          update_time: !re_fullmatch "(\\d{4})-(\\d{2})-(\\d{2})T(\\d{2})\\:(\\d{2})\\:(\\d{2})\\.(\\d{3})Z"
      save:
        $ext:
          function: tavern_test_utils:get_destination_id
          extra_kwargs:
            destination_type: "sfmc"

  - name: test destinations/{destination_id}/data-extensions

    # Define the request to be made...
    request:
      url: "{host}/{version}/destinations/{sfmc_destination_id}/data-extensions"
      method: GET
      headers:
        content-type: application/json
        Authorization: "Bearer {token}"

    # ...and the expected response code and body
    response:
      strict: false
      status_code: 200
      headers:
        content-type: application/json
      json:
        !anylist
        - name: !anystr
          data_extension_id: !anystr

---
test_name: Test destinations retrieve destination

strict:
  - json:list_any_order

includes:
  - !include common.yaml

stages:
  - name: get destinations API

    # Define the request to be made...
    request:
      url: "{host}/{version}/destinations"
      method: GET
      headers:
        content-type: application/json
        Authorization: "Bearer {token}"

    # ...and the expected response code and body
    response:
      strict: false
      status_code: 200
      headers:
        content-type: application/json
      json:
        !anylist
        - id: !anystr
          type: !anystr
          name: !anystr
          status: !anystr
          is_added: !anybool
          is_enabled: !anybool
          create_time: !re_fullmatch "(\\d{4})-(\\d{2})-(\\d{2})T(\\d{2})\\:(\\d{2})\\:(\\d{2})\\.(\\d{3})Z"
          update_time: !re_fullmatch "(\\d{4})-(\\d{2})-(\\d{2})T(\\d{2})\\:(\\d{2})\\:(\\d{2})\\.(\\d{3})Z"
      save:
        $ext:
          function: tavern_test_utils:get_destination_id
          extra_kwargs:
            destination_type: "sfmc"

  - name: test destinations/{destination_id}

    # Define the request to be made...
    request:
      url: "{host}/{version}/destinations/{sfmc_destination_id}"
      method: GET
      headers:
        content-type: application/json
        Authorization: "Bearer {token}"

    # ...and the expected response code and body
    response:
      strict: false
      status_code: 200
      headers:
        content-type: application/json
      json:
        id: !anystr
        type: !anystr
        name: !anystr
        status: !anystr
        is_added: !anybool
        is_enabled: !anybool
        create_time: !re_fullmatch "(\\d{4})-(\\d{2})-(\\d{2})T(\\d{2})\\:(\\d{2})\\:(\\d{2})\\.(\\d{3})Z"
        update_time: !re_fullmatch "(\\d{4})-(\\d{2})-(\\d{2})T(\\d{2})\\:(\\d{2})\\:(\\d{2})\\.(\\d{3})Z"
        updated_by: !anystr
        perf_data_extension:
          name: !anystr
          data_extension_id: !anystr

---
test_name: Test destinations validate facebook destination failure

strict:
  - json:list_any_order

includes:
  - !include common.yaml

stages:
  - name: test facebook destinations/validate failure

    # Define the request to be made...
    request:
      url: "{host}/{version}/destinations/validate"
      method: POST
      headers:
        content-type: application/json
        Authorization: "Bearer {token}"
      json:
        type: "facebook"
        authentication_details:
           facebook_access_token: "unified_facebook_access_token"
           facebook_app_secret: "unified_facebook_app_secret"
           facebook_app_id: "2849684615131430"
           facebook_ad_account_id: "act_1429837470372777"

    # ...and the expected response code and body
    response:
      strict: false
      status_code: 400
      headers:
        content-type: application/json
      json:
        message: !re_search "fail"

---
test_name: Test destinations validate sfmc destination failure

strict:
  - json:list_any_order

includes:
  - !include common.yaml

stages:
  - name: test sfmc destinations/validate failure

    # Define the request to be made...
    request:
      url: "{host}/{version}/destinations/validate"
      method: POST
      headers:
        content-type: application/json
        Authorization: "Bearer {token}"
      json:
        type: "sfmc"
        authentication_details:
           sfmc_client_secret: "unified_sfmc_client_secret"
           sfmc_client_id: "8g7zm3khwl08rfoo7p8vgct7"
           sfmc_account_id: "7329755"
           sfmc_auth_base_uri: "https://mc4xx9cczd48t2zwg0n4gjzmr-48.auth.marketingcloudapis.com/"
           sfmc_soap_base_uri: "https://mc4xx9cczd48t2zwg0n4gjzmr-48.soap.marketingcloudapis.com/"
           sfmc_rest_base_uri: "https://mc4xx9cczd48t2zwg0n4gjzmr-48.rest.marketingcloudapis.com/"

    # ...and the expected response code and body
    response:
      strict: false
      status_code: 400
      headers:
        content-type: application/json
      json:
        message: !re_search "fail"

---
test_name: Test destinations create destination data-extension already exists

strict:
  - json:list_any_order

includes:
  - !include common.yaml

stages:
  - name: get destinations API

    # Define the request to be made...
    request:
      url: "{host}/{version}/destinations"
      method: GET
      headers:
        content-type: application/json
        Authorization: "Bearer {token}"

    # ...and the expected response code and body
    response:
      strict: false
      status_code: 200
      headers:
        content-type: application/json
      json:
        !anylist
        - id: !anystr
          type: !anystr
          name: !anystr
          status: !anystr
          is_added: !anybool
          is_enabled: !anybool
          create_time: !re_fullmatch "(\\d{4})-(\\d{2})-(\\d{2})T(\\d{2})\\:(\\d{2})\\:(\\d{2})\\.(\\d{3})Z"
          update_time: !re_fullmatch "(\\d{4})-(\\d{2})-(\\d{2})T(\\d{2})\\:(\\d{2})\\:(\\d{2})\\.(\\d{3})Z"
      save:
        $ext:
          function: tavern_test_utils:get_destination_id
          extra_kwargs:
            destination_type: "sfmc"

  - name: get destinations/{destination_id}/data-extensions

    # Define the request to be made...
    request:
      url: "{host}/{version}/destinations/{sfmc_destination_id}/data-extensions"
      method: GET
      headers:
        content-type: application/json
        Authorization: "Bearer {token}"

    # ...and the expected response code and body
    response:
      strict: false
      status_code: 200
      headers:
        content-type: application/json
      json:
<<<<<<< HEAD
=======
        !anylist
>>>>>>> 59ec62d5
        - name: !anystr
          data_extension_id: !anystr
      save:
        json:
          first_destination_data_extension: "[0]"

  - name: test destinations/{destination_id}/data-extensions already exists

    # Define the request to be made...
    request:
      url: "{host}/{version}/destinations/{sfmc_destination_id}/data-extensions"
      method: POST
      headers:
        content-type: application/json
        Authorization: "Bearer {token}"
      json:
        data_extension: "{first_destination_data_extension.name}"

    # ...and the expected response code and body
    response:
      strict: false
      status_code: 200
      headers:
        content-type: application/json
      json:
        data_extension_id: "{first_destination_data_extension.data_extension_id}"

---
test_name: Test destinations create destination data-extension invalid destination ID

strict:
  - json:list_any_order

includes:
  - !include common.yaml

stages:
  - name: test destinations/{destination_id}/data-extensions invalid destination ID

    # Define the request to be made...
    request:
      url: "{host}/{version}/destinations/XYZ/data-extensions"
      method: POST
      headers:
        content-type: application/json
        Authorization: "Bearer {token}"
      json:
        data_extension: "Journey Entry"

    # ...and the expected response code and body
    response:
      strict: false
      status_code: 400
      headers:
        content-type: application/json
      json:
        message: !re_search "not valid"

---
test_name: Test destinations put/update destination success

strict:
  - json:list_any_order

includes:
  - !include common.yaml

stages:
  - name: get destinations API

    # Define the request to be made...
    request:
      url: "{host}/{version}/destinations"
      method: GET
      headers:
        content-type: application/json
        Authorization: "Bearer {token}"

    # ...and the expected response code and body
    response:
      strict: false
      status_code: 200
      headers:
        content-type: application/json
      json:
        !anylist
        - id: !anystr
          type: !anystr
          name: !anystr
          status: !anystr
          is_added: !anybool
          is_enabled: !anybool
          create_time: !re_fullmatch "(\\d{4})-(\\d{2})-(\\d{2})T(\\d{2})\\:(\\d{2})\\:(\\d{2})\\.(\\d{3})Z"
          update_time: !re_fullmatch "(\\d{4})-(\\d{2})-(\\d{2})T(\\d{2})\\:(\\d{2})\\:(\\d{2})\\.(\\d{3})Z"
      save:
        $ext:
          function: tavern_test_utils:get_destination_id
          extra_kwargs:
            destination_type: "facebook"

# Commenting out this stage of test since it is not ideal to have destination's
# correct authentication details here in plain text and running this test with
# the below dummy credentials used will update the authentication details with
# wrong values
# in DB with incorrect/dummy values that is causing deliveries to fail
#  - name: test destinations put/update destination success
#
#    # Define the request to be made...
#    request:
#      url: "{host}/{version}/destinations/{facebook_destination_id}"
#      method: PUT
#      headers:
#        content-type: application/json
#        Authorization: "Bearer {token}"
#      json:
#        authentication_details:
#          facebook_access_token: "unified_facebook_access_token"
#          facebook_app_secret: "unified_facebook_app_secret"
#          facebook_app_id: "2849684615131430"
#          facebook_ad_account_id: "act_1429837470372777"
#
#    # ...and the expected response code and body
#    response:
#      strict: false
#      status_code: 200
#      headers:
#        content-type: application/json
#      json:
#        name: "Facebook",
#        type: "facebook",
#        status: "Succeeded",
#        id: {facebook_destination_id}
#        is_enabled: !anybool

---
test_name: Test destinations put/update invalid destination ID failure

strict:
  - json:list_any_order

includes:
  - !include common.yaml

stages:
  - name: test destinations put/update destination failure invalid destination ID

    # Define the request to be made...
    request:
      url: "{host}/{version}/destinations/XYZ"
      method: PUT
      headers:
        content-type: application/json
        Authorization: "Bearer {token}"
      json:
        authentication_details:
          facebook_access_token: "unified_facebook_access_token"
          facebook_app_secret: "unified_facebook_app_secret"
          facebook_app_id: "2849684615131430"
          facebook_ad_account_id: "act_1429837470372777"

    # ...and the expected response code and body
    response:
      strict: false
      status_code: 400
      headers:
        content-type: application/json
      json:
        message: !re_search "not valid"<|MERGE_RESOLUTION|>--- conflicted
+++ resolved
@@ -383,10 +383,7 @@
       headers:
         content-type: application/json
       json:
-<<<<<<< HEAD
-=======
-        !anylist
->>>>>>> 59ec62d5
+        !anylist
         - name: !anystr
           data_extension_id: !anystr
       save:
