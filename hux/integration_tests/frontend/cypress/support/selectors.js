/**
 * Selectors for DOM elements in the application.
 */
export default {
  app: {
    signin: "[data-e2e='signin']",
  },

  login: {
    email: "[id=okta-signin-username]",
    password: "[id=okta-signin-password]",
    remember: "[data-se-for-name=remember]",
    submit: "[id=okta-signin-submit]",
  },

  // common components
  card: {
    title: "[data-e2e='card-title']",
    description: "[data-e2e='card-description']",
  },

  // side navigation
  nav: {
    // app:
    home: "[data-e2e='nav-home']",
    configuration: "[data-e2e='nav-configuration']",

    // data management:
    dataSources: "[data-e2e='nav-datasource']",
    identityResolution: "[data-e2e='nav-identity-resolution']",

    // decisioning:
    models: "[data-e2e='nav-models']",

    // customer insights:
    customerProfiles: "[data-e2e='nav-customer-profiles']",
    segmentPlayground: "[data-e2e='nav-playground']",

    // orchestration:
    destinations: "[data-e2e='nav-destinations']",
    engagements: "[data-e2e='nav-speaker_up']",
    audiences: "[data-e2e='nav-audiences']",
  },

  // top navigation
  topNav: {
    profiledropdown: "[data-e2e='profile-dropdown']",
    profile: "[data-e2e='profile']",
    logout: "[data-e2e='logout']",
    help: "[data-e2e='help-dropdown']",
    myIssues: "[data-e2e='myIssues']",
    contactus: "[data-e2e='contactus']",
    add: "[data-e2e='addicon']",
    dataSourceButton: "[data-e2e='Data Source']",
  },

  // home
  home: {
    welcomeBanner: "[data-e2e='welcome-banner']",
    totalCustomersChart: "[data-e2e='total-customers-chart']",
    latestNotifications: "[data-e2e='latest-notifications']",
    allNotificationsLink: "[data-e2e='all-notifications-link']",
  },

<<<<<<< HEAD
  //client
  client: {
    clientDropdown: "[data-e2e='client_panel_dropdown']",
    clientPanelOpen: "[data-e2e='client_panel']",
    clientHeader: "[data-e2e='client-header']",
    clientLists: "[data-e2e='clients-list']",
    client: "[data-e2e='client']",
=======
  // my issues
  myIssues: {
    header: "[data-e2e='issues-header']",
    table: "[data-e2e='issues-table']",
    key: "[data-e2e='issues-key']",
    status: "[data-e2e='issues-status']",
    summary: "[data-e2e='issues-summary']",
    time: "[data-e2e='issues-time']",
    return: "[data-e2e='issues-return']",
>>>>>>> b26a6c4f
  },

  // configuration
  configuration: {
    moduleSolution: "[data-e2e='moduleSolution']",
    teamMembers: "[data-e2e='teamMembers']",
    activeItem: "[data-e2e='activeItem']",
    tipsMenu: "[data-e2e='tips-menu']",
    list: {
      teamMembersTable: "[data-e2e='team-members-table']",
      teamMembersTableHeaders: "table thead tr",
    },
    teamMemberDrawer: {
      teamMemberRequest: "[data-e2e='teamMemberRequest']",
      firstName: "[data-e2e='firstName']",
      lastName: "[data-e2e='lastName']",
      email: "[data-e2e='email']",
      accessLevel: "[data-e2e='accessLevel']",
      togglePii: "[data-e2e='togglePii']",
      requestText: "[data-e2e='requestText']",
      request: "[data-e2e='request']",
    },
  },

  // data sources
  datasources: "[data-e2e='dataSourcesList']",
  destinations: "[data-e2e='destination-list']",
  dataSourcesAdd: "[data-e2e='dataSourcesAddList']",
  dataSourcesRequest: "[data-e2e='dataSourcesRequestList']",
  addDataSource: "[data-e2e='addDataSource']",
  pendingDataSourceRemove: "[data-e2e='data-source-list-Pending-remove']",
  removeDataSourceConfirmation: "[data-e2e='remove-data-source-confirmation']",
  pendingStatus: "[data-e2e='model-status-Pending']",

  //destinations
  destination: {
    drawerToggle: "[data-e2e='drawerToggle']",
    addDestination: "[data-e2e='addDestination']",
    destinationsList: "[data-e2e='destinationsDrawer']",
    requestableDestinationsList: "[data-e2e='requestDestinationDrawer']",
    destinationConfigDetails: "[data-e2e='destinationConfigDetails']",
    validateDestination: "[data-e2e='validateDestination']",
    footer: "[data-e2e='footer']",
    destinationRemove: "[data-e2e='destination-list-remove']",
    destinationRemoveConfirmFooter: ".confirm-modal-footer",
    destinationRemoveConfirmBody: ".confirm-modal-body",
    removeDestinationText: "[data-e2e='remove-destination-text']",
    cancelRequestDestination: "[data-e2e='cancel-destination-request']",
  },

  // decisioning
  models: {
    header: "[data-e2e='models-header']",
    list: "[data-e2e='models-list']",
    item: "[data-e2e='model-item']",
    lifttable: "[data-e2e='table-lift']",
    featuretable: "[data-e2e='table-feature']",
    performancemetric: "[data-e2e='performancemetric']",
    driftchart: "[data-e2e='drift-chart']",
    featurechart: "[data-e2e='feature-chart']",
    versionhistorybutton: "[data-e2e='version-history-button']",
    modelDashboardOptions: "[data-e2e='model-dashboard-options']",
    versionhistory: "[data-e2e='version-history']",
    status: "[data-e2e='model-status']",
    activeStatus: "[data-e2e='model-status-Active']",
  },

  // engagements
  engagement: {
    addEngagement: "[data-e2e='add-engagement']",
    addEngagements: "a[href='/engagements/add']",
    enagagementName: "[data-e2e='engagement-name']",
    enagagementDescription: "[data-e2e='engagement-description']",
    dataExtensionName: "[data-e2e='new-data-extension']",
    addAudience: "[data-e2e='add-audience']",
    addDestination: "[data-e2e='add-destination']",
    selectAudience: "[data-e2e='audience-select-button']",
    selectDestination: "[data-e2e='destination-select-button-facebook']",
    salesForceAddButton: "[data-e2e='destination-select-button-sfmc']",
    exitDrawer: "[data-e2e='click-outside']",
    exitDataExtensionDrawer: "[data-e2e='destination-added']",
    activeEngagement: "[data-e2e='enagement-active']",
    overviewSummary: "[data-e2e='overview-summary']",
    deliveryScheduleMetric: "[data-e2e='delivery-schedule-metric']",
    updatedMetric: "[data-e2e='updated-metric']",
    createdMetric: "[data-e2e='created-metric']",
    deliveryHistory: "[data-e2e='deliver-history']",
    deliveryHistoryItems: "[data-e2e='delivery-list-items']",
    adsData: "[data-e2e='ads-data']",
    emailData: "[data-e2e='email-data']",
    emailMarketing: "[data-e2e='email-marketing']",
    engagementAudienceList: "[data-e2e='status-list']",
    list: {
      engagementTable: "[data-e2e='engagement-table']",
      engagementTableHeaders: "table thead tr",
      engagementTableExpand: "[data-e2e='expand-engagement']",
      audienceTable: "[data-e2e='audience-table']",
      lastDeliveredColumn: "[data-e2e='last-delivered']",
      audienceTableExpand: "[data-e2e='expand-audience']",
    },
    destinationRows: '[data-e2e="destination-rows"]',
    createEngagement: '[data-e2e="create-engagement"]',
  },

  //Customer Profiles
  customerProfile: {
    customers: "a[href='/customers']",
    customeroverview: "[data-e2e='customeroverview']",
    customerListTab: "[data-e2e='customer-list-tab']",
    totalCustomerchart: "[data-e2e='total-customer-chart']",
    customerSpendchart: "[data-e2e='customer-spend-chart']",
    mapchart: "[data-e2e='map-chart']",
    mapStateList: "[data-e2e='map-state-list']",
    incomeChart: "[data-e2e='income-chart']",
    genderSpendChart: "[data-e2e='gender-spend-chart']",
    genderChart: "[data-e2e='gender-chart']",
    customerID: "[data-e2e='customerID']",
    customerlength: "[data-e2e='customer-length']",
    matchConfidence: "[data-e2e='match-confidence']",
    conversionTime: "[data-e2e='conversion-time']",
    lastClick: "[data-e2e='last-click']",
    lastPurchaseDate: "[data-e2e='last-purchase-date']",
    lastOpen: "[data-e2e='last-open']",
    customerInsights: "[data-e2e='customer-insights']",
    contactPreferencecs: "[data-e2e='contact-preferencecs']",
    chord: "[data-e2e='chord']",
    loader: "[data-e2e='loader']",
    viewAllCustomers: "[data-e2e='view-all-customers']",
    list: {
      geoDrawerTableCountry: "[data-e2e='geo-drawer-table-countries']",
      geoDrawerTableState: "[data-e2e='geo-drawer-table-states']",
      geoDrawerTableCity: "[data-e2e='geo-drawer-table-cities']",
      geoDrawerTableHeaders: "table thead tr",
      geoDrawerTableItems: "table tbody tr",
    },
    eventsDrawerButton: "[data-e2e='eventsDrawerButton']",
    customerEventRow: "[data-e2e='customerEventRow']",
    customerEventchart: "[data-e2e='customer-event-chart']",
  },

  //IDR
  idr: {
    identityResolution: "a[href='/identity-resolution']",
    overview: "[data-e2e='overviewList']",
    datafeed: "[data-e2e='datafeedtable']",
    lastrun: "[data-e2e='lastrun']",
    pinning: "[data-e2e='tab-pinning']",
    stitched: "[data-e2e='tab-stitched']",
  },
  // notification
  notification: {
    notificationicon: "[data-e2e='notification-bell']",
    notificationReturnButton: "[data-e2e='notification-return']",
    viewAllNotifications: "[data-e2e='notifications-view-all']",
    notificationlistmenu: "[data-e2e='notification-item']",
  },
  audience: {
    audienceFilterToggle: "[data-e2e='audienceFilterToggle']",
    audienceFilters: "[data-e2e='audienceFilters']",
    audiencelist: "[data-e2e='audiencelist']",
    audiencenameclick: "[data-e2e='audiencename']",
    audiencehistory: "[data-e2e='audience-history']",
    engagementdelivery: "[data-e2e='status-list']",
    deliveryhistory: "[data-e2e='delivery-history']",
    deliveryhistorydrawer: "[data-e2e='delivery-history-drawer']",
    overview: "[data-e2e='audience-overview']",
    mapchart: "[data-e2e='map-chart']",
    mapStateList: "[data-e2e='map-state-list']",
    incomeChart: "[data-e2e='income-chart']",
    genderSpendChart: "[data-e2e='gender-spend-chart']",
    genderChart: "[data-e2e='gender-chart']",
    list: {
      audienceTable: "[data-e2e='audience-table']",
      audienceTableHeaders: "table thead tr",
      lastDeliveredColumn: "[data-e2e='last-delivered']",
    },
    addAudiences: "a[href='/segment-playground']",
    audienceName: "[data-e2e='audience-name']",
    actionAudience: "[data-e2e='action-audience']",
    addEngagement: "[data-e2e='add-engagement']",
    selectEngagement: "[data-e2e='engagement-list']",
    addDestination: "[data-e2e='add-destination-audience']",
    createAudience: "[data-e2e='create-audience']",
    salesForceAddButton: "[data-e2e='destination-select-button-sfmc']",
    newEngagementFirst: "[data-e2e='first-engagement-create']",
    newEngagementFirstName: "[data-e2e='new-engagement-name']",
    createNewEngagement: "[data-e2e='create-engagement-new']",
    cancelAudience: "[data-e2e='cancel-audience']",
    removeAudience: "[data-e2e='remove-audience-confirmation']",
    addNewAudience: "[data-e2e='add-audience']",
    editAudienceName: "[data-e2e='edit-audience-name']",
  },

  segmentPlayground: {
    addNewAttr: "[data-e2e='add-new-attr']",
    removeAttr: "[data-e2e='remove-attr']",
    selectAttrBtn: "[data-e2e='select-attr-btn']",
    selectOperatorBtn: "[data-e2e='select-operator-btn']",
    autoCompleteBtn: "[data-e2e='auto-complete-btn']",
  },
}<|MERGE_RESOLUTION|>--- conflicted
+++ resolved
@@ -62,7 +62,6 @@
     allNotificationsLink: "[data-e2e='all-notifications-link']",
   },
 
-<<<<<<< HEAD
   //client
   client: {
     clientDropdown: "[data-e2e='client_panel_dropdown']",
@@ -70,7 +69,8 @@
     clientHeader: "[data-e2e='client-header']",
     clientLists: "[data-e2e='clients-list']",
     client: "[data-e2e='client']",
-=======
+  },
+
   // my issues
   myIssues: {
     header: "[data-e2e='issues-header']",
@@ -80,7 +80,6 @@
     summary: "[data-e2e='issues-summary']",
     time: "[data-e2e='issues-time']",
     return: "[data-e2e='issues-return']",
->>>>>>> b26a6c4f
   },
 
   // configuration
