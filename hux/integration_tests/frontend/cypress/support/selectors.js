/**
 * Selectors for DOM elements in the application.
 */
export default {
  home: {
    signin: "[data-e2e='signin']",
  },

  login: {
    email: "[id=okta-signin-username]",
    password: "[id=okta-signin-password]",
    submit: "[id=okta-signin-submit]",
  },

  // common components
  card: {
    title: "[data-e2e='card-title']",
    description: "[data-e2e='card-description']",
  },

  // navigation
  nav: {
    models: "[data-e2e='nav-models']",
  },

  // overview
  overview: {
    header: "[data-e2e='overview-header']",
    list: "[data-e2e='configuration-list']",
    item: "[data-e2e='configuration-item']",
    chart: "[data-e2e='overview-chart']",
  },

  // connections
  datasources: "[data-e2e='dataSourcesList']",
  destinations: "[data-e2e='destinationsList']",
  dataSourcesAdd: "[tabindex='0'][data-e2e='dataSourcesAddList']",
  connections: "a[href='/connections']",
  addDataSource: "[data-e2e='addDataSource']",

  // decisioning
  models: {
    header: "[data-e2e='models-header']",
    list: "[data-e2e='models-list']",
    item: "[data-e2e='model-item']",
    models: "a[href='/models']",
  },

<<<<<<< HEAD
  // engagement 
  engagement: {
    addEngagement: "[data-e2e='add-engagement']",
    addEngagements: "a[href='/engagements/add']",
    enagagementName: "[data-e2e='engagement-name']",
    enagagementDescription: "[data-e2e='engagement-description']",
    dataExtensionName: "[data-e2e='new-data-extension']",
    addAudience: "[data-e2e='add-audience']",
    addDestination: "[data-e2e='add-destination']",
    selectAudience: "[data-e2e='audience-select-button']",
    selectDestination: "[data-e2e='destination-select-button']",
    exitDrawer: "[data-e2e='click-outside']",
    exitDataExtensionDrawer: "[data-e2e='destination-added']",
  },

=======
  //Customer Profiles
  customerProfile: {
    customers: "a[href='/customers']",
    overview: "[data-e2e='overviewList']",
    customeroverview: "[data-e2e='customeroverview']",
    chart: "[data-e2e='overview-chart']",
    mapchart: "[data-e2e='map-chart']",
    mapStateList: "[data-e2e='map-state-list']",
    incomeChart: "[data-e2e='income-chart']",
    genderSpendChart: "[data-e2e='gender-spend-chart']",
    genderChart: "[data-e2e='gender-chart']",
  },
>>>>>>> ab414750
  //IDR
  idr: {
    identityResolution: "a[href='/identity-resolution']",
    overview: "[data-e2e='overviewList']",
    datafeed: "[data-e2e='datafeedtable']",
    lastrun: "[data-e2e='lastrun']",
    pinning: "[data-e2e='Pinning']",
    stitched: "[data-e2e='Stitched']",
  },
  //notification
  notification: {
    notificationicon: "[data-e2e='notification-bell']",
    notificationReturnButton: "[data-e2e='notification-return']",
    notifications: "a[href='/notifications']",
    notificationlistmenu: "[data-e2e='notification-item']",
  },
  // navigation
  navigation: {
    profiledropdown: "[data-e2e='profile-dropdown']",
    profile: "[data-e2e='profile']",
    logout: "[data-e2e='logout']",
    help: "[data-e2e='help-dropdown']",
    contactus: "[data-e2e='contactus']",
    add: "[data-e2e='addicon']",
  },
  customers: "a[href='/customers']",
  engagements: "a[href='/engagements']",
  audiences: "a[href='/audiences']",
}<|MERGE_RESOLUTION|>--- conflicted
+++ resolved
@@ -46,7 +46,6 @@
     models: "a[href='/models']",
   },
 
-<<<<<<< HEAD
   // engagement 
   engagement: {
     addEngagement: "[data-e2e='add-engagement']",
@@ -62,7 +61,6 @@
     exitDataExtensionDrawer: "[data-e2e='destination-added']",
   },
 
-=======
   //Customer Profiles
   customerProfile: {
     customers: "a[href='/customers']",
@@ -75,7 +73,7 @@
     genderSpendChart: "[data-e2e='gender-spend-chart']",
     genderChart: "[data-e2e='gender-chart']",
   },
->>>>>>> ab414750
+  
   //IDR
   idr: {
     identityResolution: "a[href='/identity-resolution']",
