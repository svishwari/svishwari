/**
 * Selectors for DOM elements in the application.
 */
export default {
  home: {
    signin: "[data-e2e='signin']",
  },

  login: {
    email: "[id=okta-signin-username]",
    password: "[id=okta-signin-password]",
    submit: "[id=okta-signin-submit]",
  },

  // common components
  card: {
    title: "[data-e2e='card-title']",
    description: "[data-e2e='card-description']",
  },

  // navigation
  nav: {
    models: "[data-e2e='nav-models']",
  },

  // overview
  overview: {
    header: "[data-e2e='overview-header']",
    list: "[data-e2e='configuration-list']",
    item: "[data-e2e='configuration-item']",
    chart: "[data-e2e='overview-chart']",
  },

  // connections
  datasources: "[data-e2e='dataSourcesList']",
  destinations: "[data-e2e='destinationsList']",
  dataSourcesAdd: "[tabindex='0'][data-e2e='dataSourcesAddList']",
  connections: "a[href='/connections']",
  addDataSource: "[data-e2e='addDataSource']",

  //destinations
  destination: {
    drawerToggle: "[data-e2e='drawerToggle']",
    addDestination: "[data-e2e='addDestination']",
    destinationsList: "[tabindex='0'][data-e2e='destinationsDrawer']",
    destinationConfigDetails: "[data-e2e='destinationConfigDetails']",
    validateDestination: "[data-e2e='validateDestination']",
    footer: "[data-e2e='footer']",
  },

  // decisioning
  models: {
    header: "[data-e2e='models-header']",
    list: "[data-e2e='models-list']",
    item: "[data-e2e='model-item']",
    models: "a[href='/models']",
    lifttable: "[data-e2e='table-lift']",
    featuretable: "[data-e2e='table-feature']",
    performancemetric: "[data-e2e='performancemetric']",
    driftchart: "[data-e2e='drift-chart']", 
    featurechart: "[data-e2e='feature-chart']", 
    versionhistorybutton: "[data-e2e='version-history-button']", 
    versionhistory: "[data-e2e='version-history']", 
  },

  // engagement
  engagement: {
    addEngagement: "[data-e2e='add-engagement']",
    addEngagements: "a[href='/engagements/add']",
    enagagementName: "[data-e2e='engagement-name']",
    enagagementDescription: "[data-e2e='engagement-description']",
    dataExtensionName: "[data-e2e='new-data-extension']",
    addAudience: "[data-e2e='add-audience']",
    addDestination: "[data-e2e='add-destination']",
    selectAudience: "[data-e2e='audience-select-button']",
    selectDestination: "[data-e2e='destination-select-button']",
    exitDrawer: "[data-e2e='click-outside']",
    exitDataExtensionDrawer: "[data-e2e='destination-added']",
  },

  //Customer Profiles
  customerProfile: {
    customers: "a[href='/customers']",
    overview: "[data-e2e='overviewList']",
    customeroverview: "[data-e2e='customeroverview']",
    chart: "[data-e2e='overview-chart']",
    mapchart: "[data-e2e='map-chart']",
    mapStateList: "[data-e2e='map-state-list']",
    incomeChart: "[data-e2e='income-chart']",
    genderSpendChart: "[data-e2e='gender-spend-chart']",
    genderChart: "[data-e2e='gender-chart']",
    customerID: "[data-e2e='customerID']",
    customerlength: "[data-e2e='customer-length']",
    matchConfidence: "[data-e2e='match-confidence']",
    lifeTimeValue: "[data-e2e='life-time-value']",
    conversionTime: "[data-e2e='conversion-time']",
    churnScore: "[data-e2e='churn-score']",
    lastClick: "[data-e2e='last-click']",
    lastPurchaseDate: "[data-e2e='last-purchase-date']",
    lastOpen: "[data-e2e='last-open']",
    customerInsights: "[data-e2e='customer-insights']",
    contactPreferencecs: "[data-e2e='contact-preferencecs']",
    chord: "[data-e2e='chord']",
  },

  //IDR
  idr: {
    identityResolution: "a[href='/identity-resolution']",
    overview: "[data-e2e='overviewList']",
    datafeed: "[data-e2e='datafeedtable']",
    lastrun: "[data-e2e='lastrun']",
    pinning: "[data-e2e='Pinning']",
    stitched: "[data-e2e='Stitched']",
  },
  //notification
  notification: {
    notificationicon: "[data-e2e='notification-bell']",
    notificationReturnButton: "[data-e2e='notification-return']",
    notifications: "a[href='/notifications']",
    notificationlistmenu: "[data-e2e='notification-item']",
  },
  // navigation
  navigation: {
    profiledropdown: "[data-e2e='profile-dropdown']",
    profile: "[data-e2e='profile']",
    logout: "[data-e2e='logout']",
    help: "[data-e2e='help-dropdown']",
    contactus: "[data-e2e='contactus']",
    add: "[data-e2e='addicon']",
  },
<<<<<<< HEAD
  audience: {
    audiencelist: "[data-e2e='audiencelist']",
    audiencenameclick: "[data-e2e='audiencename']",
    audiencehistory: "[data-e2e='audience-history']",
    engagementdelivery: "[data-e2e='status-list']",
    deliveryhistory: "[data-e2e='delivery-history']",
    deliveryhistorydrawer: "[data-e2e='delivery-history-drawer']",
    overview: "[data-e2e='audience-overview']",
    mapchart: "[data-e2e='map-chart']",
    mapStateList: "[data-e2e='map-state-list']",
    incomeChart: "[data-e2e='income-chart']",
    genderSpendChart: "[data-e2e='gender-spend-chart']",
    genderChart: "[data-e2e='gender-chart']",
=======
  // Engagements
  engagement: {
    list: {
      engagementTable: "[data-e2e='engagement-table']",
      engagementTableHeaders: "table thead tr",
      engagementTableExpand: "[data-e2e='expand-engagement']",
      audienceTable: "[data-e2e='audience-table']",
      lastDeliveredColumn: "[data-e2e='last-delivered']",
      audienceTableExpand: "[data-e2e='expand-audience']",
    },
>>>>>>> 73f87d68
  },
  customers: "a[href='/customers']",
  engagements: "a[href='/engagements']",
  audiences: "a[href='/audiences']",

}<|MERGE_RESOLUTION|>--- conflicted
+++ resolved
@@ -128,7 +128,6 @@
     contactus: "[data-e2e='contactus']",
     add: "[data-e2e='addicon']",
   },
-<<<<<<< HEAD
   audience: {
     audiencelist: "[data-e2e='audiencelist']",
     audiencenameclick: "[data-e2e='audiencename']",
@@ -142,7 +141,7 @@
     incomeChart: "[data-e2e='income-chart']",
     genderSpendChart: "[data-e2e='gender-spend-chart']",
     genderChart: "[data-e2e='gender-chart']",
-=======
+  },
   // Engagements
   engagement: {
     list: {
@@ -153,7 +152,6 @@
       lastDeliveredColumn: "[data-e2e='last-delivered']",
       audienceTableExpand: "[data-e2e='expand-audience']",
     },
->>>>>>> 73f87d68
   },
   customers: "a[href='/customers']",
   engagements: "a[href='/engagements']",
