--- conflicted
+++ resolved
@@ -31,9 +31,6 @@
 
     // decisioning:
     models: "[data-e2e='nav-models']",
-<<<<<<< HEAD
-    destinations: "a[href='/destinations']",
-=======
 
     // customer insights:
     customerProfiles: "[data-e2e='nav-customer-profiles']",
@@ -54,7 +51,6 @@
     contactus: "[data-e2e='contactus']",
     add: "[data-e2e='addicon']",
     dataSourceButton: "[data-e2e='Data Source']",
->>>>>>> 302cbb18
   },
 
   // overview
