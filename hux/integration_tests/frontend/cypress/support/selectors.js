--- conflicted
+++ resolved
@@ -136,7 +136,6 @@
     contactus: "[data-e2e='contactus']",
     add: "[data-e2e='addicon']",
   },
-<<<<<<< HEAD
   audience: {
     audiencelist: "[data-e2e='audiencelist']",
     audiencenameclick: "[data-e2e='audiencename']",
@@ -151,11 +150,8 @@
     genderSpendChart: "[data-e2e='gender-spend-chart']",
     genderChart: "[data-e2e='gender-chart']",
   },
-=======
->>>>>>> ccd45707
 
   customers: "a[href='/customers']",
   engagements: "a[href='/engagements']",
   audiences: "a[href='/audiences']",
-
 }