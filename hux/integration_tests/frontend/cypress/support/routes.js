--- conflicted
+++ resolved
@@ -5,10 +5,7 @@
 
   // App
   home: "/",
-<<<<<<< HEAD
-=======
   login: "/login",
->>>>>>> f06840d6
   overview: "/overview",
 
   // Orchestration
