import route from "../../support/routes"
import selector from "../../support/selectors"

describe("Notifications", () => {
  beforeEach(() => {
    cy.signin({
      email: Cypress.env("USER_EMAIL"),
      password: Cypress.env("USER_PASSWORD"),
    })
    cy.visit(route.home)
  })

  it("should be able to view a list of notifications", () => {
    cy.location("pathname").should("eq", route.home)

    //notification bell icon should be visible
    cy.get(selector.notification.notificationicon).should("be.visible")
    //click on the bell button
    cy.get(selector.notification.notificationicon).click()
    // open open notification drop down and check the length of the data
    cy.get(selector.notification.notificationlistmenu).should(($menulist) => {
      expect($menulist).to.have.length(5)
    })
    // eslint-disable-next-line cypress/no-unnecessary-waiting
    cy.wait(1000)
    // view all link should be visible
    cy.get(selector.notification.viewAllNotifications).should("be.visible")
    // click on the view all link
<<<<<<< HEAD
    cy.get(selector.notification.notifications).eq(0).click()
=======
    cy.get(selector.notification.viewAllNotifications).click()
>>>>>>> 518ff2ad
    // route in notification screen
    cy.location("pathname").should("eq", route.notifications)
    // scroll down for lazy loading
    cy.scrollTo("bottom", { duration: 1000 })
    // eslint-disable-next-line cypress/no-unnecessary-waiting
    cy.wait(1000)
    // scroll up to click the return button
    cy.scrollTo("top", { duration: 1000 })
    // click on the return to previous page button
    cy.get(selector.notification.notificationReturnButton).click()
  })
})<|MERGE_RESOLUTION|>--- conflicted
+++ resolved
@@ -26,11 +26,7 @@
     // view all link should be visible
     cy.get(selector.notification.viewAllNotifications).should("be.visible")
     // click on the view all link
-<<<<<<< HEAD
-    cy.get(selector.notification.notifications).eq(0).click()
-=======
     cy.get(selector.notification.viewAllNotifications).click()
->>>>>>> 518ff2ad
     // route in notification screen
     cy.location("pathname").should("eq", route.notifications)
     // scroll down for lazy loading
