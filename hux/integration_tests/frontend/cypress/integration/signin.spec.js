--- conflicted
+++ resolved
@@ -14,39 +14,6 @@
 
 describe("Tests user sign in", () => {
   before(() => {
-<<<<<<< HEAD
-    // visit the application
-    cy.visit(ROUTES.home);
-
-    // TODO: add a selector for this button in the UI
-    cy.get("button").click();
-
-    cy.location("pathname")
-      .should("not.eq", ROUTES.home)
-      .then((pathname) => {
-        if (pathname === ROUTES.oktaSignInRedirectURI) {
-          // User has authenticated with okta successfully, so it redirects to
-          // this URI and we can just continue on to our test cases...
-        } else {
-          // TODO: move to selectors
-          cy.get("input[id=okta-signin-username]")
-          .type(Cypress.env("USER_EMAIL"), { log: false });
-
-          // TODO: move to selectors
-          cy.get("input[id=okta-signin-password]")
-            .type(Cypress.env("USER_PASSWORD"), { log: false });
-
-          // TODO: move to selectors
-          cy.get("input[id=okta-signin-submit]").click();
-
-          // TODO: add MFA related authentication if needed
-        }
-      });
-  });
-
-  it("should be able to view overview page", () => {
-    cy.location("pathname").should("eq", ROUTES.overview);
-=======
     // opens the app
     cy.visit(route.home);
 
@@ -81,6 +48,5 @@
 
   it("should be able to view the overview", () => {
     cy.location("pathname").should("eq", route.overview);
->>>>>>> 41debd16
   });
 });