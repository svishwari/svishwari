--- conflicted
+++ resolved
@@ -2,119 +2,65 @@
 import selector from "../../support/selectors.js"
 
 describe("View Navigation", () => {
-  before(() => {
-    cy.signin({
-      email: Cypress.env("USER_EMAIL"),
-      password: Cypress.env("USER_PASSWORD"),
+    before(() => {
+        cy.signin({
+            email: Cypress.env("USER_EMAIL"),
+            password: Cypress.env("USER_PASSWORD"),
+        })
+
+        it("should be able to view navigation", () => {
+            // after login land in the overview page
+            cy.location("pathname").should("eq", route.overview)
+
+            //click on engagement on side nav bar and route in engagement screen 
+            cy.get(selector.engagements).click()
+            cy.location("pathname").should("eq", route.engagements)
+            // eslint-disable-next-line cypress/no-unnecessary-waiting
+            cy.wait(1000)
+            // from the header click on the help icon  
+            cy.get(selector.navigation.help).click()
+            // eslint-disable-next-line cypress/no-unnecessary-waiting
+            cy.wait(500)
+            // once menu drop down get open click on the contact us menu
+            cy.get(selector.navigation.contactus).click()
+            // eslint-disable-next-line cypress/no-unnecessary-waiting
+            cy.wait(500)
+
+            //click on audiences on side nav bar and route in audiences screen
+            cy.get(selector.audiences).click()
+            cy.location("pathname").should("eq", route.audiences)
+            // eslint-disable-next-line cypress/no-unnecessary-waiting
+            cy.wait(1000)
+
+            // from the header click on the add icon  
+            cy.get(selector.navigation.add).click()
+            // eslint-disable-next-line cypress/no-unnecessary-waiting
+            cy.wait(500)
+
+            //click on models on side nav bar and route in models screen
+            cy.get(selector.models.models).click()
+            cy.location("pathname").should("eq", route.models)
+            // eslint-disable-next-line cypress/no-unnecessary-waiting
+            cy.wait(1000)
+            // click on the profile drop menu 
+            cy.get(selector.navigation.profiledropdown).click()
+            // eslint-disable-next-line cypress/no-unnecessary-waiting
+            cy.wait(500)
+            // select the profile option
+            cy.get(selector.navigation.profile).click()
+
+            //click on audiences on side nav bar and route in audiences screen
+            cy.get(selector.connections).click()
+            cy.location("pathname").should("eq", route.connections)
+            // eslint-disable-next-line cypress/no-unnecessary-waiting
+            cy.wait(1000)
+            // click on the profile drop menu 
+            cy.get(selector.navigation.profiledropdown).click()
+            // eslint-disable-next-line cypress/no-unnecessary-waiting
+            cy.wait(500)
+            // select the profile option
+            cy.get(selector.navigation.logout).click()
+        })
+
     })
-<<<<<<< HEAD
-
-    it("should be able to view navigation", () => {
-        // after login land in the overview page
-        cy.location("pathname").should("eq", route.overview)
-
-        //click on engagement on side nav bar and route in engagement screen 
-        cy.get(selector.engagements).click()
-        cy.location("pathname").should("eq", route.engagements)
-        // eslint-disable-next-line cypress/no-unnecessary-waiting
-        cy.wait(1000)
-        // from the header click on the help icon  
-        cy.get(selector.navigation.help).click()
-        // eslint-disable-next-line cypress/no-unnecessary-waiting
-        cy.wait(500)
-        // once menu drop down get open click on the contact us menu
-        cy.get(selector.navigation.contactus).click()
-        // eslint-disable-next-line cypress/no-unnecessary-waiting
-        cy.wait(500)
-
-        //click on audiences on side nav bar and route in audiences screen
-        cy.get(selector.audiences).click()
-        cy.location("pathname").should("eq", route.audiences)
-        // eslint-disable-next-line cypress/no-unnecessary-waiting
-        cy.wait(1000)
-
-        // from the header click on the add icon  
-        cy.get(selector.navigation.add).click()
-        // eslint-disable-next-line cypress/no-unnecessary-waiting
-        cy.wait(500)
-
-        //click on models on side nav bar and route in models screen
-        cy.get(selector.models.models).click()
-        cy.location("pathname").should("eq", route.models)
-        // eslint-disable-next-line cypress/no-unnecessary-waiting
-        cy.wait(1000)
-        // click on the profile drop menu 
-        cy.get(selector.navigation.profiledropdown).click()
-        // eslint-disable-next-line cypress/no-unnecessary-waiting
-        cy.wait(500)
-        // select the profile option
-        cy.get(selector.navigation.profile).click()
-
-        //click on audiences on side nav bar and route in audiences screen
-        cy.get(selector.connections).click()
-        cy.location("pathname").should("eq", route.connections)
-        // eslint-disable-next-line cypress/no-unnecessary-waiting
-        cy.wait(1000)
-        // click on the profile drop menu 
-        cy.get(selector.navigation.profiledropdown).click()
-        // eslint-disable-next-line cypress/no-unnecessary-waiting
-        cy.wait(500)
-        // select the profile option
-        cy.get(selector.navigation.logout).click()
-    })
-
-})
-=======
-  })
-
-  it("should be able to view navigation", () => {
-    // after login land in the overview page
-    cy.location("pathname").should("eq", route.overview)
-
-    //click on engagement on side nav bar and route in engagement screen
-    cy.get(selector.engagements).click()
-    cy.location("pathname").should("eq", route.engagements)
-    // eslint-disable-next-line cypress/no-unnecessary-waiting
-    cy.wait(1000)
-    // from the header click on the help icon
-    cy.get(selector.navigation.help).click()
-    // eslint-disable-next-line cypress/no-unnecessary-waiting
-    cy.wait(500)
-    // once menu drop down get open click on the contact us menu
-    cy.get(selector.navigation.contactus).click()
-    // eslint-disable-next-line cypress/no-unnecessary-waiting
-    cy.wait(500)
-
-    //click on audiences on side nav bar and route in audiences screen
-    cy.get(selector.audiences).click()
-    cy.location("pathname").should("eq", route.audiences)
-    // eslint-disable-next-line cypress/no-unnecessary-waiting
-    cy.wait(1000)
-
-    // from the header click on the add icon
-    cy.get(selector.navigation.add).click()
-    // eslint-disable-next-line cypress/no-unnecessary-waiting
-    cy.wait(500)
-
-    //click on models on side nav bar and route in models screen
-    cy.get(selector.models.models).click()
-    cy.location("pathname").should("eq", route.models)
-
-    //click on identity resolution on side nav bar and route in identity resolution screen
-    cy.get(selector.idr.identityResolution).click()
-    cy.location("pathname").should("eq", route.identityResolution)
-
-    //click on audiences on side nav bar and route in audiences screen
-    cy.get(selector.connections).click()
-    cy.location("pathname").should("eq", route.connections)
-    // eslint-disable-next-line cypress/no-unnecessary-waiting
-    cy.wait(1000)
-    // click on the profile drop menu
-    cy.get(selector.navigation.profiledropdown).click()
-    // eslint-disable-next-line cypress/no-unnecessary-waiting
-    cy.wait(500)
-    // select the profile option
-    cy.get(selector.navigation.profile).click()
-  })
-})
->>>>>>> 009795db
+});