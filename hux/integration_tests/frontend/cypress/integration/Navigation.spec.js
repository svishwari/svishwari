import route from "../support/routes.js"
import selector from "../support/selectors.js"

describe("Navigation", () => {
  beforeEach(() => {
    cy.signin()
    cy.visit(route.home)
  })

  it("should be able to navigate to all sections", () => {
    // home
    // eslint-disable-next-line cypress/no-unnecessary-waiting
    cy.wait(1000)
    cy.get(selector.nav.home).click()
    cy.location("pathname").should("eq", route.home)

<<<<<<< HEAD
=======
    // configuration
    // cy.get(selector.nav.configuration).click()
    // cy.location("pathname").should("eq", route.configuration)

>>>>>>> 5f21400b
    // data sources
    // eslint-disable-next-line cypress/no-unnecessary-waiting
    cy.wait(1000)
    cy.get(selector.nav.dataSources).click()
    cy.location("pathname").should("eq", route.dataSources)

    // identity resolution
    // eslint-disable-next-line cypress/no-unnecessary-waiting
    cy.wait(1000)
    cy.get(selector.nav.identityResolution).click()
    cy.location("pathname").should("eq", route.identityResolution)

    // models
    // eslint-disable-next-line cypress/no-unnecessary-waiting
    //cy.wait(1000)
    // cy.get(selector.nav.models).click()
    // cy.location("pathname").should("eq", route.models)

    // customer profiles
    // eslint-disable-next-line cypress/no-unnecessary-waiting
    cy.wait(1000)
    cy.get(selector.nav.customerProfiles).click()
    cy.location("pathname").should("eq", route.customerProfiles)

    // segment playground
<<<<<<< HEAD
    // eslint-disable-next-line cypress/no-unnecessary-waiting
    cy.wait(1000)
    cy.get(selector.nav.segmentPlayground).should("exist")
=======
    // cy.get(selector.nav.segmentPlayground).should("exist")
>>>>>>> 5f21400b

    // destinations
    // eslint-disable-next-line cypress/no-unnecessary-waiting
    cy.wait(1000)
    cy.get(selector.nav.destinations).click()
    cy.location("pathname").should("eq", route.destinations)

    // audiences
    // eslint-disable-next-line cypress/no-unnecessary-waiting
    cy.wait(1000)
    cy.get(selector.nav.audiences).click()
    cy.location("pathname").should("eq", route.audiences)

    // engagements
    // eslint-disable-next-line cypress/no-unnecessary-waiting
    cy.wait(1000)
    cy.get(selector.nav.engagements).click()
    cy.location("pathname").should("eq", route.engagements)

    // help
    // eslint-disable-next-line cypress/no-unnecessary-waiting
    cy.wait(1000)
    cy.get(selector.topNav.help).click()

    // contact us
    // cy.get(selector.topNav.contactus)
    //   .find("a")
    //   .should("have.attr", "href")
    //   .and("include", "mailto")

    // quick add: data source, destination, audience, engagement
    cy.get(selector.topNav.add).click()

    // user profile: my profile, logout
    cy.get(selector.topNav.profiledropdown).click()
    cy.get(selector.topNav.profile)
      .should("have.attr", "href")
      .and("include", "okta.com")
    cy.get(selector.topNav.logout).click()
  })
})<|MERGE_RESOLUTION|>--- conflicted
+++ resolved
@@ -14,13 +14,6 @@
     cy.get(selector.nav.home).click()
     cy.location("pathname").should("eq", route.home)
 
-<<<<<<< HEAD
-=======
-    // configuration
-    // cy.get(selector.nav.configuration).click()
-    // cy.location("pathname").should("eq", route.configuration)
-
->>>>>>> 5f21400b
     // data sources
     // eslint-disable-next-line cypress/no-unnecessary-waiting
     cy.wait(1000)
@@ -46,13 +39,7 @@
     cy.location("pathname").should("eq", route.customerProfiles)
 
     // segment playground
-<<<<<<< HEAD
-    // eslint-disable-next-line cypress/no-unnecessary-waiting
-    cy.wait(1000)
-    cy.get(selector.nav.segmentPlayground).should("exist")
-=======
     // cy.get(selector.nav.segmentPlayground).should("exist")
->>>>>>> 5f21400b
 
     // destinations
     // eslint-disable-next-line cypress/no-unnecessary-waiting
