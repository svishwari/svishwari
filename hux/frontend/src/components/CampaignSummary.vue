<template>
  <div class="pa-0 campaign-summary">
    <v-card flat class="card-style" style="position: sticky">
      <v-card-text>
        <div v-if="summary.length == 0" class="empty-state pa-5 text--gray">
          Be patient! Performance data is currently not available, check back
          tomorrow to see if the magic is ready.
        </div>
        <div v-if="summary.length > 0" class="d-flex summary-tab-wrap">
          <metric-card
            v-for="(item, i) in summaryCards"
            :key="item.id"
            class="list-item mr-3"
            :max-width="item.width"
            :grow="i === 0 ? 2 : 1"
            :title="item.title"
            :height="70"
          >
            <template #subtitle-extended>
              <span v-if="item.field.includes('|')">
                <tooltip>
                  <template #label-content>
                    <span class="font-weight-semi-bold">
                      <span
                        v-if="numericColumns.includes(item.field.split('|')[0])"
                      >
                        {{
                          item.value.split("|")[0] | Numeric(false, false, true)
                        }}
                      </span>
                    </span>
                  </template>
                  <template #hover-content>
                    {{ item.value.split("|")[0] }}
                  </template>
                </tooltip>
                &nbsp;&bull;&nbsp;
                <tooltip>
                  <template #label-content>
                    <span class="font-weight-semi-bold">
                      <span
                        v-if="
                          percentileColumns.includes(item.field.split('|')[1])
                        "
                      >
                        {{ item.value.split("|")[1] | Percentage }}
                      </span>
                      <span
                        v-else-if="
                          numericColumns.includes(item.field.split('|')[1])
                        "
                      >
                        {{
                          item.value.split("|")[1] | Numeric(false, false, true)
                        }}
                      </span>
                    </span>
                  </template>
                  <template #hover-content>
                    {{ item.value.split("|")[1] }}
                  </template>
                </tooltip>
              </span>
              <span else>
                <tooltip>
                  <template #label-content>
                    <span class="font-weight-semi-bold">
                      <span v-if="numericColumns.includes(item.field)">
                        {{ item.value | Numeric(false, false, true) }}
                      </span>
                      <span v-else-if="percentileColumns.includes(item.field)">
                        {{ item.value | Percentage }}
                      </span>
                      <span v-else-if="currencyColumns.includes(item.field)">
                        {{ item.value | Currency }}
                      </span>
                    </span>
                  </template>
                  <template #hover-content>
                    {{ item.value }}
                  </template>
                </tooltip>
              </span>
            </template>
          </metric-card>
        </div>
      </v-card-text>
    </v-card>
    <v-card min-height="145px" flat class="mt-6 card-style">
      <v-card-title class="d-flex justify-space-between pb-4 pl-7">
        <div class="d-flex align-center">
          <icon type="audiences" :size="24" color="neroBlack" class="mr-2" />
          <span class="text-h5 neroBlack--text"> Audience performance </span>
        </div>
      </v-card-title>
      <v-card-text class="pl-6 pb-6 mt-0 pr-0">
        <!-- Campaign Nested Table -->
        <hux-data-table :columns="headers" :data-items="data" nested>
          <template #item-row="{ item, expandFunc, isExpanded }">
            <tr :class="{ 'v-data-table__expanded__row': isExpanded }">
              <td v-for="header in headers" :key="header.value">
                <div
                  v-if="header.value == 'name'"
                  class="w-100 d-flex align-center"
                >
                  <v-icon
                    :class="{ 'rotate-icon-90': isExpanded }"
                    size="18"
                    @click="expandFunc(!isExpanded)"
                  >
                    mdi-chevron-right
                  </v-icon>

                  <span class="d-flex align-center">
                    <router-link
                      :to="{ name: 'AudienceInsight', params: { id: item.id } }"
                      class="text-decoration-none"
                      append
                    >
                      <span class="audience-name d-flex align-center">
                        <tooltip>
                          <template #label-content>
                            <div class="primary--text ellipsis max-26">
                              {{ item.name }}
                            </div>
                          </template>
                          <template #hover-content>
                            {{ item.name }}
                          </template>
                        </tooltip>
                        <tooltip>
                          <template #label-content>
                            <v-icon
                              v-if="needsCampaignMapping(item)"
                              small
                              color="error"
                              class="ml-2"
                            >
                              mdi-information-outline
                            </v-icon>
                          </template>
                          <template #hover-content>
                            Mapping required to show related metrics.
                          </template>
                        </tooltip>
                      </span>
                    </router-link>
                  </span>
                </div>
                <div v-if="header.value != 'name'" class="w-100">
                  {{ item[header.value] }}
                </div>
              </td>
            </tr>
          </template>

          <template #expanded-row="{ expandedHeaders, parentItem }">
            <td :colspan="expandedHeaders.length" class="pa-0 child">
              <hux-data-table
                v-if="parentItem"
                :columns="expandedHeaders"
                :data-items="
                  getFormattedItems(parentItem.destinations || item.campaigns)
                "
                :show-header="false"
                nested
              >
                <template #item-row="{ item, expandFunc, isExpanded }">
                  <tr :class="{ 'v-data-table__expanded__row': isExpanded }">
                    <td :style="{ width: expandedHeaders[0].width }">
                      <div
                        class="w-100 d-flex align-center destination-col"
                        :class="{
                          'pl-11': !item.is_mapped && type === 'ads',
                          'pl-3': item.campaigns && item.campaigns.length > 0,
                        }"
                      >
                        <span
                          v-if="item.campaigns && item.campaigns.length > 0"
                          class="d-flex align-center"
                        >
                          <v-icon
                            :class="{
                              'rotate-icon-90': isExpanded,
                              'mr-2': true,
                            }"
                            size="18"
                            @click="expandFunc(!isExpanded)"
                          >
                            mdi-chevron-right
                          </v-icon>

                          <span class="d-flex align-center">
                            <logo
                              :type="logoType(item[expandedHeaders[0].value])"
                              :size="18"
                              class="mr-3"
                            />
                            <span class="text--neroblack ellipsis">
                              {{ item[expandedHeaders[0].value] | Empty("-") }}
                            </span>
                            <v-btn
                              v-if="item.is_mapped && type === 'ads'"
                              icon
                              small
                              class="ml-3"
                              @click="triggerCampaignMap(parentItem, item)"
                            >
                              <icon type="mapping" :size="28" />
                            </v-btn>
                          </span>
                        </span>
                        <span v-else class="d-flex align-center">
                          <div class="audience-insight">
                            <logo
                              :type="logoType(item[expandedHeaders[0].value])"
                              :size="18"
                              class="mr-3"
                            />
                            <span
                              class="text--neroblack ellipsis icon-audiences"
                            >
                              {{ item[expandedHeaders[0].value] | Empty("-") }}
                            </span>
                          </div>
                        </span>
                      </div>
                    </td>
                    <td
                      v-if="!item.is_mapped && type === 'ads'"
                      :colspan="getDestinationHeaders(expandedHeaders).length"
                      :style="{
                        width: totalWidth(
                          getDestinationHeaders(expandedHeaders)
                        ),
                      }"
                    >
<<<<<<< HEAD
                      <span class="error--text mr-2">
                        <v-icon small color="error" class="icon-info mr-1">
                          mdi-information-outline
                        </v-icon>
                        To view KPIs you need to map to a Facebook campaign.
                      </span>
                      <v-btn
                        tile
                        class="error--text px-2 pl-2 pr-4 icon-info"
                        color="white"
                        height="29"
                        width="99"
                        @click="triggerCampaignMap(parentItem, item)"
                      >
                        <icon type="map_now_icon" :size="20" class="mr-1" />
                        Map now
                      </v-btn>
=======
                      <div class="d-flex">
                        <div class="error--text mr-2 mt-1">
                          <v-icon small color="error" class="icon-info mr-1">
                            mdi-information-outline
                          </v-icon>
                          To view KPIs you need to map to a Facebook campaign.
                        </div>
                        <v-btn
                          tile
                          class="error--text px-2 pl-2 pr-4"
                          color="white"
                          height="29"
                          width="99"
                          @click="triggerCampaignMap(parentItem, item)"
                        >
                          <icon type="map_now_icon" :size="20" class="mr-1" />
                          Map now
                        </v-btn>
                      </div>
>>>>>>> 59ec62d5
                    </td>
                    <td
                      v-for="header in getDestinationHeaders(expandedHeaders)"
                      v-else
                      :key="header.value"
                      :style="{ width: header.width }"
                    >
                      {{ item[header.value] }}
                    </td>
                  </tr>
                </template>
                <!-- eslint-disable vue/no-template-shadow -->
                <template #expanded-row="{ expandedHeaders, parentItem }">
                  <td :colspan="expandedHeaders.length" class="pa-0 child">
                    <hux-data-table
                      v-if="parentItem"
                      :columns="expandedHeaders"
                      :data-items="getFormattedItems(parentItem.campaigns)"
                      :show-header="false"
                    >
                      <template #row-item="{ item }">
                        <td
                          v-for="header in expandedHeaders"
                          :key="header.value"
                          :style="{ width: header.width }"
                        >
                          <span v-if="header.value == 'name'">
                            <tooltip>
                              <template #label-content>
                                <span class="text--neroblack ellipsis">
                                  {{ item[header.value] }}
                                </span>
                              </template>
                              <template #hover-content>
                                {{ item[header.value] }}
                              </template>
                            </tooltip>
                          </span>
                          <span v-if="header.value != 'name'">
                            {{ item[header.value] }}
                          </span>
                        </td>
                      </template>
                    </hux-data-table>
                  </td>
                </template>
                <!-- eslint-enable -->
              </hux-data-table>
            </td>
          </template>
        </hux-data-table>
      </v-card-text>
    </v-card>
    <campaign-map-drawer
      ref="campaignMapDrawer"
      :toggle="showCampaignMapDrawer"
      @onToggle="(toggle) => (showCampaignMapDrawer = toggle)"
      @onCampaignMappings="updateCampaignMappings($event)"
    />
  </div>
</template>

<script>
import HuxDataTable from "./common/dataTable/HuxDataTable.vue"
import MetricCard from "@/components/common/MetricCard"
import Tooltip from "./common/Tooltip.vue"
import Icon from "./common/Icon.vue"
import Logo from "./common/Logo.vue"
import CampaignMapDrawer from "@/views/Engagements/Configuration/Drawers/CampaignMapDrawer.vue"
import { mapActions } from "vuex"
export default {
  name: "CampaignSummary",
  components: {
    HuxDataTable,
    MetricCard,
    Tooltip,
    Icon,
    Logo,
    CampaignMapDrawer,
  },
  props: {
    summary: {
      type: Array,
      required: true,
      default: () => [],
    },
    campaignData: {
      type: Array,
      required: false,
      default: () => [],
    },
    type: {
      type: String,
      required: true,
      default: "ads",
    },
    engagementId: {
      type: String,
      required: false,
    },
  },
  data() {
    return {
      showCampaffoignMapDrawer: false,
      expand: [],
      AdsHeaders: [
        { text: "Audiences", value: "name", width: "278px" },
        {
          text: "Spend",
          value: "spend",
          width: "100px",
          tooltipValue:
            "CPM * Impressions / 1000 \n The amount paid to acquire the impressions served to individuals.",
        },
        {
          text: "Reach",
          value: "reach",
          width: "100px",
          tooltipValue:
            "Number of unique individuals that were served an impression",
        },
        {
          text: "Impressions",
          value: "impressions",
          width: "125px",
          tooltipValue: "Number of ads served",
        },
        {
          text: "Conversions",
          value: "conversions",
          width: "125px",
          tooltipValue:
            "Number of times the conversion pixel fired on a specific action (e.g. a sign up, \n purchase, etc.). ",
        },
        {
          text: "Clicks",
          value: "clicks",
          width: "100px",
          tooltipValue: "Number of times an ad was clicked",
        },
        { text: "Frequency", value: "frequency", width: "115px" },
        {
          text: "CPM",
          value: "cost_per_thousand_impressions",
          width: "90px",
          tooltipValue:
            "Cost per thousand impressions = spend / impressions * 1000",
        },
        {
          text: "CTR",
          value: "click_through_rate",
          width: "90px",
          tooltipValue: "Click through Rate = clicks / Impressions",
        },
        {
          text: "CPA",
          value: "cost_per_action",
          width: "90px",
          tooltipValue: "Cost per Action  = Spend / Conversions",
        },
        {
          text: "CPC",
          value: "cost_per_click",
          width: "90px",
          tooltipValue: "Clost per click = spend / clicks",
        },
        {
          text: "Engagement rate",
          value: "engagement_rate",
          width: "180px",
          tooltipValue: "Total Engagements / Total Followers * 100",
        },
      ],
      emailHeaders: [
        { text: "Audiences", value: "name", width: "278px" },
        {
          text: "Sent",
          value: "sent",
          width: "90px",
          tooltipValue: "Number of emails sent (including bounces etc)",
        },
        {
          text: "Hard bounces",
          value: "hard_bounces",
          width: "135px",
          tooltipValue:
            "Total number of permanent errors, such as a wrong email address",
        },
        {
          text: "Hard bounce rate",
          value: "hard_bounces_rate",
          width: "155px",
        },
        {
          text: "Delivered",
          value: "delivered",
          width: "110px",
          tooltipValue: "Number of messages successfully sent",
        },
        {
          text: "Delivered rate",
          value: "delivered_rate",
          width: "135px",
        },
        {
          text: "Open",
          value: "open",
          width: "90px",
          tooltipValue: "Number of messages that was opened",
        },
        {
          text: "Open rate",
          value: "open_rate",
          width: "110px",
        },
        {
          text: "CTR",
          value: "clicks",
          width: "90px",
          tooltipValue: "Number of email links or content clicked",
        },
        {
          text: "CTOR",
          value: "click_through_rate",
          width: "85px",
          tooltipValue: "Clicks / Opens * 100",
        },
        {
          text: "Unique clicks",
          value: "unique_clicks",
          width: "130px",
          tooltipValue: "Number of individuals who clicked on content or links",
        },
        {
          text: "Unique opens",
          value: "unique_opens",
          width: "135px",
          tooltipValue: "Number of individuals who opened the link",
        },
        {
          text: "Unsubscribe",
          value: "unsubscribe",
          width: "125px",
          tooltipValue:
            "Number of people who unsubscribed from ALL of the campaigns",
        },
        {
          text: "Unsubscribe rate",
          value: "unsubscribe_rate",
          width: "150px",
          tooltipValue: "Number of emails sent (including bounces etc)",
        },
      ],
      numericColumns: [
        // Summary Columns
        "sent",
        // Ads Columns
        "spend",
        "reach",
        "impressions",
        "conversions",
        "frequency",
        // Email Columns
        "sent",
        "hard_bounces",
        "delivered",
        "open",
        "clicks",
        "unique_clicks",
        "unique_opens",
        "click_through_rate",
        "unsubscribe",
      ],
      percentileColumns: [
        // Ads Columns
        "click_through_rate",
        "engagement_rate",
        // Email Columns
        "hard_bounces_rate",
        "delivered_rate",
        "open_rate",
        "click_to_open_rate",
        "unsubscribe_rate",
      ],
      currencyColumns: [
        // Ads Columns
        "cost_per_thousand_impressions",
        "cost_per_action",
        "cost_per_click",
        // Email Columns
      ],
      emptyCampaignData: [
        {
          campaigns: [],
          click_through_rate: "-",
          clicks: "-",
          conversions: "-",
          cost_per_action: "-",
          cost_per_click: "-",
          cost_per_thousand_impressions: "-",
          engagement_rate: "-",
          frequency: "-",
          impressions: "-",
          name: "Audience 1",
          reach: "-",
          spend: "-",
        },
      ],
      emptyCampaignEmailData: [
        {
          campaigns: [],
          sent: "-",
          hard_bounces: "-",
          hard_bounces_rate: "-",
          delivered: "-",
          delivered_rate: "-",
          open: "-",
          open_rate: "-",
          clicks: "-",
          click_through_rate: "-",
          click_to_open_rate: "-",
          unique_clicks: "-",
          unique_opens: "-",
          unsubscribe: "-",
          unsubscribe_rate: "-",
          name: "Audience 1",
        },
      ],
      audienceId: null,
      destinationId: null,
      showCampaignMapDrawer: false,
    }
  },
  computed: {
    data() {
      if (this.campaignData.length === 0) {
        return this.type === "ads"
          ? this.emptyCampaignData
          : this.emptyCampaignEmailData
      } else {
        return this.campaignData.map((item) => {
          return this.formatData(item)
        })
      }
    },
    headers() {
      return this.type === "ads" ? this.AdsHeaders : this.emailHeaders
    },
    summaryCards() {
      return this.summary.length === 0 ? [] : this.summary
    },
  },
  methods: {
    ...mapActions({
      saveCampaignMappings: "engagements/saveCampaignMappings",
    }),
    logoType(name) {
      return name.split(" ")[0].toLowerCase()
    },
    async updateCampaignMappings(optedMappings) {
      const campaignsPayload = {
        campaigns: Object.values(optedMappings.mappings).map((mapping) => ({
          name: mapping.campaign.name,
          id: mapping.campaign.id,
          delivery_job_id: mapping.delivery_job.id,
        })),
      }
      const payload = { ...optedMappings.attrs, data: campaignsPayload }
      await this.saveCampaignMappings(payload)
      this.$emit("onUpdateCampaignMappings")
    },
    getFormattedItems(destinationRollups) {
      return destinationRollups.map((destinationRollup) => {
        return this.formatData(destinationRollup)
      })
    },
    needsCampaignMapping(item) {
      return (
        (item.destinations &&
          item.destinations.some(
            (dest) =>
              !dest.is_mapped && this.type === "ads" && dest.name === "Facebook"
          )) ||
        false
      )
    },
    formatData(item) {
      const obj = Object.assign({}, item)
      Object.keys(item).forEach((key) => {
        if (this.numericColumns.includes(key)) {
          obj[key] = this.$options.filters.Numeric(obj[key], true, false)
        } else if (this.percentileColumns.includes(key)) {
          obj[key] = this.$options.filters.Numeric(
            obj[key],
            true,
            false,
            false,
            true
          )
        } else if (this.currencyColumns.includes(key)) {
          obj[key] = this.$options.filters.Currency(obj[key])
        } else if (key === "name") {
          obj[key] = this.$options.filters.TitleCase(obj[key])
        }
      })
      return obj
    },
    getDestinationHeaders(headers) {
      return headers.filter((_, i) => i > 0)
    },
    totalWidth(headers) {
      return (
        headers.reduce(
          (n, header) => n + parseFloat(header.width.replace("px", "")),
          0
        ) +
        1 +
        "px"
      )
    },
    triggerCampaignMap(audience, destination) {
      this.showCampaignMapDrawer = true
      this.$refs.campaignMapDrawer.loadCampaignMappings({
        id: this.engagementId,
        audienceId: audience.id,
        destinationId: destination.id,
      })
    },
  },
}
</script>

<style lang="scss" scoped>
.campaign-summary {
  .empty-state {
    background: rgba(236, 244, 249, 0.3);
    width: 100%;
    font-size: 14px;
    line-height: 22px;
    color: var(--v-gray-base);
    border: 1px solid rgba(208, 208, 206, 0.3);
    box-sizing: border-box;
    border-radius: 5px;
  }
  .summary-tab-wrap {
    flex-wrap: wrap;
    ::v-deep .metric-card-wrapper {
      border: 1px solid var(--v-zircon-base);
      box-sizing: border-box;
      height: 75px;
      padding: 10px;
      margin-right: 5px !important;
      .text-caption {
        font-size: 12px;
        line-height: 16px;
        margin: 0 !important;
      }
      .font-weight-semi-bold {
        font-size: 14px;
        line-height: 19px;
      }
    }
  }
  .hux-data-table {
    ::v-deep table {
      table-layout: fixed !important;
      .mdi-chevron-right {
        transition: 0.3s cubic-bezier(0.25, 0.8, 0.5, 1), visibility 0s;
      }
      .v-data-table-header {
        th {
          background: var(--v-aliceBlue-base);
          &:first-child {
            border-radius: 12px 0px 0px 0px;
          }
          &:last-child {
            border-radius: 0px 12px 0px 0px;
          }
        }
        th:nth-child(1) {
          border-right: thin solid rgba(0, 0, 0, 0.12);
        }
        border-radius: 12px 12px 0px 0px;
      }
      tr {
        &:hover {
          background: var(--v-aliceBlue-base) !important;
        }
        height: 64px;
        td {
          font-size: 14px !important;
          line-height: 22px;
          color: var(--v-neroBlack-base);
          .audience-name {
            span {
              display: flex;
            }
          }
        }
        td:nth-child(1) {
          background: var(--v-white-base);
          border-right: thin solid rgba(0, 0, 0, 0.12);
          &:hover {
            background: var(--v-aliceBlue-base) !important;
          }
        }
      }
      .ellipsis {
        overflow: hidden;
        text-overflow: ellipsis;
        max-width: 21ch;
        display: inline-block;
        white-space: nowrap;
      }
      .max-26 {
        max-width: 26ch;
        width: 26ch;
      }
      .v-data-table__expanded__row {
        background: var(--v-aliceBlue-base);
        td:nth-child(1) {
          background: var(--v-aliceBlue-base);
        }
      }
    }
    .child {
      ::v-deep .theme--light {
        background: var(--v-background-base);
        .v-data-table__wrapper {
          box-shadow: inset 0px 10px 10px -4px var(--v-lightGrey-base);
          border-bottom: thin solid rgba(0, 0, 0, 0.12);
        }
      }
      ::v-deep table {
        background: inherit;
        tbody {
          td {
            &:first-child {
              background: inherit;
            }
          }
        }
        .v-data-table__expanded__row {
          background: inherit !important;
        }
      }
      ::v-deep .child {
        .v-data-table__wrapper {
          box-shadow: none;
        }
        tbody {
          td {
            &:first-child {
              padding-left: 80px;
            }
          }
        }
      }
    }
  }
  .icon-info {
    margin-top: -3px;
  }
  .icon-audiences {
    position: absolute;
    margin-top: -1px;
  }
<<<<<<< HEAD
=======
  .audience-insight {
    cursor: default;
    color: var(--v-naroBlack-base) !important;
  }
  .destination-col {
    margin-top: 5px;
  }
>>>>>>> 59ec62d5
}
</style><|MERGE_RESOLUTION|>--- conflicted
+++ resolved
@@ -235,25 +235,6 @@
                         ),
                       }"
                     >
-<<<<<<< HEAD
-                      <span class="error--text mr-2">
-                        <v-icon small color="error" class="icon-info mr-1">
-                          mdi-information-outline
-                        </v-icon>
-                        To view KPIs you need to map to a Facebook campaign.
-                      </span>
-                      <v-btn
-                        tile
-                        class="error--text px-2 pl-2 pr-4 icon-info"
-                        color="white"
-                        height="29"
-                        width="99"
-                        @click="triggerCampaignMap(parentItem, item)"
-                      >
-                        <icon type="map_now_icon" :size="20" class="mr-1" />
-                        Map now
-                      </v-btn>
-=======
                       <div class="d-flex">
                         <div class="error--text mr-2 mt-1">
                           <v-icon small color="error" class="icon-info mr-1">
@@ -273,7 +254,6 @@
                           Map now
                         </v-btn>
                       </div>
->>>>>>> 59ec62d5
                     </td>
                     <td
                       v-for="header in getDestinationHeaders(expandedHeaders)"
@@ -841,8 +821,6 @@
     position: absolute;
     margin-top: -1px;
   }
-<<<<<<< HEAD
-=======
   .audience-insight {
     cursor: default;
     color: var(--v-naroBlack-base) !important;
@@ -850,6 +828,5 @@
   .destination-col {
     margin-top: 5px;
   }
->>>>>>> 59ec62d5
 }
 </style>