<template>
  <v-card
    class="page-header--wrap d-flex justify-space-between align-center"
    :class="[headerPadding, headerHeightChanges]"
    flat
    tile
    :color="bgColor"
    :height="headerHeight"
    :min-height="headerMinHeight"
    :max-height="headerMaxHeight"
  >
    <div>
      <div class="d-flex">
        <icon
          v-if="icon"
          :type="showDemoHeader ? `${icon}_logo` : icon"
          class="pr-1"
          :size="showDemoHeader ? 40 : 20"
          color="black"
          variant="darken4"
        />
        <div v-if="title" class="text-h1 black--text" data-e2e="card-title">
          {{ title }}
        </div>
      </div>
      <div v-if="$slots.description" class="mt-2">
        <slot name="description"></slot>
      </div>
      <div v-if="$slots.left" class="black--text">
        <slot name="left"></slot>
      </div>
    </div>
    <div v-if="showDemoHeader" class="demo-header">
<<<<<<< HEAD
      <icon
        :type="`${icon}_header_new`"
        :custom-size="{ width: 240, height: 110 }"
        :enable-custom-size="true"
=======
      <img
        :src="require(`@/assets/images/${icon}.png`)"
        alt="Hux"
        height="auto"
        width="100%"
        class="header-image"
>>>>>>> 8ea26534
      />
    </div>
    <div v-if="!showDemoHeader" class="page-header--right">
      <slot name="right"></slot>
    </div>
  </v-card>
</template>

<script>
import Icon from "./common/Icon"
export default {
  name: "PageHeader",
  components: {
    Icon,
  },
  props: {
    icon: {
      type: String,
      required: false,
    },
    title: {
      type: String,
      required: false,
    },
    bgColor: {
      required: false,
      default: "white",
    },
    headerHeight: {
      type: [Number, String],
      required: false,
      default: 72,
    },
    headerMinHeight: {
      type: String,
      required: false,
    },
    headerMaxHeight: {
      type: String,
      required: false,
    },
    headerPadding: {
      type: String,
      required: false,
      default: "px-8",
    },
    headerHeightChanges: {
      type: String,
      required: false,
      default: "py-5",
    },
    showDemoHeader: {
      type: Boolean,
      required: false,
      default: false,
    },
  },
}
</script>

<style lang="scss" scoped>
.page-header--wrap {
  border-bottom: 1px solid var(--v-black-lighten3) !important;
  .demo-header {
    width: 35%;
    height: inherit;
<<<<<<< HEAD
    margin-right: 225px;
=======
    margin-right: 219px;
    overflow: hidden;
    .header-image {
      margin-top: -12%;
    }
>>>>>>> 8ea26534
  }
}
</style><|MERGE_RESOLUTION|>--- conflicted
+++ resolved
@@ -31,19 +31,12 @@
       </div>
     </div>
     <div v-if="showDemoHeader" class="demo-header">
-<<<<<<< HEAD
-      <icon
-        :type="`${icon}_header_new`"
-        :custom-size="{ width: 240, height: 110 }"
-        :enable-custom-size="true"
-=======
       <img
         :src="require(`@/assets/images/${icon}.png`)"
         alt="Hux"
         height="auto"
         width="100%"
         class="header-image"
->>>>>>> 8ea26534
       />
     </div>
     <div v-if="!showDemoHeader" class="page-header--right">
@@ -110,15 +103,11 @@
   .demo-header {
     width: 35%;
     height: inherit;
-<<<<<<< HEAD
-    margin-right: 225px;
-=======
     margin-right: 219px;
     overflow: hidden;
     .header-image {
       margin-top: -12%;
     }
->>>>>>> 8ea26534
   }
 }
 </style>