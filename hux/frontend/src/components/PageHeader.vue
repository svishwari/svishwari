--- conflicted
+++ resolved
@@ -1,12 +1,7 @@
 <template>
   <v-card
-<<<<<<< HEAD
-    class="page-header--wrap d-flex justify-space-between align-center py-5"
-    :class="headerPadding"
-=======
-    class="page-header--wrap d-flex justify-space-between align-center px-8"
-    :class="headerHeightChanges"
->>>>>>> 8e5596c0
+    class="page-header--wrap d-flex justify-space-between align-center"
+    v-bind:class="[headerPadding, headerHeightChanges]"
     elevation="1"
     tile
     :color="bgColor"
@@ -64,18 +59,17 @@
       required: false,
       default: undefined,
     },
-<<<<<<< HEAD
 
     headerPadding: {
       type: String,
       required: false,
       default: "px-8",
-=======
+    },
+
     headerHeightChanges: {
       type: String,
       required: false,
       default: "py-5",
->>>>>>> 8e5596c0
     },
   },
 }
