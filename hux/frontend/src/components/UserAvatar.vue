<template>
  <v-menu v-model="menu" offset-y close-on-click min-width="192">
    <template #activator="{ on }">
      <span
        class="d-flex cursor-pointer mr-6 d-flex align-center user-avatar"
        data-e2e="profile-dropdown"
        v-on="on"
      >
        <v-avatar
          class="mr-2"
          size="35"
          color="white"
          :class="{ 'menu-active': menu }"
        >
          <icon type="user_avatar" :size="35" />
        </v-avatar>
        <span class="text-subtitle-1 black--text">{{ initials }}</span>
        <span class="ml-4">
          <icon
            type="chevron-down"
            :size="14"
            class="arrow-icon d-block"
            :class="{ 'menu-active rotate-icon-180': menu }"
          ></icon>
        </span>
      </span>
    </template>
    <v-list min-width="192px">
      <v-list-item class="mb-4">
        <v-avatar class="mr-2" size="45">
          <icon type="user_avatar" :size="45" color="white" />
        </v-avatar>
        <v-list-item-title
          class="black--text font-weight-bold d-flex flex-column"
        >
          <span>{{ firstName }} {{ lastName }}</span>
        </v-list-item-title>
      </v-list-item>
      <v-list-item class="mb-1" data-e2e="change_password">
        <v-list-item-title class="text-body-1 black--text">
          <a
            class="text-decoration-none black--text"
            :href="changeDetailsLink"
            target="_blank"
            data-e2e="profile"
            height="32px"
          >
            My hux profile
          </a>
        </v-list-item-title>
      </v-list-item>
<<<<<<< HEAD
=======
      <v-divider />
>>>>>>> e34330c5
      <v-list-item data-e2e="logout" class="mt-2" @click="initiateLogout()">
        <v-list-item-title class="text-body-1 black--text">
          Logout
        </v-list-item-title>
      </v-list-item>
    </v-list>
  </v-menu>
</template>

<script>
import config from "@/config"
import { mapGetters } from "vuex"
import Icon from "./common/Icon.vue"

export default {
  name: "UserAvatar",
  components: { Icon },
  data() {
    return {
      changeDetailsLink: config.userDetails,
      menu: false,
    }
  },

  computed: {
    ...mapGetters({
      firstName: "users/getFirstname",
      lastName: "users/getLastName",
    }),
    initials() {
      return this.firstName[0] + this.lastName[0]
    },
  },
  methods: {
    initiateLogout() {
      this.$auth.logout()
    },
  },
}
</script>
<style lang="scss" scoped>
.user-avatar {
  .v-avatar {
    &:hover,
    &.menu-active {
      ::v-deep svg {
        path:first-child {
          fill: var(--v-success-base) !important;
        }
      }
    }
  }
  .arrow-icon {
    fill: var(--v-black-base);
    &:hover,
    &.menu-active {
      fill: var(--v-primary-lighten6);
    }
  }
}
.v-menu__content {
  .user-role {
    font-size: 10px;
    line-height: 13.62px;
    font-weight: normal;
  }
  .v-list-item {
    &:first-child {
      min-height: inherit;
    }
    min-height: 32px;
  }
}
</style><|MERGE_RESOLUTION|>--- conflicted
+++ resolved
@@ -49,10 +49,7 @@
           </a>
         </v-list-item-title>
       </v-list-item>
-<<<<<<< HEAD
-=======
       <v-divider />
->>>>>>> e34330c5
       <v-list-item data-e2e="logout" class="mt-2" @click="initiateLogout()">
         <v-list-item-title class="text-body-1 black--text">
           Logout
