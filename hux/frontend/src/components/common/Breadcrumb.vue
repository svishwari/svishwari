--- conflicted
+++ resolved
@@ -6,22 +6,10 @@
         :disabled="item.disabled"
         class="font-weight-light"
       >
-<<<<<<< HEAD
         <div v-if="item.icon" class="d-flex">
           <Icon :type="item.icon" :size="24" color="neroBlack" />
         </div>
         <span class="neroBlack--text pl-2">{{ item.text }}</span>
-=======
-        <v-icon color="neroBlack" size="21" class="pr-1" v-if="item.icon">
-          {{ item.icon }}
-        </v-icon>
-        <svg-as-component
-          class="mr-2"
-          :src="`assets/${item.iconPath}`"
-          v-if="item.iconPath"
-        />
-        <span class="neroBlack--text">{{ item.text }}</span>
->>>>>>> 517df328
       </v-breadcrumbs-item>
     </template>
     <template v-slot:divider>
@@ -31,11 +19,7 @@
 </template>
 
 <script>
-<<<<<<< HEAD
 import Icon from "@/components/common/Icon"
-=======
-import svgAsComponent from "./SVG"
->>>>>>> 517df328
 export default {
   name: "breadcrumb",
   components: {
