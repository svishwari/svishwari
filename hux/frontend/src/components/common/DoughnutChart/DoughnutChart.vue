<template>
  <div class="container" :style="{ maxWidth: chartWidth }">
    <span v-if="showChart">
      <div id="chart" ref="chart" @mousemove="getCordinates($event)"></div>
      <div ref="legend"></div>
      <doughnut-chart-tooltip
        :show-tooltip="showTooltip"
        :tooltip="tooltip"
        :source-input="sourceInput"
      />
    </span>
    <span v-else>
      <img
        src="@/assets/images/Chart_donut.png"
        alt="Hux"
        width="200"
        height="200"
        class="d-flex ml-10"
      />
      <div class="d-flex ml-6 global-text-line">
        <span class="append-circle"></span> no data available
      </div>
    </span>
  </div>
</template>

<script>
import DoughnutChartTooltip from "@/components/common/DoughnutChart/DoughnutChartTooltip"
import * as d3Select from "d3-selection"
import * as d3Scale from "d3-scale"
import * as d3Shape from "d3-shape"

export default {
  name: "DoughnutChart",
  components: { DoughnutChartTooltip },
  props: {
    data: {
      type: Array,
      required: true,
    },
    chartDimensions: {
      type: Object,
      required: true,
      default() {
        return {
          width: 0,
          height: 0,
        }
      },
    },
    label: {
      type: String,
      required: true,
    },
  },
  data() {
    return {
      chartWidth: "",
      sourceInput: null,
      showTooltip: false,
      showChart: true,
      tooltip: {
        x: 0,
        y: 0,
      },
    }
  },
  watch: {
    chartDimensions: {
      handler() {
        d3Select.select(this.$refs.chart).selectAll("svg").remove()
        this.initiateChart()
      },
      immediate: false,
      deep: true,
    },
  },
  mounted() {
    this.initiateChart()
  },
  methods: {
    initiateChart() {
      let data = this.data // TODO: Get this from API
      this.showChart = false
      if (data.length != 0) {
        this.showChart = true
        // Initialize width, height & color range
        this.chartWidth = this.chartDimensions.width + "px"
        let width = this.chartDimensions.width - 50,
          height = this.chartDimensions.height - 25,
          radius = Math.min(width, height) / 1.8
        let line = 0
        let col = 0
        let color = d3Scale
          .scaleOrdinal()
          .range(["#0C9DDB", "#005587", "#42EFFD"])

<<<<<<< HEAD
      // Define outer-radius & inner-radius of donut-chart
      let arc = d3Shape
        .arc()
        .outerRadius(radius - 10)
        .innerRadius(radius - 25)
=======
        // Define outer-radius & inner-radius of donut-chart
        let arc = d3Shape
          .arc()
          .outerRadius(radius - 10)
          .innerRadius(radius - 35)
>>>>>>> 2fe4429e

        // Assign value to chart
        let pie = d3Shape
          .pie()
          .sort(null)
          .value(function (d) {
            return parseInt((d.population_percentage * 100).toFixed(0))
          })

        // Append class & id
        d3Select
          .select("#chart")
          .append("div")
          .attr("id", "mainPie")
          .attr("class", "pieBox")

        // assign style attribute to chart div
        let svg = d3Select
          .select("#mainPie")
          .append("svg")
          .attr("width", width)
          .attr("height", height)
          .append("g")
          .attr("transform", "translate(" + width / 2 + "," + height / 2 + ")")

        // create arc & append class attribute
        let g = svg
          .selectAll(".arc")
          .data(pie(data))
          .enter()
          .append("g")
          .attr("class", "arc")

        // fill the arc with colors
        g.append("path")
          .attr("d", arc)
          .style("fill", function (d) {
            return color(d.data.population_percentage)
          })
          .on("mouseover", (e, d) => showTooltip(e, d))
          .on("mouseout", (e, d) => hideTooltip(e, d))

        let showTooltip = (e, d) => {
          this.sourceInput = d.data
          this.showTooltip = true
        }
        let hideTooltip = (e, d) => {
          this.sourceInput = d.data
          this.showTooltip = false
        }

        // Creating legends svg element & apply style
        d3Select.select(this.$refs.legend).selectAll("svg").remove()

        let legendSvg = d3Select
          .select("#mainPie")
          .append("svg")
          .attr("viewBox", "0 0 200 60") // for responsive
          .attr("width", width - 50)
          .attr("height", 54)
          .attr("id", "mainSvg")
          .attr("class", "svgBox")
          .style("margin-left", "-10px")
          .style("text-align", "left")
          .style("margin-top", "15px")

        // calculating distance b/n each legend
        let legend = legendSvg
          .selectAll(".legend")
          .data(data)
          .enter()
          .append("g")
          .attr("class", "legend")
          .attr("transform", function (d) {
            let y = line * 25
            let x = col
            col += d.label.length * 10 + 25
            return "translate(" + x + "," + y + ")"
          })

        // creating legend circle & fill color
        legend
          .append("circle")
          .attr("cx", 10)
          .attr("cy", 10)
          .attr("r", 6)
          .style("fill", function (d) {
            return color(d.population_percentage)
          })

        // creating legend text & apply css class
        legend
          .append("text")
          .attr("x", 18)
          .attr("y", 10)
          .attr("dy", ".35em")
          .attr("class", "neroBlack--text")
          .style("text-anchor", "start")
          .text(function (d) {
            return d.label
          })
      }
    },
    getCordinates(event) {
      this.tooltip.x = event.offsetX + 60
      this.tooltip.y = event.offsetY - 200
    },
  },
}
</script>
<style lang="scss" scoped>
.container {
  padding: 0px !important;
  #chart {
    text-align: center;
  }
  .pieBox {
    display: inline-block;
  }
  .append-circle {
    height: 12px;
    width: 12px;
    background-color: rgba(208, 208, 206, 1);
    border-radius: 50%;
    display: inline-block;
    margin-top: 6px;
    margin-right: 8px;
  }
}
</style><|MERGE_RESOLUTION|>--- conflicted
+++ resolved
@@ -95,19 +95,11 @@
           .scaleOrdinal()
           .range(["#0C9DDB", "#005587", "#42EFFD"])
 
-<<<<<<< HEAD
-      // Define outer-radius & inner-radius of donut-chart
-      let arc = d3Shape
-        .arc()
-        .outerRadius(radius - 10)
-        .innerRadius(radius - 25)
-=======
         // Define outer-radius & inner-radius of donut-chart
         let arc = d3Shape
           .arc()
           .outerRadius(radius - 10)
-          .innerRadius(radius - 35)
->>>>>>> 2fe4429e
+          .innerRadius(radius - 25)
 
         // Assign value to chart
         let pie = d3Shape
