--- conflicted
+++ resolved
@@ -1,13 +1,8 @@
 <template>
   <div>
     <label class="d-flex align-items-center mb-2">
-<<<<<<< HEAD
-      <span v-html="labelText"></span>
-      <v-tooltip top v-if="helpText">
-=======
       <span v-html="labelText" class="neroBlack--text text-caption"></span>
-      <v-tooltip top>
->>>>>>> 94771f23
+      <v-tooltip v-if="helpText" top>
         <template v-slot:activator="{ on, attrs }">
           <v-icon
             color="primary"
