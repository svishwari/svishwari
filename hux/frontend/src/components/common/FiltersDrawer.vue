--- conflicted
+++ resolved
@@ -7,7 +7,7 @@
       color="white"
       class="hux-filters-drawer"
     >
-      <div class="wrapper" :style="minHeight">
+      <div class="wrapper">
         <div class="header">
           <slot name="header">
             <h2 class="text-h2">
@@ -28,11 +28,7 @@
           </slot>
         </div>
 
-<<<<<<< HEAD
-        <div class="content" :style="maxHeight">
-=======
         <div class="content" :style="height">
->>>>>>> bfd7be7b
           <slot name="default">
             <!-- `FilterPanels` live here -->
           </slot>
@@ -41,11 +37,6 @@
         <div class="footer mt-auto white">
           <slot name="footer">
             <hux-button
-<<<<<<< HEAD
-              tile
-              variant="white"
-              class="text-button ml-auto primary--text mr-3"
-=======
               size="large"
               variant="white"
               is-tile
@@ -57,18 +48,13 @@
                 btn-border
                 box-shadow-none
               "
->>>>>>> bfd7be7b
               width="91"
               @click="$emit('close')"
             >
               Close
             </hux-button>
             <hux-button
-<<<<<<< HEAD
-              tile
-=======
               is-tile
->>>>>>> bfd7be7b
               color="primary"
               class="text-button ml-auto"
               width="157"
@@ -105,18 +91,6 @@
       default: 0,
     },
 
-<<<<<<< HEAD
-    offsetVal: {
-      type: String,
-      required: false,
-      default: "180px",
-    },
-
-    contentHeight: {
-      type: String,
-      required: false,
-      default: "252px",
-=======
     disableClear: {
       type: Boolean,
       required: false,
@@ -126,21 +100,12 @@
       type: String,
       required: false,
       default: "260px",
->>>>>>> bfd7be7b
     },
   },
 
   computed: {
-<<<<<<< HEAD
-    minHeight() {
-      return "min-height: " + `calc(100vh - ${this.offsetVal})`
-    },
-    maxHeight() {
-      return "max-height: " + this.contentHeight
-=======
     height() {
       return "height: calc(100vh - " + this.contentHeight
->>>>>>> bfd7be7b
     },
   },
 })
