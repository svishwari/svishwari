--- conflicted
+++ resolved
@@ -392,36 +392,6 @@
   }
 }
 
-.select-menu-class {
-  .v-select-list {
-    padding: 0px !important;
-    ::v-deep .v-list-item {
-      min-height: 32px !important;
-<<<<<<< HEAD
-      .v-list-item__action {
-        .v-simple-checkbox {
-          background-color: transparent;
-        }
-      }
-      .v-list-item__content {
-        padding: 5px 0px !important ;
-        .v-list-item__title {
-          font-family: "Open Sans" !important;
-=======
-      .v-list-item__content {
-        padding: 5px 0px !important ;
-        .v-list-item__title {
->>>>>>> 346fa83f
-          font-style: normal !important;
-          font-weight: 400 !important;
-          font-size: 16px !important;
-          line-height: 22px !important;
-        }
-      }
-    }
-  }
-}
-
 ::v-deep .monthly-period-select {
   max-width: 115px;
 }
