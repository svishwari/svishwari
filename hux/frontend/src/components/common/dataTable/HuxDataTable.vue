<template>
  <div class="hux-data-table">
    <div class="table-overflow" :style="{ 'margin-left': fixedWidth }">
      <v-data-table
        :expanded.sync="expanded"
        :headers="headers"
        :hide-default-header="!showHeader"
        :height="height"
        :items="dataItems"
        :sort-by.sync="sortColumn"
        :sort-desc.sync="sortDesc"
        item-key="name"
        :items-per-page="-1"
        fixed-header
        hide-default-footer
        must-sort
<<<<<<< HEAD
        sort-asc
=======
>>>>>>> 433580c7
        single-select
        :disable-sort="disableSort"
      >
        <template #item="{ item, expand, isExpanded }" v-if="nested">
          <slot
            name="item-row"
            :item="item"
            :expand="expand"
            :isExpanded="isExpanded"
          ></slot>
        </template>
        <template v-for="h in headers" v-slot:[`header.${h.value}`]>
          <tooltip :key="h.value" v-if="h.tooltipValue">
            <template #label-content>
              {{ h.text }}
            </template>
            <template #hover-content>
              <span
                v-html="h.tooltipValue.replace(/(?:\r\n|\r|\n)/g, '<br />')"
              ></span>
            </template>
          </tooltip>
          <template v-if="!h.tooltipValue">
            {{ h.text }}
          </template>
          <Tooltip :key="h.value" v-if="h.hoverTooltip" positionTop>
            <template #label-content>
              <Icon
                type="info"
                :size="12"
                :key="h.value"
                v-if="h.hoverTooltip"
              />
            </template>
            <template #hover-content>
              {{ h.hoverTooltip }}
            </template>
          </Tooltip>
        </template>
        <template #body="{ headers, items }" v-if="!nested">
          <tbody>
            <tr v-for="item in items" :key="item.id">
              <slot name="row-item" :item="item" :headers="headers" />
            </tr>
          </tbody>
        </template>
        <template #expanded-item="{ headers, item }">
          <slot name="expanded-row" :headers="headers" :parentItem="item" />
        </template>
      </v-data-table>
    </div>
  </div>
</template>

<script>
import Tooltip from "../Tooltip.vue"
import Icon from "@/components/common/Icon"
const ALL = -1
export default {
  name: "HuxDataTable",
  components: { Tooltip, Icon },
  props: {
    dataItems: {
      type: Array,
      default: () => [],
      required: true,
    },
    headers: {
      type: Array,
      default: () => [],
      required: true,
    },
    nested: {
      type: Boolean,
      required: false,
      default: false,
    },
    height: {
      type: Number,
      required: false,
    },
    showHeader: {
      type: Boolean,
      required: false,
      default: true,
    },
    sortColumn: {
      type: String,
      required: false,
      default: "name",
    },
    sortDesc: {
      type: Boolean,
      required: false,
      default: false,
    },
    disableSort: {
      type: Boolean,
      required: false,
      default: false,
    },
  },
  data() {
    return {
      expanded: [],
      itemPerPage: ALL,
    }
  },
  computed: {
    fixedWidth() {
      const fixedHeaders = this.headers.filter((item) => item.fixed)

      return fixedHeaders.length > 0
        ? fixedHeaders
            .map(({ width }) => width)
            .map((item) => parseInt(item, 0))
            .reduce((a, b) => a + b) + "px"
        : "0px"
    },
  },
  methods: {
    clickRow(_, event) {
      event.expand(!event.isExpanded)
    },
  },
}
</script>

<style lang="scss" scoped>
.hux-data-table {
  width: 100%;
  position: relative;
  ::v-deep .material-icons.delivered {
    color: var(--v-success-lighten1);
  }
  ::v-deep .material-icons.delivering {
    color: var(--v-success-lighten2);
  }
  ::v-deep .material-icons.alert {
    color: var(--v-error-base);
  }
  ::v-deep .rotate-icon {
    transition: 0.3s;
    -webkit-transition: 0.3s;
    -moz-transition: 0.3s;
    -ms-transition: 0.3s;
    -o-transition: 0.3s;
    -webkit-transform: rotate(90deg);
    -moz-transform: rotate(90deg);
    -o-transform: rotate(90deg);
    -ms-transform: rotate(90deg);
    transform: rotate(90deg);
  }
  ::v-deep .avatar-border {
    border-width: 2px;
    border-style: solid;
    border-radius: 50%;
    font-size: 14px;
    width: 35px;
    height: 35px;
    line-height: 22px;
    color: var(--v-neroBlack-base) !important;
    cursor: default !important;
    background: transparent !important;
  }
  .table-overflow {
    overflow-x: auto;
    overflow-y: hidden !important;
  }
  ::v-deep table {
    table-layout: fixed;

    .fixed-column {
      position: absolute;
      display: flex;
      align-items: center;
      background: var(--v-white-base) !important;
      left: 0px;
    }
    .fixed-header {
      position: absolute;
      display: flex;
      align-items: center;
      background: var(--v-white-base) !important;
      left: 0px !important;
    }
    .v-data-table-header {
      tr {
        height: 32px !important;
        th {
          height: 32px !important;
          font-size: 12px;
          font-family: inherit;
          font-style: normal;
          font-weight: 400;
          line-height: 8px;
          padding-top: 0px;
          padding-bottom: 0px;
          color: var(--v-neroBlack-base) !important;
          i {
            font-size: 16px !important;
            color: #00a3e0 !important;
          }
        }
      }
    }
    ::v-deep .v-data-table__expanded__content {
      padding: 0px;
    }
  }
}
</style><|MERGE_RESOLUTION|>--- conflicted
+++ resolved
@@ -14,10 +14,6 @@
         fixed-header
         hide-default-footer
         must-sort
-<<<<<<< HEAD
-        sort-asc
-=======
->>>>>>> 433580c7
         single-select
         :disable-sort="disableSort"
       >
