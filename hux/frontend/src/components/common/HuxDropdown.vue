--- conflicted
+++ resolved
@@ -1,5 +1,4 @@
 <template>
-<<<<<<< HEAD
   <div class="hux-dropdown">
     <v-menu
       :close-on-content-click="false"
@@ -7,7 +6,6 @@
       :offset-y="isOffsetY"
       :open-on-hover="isOpenOnHover"
       :transition="transition"
-      max-width="300"
       close-on-click
       v-model="openMenu"
       class="hux-dropdown"
@@ -24,64 +22,6 @@
           {{ optionSelected["name"] || label }}
           <div class="flex-grow-1"></div>
           <v-icon>mdi-chevron-right</v-icon>
-=======
-  <v-menu
-    :close-on-content-click="false"
-    :offset-x="isOffsetX"
-    :offset-y="isOffsetY"
-    :open-on-hover="isOpenOnHover"
-    :transition="transition"
-    :value="openMenu"
-  >
-    <template #activator="{ on }">
-      <v-list-item
-        v-if="isSubMenu"
-        class="d-flex justify-space-between"
-        v-on="on"
-      >
-        {{ label }}
-        <div class="flex-grow-1"></div>
-        <v-icon>mdi-chevron-right</v-icon>
-      </v-list-item>
-      <huxButton
-        v-else
-        :v-on="on"
-        @click="openMenu = true"
-        text
-        :isOutlined="true"
-        width="200"
-        icon=" mdi-chevron-down"
-        iconPosition="right"
-        class="ma-2"
-        :boxShadow="false"
-      >
-        {{ label }}
-      </huxButton>
-    </template>
-    <v-list>
-      <template v-for="(item, index) in items">
-        <v-divider v-if="item.isDivider" :key="index" />
-        <hux-dropdown
-          v-else-if="item.menu"
-          :key="index"
-          :label="item.name"
-          :items="item.menu"
-          @on-select="onSelect"
-          :is-open-on-hover="false"
-          :is-offset-x="true"
-          :is-offset-y="false"
-          :is-sub-menu="true"
-          :selected="selected"
-        />
-        <v-list-item v-else :key="index" @click="onSelect(item)">
-          <v-list-item-title>
-            <v-icon v-if="item.icon">{{ item.icon }}</v-icon>
-            {{ item.name }}
-            <v-icon :color="color" v-if="selected == item.name"
-              >mdi-check</v-icon
-            >
-          </v-list-item-title>
->>>>>>> d62332a9
         </v-list-item>
         <huxButton
           v-else
@@ -139,10 +79,7 @@
   },
   computed: {
     optionSelected() {
-      const filteredOption = this.items.filter(
-        (item) => item.key === this.selected
-      )
-      return filteredOption.length > 0 ? filteredOption[0] : this.label
+      return this.selected || this.label
     },
   },
   props: {
@@ -151,7 +88,7 @@
     },
     label: {
       type: String,
-      required: true,
+      required: false,
       default: "Select Option",
     },
     icon: String,
