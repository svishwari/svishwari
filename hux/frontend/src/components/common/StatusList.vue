<template>
  <v-card class="rounded-sm status-card mr-2 box-shadow-none">
    <v-card-title class="d-flex justify-space-between">
      <span class="d-flex">
        <router-link
          :to="{
            name: 'AudienceInsight',
            params: { id: section.id },
          }"
          class="text-decoration-none"
          append
        >
          <tooltip>
            <template #label-content>
              {{ section.name }}
            </template>
            <template #hover-content>
              <div class="py-2 white d-flex flex-column">
                <span>
                  {{ section.name }}
                </span>
                <span class="mt-3" v-if="section.description">
                  {{ section.description }}
                </span>
              </div>
            </template>
          </tooltip>
        </router-link>
        <status
<<<<<<< HEAD
          v-if="section.status"
          :status="section.status"
=======
          v-if="audience.lookalike"
          :status="audience.status"
>>>>>>> 00710277
          :iconSize="statusIcon"
          class="ml-2"
          collapsed
          showLabel
<<<<<<< HEAD
          :tooltipTitle="`${sectionTypePrefix} status`"
=======
>>>>>>> 00710277
        />
      </span>
      <v-menu class="menu-wrapper" bottom offset-y>
        <template #activator="{ on, attrs }">
          <v-icon v-bind="attrs" v-on="on" class="top-action">
            mdi-dots-vertical
          </v-icon>
        </template>
        <v-list class="menu-list-wrapper">
          <v-list-item-group v-model="selection" active-class="">
            <v-list-item
              v-for="item in sectionActionItems(section)"
              :key="item.id"
              :disabled="!item.active"
              @click="$emit('onSectionAction', { target: item, data: section })"
            >
              <v-list-item-title>
                {{ item.title }}
              </v-list-item-title>
            </v-list-item>
          </v-list-item-group>
        </v-list>
      </v-menu>
    </v-card-title>
    <v-list dense class="pa-0" v-if="section[deliveriesKey].length > 0">
      <v-list-item
        v-for="item in section[deliveriesKey]"
        :key="item.id"
        @click="toggleFocus()"
      >
        <v-list-item-content class="icon-col py-1">
          <div class="d-flex align-center">
            <tooltip>
              <template #label-content>
                <Logo :type="item.type" :size="18" />
              </template>
              <template #hover-content>
                <div class="d-flex flex-column">
                  <div class="d-flex align-center">
                    <Logo :type="item.type" :size="18" />
                    <span class="ml-2">{{ item.name }}</span>
                  </div>
                  <span class="mb-1 mt-2">Last delivered:</span>
                  <span>{{ item.update_time | Date | Empty("-") }}</span>
                </div>
              </template>
            </tooltip>

            <v-spacer></v-spacer>

            <span class="action-icon font-weight-light float-right d-none">
              <v-menu class="menu-wrapper" bottom offset-y>
                <template #activator="{ on, attrs }">
                  <v-icon
                    v-bind="attrs"
                    v-on="on"
                    class="mr-2 more-action"
                    color="primary"
                    @click.prevent
<<<<<<< HEAD
                    v-if="!section.lookalike"
=======
                    v-if="!audience.lookalike"
>>>>>>> 00710277
                  >
                    mdi-dots-vertical
                  </v-icon>
                </template>
                <v-list class="menu-list-wrapper">
                  <v-list-item-group>
                    <v-list-item
                      v-for="option in deliveryActionItems(item)"
                      :key="option.id"
                      :disabled="!option.active"
                      @click="
                        $emit('onDestinationAction', {
                          target: option,
                          data: item,
                          parent: section,
                        })
                      "
                    >
<<<<<<< HEAD
                      <v-list-item-title v-if="!option.menu">
=======
                      <v-list-item-title
                        v-if="option.title === 'Deliver now'"
                        @click="
                          deliverEngagementAudienceDestination(
                            engagementId,
                            audience.id,
                            item.id
                          )
                        "
                      >
                        {{ option.title }}
                      </v-list-item-title>
                      <v-list-item-title
                        v-else-if="option.title === 'Edit delivery schedule'"
                        @click="onEditDeliverySchedule(item)"
                      >
                        {{ option.title }}
                      </v-list-item-title>
                      <v-list-item-title v-else>
>>>>>>> 00710277
                        {{ option.title }}
                      </v-list-item-title>

                      <v-menu
                        v-model="isSubMenuOpen"
                        v-else
                        offset-x
                        nudge-right="16"
                        nudge-top="4"
                      >
                        <template #activator="{ on, attrs }">
                          <v-list-item-title v-bind="attrs" v-on="on">
                            {{ option.title }}
                            <v-icon> mdi-chevron-right </v-icon>
                          </v-list-item-title>
                        </template>
                        <template #default>
                          <div class="sub-menu-class white">
                            <Logo
                              v-if="option.menu.icon"
                              :size="18"
                              :type="option.menu.icon"
                            />
                            <span class="ml-1">{{ option.menu.title }}</span>
                          </div>
                        </template>
                      </v-menu>
                    </v-list-item>
                  </v-list-item-group>
                </v-list>
              </v-menu>
            </span>
          </div>
        </v-list-item-content>
        <v-list-item-content v-if="item.status" class="status-col py-1">
          <status
            :status="item.status"
            :iconSize="statusIcon"
            collapsed
            showLabel
            tooltipTitle="Destination status"
          />
        </v-list-item-content>
        <v-list-item-content v-if="item.size" class="size-col py-1">
          <tooltip>
            <template #label-content>
              {{ getSize(item.size) }}
            </template>
            <template #hover-content>
              {{ item.size | Numeric(true, false) }}
            </template>
          </tooltip>
        </v-list-item-content>
        <v-list-item-content v-if="!item.size" class="deliverdOn-col py-1">
          <tooltip>
            <template #label-content>
              {{ getSize(item.size) | Empty("-") }}
            </template>
            <template #hover-content>
              {{ item.size | Numeric(true, false) | Empty("-") }}
            </template>
          </tooltip>
        </v-list-item-content>
        <v-list-item-content
          v-if="item.update_time"
          class="deliverdOn-col py-1"
        >
          <tooltip>
            <template #label-content>
              {{ item.update_time | Date("relative") | Empty("-") }}
            </template>
            <template #hover-content>
              <div class="py-2 white d-flex flex-column">
                <span class="mb-1">Last delivered:</span>
                <span>{{ item.update_time | Date | Empty("-") }}</span>
                <span class="mt-2 mb-1">Next delivery:</span>
                <span>{{ item.next_delivery | Date | Empty("-") }}</span>
                <span class="mt-2 mb-1">Delivery schedule:</span>
                <span>{{ item.delivery_schedule_type | Empty("-") }}</span>
              </div>
            </template>
          </tooltip>
        </v-list-item-content>
      </v-list-item>
    </v-list>
    <div
      v-if="section[deliveriesKey].length == 0"
      class="py-2 px-4 empty-destinations"
    >
      <slot name="empty-destinations"></slot>
    </div>

    <hux-alert
      v-model="showDeliveryAlert"
      type="success"
      title="YAY!"
      message="Successfully delivered your audience."
    />

    <confirm-modal
      v-model="showConfirmModal"
      title="You are about to edit delivery schedule."
      rightBtnText="Yes, edit delivery schedule"
      body="This will override the default delivery schedule. However, this action is not permanent, the new delivery schedule can be reset to the default settings at any time."
      @onCancel="closeModal()"
      @onConfirm="openEditDeliveryScheduleDrawer()"
    />

    <edit-delivery-schedule
      v-model="editDeliveryDrawer"
      :audience-id="audience.id"
      :destination="selectedDestination"
      :engagement-id="engagementId"
    />
  </v-card>
</template>

<script>
import { mapActions } from "vuex"
import Logo from "./Logo.vue"
import Status from "./Status.vue"
import { getApproxSize } from "@/utils"
import Tooltip from "./Tooltip.vue"
import HuxAlert from "@/components/common/HuxAlert.vue"
import ConfirmModal from "@/components/common/ConfirmModal.vue"
import EditDeliverySchedule from "@/views/Engagements/Configuration/Drawers/EditDeliveryScheduleDrawer.vue"

export default {
  components: {
    Logo,
    Status,
    Tooltip,
    HuxAlert,
    ConfirmModal,
    EditDeliverySchedule,
  },

  name: "StatusList",

  data() {
    return {
      showDeliveryAlert: false,
      selection: null,
      isSubMenuOpen: null,
      lookALikeAllowedEntries: ["Facebook"],
      engagementMenuOptions: [
        { id: 1, title: "View delivery history", active: false },
        { id: 2, title: "Deliver all", active: false },
        { id: 3, title: "Add a destination", active: false },
        { id: 5, title: "Remove engagement", active: false },
      ],
      destinationMenuOptions: [
        { id: 2, title: "Create lookalike", active: false },
<<<<<<< HEAD
        { id: 1, title: "Deliver now", active: true },
=======
>>>>>>> 00710277
        { id: 3, title: "Edit delivery schedule", active: true },
        { id: 4, title: "Pause delivery", active: false },
        { id: 5, title: "Open destination", active: false },
        { id: 6, title: "Remove destination", active: false },
      ],
<<<<<<< HEAD
      audienceMenuOptions: [
        {
          id: 1,
          title: "Deliver now",
          active: false,
=======
      topNavItems: [
        {
          id: 1,
          title: "Deliver now",
          active: this.audience && this.audience.destinations.length > 0,
>>>>>>> 00710277
        },
        { id: 2, title: "Add a destination", active: true },
        { id: 3, title: "Create lookalike", active: false },
        { id: 4, title: "Pause all delivery", active: false },
        { id: 5, title: "Remove audience", active: true },
      ],
<<<<<<< HEAD
=======
      showDeliveryAlert: false,
      showConfirmModal: false,
      editDeliveryDrawer: false,
      selectedDestination: {
        name: null,
        type: null,
        id: null,
      },
>>>>>>> 00710277
    }
  },

  props: {
    section: {
      type: Object,
      required: false,
    },

    engagementId: {
      type: String,
      required: false,
    },
    statusIcon: {
      type: Number,
      required: false,
      default: 24,
    },
    menuItems: {
      type: Array,
      required: false,
    },
    deliveriesKey: {
      type: String,
      required: true,
      default: "destinations",
    },
    sectionType: {
      type: String,
      required: false,
    },
  },

  computed: {
    sectionTypePrefix() {
      return this.$options.filters.TitleCase(this.sectionType)
    },
    sectionActions() {
      return this.sectionType === "engagement"
        ? this.engagementMenuOptions
        : this.audienceMenuOptions
    },
    destinationActions() {
      return this.sectionType === "engagement"
        ? this.destinationMenuOptions
        : []
    },
  },

  methods: {
    ...mapActions({
      deliverAudience: "engagements/deliverAudience",
      deliverAudienceDestination: "engagements/deliverAudienceDestination",
    }),

    closeModal() {
      this.showConfirmModal = false
    },

    closeDrawer() {
      this.editDeliveryDrawer = false
    },

    onEditDeliverySchedule(destination) {
      this.showConfirmModal = true
      this.selectedDestination = destination
    },

    openEditDeliveryScheduleDrawer() {
      this.closeModal()
      this.editDeliveryDrawer = true
    },

    getSize(value) {
      return getApproxSize(value)
    },

    triggerAddDestination(engagementId, audienceId) {
      this.$emit("onAddDestination", {
        engagementId: engagementId,
        audienceId: audienceId,
      })
    },
    triggerAction(item, engagementId, audienceId) {
      switch (item.toLowerCase()) {
        case "deliver now":
          this.deliverEngagementAudience(engagementId, audienceId)
          break
        case "add a destination":
          this.triggerAddDestination(engagementId, audienceId)
          break
        case "remove audience":
          this.$emit("removeAudience", this.audience)
          break
        default:
          break
      }
    },
    async deliverEngagementAudience(engagementId, audienceId) {
      try {
        await this.deliverAudience({
          id: engagementId,
          audienceId: audienceId,
        })
        this.showDeliveryAlert = true
      } catch (error) {
        console.error(error)
      }
    },

    async deliverEngagementAudienceDestination(
      engagementId,
      audienceId,
      destinationId
    ) {
      try {
        await this.deliverAudienceDestination({
          id: engagementId,
          audienceId: audienceId,
          destinationId: destinationId,
        })
        this.showDeliveryAlert = true
      } catch (error) {
        console.error(error)
      }
    },
    sectionActionItems(section) {
      // { id: 1, title: "View delivery history", active: true },
      //   { id: 2, title: "Deliver all", active: true },
      //   { id: 3, title: "Add a destination", active: true },
      //   { id: 5, title: "Remove engagement", active: false },
      if (this.sectionType === "engagement") {
        this.engagementMenuOptions.forEach((element) => {
          switch (element.title.toLowerCase()) {
            case "view delivery history":
              element["active"] =
                section[this.deliveriesKey].filter(
                  (delivery) => delivery.status === "Delivered"
                ).length > 0
              break
            case "deliver all":
              element["active"] = section[this.deliveriesKey].length > 0
              break
            case "add a destination":
              element["active"] = true
              break
            case "remove engagement":
              element["active"] = true
              break
            default:
              break
          }
        })
        return this.engagementMenuOptions
      } else {
        this.audienceMenuOptions.forEach((element) => {
          switch (element.title.toLowerCase()) {
            case "deliver now":
              element["active"] = section[this.deliveriesKey].length > 0
              break

            case "create lookalike":
              element["active"] =
                section[this.deliveriesKey].filter((delivery) =>
                  this.lookALikeAllowedEntries.includes(delivery.name)
                ).length > 0
              break

            case "Pause all delivery":
              element["active"] =
                section[this.deliveriesKey].filter(
                  (delivery) => delivery.status === "Delivering"
                ).length > 0

            default:
              break
          }
        })
        return this.audienceMenuOptions
      }
    },
    deliveryActionItems(delivery) {
      const createLookaLikeOption = {
        id: 1,
        title: "Create lookalike",
        active: false,
      }
      if (delivery.name === "Facebook") {
        ;(createLookaLikeOption["active"] = true),
          (createLookaLikeOption["menu"] = {
            id: "1.1",
            title: "Facebook",
            icon: "facebook",
          })
      }
      return [
        { ...createLookaLikeOption },
        { id: 2, title: "Deliver now", active: true },
        { id: 3, title: "Edit delivery schedule", active: true },
        { id: 4, title: "Pause delivery", active: false },
        { id: 5, title: "Open destination", active: false },
        { id: 6, title: "Remove destination", active: true },
      ]
    },
  },
}
</script>

<style lang="scss" scoped>
.status-card {
  min-width: 310px;
  max-width: 310px;
  background: var(--v-white-base);
  border: 1px solid var(--v-zircon-base);
  box-sizing: border-box;
  border-radius: 12px !important;
  display: table;
  .v-card__title {
    background: var(--v-background-base);
    border-radius: 12px 12px 0px 0px;
    font-size: 14px;
    line-height: 22px;
    color: var(--v-primary-base);
    height: 46px;
    flex-wrap: inherit;
    .top-action {
      color: var(--v-neroBlack-base);
    }
  }
  .empty-destinations {
    .no-destinations {
      font-size: 12px;
      line-height: 16px;
    }
  }
  .v-list {
    .v-list-item {
      .icon-col {
        min-width: 69px;
        max-width: 69px;
      }
      .status-col {
        min-width: 45px;
        max-width: 45px;
      }
      .size-col {
        min-width: 80px;
        max-width: 80px;
        font-size: 12px;
        line-height: 16px;
        color: var(--v--neroBlack-base);
      }
      .deliverdOn-col {
        font-size: 12px;
        line-height: 16px;
        color: var(--v-neroBlack-base);
        min-width: 80px;
      }
      &:hover,
      &:focus {
        background: var(--v-white-base);
        box-shadow: 0px 1px 5px rgba(0, 0, 0, 0.25);
        .action-icon {
          display: block !important;
        }
      }
    }
  }
}
::v-deep.v-menu__content {
  .v-list-item {
    &.theme--light {
      min-height: 32px !important;
      font-size: 14px;
      line-height: 22px;
      color: var(--v-neroBlack-base);
      &.v-list-item--disabled {
        color: var(--v-lightGrey-base);
      }
      &:hover {
        background: var(--v-aliceBlue-base);
      }
    }
  }
}
</style><|MERGE_RESOLUTION|>--- conflicted
+++ resolved
@@ -27,21 +27,13 @@
           </tooltip>
         </router-link>
         <status
-<<<<<<< HEAD
           v-if="section.status"
           :status="section.status"
-=======
-          v-if="audience.lookalike"
-          :status="audience.status"
->>>>>>> 00710277
           :iconSize="statusIcon"
           class="ml-2"
           collapsed
           showLabel
-<<<<<<< HEAD
           :tooltipTitle="`${sectionTypePrefix} status`"
-=======
->>>>>>> 00710277
         />
       </span>
       <v-menu class="menu-wrapper" bottom offset-y>
@@ -101,11 +93,7 @@
                     class="mr-2 more-action"
                     color="primary"
                     @click.prevent
-<<<<<<< HEAD
                     v-if="!section.lookalike"
-=======
-                    v-if="!audience.lookalike"
->>>>>>> 00710277
                   >
                     mdi-dots-vertical
                   </v-icon>
@@ -124,29 +112,7 @@
                         })
                       "
                     >
-<<<<<<< HEAD
                       <v-list-item-title v-if="!option.menu">
-=======
-                      <v-list-item-title
-                        v-if="option.title === 'Deliver now'"
-                        @click="
-                          deliverEngagementAudienceDestination(
-                            engagementId,
-                            audience.id,
-                            item.id
-                          )
-                        "
-                      >
-                        {{ option.title }}
-                      </v-list-item-title>
-                      <v-list-item-title
-                        v-else-if="option.title === 'Edit delivery schedule'"
-                        @click="onEditDeliverySchedule(item)"
-                      >
-                        {{ option.title }}
-                      </v-list-item-title>
-                      <v-list-item-title v-else>
->>>>>>> 00710277
                         {{ option.title }}
                       </v-list-item-title>
 
@@ -245,22 +211,6 @@
       title="YAY!"
       message="Successfully delivered your audience."
     />
-
-    <confirm-modal
-      v-model="showConfirmModal"
-      title="You are about to edit delivery schedule."
-      rightBtnText="Yes, edit delivery schedule"
-      body="This will override the default delivery schedule. However, this action is not permanent, the new delivery schedule can be reset to the default settings at any time."
-      @onCancel="closeModal()"
-      @onConfirm="openEditDeliveryScheduleDrawer()"
-    />
-
-    <edit-delivery-schedule
-      v-model="editDeliveryDrawer"
-      :audience-id="audience.id"
-      :destination="selectedDestination"
-      :engagement-id="engagementId"
-    />
   </v-card>
 </template>
 
@@ -300,45 +250,23 @@
       ],
       destinationMenuOptions: [
         { id: 2, title: "Create lookalike", active: false },
-<<<<<<< HEAD
         { id: 1, title: "Deliver now", active: true },
-=======
->>>>>>> 00710277
         { id: 3, title: "Edit delivery schedule", active: true },
         { id: 4, title: "Pause delivery", active: false },
         { id: 5, title: "Open destination", active: false },
         { id: 6, title: "Remove destination", active: false },
       ],
-<<<<<<< HEAD
       audienceMenuOptions: [
         {
           id: 1,
           title: "Deliver now",
           active: false,
-=======
-      topNavItems: [
-        {
-          id: 1,
-          title: "Deliver now",
-          active: this.audience && this.audience.destinations.length > 0,
->>>>>>> 00710277
         },
         { id: 2, title: "Add a destination", active: true },
         { id: 3, title: "Create lookalike", active: false },
         { id: 4, title: "Pause all delivery", active: false },
         { id: 5, title: "Remove audience", active: true },
       ],
-<<<<<<< HEAD
-=======
-      showDeliveryAlert: false,
-      showConfirmModal: false,
-      editDeliveryDrawer: false,
-      selectedDestination: {
-        name: null,
-        type: null,
-        id: null,
-      },
->>>>>>> 00710277
     }
   },
 
