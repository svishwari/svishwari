<template>
  <v-menu
    bottom
    offset-y
    offset-x
    nudge-left="40px"
    nudge-top="10px"
    open-on-hover
  >
    <template #activator="{ on }">
<<<<<<< HEAD
      <div class="px-4 border-start border-zircon" :class="statClass" v-on="on">
        <h4 class="text-h4 mb-0">{{ value }}</h4>
        <div class="text-caption black--text text--darken-4">{{ label }}</div>
=======
      <div class="px-4 border-start separator" :class="statClass" v-on="on">
        <h6 class="text-h6 mb-0">{{ value }}</h6>
        <div class="text-button black--text text--lighten-4">{{ label }}</div>
>>>>>>> d51d9949
      </div>
    </template>
    <div v-if="$slots.default" class="px-4 py-3 text-caption white">
      <slot name="default" />
    </div>
  </v-menu>
</template>

<script>
export default {
  name: "Stat",

  props: {
    label: {
      type: String,
      required: false,
    },
    value: {
      type: String,
      required: false,
    },
    statClass: {
      type: String,
      required: false,
    },
  },
}
</script><|MERGE_RESOLUTION|>--- conflicted
+++ resolved
@@ -8,15 +8,9 @@
     open-on-hover
   >
     <template #activator="{ on }">
-<<<<<<< HEAD
-      <div class="px-4 border-start border-zircon" :class="statClass" v-on="on">
-        <h4 class="text-h4 mb-0">{{ value }}</h4>
-        <div class="text-caption black--text text--darken-4">{{ label }}</div>
-=======
       <div class="px-4 border-start separator" :class="statClass" v-on="on">
         <h6 class="text-h6 mb-0">{{ value }}</h6>
         <div class="text-button black--text text--lighten-4">{{ label }}</div>
->>>>>>> d51d9949
       </div>
     </template>
     <div v-if="$slots.default" class="px-4 py-3 text-caption white">
