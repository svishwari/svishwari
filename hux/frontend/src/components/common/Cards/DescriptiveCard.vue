--- conflicted
+++ resolved
@@ -38,11 +38,7 @@
     <tooltip nudge-right="100px" min-width="auto !important">
       <template #label-content>
         <div
-<<<<<<< HEAD
           class="text-h4 px-3 pb-2 text-ellipsis d-block title text-h4"
-=======
-          class="text-h5 px-3 pb-2 text-ellipsis d-block"
->>>>>>> d51d9949
           :class="disabled ? 'black--text text--darken-4' : 'primary--text'"
           :style="{ 'padding-top': !icon ? '56px' : null }"
           data-e2e="card-title"
@@ -58,12 +54,8 @@
     <tooltip nudge-right="100px" min-width="auto !important">
       <template #label-content>
         <div
-<<<<<<< HEAD
           class="text-caption px-3 d-block description text-h6"
           :style="{ 'padding-top': !icon ? '22px' : null }"
-=======
-          class="text-h5 px-3 text-ellipsis d-block"
->>>>>>> d51d9949
           data-e2e="card-description"
         >
           {{ description }}
