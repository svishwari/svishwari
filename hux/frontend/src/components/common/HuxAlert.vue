<template>
  <v-snackbar
    v-model="isOpen"
    height="56"
    :timeout="timeout"
    app
    top
    :type="type"
    color="white rounded-0"
    elevation="3"
  >
    <span v-if="type === 'Pending'" class="d-flex">
      <status
        :status="type"
        :show-label="false"
        :height="20"
        :weight="20"
        class="icon-position"
      />
      <span class="success--text">
        <span class="px-1 font-weight-bold text-h5">
          {{ title || defaultTitle }}
        </span>
        <span class="text-h5">{{ message }}</span>
      </span>
    </span>
    <span v-else>
      <div class="d-flex align-center" :class="typeClass">
        <v-icon outlined :color="type" :size="18" class="icon-position">
          {{ icon }}
        </v-icon>
<<<<<<< HEAD
        <span class="px-3 font-weight-bold text-h5">
          {{ title || defaultTitle }}
        </span>
=======
        <span class="px-3 font-weight-bold text-h5">{{ title }}</span>
>>>>>>> f864d281
        <span class="text-h5">{{ message }}</span>
      </div>
    </span>
  </v-snackbar>
</template>

<script>
import Status from "./Status.vue"
export default {
  name: "HuxAlert",
  components: {
    Status,
  },
  props: {
    type: {
      type: String,
      required: false,
      default: "success",
    },

    value: {
      type: Boolean,
      required: true,
      default: false,
    },

    message: {
      type: String,
      required: false,
      default: null,
    },

    title: {
      type: String,
      required: false,
      default: null,
    },

    autoHide: {
      type: Boolean,
      required: false,
      default: true,
    },
  },

  data() {
    return {
      isOpen: false,
    }
  },

  computed: {
    icon() {
      if (this.type == "success") {
        return "mdi-check-circle"
      } else if (this.type == "error") {
        return "mdi-alert-circle"
      } else if (this.type == "secondary") {
        return "mdi-message-alert"
      }
      return "mdi-information"
    },
    defaultTitle() {
      const defaultTitles = {
        success: "YAY!",
        error: "OH NO!",
      }
      return defaultTitles[this.type]
    },
    typeClass() {
      return `${this.type}--text`
    },
    timeout() {
      return this.autoHide ? 5000 : 0
    },
  },

  watch: {
    value: function () {
      this.isOpen = this.value
    },
    isOpen: function () {
      this.$emit("input", this.isOpen)
    },
  },
}
</script>

<style lang="scss" scoped>
.text-style {
  font-family: Open Sans;
  font-style: normal;
  font-weight: normal;
  font-size: 14px !important;
  line-height: 22px;
}
.icon-position {
  margin-top: 3px;
}
</style><|MERGE_RESOLUTION|>--- conflicted
+++ resolved
@@ -29,13 +29,9 @@
         <v-icon outlined :color="type" :size="18" class="icon-position">
           {{ icon }}
         </v-icon>
-<<<<<<< HEAD
         <span class="px-3 font-weight-bold text-h5">
           {{ title || defaultTitle }}
         </span>
-=======
-        <span class="px-3 font-weight-bold text-h5">{{ title }}</span>
->>>>>>> f864d281
         <span class="text-h5">{{ message }}</span>
       </div>
     </span>
