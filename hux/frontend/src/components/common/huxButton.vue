--- conflicted
+++ resolved
@@ -15,14 +15,10 @@
       {{ icon }}
     </v-icon>
     <v-spacer> </v-spacer>
-<<<<<<< HEAD
 
     <!-- {{ ButtonText }} -->
     <slot name="default"></slot>
 
-=======
-    <span :class="buttonTextColor">{{ ButtonText }}</span>
->>>>>>> bd8e05a6
     <v-spacer> </v-spacer>
     <v-icon v-show="iconPosition == 'right'" dark class="mr-1">
       {{ icon }}
@@ -55,17 +51,6 @@
       required: false,
       default: false,
     },
-<<<<<<< HEAD
-=======
-    ButtonText: {
-      type: String,
-      required: false,
-    },
-    ButtonTextColor: {
-      type: String,
-      required: false,
-    },
->>>>>>> bd8e05a6
     icon: {
       type: String,
       required: false,
