<template>
  <v-card class="rounded-sm status-card mr-2 box-shadow-none">
    <v-card-title class="d-flex justify-space-between">
      <span class="d-flex">
        <status status="Active" :icon-size="19" collapsed class="float-left" />
        <router-link
          :to="{
            name: routeName,
            params: { id: section.id },
          }"
          class="text-decoration-none"
          append
        >
          <tooltip>
            <template #label-content>
              <span class="primary--text text-h3">
                {{ section.name }}
              </span>
            </template>
            <template #hover-content>
              <div class="py-2 white d-flex flex-column">
                <span>
                  {{ section.name }}
                </span>
                <span v-if="section.description" class="mt-3">
                  {{ section.description }}
                </span>
              </div>
            </template>
          </tooltip>
        </router-link>
      </span>
      <v-spacer> </v-spacer>
      <div
        class="d-flex mr-4 cursor-pointer deliver-icon text-body-1 mt-2"
        :class="{ disabled: section.deliveries.length == 0 }"
        data-e2e="deliver-all"
        @click="deliverAll(section)"
      >
        <icon
          class="mr-1 mt-n1"
          :type="section.deliveries.length == 0 ? 'deliver' : 'deliver_2'"
          :size="37"
          :color="section.deliveries.length == 0 ? 'black' : 'primary'"
          :variant="section.deliveries.length == 0 ? 'lighten3' : 'base'"
        />
        <span class="deliverAll"> Deliver all </span>
      </div>
      <v-menu class="menu-wrapper" bottom offset-y>
        <template #activator="{ on, attrs }">
          <v-icon v-bind="attrs" class="top-action" v-on="on">
            mdi-dots-vertical
          </v-icon>
        </template>
        <v-list class="menu-list-wrapper">
          <v-list-item-group v-model="selection" active-class="">
            <v-list-item
              v-for="item in sectionActionItems(section)"
              :key="item.id"
              :disabled="!item.active"
              @click="$emit('onSectionAction', { target: item, data: section })"
            >
              <v-list-item-title>
                {{ item.title }}
              </v-list-item-title>
            </v-list-item>
          </v-list-item-group>
        </v-list>
      </v-menu>
    </v-card-title>

    <v-list dense class="pa-0 delivery-table">
      <hux-data-table
        v-if="section.deliveries.length > 0"
        :columns="columnDefs"
        :sort-desc="true"
        :data-items="section.deliveries"
      >
        <template #row-item="{ item }">
          <td
            v-for="header in columnDefs"
            :key="header.value"
            class="text-body-2 column"
            :style="{ width: header.width }"
            data-e2e="destination-list-audience"
          >
            <div v-if="header.value == 'name'" class="text-body-1">
              <logo :type="item.delivery_platform_type" :size="24"></logo>
              <span class="ml-2 ellipsis">
                {{ item.name }}
              </span>
              <span class="action-icon font-weight-light float-right d-none">
                <v-menu
                  v-model="openMenu[item.id]"
                  class="menu-wrapper"
                  bottom
                  offset-y
                >
                  <template #activator="{ on, attrs }">
                    <v-icon
                      v-if="!section.lookalike"
                      v-bind="attrs"
                      class="mr-2 more-action"
                      color="primary"
                      v-on="on"
                      @click.prevent
                    >
                      mdi-dots-vertical
                    </v-icon>
                  </template>
                  <v-list class="menu-list-wrapper">
                    <v-list-item-group>
                      <v-list-item
                        v-for="option in destinationActions"
                        :key="option.id"
                        :disabled="!option.active"
                        @click="
                          $emit('onDestinationAction', {
                            target: option,
                            data: item,
                            parent: section,
                          })
                        "
                      >
                        <v-list-item-title v-if="!option.menu">
                          {{ option.title }}
                        </v-list-item-title>
                      </v-list-item>
                    </v-list-item-group>
                  </v-list>
                </v-menu>
              </span>
            </div>
            <div v-if="header.value == 'status'" class="text-body-1">
              <status
                :status="item['status']"
                :show-label="true"
                class="d-flex"
                :icon-size="17"
              />
            </div>
            <div v-if="header.value == 'size'" class="text-body-1">
              <size :value="item['size']" />
            </div>
            <div v-if="header.value == 'next_delivery'" class="text-body-1">
              <time-stamp :value="item['next_delivery']" />
            </div>
            <div v-if="header.value == 'replace'" class="text-body-1">
              <hux-switch
                v-if="item['is_ad_platform']"
                v-model="item['replace_audience']"
                :switch-labels="switchLabels"
                false-color="var(--v-black-lighten4)"
                @change="handleChange($event, section.id, audience.id, item.id)"
              />
            </div>
          </td>
        </template>
      </hux-data-table>

      <v-list
        v-if="getAccess('engagements', 'add_destination_to_engagement')"
        dense
        class="add-list"
        :height="52"
      >
        <v-list-item @click="$emit('onAddDestination', section)">
          <tooltip>
            <template #label-content>
              <hux-icon
                type="plus"
                :size="16"
                color="primary"
                class="mr-2 plus-icon"
              />
              <hux-icon
                type="destination_button"
                :size="34"
                color="primary"
                class="mr-0 mb-n1"
              />
            </template>
            <template #hover-content>
              <div class="py-2 white d-flex flex-column">
                <span> Add a destination to this engagement </span>
              </div>
            </template>
          </tooltip>
          <v-btn
            text
            min-width="7rem"
            height="2rem"
            data-e2e="add-audience-destination"
            class="primary--text text-body-1"
          >
            <span class="destination_text">Destination</span>
          </v-btn>
        </v-list-item>
      </v-list>
    </v-list>
  </v-card>
</template>

<script>
import { mapActions } from "vuex"
import { getApproxSize } from "@/utils"
import Logo from "./Logo.vue"
import Icon from "@/components/common/Icon.vue"
import Status from "./Status.vue"
import Tooltip from "./Tooltip.vue"
import HuxDataTable from "@/components/common/dataTable/HuxDataTable.vue"
import TimeStamp from "../../components/common/huxTable/TimeStamp.vue"
import Size from "@/components/common/huxTable/Size.vue"
import HuxIcon from "@/components/common/Icon.vue"
import HuxSwitch from "@/components/common/Switch.vue"
import { getAccess } from "@/utils"

export default {
  name: "DeliveryDetails",
  components: {
    Logo,
    Icon,
    Status,
    Tooltip,
    HuxDataTable,
    TimeStamp,
    Size,
    HuxIcon,
    HuxSwitch,
  },

  props: {
    section: {
      type: Object,
      required: false,
      default: () => {},
    },

    engagementId: {
      type: String,
      required: false,
    },
    statusIcon: {
      type: Number,
      required: false,
      default: 24,
    },
    menuItems: {
      type: Array,
      required: false,
    },
    deliveriesKey: {
      type: String,
      required: true,
      default: "destinations",
    },
    sectionType: {
      type: String,
      required: false,
    },
    audience: {
      type: Object,
      required: false,
    },
  },

  data() {
    return {
      openMenu: {},
      isSubMenuOpen: {},
      showDeliveryAlert: false,
      selection: null,
      matchRatePlatforms: ["facebook", "google-ads"],
      lookALikeAllowedEntries: ["Facebook"],
      engagementMenuOptions: [
        { id: 5, title: "Remove engagement", active: false },
      ],
      audienceMenuOptions: [
        {
          id: 1,
          title: "Deliver now",
          isHidden: !this.getAccess("delivery", "deliver"),
          active: false,
        },
        { id: 2, title: "Add a destination", active: true },
        { id: 3, title: "Create lookalike", active: false },
        { id: 4, title: "Pause all delivery", active: false },
        { id: 5, title: "Remove audience", active: true },
      ],
      destinationMenuOptions: [
        {
          id: 1,
          title: "Deliver now",
          active: true,
          isHidden: !this.getAccess("delivery", "deliver"),
        },
        { id: 3, title: "Open destination", active: false },
        { id: 4, title: "Remove destination", active: true },
      ],

      stateListData: [],
      columnDefs: [
        {
          text: "Destination",
          value: "name",
          width: "25%",
        },
        {
          text: "Status",
          value: "status",
          width: "15%",
        },
        {
          text: "Target size",
          value: "size",
          width: "15%",
          hoverTooltip:
            "Average order value for all consumers (known and anyonymous) for all time.",
          tooltipWidth: "201px",
        },
        {
          text: "Last delivery",
          value: "next_delivery",
          width: "25%",
        },
        {
          text: "Replace",
          value: "replace",
          width: "20%",
        },
      ],
      switchLabels: [
        {
          condition: true,
          label: "ON",
        },
        {
          condition: false,
          label: "OFF",
        },
      ],
    }
  },

  computed: {
    sectionTypePrefix() {
      return this.$options.filters.TitleCase(this.sectionType)
    },
    routeName() {
      return this.sectionType === "engagement"
        ? "EngagementDashboard"
        : "AudienceInsight"
    },
    sectionActions() {
      return this.sectionType === "engagement"
        ? this.engagementMenuOptions
        : this.audienceMenuOptions
    },
    destinationActions() {
      return this.sectionType === "engagement"
        ? this.destinationMenuOptions
        : []
    },
    audienceId() {
      return this.$route.params.id
    },
  },

  watch: {
    // To reset the value of the openMenu
    openMenu(newValue) {
      if (!newValue) this.openMenu = {}
    },
    isSubMenuOpen(newValue) {
      if (!newValue) this.isSubMenuOpen = {}
    },
  },

  methods: {
    ...mapActions({
      deliverAudience: "engagements/deliverAudience",
      deliverAudienceDestination: "engagements/deliverAudienceDestination",
      setAlert: "alerts/setAlert",
      updateReplace: "engagements/updateReplace",
      replaceAudience: "audiences/replaceAudienceToggle",
    }),
    async deliverAll(engagement) {
      await this.deliverAudience({
        id: engagement.id,
        audienceId: this.audienceId,
      })
      this.dataPendingMesssage(engagement)
      this.$emit("refreshEntityDelivery")
    },
    addDestination() {},
    getSize(value) {
      return getApproxSize(value)
    },
    sectionActionItems(section) {
      if (this.sectionType === "engagement") {
        this.engagementMenuOptions.forEach((element) => {
          switch (element.title.toLowerCase()) {
            case "remove engagement":
              element["active"] = true
              break
            default:
              break
          }
        })
        return this.engagementMenuOptions
      } else {
        this.audienceMenuOptions.forEach((element) => {
          switch (element.title.toLowerCase()) {
            case "deliver now":
              element["active"] = section[this.deliveriesKey].length > 0
              break

            case "create lookalike":
              element["active"] = section.lookalikable === "Active"
              break

            case "Pause all delivery":
              element["active"] =
                section[this.deliveriesKey].filter(
                  (delivery) => delivery.status === "Delivering"
                ).length > 0
              break

            default:
              break
          }
        })
        return this.audienceMenuOptions
      }
    },
    deliveryActionItems(delivery) {
      const createLookaLikeOption = {
        id: 1,
        title: "Create lookalike",
        active: false,
      }
      if (delivery.name === "Facebook") {
        ;(createLookaLikeOption["active"] = true),
          (createLookaLikeOption["menu"] = {
            id: "1.1",
            title: "Facebook",
            icon: "facebook",
          })
      }
      return [
        { ...createLookaLikeOption },
        {
          id: 2,
          title: "Deliver now",
          active: true,
          isHidden: !this.getAccess("delivery", "deliver"),
        },
        { id: 3, title: "Edit delivery schedule", active: true },
        { id: 4, title: "Pause delivery", active: false },
        { id: 5, title: "Open destination", active: false },
        { id: 6, title: "Remove destination", active: true },
      ]
    },
    dataPendingMesssage(event) {
      const engagementName = event.name
      const audienceName = this.audience.name
      this.setAlert({
        type: "pending",
        message: `Your engagement '${engagementName}', has started delivering as part of the audience '${audienceName}'.`,
      })
    },
<<<<<<< HEAD
    getAccess: getAccess,
=======
    handleChange(...args) {
      const data = {
        engagement_id: args[1],
        audience_id: args[2],
        destination_id: args[3],
        value: args[0],
      }
      this.replaceAudience(data)
    },
>>>>>>> dbb41d4b
  },
}
</script>

<style lang="scss" scoped>
.status-card {
  width: 100%;
  background: var(--v-white-base);
  border: 1px solid var(--v-black-lighten2);
  box-sizing: border-box;
  border-radius: 12px !important;
  display: table;
  .deliver-icon {
    &.disabled {
      color: var(--v-black-lighten3);
    }
  }
  .status-list {
    min-height: 20px !important;
    max-height: 30px !important;
  }
  .ellipsis {
    overflow: hidden;
    text-overflow: ellipsis;
    max-width: 15ch;
    display: inline-block;
    white-space: nowrap;
  }
  .v-card__title {
    background: var(--v-primary-lighten1);
    border-radius: 12px 12px 0px 0px;
    font-size: 14px;
    line-height: 22px;
    color: var(--v-primary-base);
    height: 60px;
    flex-wrap: inherit;
    .top-action {
      color: var(--v-black-base);
    }
  }
  .delivery-table {
    ::v-deep .v-data-table__wrapper {
      tbody {
        tr {
          td:nth-child(1) {
            &:hover,
            &:focus {
              .action-icon {
                display: block !important;
              }
            }
          }
        }
      }
    }
  }
  .add-list {
    border-bottom-right-radius: 16px;
    border-bottom-left-radius: 16px;
  }
}
.deliverAll {
  margin-top: 2px;
}
.destination_text {
  margin-top: -2px;
}
.plus-icon {
  margin-bottom: 7px;
}
</style><|MERGE_RESOLUTION|>--- conflicted
+++ resolved
@@ -469,9 +469,7 @@
         message: `Your engagement '${engagementName}', has started delivering as part of the audience '${audienceName}'.`,
       })
     },
-<<<<<<< HEAD
     getAccess: getAccess,
-=======
     handleChange(...args) {
       const data = {
         engagement_id: args[1],
@@ -481,7 +479,6 @@
       }
       this.replaceAudience(data)
     },
->>>>>>> dbb41d4b
   },
 }
 </script>
