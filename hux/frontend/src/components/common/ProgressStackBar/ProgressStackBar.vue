--- conflicted
+++ resolved
@@ -38,7 +38,7 @@
       required: false,
     },
     barId: {
-      type: Number,
+      type: [Number, String],
       default: 1,
       required: false,
     },
@@ -60,11 +60,7 @@
           .select(this.$refs.progressStackBarChart)
           .selectAll("svg")
           .remove()
-<<<<<<< HEAD
         this.stackedBar(`.${this.dynamicChartId}`, this.data)
-=======
-        this.stackedBar(`.${this.dynamicChartId}`, this.value)
->>>>>>> ecaf8667
       },
       immediate: false,
       deep: true,
@@ -72,11 +68,7 @@
   },
   mounted() {
     this.dynamicChartId = `bar-${this.barId}`
-<<<<<<< HEAD
     this.stackedBar(`.${this.dynamicChartId}`, this.data)
-=======
-    this.stackedBar(`.${this.dynamicChartId}`, this.value)
->>>>>>> ecaf8667
   },
   methods: {
     rounded_rect(x, y, w, h, r, tl, tr, bl, br) {
