<template>
  <div class="chart-container">
    <div ref="progressStackBarChart" :class="dynamicChartID"></div>
  </div>
</template>

<script>
import groupData from "./groupData"
import sampleData from "./sampleData"
import * as d3Format from "d3-format"
import * as d3Scale from "d3-scale"
import * as d3Select from "d3-selection"

export default {
  name: "ProgressStackBar",
  props: {
    width: {
      type: [Number, String],
      required: true,
    },
    height: {
      type: [Number, String],
      required: true,
    },
    showPercentage: {
      type: Boolean,
      default: false,
      required: false,
    },
<<<<<<< HEAD
    value: {
      type: Object,
      default: sampleData,
      required: false,
=======
    barId: {
      type: Number,
      default: 1,
      required: true,
    },
  },
  data() {
    return {
      dynamicChartID: `bar-${this.barId}`,
>>>>>>> 089a22c0
    }
  },
  watch: {
    chartDimensions: {
      handler() {
        d3Select
          .select(this.$refs.progressStackBarChart)
          .selectAll("svg")
          .remove()
<<<<<<< HEAD
        this.stackedBar(".chart", this.value)
=======
        this.stackedBar(`.${this.dynamicChartId}`, sampleData)
>>>>>>> 089a22c0
      },
      immediate: false,
      deep: true,
    },
  },
  mounted() {
<<<<<<< HEAD
    this.stackedBar(".chart", this.value)
=======
    this.dynamicChartId = `bar-${this.barId}`
    this.stackedBar(`.${this.dynamicChartId}`, sampleData)
>>>>>>> 089a22c0
  },
  methods: {
    rounded_rect(x, y, w, h, r, tl, tr, bl, br) {
      var retval
      retval = "M" + (x + r) + "," + y
      retval += "h" + (w - 2 * r)
      if (tr) {
        retval += "a" + r + "," + r + " 0 0 1 " + r + "," + r
      } else {
        retval += "h" + r
        retval += "v" + r
      }
      retval += "v" + (h - 2 * r)
      if (br) {
        retval += "a" + r + "," + r + " 0 0 1 " + -r + "," + r
      } else {
        retval += "v" + r
        retval += "h" + -r
      }
      retval += "h" + (2 * r - w)
      if (bl) {
        retval += "a" + r + "," + r + " 0 0 1 " + -r + "," + -r
      } else {
        retval += "h" + -r
        retval += "v" + -r
      }
      retval += "v" + (2 * r - h)
      if (tl) {
        retval += "a" + r + "," + r + " 0 0 1 " + r + "," + -r
      } else {
        retval += "v" + -r
        retval += "h" + r
      }
      retval += "z"
      return retval
    },
    async stackedBar(bind, data, config) {
      config = {
        f: d3Format.format(".1f"),
        margin: { top: 20, right: 10, bottom: 20, left: 10 },
        width: this.width,
        height: this.showPercentage ? 200 : this.height,
        barHeight: this.height,
        colors: ["#DA291C", "#FFCD00", "#86BC25"],
        ...config,
      }
      const { margin, width, height, barHeight, colors } = config
      const w = width - margin.left - margin.right
      const h = height - margin.top - margin.bottom
      const halfBarHeight = barHeight / 2

      const total = data.reduce((accum, item) => accum + item.value, 0)
      const _data = groupData(data, total)
      // set up scales for horizontal placement
      const xScale = d3Scale.scaleLinear().domain([0, total]).range([0, w])

      // create svg in passed in div
      const selection = d3Select
        .select(bind)
        .append("svg")
        .attr("width", width)
        .attr("height", height)
        .append("g")
        .attr("transform", "translate(" + margin.left + "," + margin.top + ")")

      // stack rect for each data value
      selection
        .selectAll("rect")
        .data(_data)
        .enter()
        .append("path")
        .attr("class", "rect-stacked")
        .attr("x", (d) => xScale(d.cumulative))
        .attr("y", h / 2 - halfBarHeight)
        .attr("height", barHeight)
        .attr("width", (d) => xScale(d.value))
        .attr("d", (d, i) =>
          i == 0
            ? this.rounded_rect(
                xScale(d.cumulative),
                h / 2 - halfBarHeight,
                xScale(d.value),
                barHeight,
                3,
                true,
                false,
                true,
                false
              )
            : i == 2
            ? this.rounded_rect(
                xScale(d.cumulative),
                h / 2 - halfBarHeight,
                xScale(d.value),
                barHeight,
                3,
                false,
                true,
                false,
                true
              )
            : this.rounded_rect(
                xScale(d.cumulative),
                h / 2 - halfBarHeight,
                xScale(d.value),
                barHeight,
                3,
                false,
                false,
                false,
                false
              )
        )
        .style("fill", (d, i) => colors[i])

      // add the labels
      if (this.showPercentage) {
        selection
          .selectAll(".text-label")
          .data(_data)
          .enter()
          .append("text")
          .attr("class", "text-label")
          .attr("text-anchor", "middle")
          .attr("x", (d) => xScale(d.cumulative) + xScale(d.value) / 2)
          .attr("y", h / 2 + halfBarHeight * 1.1 + 20)
          .text((d) => d.value + "%")
          .style("font-size", "12px")
          .style("font-weight", "600")
          .style("line-height", "16.34px")
      }
    },
  },
}
</script>
<style lang="scss" scoped></style><|MERGE_RESOLUTION|>--- conflicted
+++ resolved
@@ -27,12 +27,11 @@
       default: false,
       required: false,
     },
-<<<<<<< HEAD
     value: {
-      type: Object,
+      type: Array,
       default: sampleData,
       required: false,
-=======
+    },
     barId: {
       type: Number,
       default: 1,
@@ -42,7 +41,6 @@
   data() {
     return {
       dynamicChartID: `bar-${this.barId}`,
->>>>>>> 089a22c0
     }
   },
   watch: {
@@ -52,23 +50,15 @@
           .select(this.$refs.progressStackBarChart)
           .selectAll("svg")
           .remove()
-<<<<<<< HEAD
-        this.stackedBar(".chart", this.value)
-=======
-        this.stackedBar(`.${this.dynamicChartId}`, sampleData)
->>>>>>> 089a22c0
+        this.stackedBar(`.${this.dynamicChartId}`, this.value)
       },
       immediate: false,
       deep: true,
     },
   },
   mounted() {
-<<<<<<< HEAD
-    this.stackedBar(".chart", this.value)
-=======
     this.dynamicChartId = `bar-${this.barId}`
-    this.stackedBar(`.${this.dynamicChartId}`, sampleData)
->>>>>>> 089a22c0
+    this.stackedBar(`.${this.dynamicChartId}`, this.value)
   },
   methods: {
     rounded_rect(x, y, w, h, r, tl, tr, bl, br) {
