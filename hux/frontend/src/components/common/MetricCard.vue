--- conflicted
+++ resolved
@@ -29,10 +29,6 @@
         <slot name="extra-item"></slot>
         <v-list-item-subtitle
           class="item-subtitle mb-3 text-h6 neroBlack--text"
-<<<<<<< HEAD
-=======
-          v-if="subtitle.toString()"
->>>>>>> a24a5718
         >
           {{ subtitle }}
           <slot name="subtitle-extended"></slot>
