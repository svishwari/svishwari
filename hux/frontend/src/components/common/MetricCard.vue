<template>
  <v-card
    class="metric-card-wrapper rounded-lg align-center"
    :class="{ 'no-click': !interactable }"
    :style="{ 'flex-grow': grow }"
    :max-width="maxWidth"
    :height="height"
    :disabled="!active"
    elevation="0"
    :ripple="interactable"
    @click="$emit('click')"
  >
    <div class="d-flex align-center justify-space-between w-100">
      <div
        class="flex-grow-1"
        :class="{ 'align-center text-center': highLevel }"
      >
        <span
          v-if="!titleTooltip"
<<<<<<< HEAD
          class="text-caption"
          :class="[
            interactable ? 'primary--text ' : 'black--text text--darken-1 ',
            highLevel ? 'highlevel-title' : '',
          ]"
=======
          class="text-button text--darken-2"
          :class="
            interactable ? 'primary--text' : 'black--text text--darken-1 '
          "
>>>>>>> fa12e62c
        >
          {{ title }}
        </span>
        <tooltip v-else>
          <template #label-content>
            <span
              class="text-h5"
              :class="
                interactable ? 'primary--text ' : 'black--text text--darken-1 '
              "
            >
              {{ title }}
            </span>
          </template>
          <template #hover-content>
            {{ titleTooltip }}
          </template>
        </tooltip>

        <slot name="extra-item"></slot>

<<<<<<< HEAD
        <div class="subtitle-slot">
          <span
            class="font-weight-semi-bold"
            :class="{
              'no-click': !interactable,
              'flex-grow-1 align-center text-center highlevel-subtitle':
                highLevel,
            }"
          >
            {{ subtitle }}
          </span>
=======
        <div class="subtitle-slot text--subtitle-1">
          <span>{{ subtitle }}</span>
>>>>>>> fa12e62c
          <slot name="subtitle-extended"></slot>
        </div>
      </div>

      <v-icon v-if="icon" color="black lighten-2" x-large> {{ icon }} </v-icon>

      <slot name="short-name"></slot>
    </div>
  </v-card>
</template>

<script>
import Tooltip from "./Tooltip.vue"
export default {
  name: "MetricCard",
  components: { Tooltip },

  props: {
    icon: {
      type: String,
      required: false,
    },

    title: {
      type: [String, Number],
      required: false,
      default: "Info card title",
    },

    subtitle: {
      type: [String, Number],
      required: false,
    },

    active: {
      type: Boolean,
      required: false,
      default: true,
    },

    interactable: {
      type: Boolean,
      required: false,
      default: false,
    },
    titleTooltip: {
      type: String,
      required: false,
    },

    grow: {
      type: Number,
      required: false,
      default: 1,
    },

    maxWidth: {
      type: [String, Number],
      required: false,
    },
    height: {
      type: [String, Number],
      required: false,
      default: 75,
    },
    highLevel: {
      type: Boolean,
      required: false,
      default: false,
    },
  },
}
</script>

<style lang="scss" scoped>
.metric-card-wrapper {
  border: 1px solid var(--v-black-lighten2);
  padding: 20px 15px;
  display: -webkit-box;
  display: -webkit-flex;
  display: -ms-flexbox;
  display: flex;
  &.no-click {
    cursor: default;
    background-color: transparent;
    cursor: default;
  }
  .item-headline {
    color: var(--v-black-darken1) !important;
  }
  .v-list-item__title {
    font-weight: 400;
  }
  .v-list-item__subtitle {
    font-weight: 600;
    overflow: unset;
  }
  &.v-card--disabled {
    background-color: transparent;
    .v-list-item__title {
      color: var(--v-black-darken1);
    }
  }
  div.d-flex.align-center.justify-space-between {
    .subtitle-slot {
      display: flex;
    }
  }
  .highlevel-title {
    font-weight: 300;
    font-size: 28px !important;
    line-height: 40px;
    color: var(--v-black-darken4) !important;
  }
  .highlevel-subtitle {
    font-size: 14px !important;
    line-height: 16px;
    color: #4f4f4f;
    color: var(--v-black-darken1) !important;
  }
}
</style><|MERGE_RESOLUTION|>--- conflicted
+++ resolved
@@ -17,18 +17,11 @@
       >
         <span
           v-if="!titleTooltip"
-<<<<<<< HEAD
           class="text-caption"
           :class="[
             interactable ? 'primary--text ' : 'black--text text--darken-1 ',
             highLevel ? 'highlevel-title' : '',
           ]"
-=======
-          class="text-button text--darken-2"
-          :class="
-            interactable ? 'primary--text' : 'black--text text--darken-1 '
-          "
->>>>>>> fa12e62c
         >
           {{ title }}
         </span>
@@ -50,7 +43,6 @@
 
         <slot name="extra-item"></slot>
 
-<<<<<<< HEAD
         <div class="subtitle-slot">
           <span
             class="font-weight-semi-bold"
@@ -62,10 +54,6 @@
           >
             {{ subtitle }}
           </span>
-=======
-        <div class="subtitle-slot text--subtitle-1">
-          <span>{{ subtitle }}</span>
->>>>>>> fa12e62c
           <slot name="subtitle-extended"></slot>
         </div>
       </div>
