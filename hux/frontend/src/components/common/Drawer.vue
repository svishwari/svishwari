<template>
  <v-navigation-drawer
    v-model="localDrawer"
    :right="toRight"
    :style="transition"
    :width="drawerWidth"
    app
    floating
    hide-overlay
    temporary
  >
    <v-toolbar width="100%">
      <v-toolbar-title class="px-6">
        <slot name="header-left"></slot>
        <slot name="header-right"></slot>
      </v-toolbar-title>
      <template v-if="expandable">
        <v-icon
          color="primary"
          @click="onExpandIconClick"
          class="cursor-pointer px-6 ml-auto"
        >
          {{ expanded ? "mdi-arrow-collapse" : "mdi-arrow-expand" }}
        </v-icon>
      </template>
    </v-toolbar>

    <div class="drawer-content">
      <slot></slot>
    </div>

    <v-footer
      class="d-flex justify-space-between align-center px-6 py-5"
      absolute
      padless
      color="white"
      elevation="5"
    >
      <slot name="footer-left"></slot>
      <slot name="footer-right"></slot>
    </v-footer>
  </v-navigation-drawer>
</template>

<script>
export default {
  name: "Drawer",

  data() {
    return {
      localDrawer: this.value,
      expanded: false,
    }
  },

  props: {
    toRight: {
      type: Boolean,
      required: false,
      default: true,
    },

    value: {
      type: Boolean,
      required: true,
      default: false,
    },

    width: {
      type: Number,
      required: false,
      default: 600,
    },

    expandedWidth: {
      type: Number,
      required: false,
      default: 900,
    },

    expandable: {
      type: Boolean,
      required: false,
      default: false,
    },

    disableTransition: {
      type: Boolean,
      required: false,
      default: false,
    },
  },

  computed: {
    transition() {
      return {
        transitionDuration: this.disableTransition ? "0s" : "0.5s",
      }
    },
    drawerWidth() {
      return this.expanded ? this.expandedWidth : this.width
    },
  },

  watch: {
    value: function () {
      this.localDrawer = this.value
    },

    localDrawer: function () {
      this.$emit("input", this.localDrawer)
      if (!this.localDrawer) {
        this.$emit("onClose")
        this.reset()
      }
    },
  },

  methods: {
    onExpandIconClick: function () {
      this.expanded = !this.expanded
      this.$emit("iconToggle", this.expanded)
    },

    reset() {
      this.drawerWidth = this.width
    },
  },
}
</script>

<style lang="scss" scoped>
::v-deep .v-navigation-drawer__content {
  overflow-y: hidden;
}
.drawer-content {
  height: calc(100% - 130px);
  overflow-y: auto;
}
<<<<<<< HEAD
.v-footer {
  height: 80px;
=======
::v-deep .v-icon.v-icon::after {
  content: none;
>>>>>>> 7ff98dfe
}
</style><|MERGE_RESOLUTION|>--- conflicted
+++ resolved
@@ -137,12 +137,10 @@
   height: calc(100% - 130px);
   overflow-y: auto;
 }
-<<<<<<< HEAD
 .v-footer {
   height: 80px;
-=======
+}
 ::v-deep .v-icon.v-icon::after {
   content: none;
->>>>>>> 7ff98dfe
 }
 </style>