--- conflicted
+++ resolved
@@ -12,7 +12,7 @@
       labelText="Add Account ID"
       icon="mdi-alert-circle-outline"
       placeholderText="Account name"
-      v-bind:required=true
+      v-bind:required="true"
     ></TextField>
     {{ TextFieldValue }}
     <br />
@@ -78,19 +78,9 @@
 
     <v-subheader> Page Header </v-subheader>
     <v-divider></v-divider>
-<<<<<<< HEAD
     <PageHeader>
       <template slot="left">
         <Breadcrumb :items="items" />
-=======
-    <PageHeader title="Welcome back, User!" icon="mdi-bullhorn-outline">
-      <template v-slot:description>
-        <div>
-          Hux is here to help you make better, faster decisions to improve your
-          Customer Experiences.
-          <a>Learn More ></a>
-        </div>
->>>>>>> 2e8b57bf
       </template>
     </PageHeader>
     <br />
@@ -339,7 +329,6 @@
           createdBy: "RG",
         },
       ],
-<<<<<<< HEAD
       items: [
         {
           text: "Home",
@@ -360,10 +349,8 @@
           icon: "mdi-flip-h mdi-account-plus-outline",
         },
       ],
-=======
 
       drawer: false,
->>>>>>> 2e8b57bf
     }
   },
   mounted() {},
