<template>
  <div class="main">
    <v-subheader> Card </v-subheader>
    <v-divider></v-divider>
    <CardInfo></CardInfo>
    <br />

    <v-subheader> Text Feild </v-subheader>
    <v-divider></v-divider>
    <TextField
      v-model="TextFieldValue"
      labelText="Add Account ID"
      icon="mdi-alert-circle-outline"
      placeholderText="Account name"
      v-bind:required="true"
    ></TextField>
    {{ TextFieldValue }}
    <br />

    <v-subheader> Button </v-subheader>
    <v-divider></v-divider>
    <huxButton
      ButtonText="Added"
      v-bind:isOutlined="true"
      size="large"
      icon="mdi-check"
      iconPosition="left"
    ></huxButton>
    <huxButton
      ButtonText="Add"
      v-bind:isOutlined="true"
      size="x-small"
      variant="darkGrey"
    ></huxButton>
    <huxButton
      ButtonText="Leave configuration"
      variant="primary"
      size="large"
      v-bind:isTile="true"
    ></huxButton>
    <huxButton
      ButtonText="Success!"
      icon="mdi-check"
      iconPosition="left"
      variant="success"
      size="x-large"
      v-bind:isTile="true"
    ></huxButton>
    <huxButton
      ButtonText="Cancel &amp; Return"
      variant="tertiary"
      v-bind:isTile="true"
    ></huxButton>
    <huxButton
      ButtonText="Disabled"
      variant="tertiary"
      v-bind:isTile="true"
      v-bind:isDisabled="true"
    ></huxButton>
    <huxButton
      ButtonText="Loader"
      variant="tertiary"
      v-bind:isTile="true"
      v-bind:enableLoading="true"
    ></huxButton>
    <br />

    <v-subheader> Select Dropdown </v-subheader>
    <v-divider></v-divider>
    <DropdownMenu
      v-model="DropdownValue"
      v-bind:labelText="labelText"
      v-bind:menuItem="DropdownData"
      @updatelabelText="onupdatelabelText"
    ></DropdownMenu>
    {{ DropdownValue }}
    <br />

    <v-subheader> Page Header </v-subheader>
    <v-divider></v-divider>
    <PageHeader>
      <template slot="left">
        <Breadcrumb :items="items" />
      </template>
    </PageHeader>
    <br />

    <v-subheader> Hux Table</v-subheader>
    <v-divider></v-divider>
    <br />
    <hux-table
      :columnDef="columnDefs"
      :tableData="rowData"
      height="250px"
      hasCheckBox
    ></hux-table>

    <v-subheader> Drawer</v-subheader>
    <v-divider></v-divider>
    <br />
    <button @click="drawer = !drawer">Toggle</button>
    <drawer v-model="drawer">
      <template v-slot:header-left>
        <h2>Heading</h2>
      </template>
      <template v-slot:header-right>
        <v-icon color="black"> mdi-dots-vertical </v-icon>
      </template>
      <template v-slot:default>
        <Button />
      </template>
      <template v-slot:footer-left>
        <h2>Heading</h2>
      </template>
      <template v-slot:footer-right>
        <v-icon color="black"> mdi-dots-vertical </v-icon>
      </template>
    </drawer>
    <br />

<<<<<<< HEAD
    <v-subheader> Metric Card</v-subheader>
=======
    <v-subheader>Metric Card</v-subheader>
>>>>>>> 6ee12b9a
    <v-divider></v-divider>
    <MetricCard
      class="ma-4"
      :width="135"
      :height="80"
      v-for="(item, i) in overviewListItems"
      :key="i"
      :title="item.title"
      :subtitle="item.subtitle"
      :icon="item.icon"
      :active="true"
    ></MetricCard>
  </div>
</template>

<script>
import CardInfo from "@/components/common/CardInfo"
import Breadcrumb from "@/components/common/Breadcrumb"
import TextField from "@/components/common/TextField"
import HuxTable from "@/components/common/huxTable.vue"
import huxButton from "@/components/common/huxButton"
import DropdownMenu from "@/components/common/DropdownMenu"
import PageHeader from "@/components/PageHeader"
import Drawer from "@/components/common/Drawer"
import MetricCard from "@/components/common/MetricCard"

export default {
  name: "CommonComponent",
  components: {
    CardInfo,
    Breadcrumb,
    TextField,
    huxButton,
    DropdownMenu,
    PageHeader,
    HuxTable,
    Drawer,
    MetricCard,
  },
  methods: {
    onupdatelabelText(newValue) {
      this.labelText = newValue
    },
  },
  data() {
    return {
      TextFieldValue: null,
      DropdownValue: null,
      labelText: "Select",
      DropdownData: [
        { value: "1 - 25" },
        { value: "26 - 50" },
        { value: "50+" },
      ],
      columnDefs: [
        {
          headerName: "Audience Name",
          field: "audienceName",
          sortable: true,
          sort: "desc",
        },
        { headerName: "Goals", field: "goals", sortable: true },
        { headerName: "Status", field: "status", sortable: true },
        { headerName: "Size", field: "size", sortable: true },
        { headerName: "Destinations", field: "destinations", sortable: true },
        { headerName: "Attributes", field: "attributes", sortable: true },
        {
          headerName: "Last Delivered",
          field: "lastDelivered",
          sortable: true,
        },
        { headerName: "Last Updated", field: "lastUpdated", sortable: true },
        {
          headerName: "Last Updated By",
          field: "lastUpdatedBy",
          sortable: true,
        },
        { headerName: "Created", field: "created", sortable: true },
        { headerName: "Created By", field: "createdBy", sortable: true },
      ],

      rowData: [
        {
          audienceName: "Audience Name 1",
          goals: "Goal",
          status: "Active",
          size: 1000,
          destinations: "SFMC",
          attributes: "Churn",
          lastDelivered: "Today, 12:00 PM",
          lastUpdated: "Today, 12:00 PM",
          lastUpdatedBy: "HR",
          created: "Today, 12:00 PM",
          createdBy: "RG",
        },
        {
          audienceName: "Audience Name 1",
          goals: "Goal",
          status: "Active",
          size: 1000,
          destinations: "SFMC",
          attributes: "Churn",
          lastDelivered: "Today, 12:00 PM",
          lastUpdated: "Today, 12:00 PM",
          lastUpdatedBy: "HR",
          created: "Today, 12:00 PM",
          createdBy: "RG",
        },
        {
          audienceName: "Audience Name 1",
          goals: "Goal",
          status: "Active",
          size: 1000,
          destinations: "SFMC",
          attributes: "Churn",
          lastDelivered: "Today, 12:00 PM",
          lastUpdated: "Today, 12:00 PM",
          lastUpdatedBy: "HR",
          created: "Today, 12:00 PM",
          createdBy: "RG",
        },
        {
          audienceName: "Audience Name 1",
          goals: "Goal",
          status: "Active",
          size: 1000,
          destinations: "SFMC",
          attributes: "Churn",
          lastDelivered: "Today, 12:00 PM",
          lastUpdated: "Today, 12:00 PM",
          lastUpdatedBy: "HR",
          created: "Today, 12:00 PM",
          createdBy: "RG",
        },
        {
          audienceName: "Audience Name 1",
          goals: "Goal",
          status: "Active",
          size: 1000,
          destinations: "SFMC",
          attributes: "Churn",
          lastDelivered: "Today, 12:00 PM",
          lastUpdated: "Today, 12:00 PM",
          lastUpdatedBy: "HR",
          created: "Today, 12:00 PM",
          createdBy: "RG",
        },
        {
          audienceName: "Audience Name 1",
          goals: "Goal",
          status: "Active",
          size: 1000,
          destinations: "SFMC",
          attributes: "Churn",
          lastDelivered: "Today, 12:00 PM",
          lastUpdated: "Today, 12:00 PM",
          lastUpdatedBy: "HR",
          created: "Today, 12:00 PM",
          createdBy: "RG",
        },
        {
          audienceName: "Audience Name 1",
          goals: "Goal",
          status: "Active",
          size: 1000,
          destinations: "SFMC",
          attributes: "Churn",
          lastDelivered: "Today, 12:00 PM",
          lastUpdated: "Today, 12:00 PM",
          lastUpdatedBy: "HR",
          created: "Today, 12:00 PM",
          createdBy: "RG",
        },
        {
          audienceName: "Audience Name 1",
          goals: "Goal",
          status: "Active",
          size: 1000,
          destinations: "SFMC",
          attributes: "Churn",
          lastDelivered: "Today, 12:00 PM",
          lastUpdated: "Today, 12:00 PM",
          lastUpdatedBy: "HR",
          created: "Today, 12:00 PM",
          createdBy: "RG",
        },
        {
          audienceName: "Audience Name 1",
          goals: "Goal",
          status: "Active",
          size: 1000,
          destinations: "SFMC",
          attributes: "Churn",
          lastDelivered: "Today, 12:00 PM",
          lastUpdated: "Today, 12:00 PM",
          lastUpdatedBy: "HR",
          created: "Today, 12:00 PM",
          createdBy: "RG",
        },
        {
          audienceName: "Audience Name 1",
          goals: "Goal",
          status: "Active",
          size: 1000,
          destinations: "SFMC",
          attributes: "Churn",
          lastDelivered: "Today, 12:00 PM",
          lastUpdated: "Today, 12:00 PM",
          lastUpdatedBy: "HR",
          created: "Today, 12:00 PM",
          createdBy: "RG",
        },
        {
          audienceName: "Audience Name 1",
          goals: "Goal",
          status: "Active",
          size: 1000,
          destinations: "SFMC",
          attributes: "Churn",
          lastDelivered: "Today, 12:00 PM",
          lastUpdated: "Today, 12:00 PM",
          lastUpdatedBy: "HR",
          created: "Today, 12:00 PM",
          createdBy: "RG",
        },
      ],
      items: [
        {
          text: "Home",
          disabled: false,
          href: "overview",
          icon: "mdi-home-outline",
        },
        {
          text: "Connections",
          disabled: false,
          href: "connections",
          icon: "mdi-bullhorn-outline",
        },
        {
          text: "Destinations",
          disabled: true,
          href: "connections/destinations",
          icon: "mdi-flip-h mdi-account-plus-outline",
        },
      ],

      drawer: false,

      overviewListItems: [
        { title: "Cities", subtitle: "19,495", icon: "mdi-map-marker-radius" },
      ],
    }
  },
  mounted() {},
}
</script>
<style lang="scss" scoped>
.main {
  margin: 10px;
}
</style><|MERGE_RESOLUTION|>--- conflicted
+++ resolved
@@ -118,11 +118,7 @@
     </drawer>
     <br />
 
-<<<<<<< HEAD
-    <v-subheader> Metric Card</v-subheader>
-=======
     <v-subheader>Metric Card</v-subheader>
->>>>>>> 6ee12b9a
     <v-divider></v-divider>
     <MetricCard
       class="ma-4"
