--- conflicted
+++ resolved
@@ -32,8 +32,6 @@
       </template>
     </PageHeader>
     <br />
-<<<<<<< HEAD
-=======
 
     <v-subheader> Hux Table</v-subheader>
     <v-divider></v-divider>
@@ -44,7 +42,6 @@
       height="250px"
       hasCheckBox
     ></hux-table>
->>>>>>> 74e8dcd6
   </div>
 </template>
 
@@ -64,8 +61,6 @@
     Button,
     DropdownMenu,
     PageHeader,
-<<<<<<< HEAD
-=======
     HuxTable,
   },
   data() {
@@ -243,7 +238,6 @@
         },
       ],
     }
->>>>>>> 74e8dcd6
   },
   mounted() {},
 }
