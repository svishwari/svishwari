<template>
  <div class="main">
    <v-subheader> Card </v-subheader>
    <v-divider></v-divider>
    <CardInfo></CardInfo>
    <br />

    <v-subheader> Text Feild </v-subheader>
    <v-divider></v-divider>
    <TextField></TextField>
<<<<<<< HEAD
    <br>

    <v-subheader> Button </v-subheader>
    <v-divider></v-divider>
    <Button></Button>
    <br>

    <v-subheader> Select Dropdown </v-subheader>
    <v-divider></v-divider>
    <DropdownMenu></DropdownMenu>
    <br>

=======
    <br />
>>>>>>> cf909f76

    <v-subheader> Page Header </v-subheader>
    <v-divider></v-divider>
    <PageHeader title="Welcome back, User!" icon="mdi-bullhorn-outline">
      <template slot="description">
        <div>
          Hux is here to help you make better, faster decisions to improve your
          Customer Experiences.
          <a>Learn More ></a>
        </div>
      </template>
    </PageHeader>
    <br />
  </div>
</template>

<script>
import CardInfo from "@/components/common/CardInfo"
import TextField from "@/components/common/TextField"
<<<<<<< HEAD
import Button from "@/components/common/Button"
import DropdownMenu from "@/components/common/DropdownMenu"
=======
import PageHeader from "@/components/PageHeader"
>>>>>>> cf909f76

export default {
  name: "CommonComponent",
  components: {
    CardInfo,
    TextField,
<<<<<<< HEAD
    Button,
    DropdownMenu
=======
    PageHeader,
>>>>>>> cf909f76
  },
}
</script>
<style lang="scss" scoped>
.main {
  margin: 10px;
}
</style><|MERGE_RESOLUTION|>--- conflicted
+++ resolved
@@ -8,7 +8,6 @@
     <v-subheader> Text Feild </v-subheader>
     <v-divider></v-divider>
     <TextField></TextField>
-<<<<<<< HEAD
     <br>
 
     <v-subheader> Button </v-subheader>
@@ -20,10 +19,6 @@
     <v-divider></v-divider>
     <DropdownMenu></DropdownMenu>
     <br>
-
-=======
-    <br />
->>>>>>> cf909f76
 
     <v-subheader> Page Header </v-subheader>
     <v-divider></v-divider>
@@ -37,30 +32,25 @@
       </template>
     </PageHeader>
     <br />
+    
   </div>
 </template>
 
 <script>
 import CardInfo from "@/components/common/CardInfo"
 import TextField from "@/components/common/TextField"
-<<<<<<< HEAD
 import Button from "@/components/common/Button"
 import DropdownMenu from "@/components/common/DropdownMenu"
-=======
 import PageHeader from "@/components/PageHeader"
->>>>>>> cf909f76
 
 export default {
   name: "CommonComponent",
   components: {
     CardInfo,
     TextField,
-<<<<<<< HEAD
     Button,
-    DropdownMenu
-=======
-    PageHeader,
->>>>>>> cf909f76
+    DropdownMenu,
+    PageHeader
   },
 }
 </script>
