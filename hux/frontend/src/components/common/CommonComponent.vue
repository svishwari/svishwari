--- conflicted
+++ resolved
@@ -8,30 +8,17 @@
     <v-subheader> Text Feild </v-subheader>
     <v-divider></v-divider>
     <TextField></TextField>
-<<<<<<< HEAD
-    <br />
-
-    <v-subheader> Hux Table</v-subheader>
-    <v-divider></v-divider>
-    <br />
-    <hux-table
-      :columnDef="columnDefs"
-      :tableData="rowData"
-      height="250px"
-      hasCheckBox
-    ></hux-table>
-=======
-    <br>
+    <br />
 
     <v-subheader> Button </v-subheader>
     <v-divider></v-divider>
     <Button></Button>
-    <br>
+    <br />
 
     <v-subheader> Select Dropdown </v-subheader>
     <v-divider></v-divider>
     <DropdownMenu></DropdownMenu>
-    <br>
+    <br />
 
     <v-subheader> Page Header </v-subheader>
     <v-divider></v-divider>
@@ -45,28 +32,35 @@
       </template>
     </PageHeader>
     <br />
-    
->>>>>>> 8c35c277
+
+    <v-subheader> Hux Table</v-subheader>
+    <v-divider></v-divider>
+    <br />
+    <hux-table
+      :columnDef="columnDefs"
+      :tableData="rowData"
+      height="250px"
+      hasCheckBox
+    ></hux-table>
   </div>
 </template>
 
 <script>
 import CardInfo from "@/components/common/CardInfo"
 import TextField from "@/components/common/TextField"
-<<<<<<< HEAD
 import HuxTable from "@/components/common/huxTable.vue"
-=======
 import Button from "@/components/common/Button"
 import DropdownMenu from "@/components/common/DropdownMenu"
 import PageHeader from "@/components/PageHeader"
->>>>>>> 8c35c277
 
 export default {
   name: "CommonComponent",
   components: {
     CardInfo,
     TextField,
-<<<<<<< HEAD
+    Button,
+    DropdownMenu,
+    PageHeader,
     HuxTable,
   },
   data() {
@@ -244,11 +238,6 @@
         },
       ],
     }
-=======
-    Button,
-    DropdownMenu,
-    PageHeader
->>>>>>> 8c35c277
   },
   mounted() {},
 }
