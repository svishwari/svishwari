<template>
  <div ref="trendsChart" class="container-chart">
    <multi-line-chart
      v-model="mapData"
      :chart-dimensions="chartDimensions"
      :color-codes="colorCodes"
      @cordinates="getCordinates"
      @tooltipDisplay="toolTipDisplay"
    />
    <chart-tooltip
      v-if="show"
      :position="{
        x: currentData.xPosition,
        y: currentData.yPosition,
      }"
      :tooltip-style="toolTipStyle"
    >
      <template #content>
        <div class="neroBlack--text caption">
          <div class="value-section">
            <div>
              <span class="append-circle color-primary-base" />
              <span class="text-body-2 black--text">
                Unique Hux IDs
                <br />
                {{
                  currentData.unique_hux_ids
                    | Numeric(false, false, true)
                    | Empty
                }}
              </span>
            </div>
            <div>
              <span class="append-circle color-primary-lighten9" />
              <span class="text-body-2 black--text">
<<<<<<< HEAD
                Known IDs
=======
                Individual IDs
>>>>>>> bfd7be7b
                <br />
                {{
                  currentData.known_ids | Numeric(false, false, true) | Empty
                }}
              </span>
            </div>
            <div>
              <span class="append-circle color-primary-darken2" />
              <span class="text-body-2 black--text">
                Anonymous IDs
                <br />
                {{
                  currentData.anonymous_ids
                    | Numeric(false, false, true)
                    | Empty
                }}
              </span>
            </div>
            <div>
              <span class="text-body-2 black--text text--lighten-4">
                {{ currentData.date }}
              </span>
            </div>
          </div>
        </div>
      </template>
    </chart-tooltip>
  </div>
</template>

<script>
import MultiLineChart from "@/components/common/IDRMatchingTrend/MultiLineChart.vue"
import ChartTooltip from "@/components/common/Charts/Tooltip/ChartTooltip.vue"
import TooltipConfiguration from "@/components/common/Charts/Tooltip/tooltipStyleConfiguration.json"
import colors from "@/plugins/colors.js"

export default {
  name: "IDRMatchingTrend",
  components: { MultiLineChart, ChartTooltip },
  props: {
    mapData: {
      type: Array,
      required: true,
    },
  },
  data() {
    return {
      show: false,
      isArcHover: false,
      tooltip: {
        x: 0,
        y: 0,
      },
      colorCodes: [colors.darkBlue, colors.chart3, colors.chart2],
      toolTipStyle: TooltipConfiguration.idrMatchingTrendChart,
      currentData: {},
      chartDimensions: {
        width: 0,
        height: 0,
      },
    }
  },
  mounted() {
    new ResizeObserver(() => {
      if (this.$refs.trendsChart) {
        this.chartDimensions.width = this.$refs.trendsChart.clientWidth
        this.chartDimensions.height = 300
      }
    }).observe(this.$refs.trendsChart)
  },
  methods: {
    toolTipDisplay(...arg) {
      this.show = arg[0]
      if (this.show) {
        this.currentData = arg[1]
        this.currentData["date"] = this.$options.filters.Date(
          this.currentData["date"],
          "MMM DD, YYYY"
        )
      }
    },
    getCordinates(args) {
      this.tooltip.x = args.x
      this.tooltip.y = args.y
    },
  },
}
</script>

<style lang="scss" scoped>
.global-text-line {
  display: inline-block;
  font-style: normal;
  font-size: $font-size-root;
  line-height: 19px;
}
.global-heading {
  font-style: normal;
  font-size: 12px;
  line-height: 19px;
}
.container-chart {
  position: relative;
  padding: 0px !important;
  .value-container {
    margin-top: 2px;
    @extend .global-heading;
    .text-label {
      margin-left: 8px !important;
    }
  }
  .value-section {
    @extend .global-heading;
  }
  .item_count {
    font-weight: bold;
  }
  .append-circle {
    height: 12px;
    width: 12px;
    border-radius: 50%;
    display: inline-block;
    margin-top: 6px;
  }
  .color-primary-lighten9 {
    background-color: var(--v-primary-lighten9);
  }
  .color-primary-darken2 {
    background-color: var(--v-primary-darken2);
  }
  .color-primary-base {
    background-color: var(--v-primary-base);
  }
}
</style><|MERGE_RESOLUTION|>--- conflicted
+++ resolved
@@ -33,11 +33,7 @@
             <div>
               <span class="append-circle color-primary-lighten9" />
               <span class="text-body-2 black--text">
-<<<<<<< HEAD
-                Known IDs
-=======
                 Individual IDs
->>>>>>> bfd7be7b
                 <br />
                 {{
                   currentData.known_ids | Numeric(false, false, true) | Empty
