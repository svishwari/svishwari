<template>
  <div v-if="Statuses.Active.includes(status)">
    <span v-if="!collapsed" class="d-flex align-center">
      <v-icon color="success" class="mr-2" :size="iconSize">
        mdi-checkbox-blank-circle
      </v-icon>
      <span v-if="showLabel">{{ status | TitleCase }} </span>
    </span>

    <v-menu v-else bottom offset-y open-on-hover>
      <template #activator="{ on }">
        <v-icon v-on="on" color="success" class="mr-2" :size="iconSize">
          mdi-checkbox-blank-circle
        </v-icon>
      </template>
      <div class="px-4 py-2 white" v-if="showLabel">
        {{ status | TitleCase }}
      </div>
    </v-menu>
  </div>

  <div v-else-if="Statuses.Inactive.includes(status)">
    <span v-if="!collapsed" class="d-flex align-center">
      <v-icon color="columbiaBlue" class="mr-2" :size="iconSize">
        mdi-checkbox-blank-circle
      </v-icon>
      <span v-if="showLabel">{{ status }} </span>
    </span>

    <v-menu v-else bottom offset-y open-on-hover>
      <template #activator="{ on }">
        <v-icon v-on="on" color="columbiaBlue" class="mr-2" :size="iconSize">
          mdi-checkbox-blank-circle
        </v-icon>
      </template>
      <div class="px-4 py-2 white" v-if="showLabel">
        {{ status }}
      </div>
    </v-menu>
  </div>

  <div v-else-if="Statuses.Activating.includes(status)">
    <span v-if="!collapsed" class="d-flex align-center">
      <span class="half-left-circle success" />
      <span class="half-right-circle mr-2 secondary" />
      <span v-if="showLabel">{{ status | TitleCase }} </span>
    </span>

    <v-menu v-else bottom offset-y open-on-hover>
      <template #activator="{ on }">
        <span v-on="on" class="d-flex align-center">
          <span class="half-left-circle success" />
          <span class="half-right-circle mr-2 secondary" />
        </span>
      </template>
      <div class="px-4 py-2 white" v-if="showLabel">
        {{ status | TitleCase }}
      </div>
    </v-menu>
  </div>

  <div v-else-if="Statuses.Pending.includes(status)">
    <span v-if="!collapsed">
      <v-btn
        width="15"
        height="15"
        icon
        outlined
        color="success"
        class="dotted mr-2"
      />
      <span v-if="showLabel">
        {{ status | TitleCase }}
      </span>
    </span>
    <v-menu v-else bottom offset-y offset-x open-on-hover>
      <template #activator="{ on }">
        <v-btn
          width="15"
          height="15"
          icon
          outlined
          color="success"
          class="dotted"
          style="margin-left: 1.5px"
          v-on="on"
        />
      </template>
      <div class="px-4 py-2 white" v-if="showLabel">
        {{ status | TitleCase }}
      </div>
    </v-menu>
  </div>

  <div v-else-if="Statuses.Error.includes(status)">
    <span v-if="!collapsed" class="d-flex align-center">
      <v-icon color="red" class="mr-2" :size="iconSize">
        mdi-information
      </v-icon>
      <span v-if="showLabel">{{ status | TitleCase }} </span>
    </span>

    <v-menu v-else bottom offset-y open-on-hover>
      <template #activator="{ on }">
        <v-icon v-on="on" color="red" class="mr-2" :size="iconSize">
          mdi-information
        </v-icon>
      </template>
      <div class="px-4 py-2 white" v-if="showLabel">
        {{ status | TitleCase }}
      </div>
    </v-menu>
  </div>

  <div v-else-if="Statuses.Feedback.includes(status)">
    <span v-if="!collapsed" class="d-flex align-center">
      <v-icon color="blue" class="mr-2" :size="iconSize">
        mdi-message-alert
      </v-icon>
      <span v-if="showLabel">{{ status | TitleCase }} </span>
    </span>

    <v-menu v-else bottom offset-y open-on-hover>
      <template #activator="{ on }">
        <v-icon v-on="on" color="blue" class="mr-2" :size="iconSize">
          mdi-message-alert
        </v-icon>
      </template>
      <div class="px-4 py-2 white" v-if="showLabel">
        {{ status | TitleCase }}
      </div>
    </v-menu>
  </div>

  <div v-else-if="Statuses.Draft.includes(status)">
    <span v-if="!collapsed" class="d-flex align-center">
      <v-icon color="blue" class="mr-2" :size="iconSize">
        mdi-checkbox-blank-circle-outline
      </v-icon>
      <span v-if="showLabel">{{ status | TitleCase }} </span>
    </span>

    <v-menu v-else bottom offset-y open-on-hover>
      <template #activator="{ on }">
        <v-icon v-on="on" color="blue" class="mr-2" :size="iconSize">
          mdi-checkbox-blank-circle-outline
        </v-icon>
      </template>
      <div class="px-4 py-2 white" v-if="showLabel">
        {{ status | TitleCase }}
      </div>
    </v-menu>
  </div>

  <div v-else-if="Statuses.Success.includes(status)">
<<<<<<< HEAD
=======
    <span v-if="!collapsed" class="d-flex align-center">
      <v-icon color="green" class="mr-2" :size="iconSize">
        mdi-checkbox-marked-circle
      </v-icon>
      <span v-if="showLabel">{{ status | TitleCase }} </span>
    </span>

    <v-menu v-else bottom offset-y open-on-hover>
      <template #activator="{ on }">
        <v-icon v-on="on" color="blue" class="mr-2" :size="iconSize">
          mdi-checkbox-blank-circle-outline
        </v-icon>
      </template>
      <div class="px-4 py-2 white" v-if="showLabel">
        {{ status | TitleCase }}
      </div>
    </v-menu>
  </div>

  <div v-else-if="Statuses.DeliveryPaused.includes(status)">
>>>>>>> 998984b0
    <span v-if="!collapsed" class="d-flex align-center">
      <v-icon color="green" class="mr-2" :size="iconSize">
        mdi-checkbox-marked-circle
      </v-icon>
      <span v-if="showLabel">{{ status | TitleCase }} </span>
    </span>

    <v-menu v-else bottom offset-y open-on-hover>
      <template #activator="{ on }">
        <v-icon v-on="on" color="green" class="mr-2" :size="iconSize">
       mdi-checkbox-marked-circle
        </v-icon>
      </template>
      <div class="px-4 py-2 white" v-if="showLabel">
        {{ status | TitleCase }}
      </div>
    </v-menu>
  </div>

  <div v-else-if="Statuses.Informational.includes(status)">
    <span v-if="!collapsed" class="d-flex align-center">
      <v-icon color="blue" class="mr-2" :size="iconSize">
        mdi-message-alert
      </v-icon>
      <span v-if="showLabel">{{ status | TitleCase }} </span>
    </span>

    <v-menu v-else bottom offset-y open-on-hover>
      <template #activator="{ on }">
        <v-icon v-on="on" color="blue"  class="mr-2" :size="iconSize">
          mdi-message-alert
        </v-icon>
      </template>
      <div class="px-4 py-2 white" v-if="showLabel">
        {{ status | TitleCase }}
      </div>
    </v-menu>
  </div>

  <div v-else-if="Statuses.Informational.includes(status)">
    <span v-if="!collapsed" class="d-flex align-center">
      <v-icon color="darkBlue" class="mr-2" :size="iconSize">
        mdi-information
      </v-icon>
      <span v-if="showLabel">{{ status | TitleCase }} </span>
    </span>

    <v-menu v-else bottom offset-y open-on-hover>
      <template #activator="{ on }">
        <v-icon v-on="on" color="darkBlue" class="mr-2" :size="iconSize">
          mdi-information
        </v-icon>
      </template>
      <div class="px-4 py-2 white" v-if="showLabel">
        {{ status | TitleCase }}
      </div>
    </v-menu>
  </div>
</template>

<script>
export default {
  name: "status",

  data() {
    return {
      Statuses: {
        Active: ["Active", "Delivered", "Succeeded"],
        Inactive: ["Caution", "Not Delivered"],
        Activating: ["Activating", "In progress"],
        Draft: ["Draft"],
        Disabled: ["Disabled", "Delivery Paused", "Inactive"],
        Error: ["Error", "Failed", "Critical"],
        Pending: ["Pending", "Delivering"],
        Feedback: ["Feedback"],
        Success: ["Success"],
        Informational: ["Informational"],
      },
    }
  },

  props: {
    status: {
      type: String,
      required: true,
    },
    collapsed: {
      type: Boolean,
      required: false,
      default: false,
    },
    showLabel: {
      type: Boolean,
      required: false,
      default: true,
    },
    showTooltip: {
      type: Boolean,
      required: false,
      default: true,
    },
    iconSize: {
      type: Number,
      required: false,
      default: 24,
    },
  },
}
</script>
<style lang="scss" scoped>
.half-right-circle {
  height: 18px;
  width: 9px;
  border-radius: 0 18px 18px 0;
}
.half-left-circle {
  height: 18px;
  width: 9px;
  border-radius: 18px 0 0 18px;
}
.dotted {
  border-style: dotted;
  border-width: 2px;

  &:hover {
    animation: spin 3s infinite linear;

    @keyframes spin {
      0% {
        transform: rotate(0deg);
      }
      100% {
        transform: rotate(360deg);
      }
    }
  }
}
</style><|MERGE_RESOLUTION|>--- conflicted
+++ resolved
@@ -153,8 +153,6 @@
   </div>
 
   <div v-else-if="Statuses.Success.includes(status)">
-<<<<<<< HEAD
-=======
     <span v-if="!collapsed" class="d-flex align-center">
       <v-icon color="green" class="mr-2" :size="iconSize">
         mdi-checkbox-marked-circle
@@ -164,49 +162,8 @@
 
     <v-menu v-else bottom offset-y open-on-hover>
       <template #activator="{ on }">
-        <v-icon v-on="on" color="blue" class="mr-2" :size="iconSize">
-          mdi-checkbox-blank-circle-outline
-        </v-icon>
-      </template>
-      <div class="px-4 py-2 white" v-if="showLabel">
-        {{ status | TitleCase }}
-      </div>
-    </v-menu>
-  </div>
-
-  <div v-else-if="Statuses.DeliveryPaused.includes(status)">
->>>>>>> 998984b0
-    <span v-if="!collapsed" class="d-flex align-center">
-      <v-icon color="green" class="mr-2" :size="iconSize">
-        mdi-checkbox-marked-circle
-      </v-icon>
-      <span v-if="showLabel">{{ status | TitleCase }} </span>
-    </span>
-
-    <v-menu v-else bottom offset-y open-on-hover>
-      <template #activator="{ on }">
         <v-icon v-on="on" color="green" class="mr-2" :size="iconSize">
        mdi-checkbox-marked-circle
-        </v-icon>
-      </template>
-      <div class="px-4 py-2 white" v-if="showLabel">
-        {{ status | TitleCase }}
-      </div>
-    </v-menu>
-  </div>
-
-  <div v-else-if="Statuses.Informational.includes(status)">
-    <span v-if="!collapsed" class="d-flex align-center">
-      <v-icon color="blue" class="mr-2" :size="iconSize">
-        mdi-message-alert
-      </v-icon>
-      <span v-if="showLabel">{{ status | TitleCase }} </span>
-    </span>
-
-    <v-menu v-else bottom offset-y open-on-hover>
-      <template #activator="{ on }">
-        <v-icon v-on="on" color="blue"  class="mr-2" :size="iconSize">
-          mdi-message-alert
         </v-icon>
       </template>
       <div class="px-4 py-2 white" v-if="showLabel">
