--- conflicted
+++ resolved
@@ -94,34 +94,24 @@
 
   <div v-else-if="Statuses.Error.includes(status)">
     <span v-if="!collapsed" class="d-flex align-center">
-<<<<<<< HEAD
-      <v-icon color="red" class="mr-2"> mdi-information </v-icon>
-=======
       <v-icon color="red" class="mr-2" :size="iconSize">
         mdi-information
       </v-icon>
->>>>>>> 06dc8e10
-      <span v-if="showLabel">{{ status | TitleCase }} </span>
-    </span>
-
-    <v-menu v-else bottom offset-y open-on-hover>
-      <template #activator="{ on }">
-<<<<<<< HEAD
-        <v-icon v-on="on" color="red" class="mr-2">
-         mdi-information
-=======
+      <span v-if="showLabel">{{ status | TitleCase }} </span>
+    </span>
+
+    <v-menu v-else bottom offset-y open-on-hover>
+      <template #activator="{ on }">
         <v-icon v-on="on" color="red" class="mr-2" :size="iconSize">
           mdi-information
->>>>>>> 06dc8e10
-        </v-icon>
-      </template>
-      <div class="px-4 py-2 white" v-if="showLabel">
-        {{ status | TitleCase }}
-      </div>
-    </v-menu>
-  </div>
-
-<<<<<<< HEAD
+        </v-icon>
+      </template>
+      <div class="px-4 py-2 white" v-if="showLabel">
+        {{ status | TitleCase }}
+      </div>
+    </v-menu>
+  </div>
+
    <div v-else-if="Statuses.Feedback.includes(status)">
     <span v-if="!collapsed" class="d-flex align-center">
       <v-icon color="blue" class="mr-2"> mdi-message-alert </v-icon>
@@ -161,64 +151,38 @@
   <div v-else-if="Statuses.Success.includes(status)">
     <span v-if="!collapsed" class="d-flex align-center">
       <v-icon color="green" class="mr-2"> mdi-checkbox-marked-circle </v-icon>
-=======
-  <div v-else-if="Statuses.Draft.includes(status)">
-    <span v-if="!collapsed" class="d-flex align-center">
-      <v-icon color="blue" class="mr-2" :size="iconSize">
-        mdi-checkbox-blank-circle-outline
-      </v-icon>
->>>>>>> 06dc8e10
-      <span v-if="showLabel">{{ status | TitleCase }} </span>
-    </span>
-
-    <v-menu v-else bottom offset-y open-on-hover>
-      <template #activator="{ on }">
-<<<<<<< HEAD
-        <v-icon v-on="on" color="green" class="mr-2">
-        mdi-checkbox-marked-circle
-=======
+      <span v-if="showLabel">{{ status | TitleCase }} </span>
+    </span>
+
+    <v-menu v-else bottom offset-y open-on-hover>
+      <template #activator="{ on }">
         <v-icon v-on="on" color="blue" class="mr-2" :size="iconSize">
           mdi-checkbox-blank-circle-outline
->>>>>>> 06dc8e10
-        </v-icon>
-      </template>
-      <div class="px-4 py-2 white" v-if="showLabel">
-        {{ status | TitleCase }}
-      </div>
-    </v-menu>
-  </div>
-
-<<<<<<< HEAD
+        </v-icon>
+      </template>
+      <div class="px-4 py-2 white" v-if="showLabel">
+        {{ status | TitleCase }}
+      </div>
+    </v-menu>
+  </div>
+
   <div v-else-if="Statuses.DeliveryPaused.includes(status)">
     <span v-if="!collapsed" class="d-flex align-center">
-      <v-icon color="lightGrey" class="mr-2"> mdi-checkbox-blank-circle </v-icon>
-=======
-  <div v-else-if="Statuses.Disabled.includes(status)">
-    <span v-if="!collapsed" class="d-flex align-center">
-      <v-icon color="lightGrey" class="mr-2" :size="iconSize">
-        mdi-checkbox-blank-circle
-      </v-icon>
->>>>>>> 06dc8e10
-      <span v-if="showLabel">{{ status | TitleCase }} </span>
-    </span>
-
-    <v-menu v-else bottom offset-y open-on-hover>
-      <template #activator="{ on }">
-<<<<<<< HEAD
-        <v-icon v-on="on" color="lightGrey" class="mr-2">
-       mdi-checkbox-blank-circle
-=======
+      <v-icon color="lightGrey" class="mr-2" :size="iconSize"> mdi-checkbox-blank-circle </v-icon>
+      <span v-if="showLabel">{{ status | TitleCase }} </span>
+    </span>
+
+    <v-menu v-else bottom offset-y open-on-hover>
+      <template #activator="{ on }">
         <v-icon v-on="on" color="lightGrey" class="mr-2" :size="iconSize">
           mdi-checkbox-blank-circle
->>>>>>> 06dc8e10
-        </v-icon>
-      </template>
-      <div class="px-4 py-2 white" v-if="showLabel">
-        {{ status | TitleCase }}
-      </div>
-    </v-menu>
-  </div>
-<<<<<<< HEAD
+        </v-icon>
+      </template>
+      <div class="px-4 py-2 white" v-if="showLabel">
+        {{ status | TitleCase }}
+      </div>
+    </v-menu>
+  </div>
 
   <div v-else-if="Statuses.Informational.includes(status)">
     <span v-if="!collapsed" class="d-flex align-center">
@@ -238,8 +202,6 @@
     </v-menu>
   </div>
 
-=======
->>>>>>> 06dc8e10
 </template>
 
 <script>
@@ -249,25 +211,15 @@
   data() {
     return {
       Statuses: {
-<<<<<<< HEAD
         Active: ["Active", "Delivered", "Succeeded"],
         Inactive: ["Caution", "Not Delivered"],
         Activating: ["Activating", "In progress"],
         Draft: ["Draft"],
-        Disabled: ["Disabled"],
+        Disabled: ["Disabled", "Delivery Paused", "Inactive"],
         Error: ["Error", "Failed", "Critical"],
-=======
-        Active: ["Active", "Delivered", "Succeeded", "Success"],
-        Inactive: ["Caution", "Not Delivered"],
-        Activating: ["Activating", "In progress"],
-        Draft: ["Draft"],
-        Disabled: ["Disabled", "Inactive"],
-        Error: ["Error", "Failed"],
->>>>>>> 06dc8e10
         Pending: ["Pending", "Delivering"],
         Feedback: ["Feedback"],
         Success: ["Success"],
-        DeliveryPaused: ["Delivery Paused", "Inactive"],
         Informational: ["Informational"]
       },
     }
