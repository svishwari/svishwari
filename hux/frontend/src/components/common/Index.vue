<template>
  <v-container>
    <v-subheader> Card </v-subheader>
    <CardInfo></CardInfo>

    <v-divider class="mt-10" />

    <v-subheader> Text Field </v-subheader>
    <TextField
      v-model="TextFieldValue"
      labelText="Add Account ID"
      icon="mdi-alert-circle-outline"
      placeholderText="Account name"
      v-bind:required="true"
    ></TextField>
    {{ TextFieldValue }}

    <v-divider class="mt-10" />

    <v-subheader> Button </v-subheader>
    <huxButton
      ButtonText="Added"
      v-bind:isOutlined="true"
      size="large"
      icon="mdi-check"
      iconPosition="left"
      class="ma-2"
    ></huxButton>
    <huxButton
      ButtonText="Add"
      v-bind:isOutlined="true"
      size="x-small"
      variant="darkGrey"
      class="ma-2"
    ></huxButton>
    <huxButton
      ButtonText="Leave configuration"
      variant="primary"
      size="large"
      v-bind:isTile="true"
      class="ma-2"
    ></huxButton>
    <huxButton
      ButtonText="Success!"
      icon="mdi-check"
      iconPosition="left"
      variant="success"
      size="x-large"
      v-bind:isTile="true"
      class="ma-2"
    ></huxButton>
    <huxButton
      ButtonText="Cancel &amp; Return"
      variant="tertiary"
      v-bind:isTile="true"
      class="ma-2"
    ></huxButton>
    <huxButton
      ButtonText="Disabled"
      variant="tertiary"
      v-bind:isTile="true"
      v-bind:isDisabled="true"
      class="ma-2"
    ></huxButton>
    <huxButton
      ButtonText="Loader"
      variant="tertiary"
      v-bind:isTile="true"
      v-bind:enableLoading="true"
      class="ma-2"
    ></huxButton>

    <v-divider class="mt-10" />

    <v-subheader> Select Dropdown </v-subheader>
    <DropdownMenu
      v-model="DropdownValue"
      v-bind:labelText="labelText"
      v-bind:menuItem="DropdownData"
      @updatelabelText="onupdatelabelText"
    ></DropdownMenu>
    {{ DropdownValue }}

    <v-divider class="mt-10" />

    <v-subheader> Page Header </v-subheader>
    <PageHeader>
      <template slot="left">
        <Breadcrumb :items="items" />
      </template>
    </PageHeader>

    <v-divider class="mt-10" />

    <v-subheader> Hux Slider</v-subheader>
    <hux-slider :min="0" :max="1" :step="0.05" v-model="sliderRange" />
    <v-divider class="mt-10" />

    <v-subheader> Hux Table</v-subheader>
    <hux-table
      :columnDef="columnDefs"
      :tableData="rowData"
      height="250px"
      hasCheckBox
    ></hux-table>

    <v-divider class="mt-10" />

    <v-subheader> Drawer</v-subheader>
    <v-btn @click="drawer = !drawer">Toggle Drawer</v-btn>
    <drawer v-model="drawer">
      <template v-slot:header-left>
        <h2>Heading</h2>
      </template>
      <template v-slot:header-right>
        <v-icon color="black"> mdi-dots-vertical </v-icon>
      </template>
      <template v-slot:default>
        <Button />
      </template>
      <template v-slot:footer-left>
        <h2>Heading</h2>
      </template>
      <template v-slot:footer-right>
        <v-icon color="black"> mdi-dots-vertical </v-icon>
      </template>
    </drawer>

    <v-divider class="mt-10" />

    <v-subheader>Metric Card</v-subheader>
    <MetricCard
      class="ma-4"
      :width="135"
      :height="80"
      v-for="(item, i) in overviewListItems"
      :key="i"
      :title="item.title"
      :subtitle="item.subtitle"
      :icon="item.icon"
      :active="true"
    ></MetricCard>

    <v-divider class="mt-10" />

    <v-subheader>Logos</v-subheader>
    <Logo type="facebook"></Logo>
    <Logo type="facebook" :size="48"></Logo>

    <Logo type="tableau"></Logo>
    <Logo type="tableau" :size="48"></Logo>

    <Logo type="google-ads"></Logo>
    <Logo type="google-ads" :size="48"></Logo>

    <Logo type="google-analytics"></Logo>
    <Logo type="google-analytics" :size="48"></Logo>

    <Logo type="aqfer"></Logo>
    <Logo type="aqfer" :size="48"></Logo>

    <Logo type="netsuite"></Logo>
    <Logo type="netsuite" :size="48"></Logo>

    <Logo type="salesforce"></Logo>
    <Logo type="salesforce" :size="48"></Logo>

<<<<<<< HEAD
    <Logo type="twillio"></Logo>
    <Logo type="twillio" :size="48"></Logo>
=======
    <Logo type="twilio"></Logo>
    <Logo type="twilio" :size="48"></Logo>
>>>>>>> ffb5fa9e
  </v-container>
</template>

<script>
import CardInfo from "@/components/common/CardInfo"
import Breadcrumb from "@/components/common/Breadcrumb"
import TextField from "@/components/common/TextField"
import HuxTable from "@/components/common/huxTable.vue"
import huxButton from "@/components/common/huxButton"
import DropdownMenu from "@/components/common/DropdownMenu"
import PageHeader from "@/components/PageHeader"
import Drawer from "@/components/common/Drawer"
import MetricCard from "@/components/common/MetricCard"
import Logo from "@/components/common/Logo"
import HuxSlider from "./HuxSlider.vue"

export default {
  name: "Components",
  components: {
    CardInfo,
    Breadcrumb,
    TextField,
    huxButton,
    DropdownMenu,
    PageHeader,
    HuxTable,
    Drawer,
    MetricCard,
    Logo,
    HuxSlider,
  },
  methods: {
    onupdatelabelText(newValue) {
      this.labelText = newValue
    },
  },
  data() {
    return {
      TextFieldValue: null,
      DropdownValue: null,
      labelText: "Select",
      sliderRange: [0.25, 0.65],
      DropdownData: [
        { value: "1 - 25" },
        { value: "26 - 50" },
        { value: "50+" },
      ],
      columnDefs: [
        {
          headerName: "Audience Name",
          field: "audienceName",
          sortable: true,
          sort: "desc",
        },
        { headerName: "Goals", field: "goals", sortable: true },
        { headerName: "Status", field: "status", sortable: true },
        { headerName: "Size", field: "size", sortable: true },
        { headerName: "Destinations", field: "destinations", sortable: true },
        { headerName: "Attributes", field: "attributes", sortable: true },
        {
          headerName: "Last Delivered",
          field: "lastDelivered",
          sortable: true,
        },
        { headerName: "Last Updated", field: "lastUpdated", sortable: true },
        {
          headerName: "Last Updated By",
          field: "lastUpdatedBy",
          sortable: true,
        },
        { headerName: "Created", field: "created", sortable: true },
        { headerName: "Created By", field: "createdBy", sortable: true },
      ],

      rowData: [
        {
          audienceName: "Audience Name 1",
          goals: "Goal",
          status: "Active",
          size: 1000,
          destinations: "SFMC",
          attributes: "Churn",
          lastDelivered: "Today, 12:00 PM",
          lastUpdated: "Today, 12:00 PM",
          lastUpdatedBy: "HR",
          created: "Today, 12:00 PM",
          createdBy: "RG",
        },
        {
          audienceName: "Audience Name 1",
          goals: "Goal",
          status: "Active",
          size: 1000,
          destinations: "SFMC",
          attributes: "Churn",
          lastDelivered: "Today, 12:00 PM",
          lastUpdated: "Today, 12:00 PM",
          lastUpdatedBy: "HR",
          created: "Today, 12:00 PM",
          createdBy: "RG",
        },
        {
          audienceName: "Audience Name 1",
          goals: "Goal",
          status: "Active",
          size: 1000,
          destinations: "SFMC",
          attributes: "Churn",
          lastDelivered: "Today, 12:00 PM",
          lastUpdated: "Today, 12:00 PM",
          lastUpdatedBy: "HR",
          created: "Today, 12:00 PM",
          createdBy: "RG",
        },
        {
          audienceName: "Audience Name 1",
          goals: "Goal",
          status: "Active",
          size: 1000,
          destinations: "SFMC",
          attributes: "Churn",
          lastDelivered: "Today, 12:00 PM",
          lastUpdated: "Today, 12:00 PM",
          lastUpdatedBy: "HR",
          created: "Today, 12:00 PM",
          createdBy: "RG",
        },
        {
          audienceName: "Audience Name 1",
          goals: "Goal",
          status: "Active",
          size: 1000,
          destinations: "SFMC",
          attributes: "Churn",
          lastDelivered: "Today, 12:00 PM",
          lastUpdated: "Today, 12:00 PM",
          lastUpdatedBy: "HR",
          created: "Today, 12:00 PM",
          createdBy: "RG",
        },
        {
          audienceName: "Audience Name 1",
          goals: "Goal",
          status: "Active",
          size: 1000,
          destinations: "SFMC",
          attributes: "Churn",
          lastDelivered: "Today, 12:00 PM",
          lastUpdated: "Today, 12:00 PM",
          lastUpdatedBy: "HR",
          created: "Today, 12:00 PM",
          createdBy: "RG",
        },
        {
          audienceName: "Audience Name 1",
          goals: "Goal",
          status: "Active",
          size: 1000,
          destinations: "SFMC",
          attributes: "Churn",
          lastDelivered: "Today, 12:00 PM",
          lastUpdated: "Today, 12:00 PM",
          lastUpdatedBy: "HR",
          created: "Today, 12:00 PM",
          createdBy: "RG",
        },
        {
          audienceName: "Audience Name 1",
          goals: "Goal",
          status: "Active",
          size: 1000,
          destinations: "SFMC",
          attributes: "Churn",
          lastDelivered: "Today, 12:00 PM",
          lastUpdated: "Today, 12:00 PM",
          lastUpdatedBy: "HR",
          created: "Today, 12:00 PM",
          createdBy: "RG",
        },
        {
          audienceName: "Audience Name 1",
          goals: "Goal",
          status: "Active",
          size: 1000,
          destinations: "SFMC",
          attributes: "Churn",
          lastDelivered: "Today, 12:00 PM",
          lastUpdated: "Today, 12:00 PM",
          lastUpdatedBy: "HR",
          created: "Today, 12:00 PM",
          createdBy: "RG",
        },
        {
          audienceName: "Audience Name 1",
          goals: "Goal",
          status: "Active",
          size: 1000,
          destinations: "SFMC",
          attributes: "Churn",
          lastDelivered: "Today, 12:00 PM",
          lastUpdated: "Today, 12:00 PM",
          lastUpdatedBy: "HR",
          created: "Today, 12:00 PM",
          createdBy: "RG",
        },
        {
          audienceName: "Audience Name 1",
          goals: "Goal",
          status: "Active",
          size: 1000,
          destinations: "SFMC",
          attributes: "Churn",
          lastDelivered: "Today, 12:00 PM",
          lastUpdated: "Today, 12:00 PM",
          lastUpdatedBy: "HR",
          created: "Today, 12:00 PM",
          createdBy: "RG",
        },
      ],
      items: [
        {
          text: "Home",
          disabled: false,
          href: "overview",
          icon: "mdi-home-outline",
        },
        {
          text: "Connections",
          disabled: false,
          href: "connections",
          icon: "mdi-bullhorn-outline",
        },
        {
          text: "Destinations",
          disabled: true,
          href: "connections/destinations",
          icon: "mdi-flip-h mdi-account-plus-outline",
        },
      ],

      drawer: false,

      overviewListItems: [
        { title: "Cities", subtitle: "19,495", icon: "mdi-map-marker-radius" },
      ],
    }
  },
  mounted() {},
}
</script>
<style lang="scss" scoped>
.main {
  margin: 10px;
}
</style><|MERGE_RESOLUTION|>--- conflicted
+++ resolved
@@ -94,6 +94,7 @@
 
     <v-subheader> Hux Slider</v-subheader>
     <hux-slider :min="0" :max="1" :step="0.05" v-model="sliderRange" />
+    
     <v-divider class="mt-10" />
 
     <v-subheader> Hux Table</v-subheader>
@@ -165,13 +166,8 @@
     <Logo type="salesforce"></Logo>
     <Logo type="salesforce" :size="48"></Logo>
 
-<<<<<<< HEAD
-    <Logo type="twillio"></Logo>
-    <Logo type="twillio" :size="48"></Logo>
-=======
     <Logo type="twilio"></Logo>
     <Logo type="twilio" :size="48"></Logo>
->>>>>>> ffb5fa9e
   </v-container>
 </template>
 
