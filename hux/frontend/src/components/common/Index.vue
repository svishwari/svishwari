<template>
  <v-container>
    <v-subheader> Data Table </v-subheader>
    <HuxDataTable :headers="headers" :dataItems="dataItems">
      <template #un-expanded-row="{ field, item, expand, isExpanded }">
        <span v-if="field == 'engagementName'" class="primary--text">
          <v-icon
            v-if="'child' in item"
            color="primary"
            :class="{ 'rotate-icon': isExpanded }"
            @click="expand(!isExpanded)"
          >
            mdi-chevron-right
          </v-icon>
          {{ item[field] }}
        </span>
        <span v-else-if="field == 'status'">
          <v-icon
            v-if="item[field] == 'Active'"
            class="material-icons delivered"
          >
            mdi-checkbox-blank-circle
          </v-icon>
          <v-icon
            v-if="item[field] == 'Delivering'"
            class="material-icons alert"
          >
            mdi-alert-circle
          </v-icon>
        </span>
        <span v-else-if="field == 'lastUpdatedBy'">
          <v-menu bottom offset-y>
            <template #activator="{ on, attrs }">
              <span
                class="avatar-border d-flex align-center justify-center"
                v-bind="attrs"
                v-on="on"
                :style="{ 'border-color': getColorCode(item[field]) }"
              >
                {{ item[field] }}
              </span>
            </template>
          </v-menu>
        </span>
        <span v-else-if="field == 'createdBy'">
          <v-menu bottom offset-y>
            <template #activator="{ on, attrs }">
              <span
                class="avatar-border d-flex align-center justify-center"
                v-bind="attrs"
                v-on="on"
                :style="{ 'border-color': getColorCode(item[field]) }"
              >
                {{ item[field] }}
              </span>
            </template>
          </v-menu>
        </span>
        <span v-else>
          <span v-if="field != 'child'">
            {{ item[field] }}
          </span>
        </span>
      </template>
      <template #expanded-row="{ field }">
        <td class="primary--text">{{ field.engagementName }}</td>
        <td>{{ field.audiences }}</td>
        <td>
          <v-icon
            v-if="field.status == 'Active'"
            class="material-icons delivered"
          >
            mdi-checkbox-blank-circle
          </v-icon>
          <v-icon
            v-if="field.status == 'Delivering'"
            class="material-icons alert"
          >
            mdi-alert-circle
          </v-icon>
        </td>
        <td>{{ field.size }}</td>
        <td>{{ field.deliverySchedule }}</td>
        <td>{{ field.lastUpdated }}</td>
        <td>
          <v-menu bottom offset-y>
            <template #activator="{ on, attrs }">
              <span
                class="avatar-border d-flex align-center justify-center"
                v-bind="attrs"
                v-on="on"
                :style="{
                  'border-color': getColorCode(field.lastUpdatedBy),
                }"
              >
                {{ field.lastUpdatedBy }}
              </span>
            </template>
          </v-menu>
        </td>
        <td>{{ field.created }}</td>
        <td>
          <v-menu bottom offset-y>
            <template #activator="{ on, attrs }">
              <span
                class="avatar-border d-flex align-center justify-center"
                v-bind="attrs"
                v-on="on"
                :style="{ 'border-color': getColorCode(field.createdBy) }"
              >
                {{ field.createdBy }}
              </span>
            </template>
          </v-menu>
        </td>
      </template>
    </HuxDataTable>
    <v-divider class="mt-10" />
    <v-subheader> Info Card </v-subheader>
    <CardInfo></CardInfo>

    <v-divider class="mt-10" />

    <v-subheader> Text Field </v-subheader>
    <TextField
      v-model="TextFieldValue"
      labelText="Add Account ID"
      icon="mdi-alert-circle-outline"
      placeholderText="Account name"
      required
    ></TextField>
    {{ TextFieldValue }}

    <v-divider class="mt-10" />

    <v-subheader> Modal </v-subheader>
    <ConfirmModal
      v-model="modal"
      type="primary"
      title="Action Word (i.e. Remove) ___________?"
      body="Are you sure you want to stop the configuration and go to another page? You will not be able to recover it but will need to start the process again."
      @onCancel="toggleModal()"
      @onConfirm="toggleModal()"
    >
      <template #activator>
        <huxButton size="large" class="ma-2" @click="modal = !modal">
          Open modal
        </huxButton>
      </template>
    </ConfirmModal>

    <v-divider class="mt-10" />

    <v-subheader> Alert </v-subheader>
    <v-btn @click="alert = !alert">Toogle alert</v-btn>
    <HuxAlert
      v-model="alert"
      type="success"
      title="YAY!"
      message="This is a success message! It will disappear in 5 seconds on its own."
    />

    <v-divider class="mt-10" />

    <v-subheader> Button </v-subheader>
    <huxButton
      isOutlined
      size="large"
      icon="mdi-check"
      iconPosition="left"
      class="ma-2"
    >
      Added
    </huxButton>
    <huxButton isOutlined size="x-small" variant="darkGrey" class="ma-2">
      Add
    </huxButton>
    <huxButton variant="primary" size="large" isTile class="ma-2">
      Leave configuration
    </huxButton>
    <huxButton
      icon="mdi-check"
      iconPosition="left"
      variant="success"
      size="x-large"
      isTile
      class="ma-2"
    >
      Success!
    </huxButton>
    <huxButton variant="tertiary" isTile class="ma-2">
      Cancel &amp; Return
    </huxButton>
    <huxButton variant="tertiary" isTile isDisabled class="ma-2">
      Disabled
    </huxButton>
    <huxButton variant="tertiary" isTile enableLoading class="ma-2">
      Loader
    </huxButton>

    <v-divider class="mt-10" />

    <v-subheader> Select Dropdown </v-subheader>
    <DropdownMenu
      v-model="DropdownValue"
      :labelText="labelText"
      :menuItem="DropdownData"
      @updatelabelText="onupdatelabelText"
    ></DropdownMenu>
    {{ DropdownValue }}

    <v-divider class="mt-10" />

    <v-subheader> Multilevel Select Dropdown </v-subheader>
    <hux-dropdown
      :label="selectedMenuItem"
      :selected="selectedMenuItem"
      :items="menuItems"
      @on-select="onSelectMenuItem"
    />

    <v-divider class="mt-10" />
    <v-subheader> Start Date Picker </v-subheader>
    <hux-start-date
      :label="selectedStartDate"
      :selected="selectedStartDate"
      @on-date-select="onStartDateSelect"
    />
    <v-divider class="mt-10" />
    <v-subheader> End Date Picker </v-subheader>
    <hux-end-date
      :label="selectedEndDate"
      :selected="selectedEndDate"
      :isSubMenu="true"
      @on-date-select="onEndDateSelect"
    />
    <v-divider class="mt-10" />

    <v-subheader> Page Header </v-subheader>
    <PageHeader>
      <template slot="left">
        <Breadcrumb :items="items" />
      </template>
    </PageHeader>

    <v-divider class="mt-10" />

    <v-subheader> Hux Range Slider</v-subheader>
    <hux-slider
      :isRangeSlider="true"
      :min="0"
      :max="1"
      :step="0.05"
      v-model="sliderRange"
    />

    <v-divider class="mt-10" />

    <v-subheader> Hux Table</v-subheader>
    <hux-table
      :columnDef="columnDefs"
      :tableData="rowData"
      height="250px"
      hasCheckBox
    ></hux-table>

    <v-divider class="mt-10" />

    <v-subheader> Drawer</v-subheader>
    <v-btn @click="drawer = !drawer">Toggle Drawer</v-btn>
    <drawer v-model="drawer">
      <template #header-left>
        <h2>Heading</h2>
      </template>
      <template #header-right>
        <v-icon color="black"> mdi-dots-vertical </v-icon>
      </template>
      <template #default>
        <Button />
      </template>
      <template #footer-left>
        <h2>Heading</h2>
      </template>
      <template #footer-right>
        <v-icon color="black"> mdi-dots-vertical </v-icon>
      </template>
    </drawer>

    <v-divider class="mt-10" />

    <v-subheader>Metric Card</v-subheader>
    <MetricCard
      class="ma-4"
      :maxWidth="200"
      v-for="(item, i) in overviewListItems"
      :key="i"
      :title="item.title"
      :subtitle="item.subtitle"
      :icon="item.icon"
      :active="true"
    ></MetricCard>

    <v-divider class="mt-10" />

    <v-subheader> Headings </v-subheader>
    <p v-for="i in 6" :class="`text-h${i}`" :key="i">Heading {{ i }}</p>

    <v-divider class="mt-10" />

    <v-subheader> Form Steps </v-subheader>
    <FormSteps class="white pa-10">
      <FormStep :step="1" label="General information" optional>
        Contents for step 1
      </FormStep>

      <FormStep :step="2" label="Select attribute(s)" border="inactive">
        Contents for step 2
      </FormStep>

      <FormStep :step="3" :disabled="true">
        Contents for disabled step 3
      </FormStep>
    </FormSteps>

    <v-divider class="mt-10" />

    <v-subheader> Data Cards </v-subheader>
    <DataCards
      :items="DataCards.items"
      :fields="DataCards.fields"
      :bordered="DataCards.bordered"
      :empty="DataCards.empty"
    >
      <template #field:size="row">
        {{ row.value | Numeric(true, true) }}
      </template>

      <template #field:manage="row">
        <div class="d-flex justify-end">
          <v-btn
            icon
            color="primary"
            @click="
              DataCards.items.splice(
                DataCards.items.findIndex((item) => item.id === row.item.id),
                1
              )
            "
          >
            <v-icon>mdi-delete-outline</v-icon>
          </v-btn>
        </div>
      </template>
    </DataCards>

    <v-btn @click="DataCards.bordered = !DataCards.bordered" class="mr-4">
      Toggle bordered
    </v-btn>
    <v-btn @click="DataCards.items.push(DataCards.newItem)" class="mr-4">
      Add item
    </v-btn>
    <v-text-field
      v-model="DataCards.empty"
      label="Empty text"
      class="d-inline-flex"
    />

    <v-divider class="mt-10" />

    <v-subheader> Descriptive Card </v-subheader>
    <DescriptiveCard
      icon="model-unsubscribe"
      title="Propensity to Unsubscribe"
      description="Propensity of a customer making a purchase after receiving an email."
    >
      <template slot="top">
        <Status status="Pending" collapsed class="d-flex" />
      </template>

      <template slot="default">
        <p class="text-caption gray--text">Sarah Miller</p>

        <div class="d-flex justify-center mb-6">
          <CardStat label="Version" value="0.02" stat-class="border-0">
            <div class="mb-3">
              Trained date<br />
              12/22/2021 at 12:45pm
            </div>
            <div class="mb-3">
              Fulcrum date<br />
              12/20/2021
            </div>
            <div class="mb-3">
              Lookback period (days)<br />
              365
            </div>
            <div>
              Lookback period (days)<br />
              60
            </div>
          </CardStat>
          <CardStat label="Last trained" value="2 hrs ago">12:45pm</CardStat>
        </div>
      </template>
    </DescriptiveCard>

    <v-divider class="mt-10" />

    <v-subheader>Icons</v-subheader>
    <Icon type="model-unsubscribe" />
    <Icon type="model-unsubscribe" :size="48" color="secondary" />

    <v-divider class="mt-10" />

    <v-subheader>Score Slider</v-subheader>
    <hux-slider :isRangeSlider="false" :value="0.45"></hux-slider>

    <v-divider class="mt-10" />

    <v-subheader>Hux Identity Chart</v-subheader>
    <chord-chart
      v-model="chartData"
      :colorCodes="colorCodes"
      :chartLegendsData="chartLegendsData"
    />

    <v-divider class="mt-10" />

    <v-container class="my-4">
      <v-row align="baseline">
        <v-col></v-col>
        <v-col v-for="(legend, index) in chartLegendsData" :key="legend">
          <label :style="`color:${colorCodes[index]}`">
            <strong>{{ legend.prop }}</strong>
          </label>
        </v-col>
      </v-row>
      <v-row v-for="(row, index) in chartData" :key="row" align="center">
        <v-col class="text-right">
          <label :style="`color:${colorCodes[index]}`">
            <strong>{{ chartLegendsData[index].prop }}</strong>
          </label>
        </v-col>
        <v-col v-for="(value, subindex) in row" :key="value">
          <input
            v-model.lazy="chartData[index][subindex]"
            v-if="index !== subindex"
            solo
            dense
            type="number"
            class="white pa-2 shadow"
          />
        </v-col>
      </v-row>
    </v-container>

    <v-divider class="mt-10" />

    <v-subheader>Hux Map Chart with Tooltip</v-subheader>
    <map-chart></map-chart>

    <v-divider class="mt-10" />

    <v-subheader>Logos</v-subheader>
    <Logo type="bluecore"></Logo>
    <Logo type="bluecore" :size="48"></Logo>

    <Logo type="facebook"></Logo>
    <Logo type="facebook" :size="48"></Logo>

    <Logo type="tableau"></Logo>
    <Logo type="tableau" :size="48"></Logo>

    <Logo type="google-ads"></Logo>
    <Logo type="google-ads" :size="48"></Logo>

    <Logo type="google-analytics"></Logo>
    <Logo type="google-analytics" :size="48"></Logo>

    <Logo type="aqfer"></Logo>
    <Logo type="aqfer" :size="48"></Logo>

    <Logo type="netsuite"></Logo>
    <Logo type="netsuite" :size="48"></Logo>

    <Logo type="sfmc"></Logo>
    <Logo type="sfmc" :size="48"></Logo>

    <Logo type="twilio"></Logo>
    <Logo type="twilio" :size="48"></Logo>
  </v-container>
</template>

<script>
import CardInfo from "@/components/common/CardInfo"
import ConfirmModal from "@/components/common/ConfirmModal"
import HuxAlert from "@/components/common/HuxAlert"
import Breadcrumb from "@/components/common/Breadcrumb"
import TextField from "@/components/common/TextField"
import HuxTable from "@/components/common/huxTable.vue"
import huxButton from "@/components/common/huxButton"
import DropdownMenu from "@/components/common/DropdownMenu"
import PageHeader from "@/components/PageHeader"
import Drawer from "@/components/common/Drawer"
import MetricCard from "@/components/common/MetricCard"
import Logo from "@/components/common/Logo"
import Status from "@/components/common/Status"
import Icon from "@/components/common/Icon"
import HuxDropdown from "@/components/common/HuxDropdown"
import DescriptiveCard from "@/components/common/Cards/DescriptiveCard"
import CardStat from "@/components/common/Cards/Stat"
import FormSteps from "@/components/common/FormSteps"
import FormStep from "@/components/common/FormStep"
import DataCards from "@/components/common/DataCards"
import HuxDataTable from "@/components/common/dataTable/HuxDataTable"
import HuxSlider from "@/components/common/HuxSlider"
import ChordChart from "@/components/common/identityChart/ChordChart"
import MapChart from "@/components/common/MapChart/MapChart"
import { generateColor } from "@/utils"
import HuxStartDate from "@/components/common/DatePicker/HuxStartDate"
import HuxEndDate from "@/components/common/DatePicker/HuxEndDate"

export default {
  name: "Components",
  components: {
    CardInfo,
    ConfirmModal,
    HuxAlert,
    Breadcrumb,
    TextField,
    huxButton,
    DropdownMenu,
    PageHeader,
    HuxTable,
    Drawer,
    MetricCard,
    DescriptiveCard,
    CardStat,
    HuxDropdown,
    Status,
    Logo,
    Icon,
    HuxDataTable,
    DataCards,
    FormSteps,
    FormStep,
    HuxSlider,
    ChordChart,
<<<<<<< HEAD
    MapChart,
=======
    HuxStartDate,
    HuxEndDate,
>>>>>>> 71786703
  },
  methods: {
    onupdatelabelText(newValue) {
      this.labelText = newValue
    },
    onSelectMenuItem(item) {
      console.log(item.name)
      if (this.selectedMenuItem == item.name) {
        this.selectedMenuItem = "Select a value..."
      } else {
        this.selectedMenuItem = item.name
      }
      if (item.action) {
        item.action()
      }
    },
    onStartDateSelect(val) {
      this.selectedStartDate = val
    },
    onEndDateSelect(val) {
      this.selectedEndDate = val
    },
    toggleModal() {
      this.modal = !this.modal
    },
    getColorCode(name) {
      return generateColor(name, 30, 60) + " !important"
    },
  },
  data() {
    return {
      DataCards: {
        items: [
          {
            id: 1,
            name: "Data field name",
            description: "Data field description",
            size: 123456789,
          },
          {
            id: 2,
            name: "Another data field name",
            description: "Another data field description",
            size: 812380123,
          },
        ],
        newItem: {
          id: 3,
          name: "Data field name 3",
          description: "Data field description 3",
          size: 1251024101,
        },
        fields: [
          {
            key: "name",
            label: "Name",
            sortable: true,
          },
          {
            key: "description",
            label: "Description",
            sortable: false,
          },
          {
            key: "size",
            label: "Target size",
            sortable: true,
          },
          {
            key: "manage",
            sortable: false,
          },
        ],
        bordered: false,
        empty: "No items available.",
      },

      selectedMenuItem: "Select a value...",
      selectedStartDate: "Select date",
      selectedEndDate: "Select date",
      TextFieldValue: null,
      DropdownValue: null,
      labelText: "Select",
      sliderRange: [0.25, 0.65],
      DropdownData: [
        { value: "1 - 25" },
        { value: "26 - 50" },
        { value: "50+" },
      ],
      columnDefs: [
        {
          headerName: "Audience Name",
          field: "audienceName",
          sortable: true,
          sort: "desc",
        },
        { headerName: "Goals", field: "goals", sortable: true },
        { headerName: "Status", field: "status", sortable: true },
        { headerName: "Size", field: "size", sortable: true },
        { headerName: "Destinations", field: "destinations", sortable: true },
        { headerName: "Attributes", field: "attributes", sortable: true },
        {
          headerName: "Last Delivered",
          field: "lastDelivered",
          sortable: true,
        },
        { headerName: "Last Updated", field: "lastUpdated", sortable: true },
        {
          headerName: "Last Updated By",
          field: "lastUpdatedBy",
          sortable: true,
        },
        { headerName: "Created", field: "created", sortable: true },
        { headerName: "Created By", field: "createdBy", sortable: true },
      ],

      rowData: [
        {
          audienceName: "Audience Name 1",
          goals: "Goal",
          status: "Active",
          size: 1000,
          destinations: "SFMC",
          attributes: "Churn",
          lastDelivered: "Today, 12:00 PM",
          lastUpdated: "Today, 12:00 PM",
          lastUpdatedBy: "HR",
          created: "Today, 12:00 PM",
          createdBy: "RG",
        },
        {
          audienceName: "Audience Name 1",
          goals: "Goal",
          status: "Active",
          size: 1000,
          destinations: "SFMC",
          attributes: "Churn",
          lastDelivered: "Today, 12:00 PM",
          lastUpdated: "Today, 12:00 PM",
          lastUpdatedBy: "HR",
          created: "Today, 12:00 PM",
          createdBy: "RG",
        },
        {
          audienceName: "Audience Name 1",
          goals: "Goal",
          status: "Active",
          size: 1000,
          destinations: "SFMC",
          attributes: "Churn",
          lastDelivered: "Today, 12:00 PM",
          lastUpdated: "Today, 12:00 PM",
          lastUpdatedBy: "HR",
          created: "Today, 12:00 PM",
          createdBy: "RG",
        },
        {
          audienceName: "Audience Name 1",
          goals: "Goal",
          status: "Active",
          size: 1000,
          destinations: "SFMC",
          attributes: "Churn",
          lastDelivered: "Today, 12:00 PM",
          lastUpdated: "Today, 12:00 PM",
          lastUpdatedBy: "HR",
          created: "Today, 12:00 PM",
          createdBy: "RG",
        },
        {
          audienceName: "Audience Name 1",
          goals: "Goal",
          status: "Active",
          size: 1000,
          destinations: "SFMC",
          attributes: "Churn",
          lastDelivered: "Today, 12:00 PM",
          lastUpdated: "Today, 12:00 PM",
          lastUpdatedBy: "HR",
          created: "Today, 12:00 PM",
          createdBy: "RG",
        },
        {
          audienceName: "Audience Name 1",
          goals: "Goal",
          status: "Active",
          size: 1000,
          destinations: "SFMC",
          attributes: "Churn",
          lastDelivered: "Today, 12:00 PM",
          lastUpdated: "Today, 12:00 PM",
          lastUpdatedBy: "HR",
          created: "Today, 12:00 PM",
          createdBy: "RG",
        },
        {
          audienceName: "Audience Name 1",
          goals: "Goal",
          status: "Active",
          size: 1000,
          destinations: "SFMC",
          attributes: "Churn",
          lastDelivered: "Today, 12:00 PM",
          lastUpdated: "Today, 12:00 PM",
          lastUpdatedBy: "HR",
          created: "Today, 12:00 PM",
          createdBy: "RG",
        },
        {
          audienceName: "Audience Name 1",
          goals: "Goal",
          status: "Active",
          size: 1000,
          destinations: "SFMC",
          attributes: "Churn",
          lastDelivered: "Today, 12:00 PM",
          lastUpdated: "Today, 12:00 PM",
          lastUpdatedBy: "HR",
          created: "Today, 12:00 PM",
          createdBy: "RG",
        },
        {
          audienceName: "Audience Name 1",
          goals: "Goal",
          status: "Active",
          size: 1000,
          destinations: "SFMC",
          attributes: "Churn",
          lastDelivered: "Today, 12:00 PM",
          lastUpdated: "Today, 12:00 PM",
          lastUpdatedBy: "HR",
          created: "Today, 12:00 PM",
          createdBy: "RG",
        },
        {
          audienceName: "Audience Name 1",
          goals: "Goal",
          status: "Active",
          size: 1000,
          destinations: "SFMC",
          attributes: "Churn",
          lastDelivered: "Today, 12:00 PM",
          lastUpdated: "Today, 12:00 PM",
          lastUpdatedBy: "HR",
          created: "Today, 12:00 PM",
          createdBy: "RG",
        },
        {
          audienceName: "Audience Name 1",
          goals: "Goal",
          status: "Active",
          size: 1000,
          destinations: "SFMC",
          attributes: "Churn",
          lastDelivered: "Today, 12:00 PM",
          lastUpdated: "Today, 12:00 PM",
          lastUpdatedBy: "HR",
          created: "Today, 12:00 PM",
          createdBy: "RG",
        },
      ],
      items: [
        {
          text: "Home",
          disabled: false,
          href: "overview",
          icon: "home",
        },
        {
          text: "Connections",
          disabled: false,
          href: "connections",
          icon: "connections",
        },
        {
          text: "Destinations",
          disabled: true,
          href: "connections/destinations",
          icon: "destinations",
        },
      ],

      drawer: false,
      modal: false,
      alert: false,

      overviewListItems: [
        { title: "Cities", subtitle: "19,495", icon: "mdi-map-marker-radius" },
      ],

      menuItems: [
        {
          icon: "mdi-home-outline",
          name: "Menu Item 1",
          action: () => {
            console.log("menu-item-1")
          },
        },
        { isDivider: true },
        { icon: "mdi-bullhorn-outline", name: "Menu Item 2" },
        {
          name: "Sub 1",
          menu: [
            { icon: "mdi-home-outline", name: "1.1" },
            { icon: "mdi-bullhorn-outline", name: "1.2" },
            {
              name: "Sub-menu 2",
              menu: [
                { name: "2.1" },
                { name: "2.2" },
                {
                  name: "Sub-menu 3",
                  menu: [{ name: "3.1" }, { name: "3.2" }],
                },
              ],
            },
          ],
        },

        { icon: "mdi-flip-h mdi-account-plus-outline", name: "Menu Item 3" },
        { isDivider: true },
        {
          icon: "mdi-tune-vertical-variant",
          name: "Menu Item 4",
          action: () => {
            console.log("menu-item-4")
          },
        },
        {
          icon: "mdi-account-details-outline",
          name: "Menu Item 5",
          action: () => {
            console.log("menu-item-5")
          },
        },
      ],

      dataItems: [
        {
          engagementName: "Winter",
          audiences: 159,
          status: "Active",
          size: "176M",
          deliverySchedule: "Manual",
          lastUpdated: "1 week ago",
          lastUpdatedBy: "AZ",
          created: "1 month ago",
          createdBy: "JS",
          child: [
            {
              engagementName: "Frozen goods",
              audiences: 159,
              status: "Delivering",
              size: "565k",
              deliverySchedule: "-",
              lastUpdated: "1 week ago",
              lastUpdatedBy: "SA",
              created: "1 month ago",
              createdBy: "JS",
            },
            {
              engagementName: "Texas",
              audiences: 159,
              status: "Active",
              size: "30M",
              deliverySchedule: "-",
              lastUpdated: "1 week ago",
              lastUpdatedBy: "PR",
              created: "1 month ago",
              createdBy: "JS",
            },
          ],
        },
        {
          engagementName: "Summer",
          audiences: 100,
          status: "Active",
          size: "476M",
          deliverySchedule: "Manual",
          lastUpdated: "1 week ago",
          lastUpdatedBy: "JS",
          created: "1 month ago",
          createdBy: "JS",
        },
      ],

      headers: [
        {
          text: "Engagement name",
          align: "left",
          value: "engagementName",
        },
        { text: "Audiences", value: "audiences" },
        { text: "Status", value: "status" },
        { text: "Size", value: "size" },
        { text: "Delivery schedule", value: "deliverySchedule" },
        { text: "Last updated", value: "lastUpdated" },
        { text: "Last updated By", value: "lastUpdatedBy" },
        { text: "Created", value: "created" },
        { text: "Created By", value: "createdBy" },
      ],
      chartData: [
        [0, 30, 40, 10, 20],
        [30, 0, 15, 45, 10],
        [40, 15, 0, 25, 10],
        [10, 45, 25, 0, 20],
        [20, 10, 10, 20, 0],
      ],
      colorCodes: ["#005587", "#da291c", "#00a3e0", "#43b02a", "#efa34c"],
      chartLegendsData: [
        { prop: "Name", icon: "name", color: "#005587" },
        { prop: "Address", icon: "address", color: "#da291c" },
        { prop: "Email", icon: "email", color: "#00a3e0" },
        { prop: "Phone", icon: "phone", color: "#43b02a" },
        { prop: "Cookie", icon: "cookie", color: "#efa34c" },
      ],
    }
  },
  mounted() {},
}
</script>
<style lang="scss" scoped>
.main {
  margin: 10px;
}
</style><|MERGE_RESOLUTION|>--- conflicted
+++ resolved
@@ -546,12 +546,9 @@
     FormStep,
     HuxSlider,
     ChordChart,
-<<<<<<< HEAD
     MapChart,
-=======
     HuxStartDate,
     HuxEndDate,
->>>>>>> 71786703
   },
   methods: {
     onupdatelabelText(newValue) {
