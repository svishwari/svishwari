<template>
  <v-container>
    <v-subheader> Card </v-subheader>
    <CardInfo></CardInfo>

    <v-divider class="mt-10" />

    <v-subheader> Text Field </v-subheader>
    <TextField
      v-model="TextFieldValue"
      labelText="Add Account ID"
      icon="mdi-alert-circle-outline"
      placeholderText="Account name"
      v-bind:required="true"
    ></TextField>
    {{ TextFieldValue }}

    <v-divider class="mt-10" />

    <v-subheader> Button </v-subheader>
    <huxButton
      ButtonText="Added"
      v-bind:isOutlined="true"
      size="large"
      icon="mdi-check"
      iconPosition="left"
      class="ma-2"
    ></huxButton>
    <huxButton
      ButtonText="Add"
      v-bind:isOutlined="true"
      size="x-small"
      variant="darkGrey"
      class="ma-2"
    ></huxButton>
    <huxButton
      ButtonText="Leave configuration"
      variant="primary"
      size="large"
      v-bind:isTile="true"
      class="ma-2"
    ></huxButton>
    <huxButton
      ButtonText="Success!"
      icon="mdi-check"
      iconPosition="left"
      variant="success"
      size="x-large"
      v-bind:isTile="true"
      class="ma-2"
    ></huxButton>
    <huxButton
      ButtonText="Cancel &amp; Return"
      variant="tertiary"
      v-bind:isTile="true"
      class="ma-2"
    ></huxButton>
    <huxButton
      ButtonText="Disabled"
      variant="tertiary"
      v-bind:isTile="true"
      v-bind:isDisabled="true"
      class="ma-2"
    ></huxButton>
    <huxButton
      ButtonText="Loader"
      variant="tertiary"
      v-bind:isTile="true"
      v-bind:enableLoading="true"
      class="ma-2"
    ></huxButton>

    <v-divider class="mt-10" />

    <v-subheader> Select Dropdown </v-subheader>
    <DropdownMenu
      v-model="DropdownValue"
      v-bind:labelText="labelText"
      v-bind:menuItem="DropdownData"
      @updatelabelText="onupdatelabelText"
    ></DropdownMenu>
    {{ DropdownValue }}

    <v-divider class="mt-10" />

    <v-subheader> Page Header </v-subheader>
    <PageHeader>
      <template slot="left">
        <Breadcrumb :items="items" />
      </template>
    </PageHeader>

    <v-divider class="mt-10" />

    <v-subheader> Hux Table</v-subheader>
    <hux-table
      :columnDef="columnDefs"
      :tableData="rowData"
      height="250px"
      hasCheckBox
    ></hux-table>

    <v-divider class="mt-10" />

    <v-subheader> Drawer</v-subheader>
    <v-btn @click="drawer = !drawer">Toggle Drawer</v-btn>
    <drawer v-model="drawer">
      <template v-slot:header-left>
        <h2>Heading</h2>
      </template>
      <template v-slot:header-right>
        <v-icon color="black"> mdi-dots-vertical </v-icon>
      </template>
      <template v-slot:default>
        <Button />
      </template>
      <template v-slot:footer-left>
        <h2>Heading</h2>
      </template>
      <template v-slot:footer-right>
        <v-icon color="black"> mdi-dots-vertical </v-icon>
      </template>
    </drawer>

    <v-divider class="mt-10" />

    <v-subheader>Metric Card</v-subheader>
    <MetricCard
      class="ma-4"
      :width="135"
      :height="80"
      v-for="(item, i) in overviewListItems"
      :key="i"
      :title="item.title"
      :subtitle="item.subtitle"
      :icon="item.icon"
      :active="true"
    ></MetricCard>

    <v-divider class="mt-10" />

    <v-subheader>Logos</v-subheader>
    <Logo type="facebook"></Logo>
    <Logo type="facebook" :size="48"></Logo>

    <Logo type="tableau"></Logo>
    <Logo type="tableau" :size="48"></Logo>

    <Logo type="google-ads"></Logo>
    <Logo type="google-ads" :size="48"></Logo>

    <Logo type="google-analytics"></Logo>
    <Logo type="google-analytics" :size="48"></Logo>

    <Logo type="aqfer"></Logo>
    <Logo type="aqfer" :size="48"></Logo>

    <Logo type="netsuite"></Logo>
    <Logo type="netsuite" :size="48"></Logo>

    <Logo type="salesforce"></Logo>
    <Logo type="salesforce" :size="48"></Logo>

<<<<<<< HEAD
    <Logo type="twillio"></Logo>
    <Logo type="twillio" :size="48"></Logo>
=======
    <Logo type="twilio"></Logo>
    <Logo type="twilio" :size="48"></Logo>
>>>>>>> 042a50fa
  </v-container>
</template>

<script>
import CardInfo from "@/components/common/CardInfo"
import Breadcrumb from "@/components/common/Breadcrumb"
import TextField from "@/components/common/TextField"
import HuxTable from "@/components/common/huxTable.vue"
import huxButton from "@/components/common/huxButton"
import DropdownMenu from "@/components/common/DropdownMenu"
import PageHeader from "@/components/PageHeader"
import Drawer from "@/components/common/Drawer"
import MetricCard from "@/components/common/MetricCard"
import Logo from "@/components/common/Logo"

export default {
  name: "Components",
  components: {
    CardInfo,
    Breadcrumb,
    TextField,
    huxButton,
    DropdownMenu,
    PageHeader,
    HuxTable,
    Drawer,
    MetricCard,
    Logo,
  },
  methods: {
    onupdatelabelText(newValue) {
      this.labelText = newValue
    },
  },
  data() {
    return {
      TextFieldValue: null,
      DropdownValue: null,
      labelText: "Select",
      DropdownData: [
        { value: "1 - 25" },
        { value: "26 - 50" },
        { value: "50+" },
      ],
      columnDefs: [
        {
          headerName: "Audience Name",
          field: "audienceName",
          sortable: true,
          sort: "desc",
        },
        { headerName: "Goals", field: "goals", sortable: true },
        { headerName: "Status", field: "status", sortable: true },
        { headerName: "Size", field: "size", sortable: true },
        { headerName: "Destinations", field: "destinations", sortable: true },
        { headerName: "Attributes", field: "attributes", sortable: true },
        {
          headerName: "Last Delivered",
          field: "lastDelivered",
          sortable: true,
        },
        { headerName: "Last Updated", field: "lastUpdated", sortable: true },
        {
          headerName: "Last Updated By",
          field: "lastUpdatedBy",
          sortable: true,
        },
        { headerName: "Created", field: "created", sortable: true },
        { headerName: "Created By", field: "createdBy", sortable: true },
      ],

      rowData: [
        {
          audienceName: "Audience Name 1",
          goals: "Goal",
          status: "Active",
          size: 1000,
          destinations: "SFMC",
          attributes: "Churn",
          lastDelivered: "Today, 12:00 PM",
          lastUpdated: "Today, 12:00 PM",
          lastUpdatedBy: "HR",
          created: "Today, 12:00 PM",
          createdBy: "RG",
        },
        {
          audienceName: "Audience Name 1",
          goals: "Goal",
          status: "Active",
          size: 1000,
          destinations: "SFMC",
          attributes: "Churn",
          lastDelivered: "Today, 12:00 PM",
          lastUpdated: "Today, 12:00 PM",
          lastUpdatedBy: "HR",
          created: "Today, 12:00 PM",
          createdBy: "RG",
        },
        {
          audienceName: "Audience Name 1",
          goals: "Goal",
          status: "Active",
          size: 1000,
          destinations: "SFMC",
          attributes: "Churn",
          lastDelivered: "Today, 12:00 PM",
          lastUpdated: "Today, 12:00 PM",
          lastUpdatedBy: "HR",
          created: "Today, 12:00 PM",
          createdBy: "RG",
        },
        {
          audienceName: "Audience Name 1",
          goals: "Goal",
          status: "Active",
          size: 1000,
          destinations: "SFMC",
          attributes: "Churn",
          lastDelivered: "Today, 12:00 PM",
          lastUpdated: "Today, 12:00 PM",
          lastUpdatedBy: "HR",
          created: "Today, 12:00 PM",
          createdBy: "RG",
        },
        {
          audienceName: "Audience Name 1",
          goals: "Goal",
          status: "Active",
          size: 1000,
          destinations: "SFMC",
          attributes: "Churn",
          lastDelivered: "Today, 12:00 PM",
          lastUpdated: "Today, 12:00 PM",
          lastUpdatedBy: "HR",
          created: "Today, 12:00 PM",
          createdBy: "RG",
        },
        {
          audienceName: "Audience Name 1",
          goals: "Goal",
          status: "Active",
          size: 1000,
          destinations: "SFMC",
          attributes: "Churn",
          lastDelivered: "Today, 12:00 PM",
          lastUpdated: "Today, 12:00 PM",
          lastUpdatedBy: "HR",
          created: "Today, 12:00 PM",
          createdBy: "RG",
        },
        {
          audienceName: "Audience Name 1",
          goals: "Goal",
          status: "Active",
          size: 1000,
          destinations: "SFMC",
          attributes: "Churn",
          lastDelivered: "Today, 12:00 PM",
          lastUpdated: "Today, 12:00 PM",
          lastUpdatedBy: "HR",
          created: "Today, 12:00 PM",
          createdBy: "RG",
        },
        {
          audienceName: "Audience Name 1",
          goals: "Goal",
          status: "Active",
          size: 1000,
          destinations: "SFMC",
          attributes: "Churn",
          lastDelivered: "Today, 12:00 PM",
          lastUpdated: "Today, 12:00 PM",
          lastUpdatedBy: "HR",
          created: "Today, 12:00 PM",
          createdBy: "RG",
        },
        {
          audienceName: "Audience Name 1",
          goals: "Goal",
          status: "Active",
          size: 1000,
          destinations: "SFMC",
          attributes: "Churn",
          lastDelivered: "Today, 12:00 PM",
          lastUpdated: "Today, 12:00 PM",
          lastUpdatedBy: "HR",
          created: "Today, 12:00 PM",
          createdBy: "RG",
        },
        {
          audienceName: "Audience Name 1",
          goals: "Goal",
          status: "Active",
          size: 1000,
          destinations: "SFMC",
          attributes: "Churn",
          lastDelivered: "Today, 12:00 PM",
          lastUpdated: "Today, 12:00 PM",
          lastUpdatedBy: "HR",
          created: "Today, 12:00 PM",
          createdBy: "RG",
        },
        {
          audienceName: "Audience Name 1",
          goals: "Goal",
          status: "Active",
          size: 1000,
          destinations: "SFMC",
          attributes: "Churn",
          lastDelivered: "Today, 12:00 PM",
          lastUpdated: "Today, 12:00 PM",
          lastUpdatedBy: "HR",
          created: "Today, 12:00 PM",
          createdBy: "RG",
        },
      ],
      items: [
        {
          text: "Home",
          disabled: false,
          href: "overview",
          icon: "mdi-home-outline",
        },
        {
          text: "Connections",
          disabled: false,
          href: "connections",
          icon: "mdi-bullhorn-outline",
        },
        {
          text: "Destinations",
          disabled: true,
          href: "connections/destinations",
          icon: "mdi-flip-h mdi-account-plus-outline",
        },
      ],

      drawer: false,

      overviewListItems: [
        { title: "Cities", subtitle: "19,495", icon: "mdi-map-marker-radius" },
      ],
    }
  },
  mounted() {},
}
</script>
<style lang="scss" scoped>
.main {
  margin: 10px;
}
</style><|MERGE_RESOLUTION|>--- conflicted
+++ resolved
@@ -161,13 +161,8 @@
     <Logo type="salesforce"></Logo>
     <Logo type="salesforce" :size="48"></Logo>
 
-<<<<<<< HEAD
-    <Logo type="twillio"></Logo>
-    <Logo type="twillio" :size="48"></Logo>
-=======
     <Logo type="twilio"></Logo>
     <Logo type="twilio" :size="48"></Logo>
->>>>>>> 042a50fa
   </v-container>
 </template>
 
