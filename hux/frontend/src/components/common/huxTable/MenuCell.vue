<template>
  <v-row class="menu-cell-wrapper">
    <v-col class="d-flex pr-0">
      <slot name="expand-icon"></slot>
      <router-link :to="routePath" class="text-decoration-none" append>
        <tooltip>
          <template slot="label-content">
            <span class="primary--text ellipsis"> {{ value }} </span>
          </template>
          <template slot="hover-content">
            {{ value }}
          </template>
        </tooltip>
      </router-link>
      <v-spacer></v-spacer>
      <span class="action-icon font-weight-light float-right">
        <v-menu v-model="openMenu" class="menu-wrapper" bottom offset-y>
          <template #activator="{ on, attrs }">
            <v-icon
              v-bind="attrs"
              class="mr-2 more-action"
              color="primary"
              v-on="on"
              @click="takeActions($event)"
            >
              mdi-dots-vertical
            </v-icon>
          </template>
          <v-list class="list-wrapper">
            <v-list-item-group>
              <v-list-item
                v-for="(item, index) in menuOptions"
                :key="index"
                :disabled="item.isDisabled"
              >
                <v-list-item-title
                  v-if="!item.menu"
                  @click="item.onClick && item.onClick(data)"
                >
                  {{ item.title }}
                </v-list-item-title>

                <v-menu
                  v-else
                  v-model="isSubMenuOpen"
                  offset-x
                  nudge-right="16"
                  nudge-top="4"
                >
                  <template #activator="{ on, attrs }">
                    <v-list-item-title v-bind="attrs" v-on="on">
                      {{ item.title }}
                      <v-icon> mdi-chevron-right </v-icon>
                    </v-list-item-title>
                  </template>
                  <template #default>
                    <div
                      class="sub-menu-class white"
                      @click="item.menu.onClick(data)"
                    >
                      <logo
                        v-if="item.menu.icon"
                        :size="18"
                        :type="item.menu.icon"
                      />
                      <span class="ml-1">{{ item.menu.title }}</span>
                    </div>
                  </template>
                </v-menu>
              </v-list-item>
            </v-list-item-group>
          </v-list>
        </v-menu>
      </span>
    </v-col>
  </v-row>
</template>
<script>
import Vue from "vue"
import Tooltip from "../Tooltip.vue"
import Logo from "@/components/common/Logo.vue"

export default Vue.extend({
  name: "MenuCell",
  components: {
    Logo,
    Tooltip,
  },
  props: {
    navigateTo: {
      type: Object,
      required: false,
    },
    value: {
      type: String,
      required: true,
    },
    menuOptions: {
      type: Array,
      required: false,
      default: () => [],
    },
    routeName: {
      type: String,
      required: true,
    },
    routeParam: {
      type: String,
      required: true,
    },
    data: {
      type: Object,
      required: false,
    },
  },

  data() {
    return {
      openMenu: null,
      isSubMenuOpen: null,
    }
  },
  computed: {
    routePath() {
      return {
        name: this.routeName,
        params: { id: this.routeParam },
      }
    },
  },

  watch: {
    isSubMenuOpen(newValue) {
      this.openMenu = newValue
    },
  },
  methods: {
    takeActions(evnt) {
      evnt.preventDefault()
    },
  },
})
</script>
<style lang="scss" scoped>
::v-deep.v-menu__content {
  .v-list-item {
    &.theme--light {
      min-height: 32px !important;
    }
  }
}
.menu-cell-wrapper {
  .ellipsis {
    overflow: hidden;
    text-overflow: ellipsis;
<<<<<<< HEAD
    max-width: 21ch;
=======
    max-width: 28ch;
>>>>>>> b79c95b5
    display: inline-block;
    width: 28ch;
    white-space: nowrap;
  }
  :hover {
    .action-icon {
      display: block;
    }
  }
}
.sub-menu-class {
  display: flex;
  align-items: center;
  padding: 5px 8px;
  min-height: 32px;
  @extend .cursor-pointer;
}
</style><|MERGE_RESOLUTION|>--- conflicted
+++ resolved
@@ -153,11 +153,7 @@
   .ellipsis {
     overflow: hidden;
     text-overflow: ellipsis;
-<<<<<<< HEAD
-    max-width: 21ch;
-=======
     max-width: 28ch;
->>>>>>> b79c95b5
     display: inline-block;
     width: 28ch;
     white-space: nowrap;
