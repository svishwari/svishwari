<template>
  <v-expansion-panel class="hux-filter-panel">
    <v-expansion-panel-header
      class="header"
      :disabled="disabled"
      :hide-actions="hideActions"
    >
      <h4
        :class="
          count == 0
            ? 'text-body-1 black--text'
            : 'text-body-1 primary--text text--lighten-6'
        "
      >
        <slot name="title">{{ title }}</slot>
        <span v-if="count" class="ml-1">({{ count }})</span>
      </h4>
      <template #actions>
        <v-icon :color="count == 0 ? 'black' : 'blue'"> $expand </v-icon>
      </template>
    </v-expansion-panel-header>

    <v-expansion-panel-content class="content">
      <slot name="default">
        <!-- filter options and selections (radio, checkbox, dropdown, etc) -->
      </slot>
    </v-expansion-panel-content>
  </v-expansion-panel>
</template>

<script>
import { defineComponent } from "@vue/composition-api"

export default defineComponent({
  props: {
    title: {
      type: String,
      required: true,
    },

    count: {
      type: Number,
      required: false,
      default: 0,
    },
<<<<<<< HEAD
    onlyBlue: {
=======

    disabled: {
      type: Boolean,
      required: false,
      default: false,
    },

    hideActions: {
>>>>>>> e34330c5
      type: Boolean,
      required: false,
      default: false,
    },
  },
})
</script>

<style lang="scss" scoped>
$padding: 30px;
$headerHeight: 40px;

.hux-filter-panel {
  .header {
    height: $headerHeight;
    padding: 0 $padding;
    border-top: 1px solid var(--v-black-lighten2);
  }
  &:last-child {
    .header {
      border-bottom: 1px solid var(--v-black-lighten2);
    }
  }

  .content {
    ::v-deep .v-expansion-panel-content__wrap {
      padding: $padding;
    }
  }
}
</style><|MERGE_RESOLUTION|>--- conflicted
+++ resolved
@@ -30,31 +30,23 @@
 
 <script>
 import { defineComponent } from "@vue/composition-api"
-
 export default defineComponent({
   props: {
     title: {
       type: String,
       required: true,
     },
-
     count: {
       type: Number,
       required: false,
       default: 0,
     },
-<<<<<<< HEAD
-    onlyBlue: {
-=======
-
     disabled: {
       type: Boolean,
       required: false,
       default: false,
     },
-
     hideActions: {
->>>>>>> e34330c5
       type: Boolean,
       required: false,
       default: false,
@@ -66,7 +58,6 @@
 <style lang="scss" scoped>
 $padding: 30px;
 $headerHeight: 40px;
-
 .hux-filter-panel {
   .header {
     height: $headerHeight;
@@ -78,7 +69,6 @@
       border-bottom: 1px solid var(--v-black-lighten2);
     }
   }
-
   .content {
     ::v-deep .v-expansion-panel-content__wrap {
       padding: $padding;
