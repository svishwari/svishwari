<template>
  <v-navigation-drawer
    app
    floating
    :permanent="true"
    :mini-variant.sync="isMini"
    mini-variant-width="90"
    width="220"
    class="side-nav-bar"
  >
    <template #prepend>
      <logo
        type="logo"
        :size="isMini ? 40 : 56"
        class="d-flex ma-6"
        data-e2e="click-outside"
      />
      <v-menu
        v-if="!isMini"
        v-model="menu"
        content-class="ml-n3"
        close-on-click
        offset-y
      >
        <template #activator="{ on }">
          <div class="pl-4 client py-2 mb-2" v-on="on">
            <span class="d-flex align-center justify-space-between">
              <span class="d-flex align-center black--text text-h4">
                <logo :type="client.logo" :size="24" class="mr-2" />
                {{ client.name }}
              </span>
              <span class="mr-3">
                <icon
                  type="chevron-down"
                  :size="14"
                  class="arrow-icon d-block"
                  color="black"
                  :class="{ 'menu-active rotate-icon-180': menu }"
                  data-e2e="client_panel_dropdown"
                ></icon>
              </span>
            </span>
          </div>
        </template>
        <v-list-item class="white height-fix" data-e2e="client_panel">
          <v-list-item-title class="body-1">
            <a
              class="text-decoration-none black--text"
              href="/clients"
              height="32px"
              width="220px"
            >
              Switch client project
            </a>
          </v-list-item-title>
        </v-list-item>
      </v-menu>
    </template>

    <v-list
      v-for="item in displayedMenuItems"
      :key="item.title"
      color="var(-v--primary-base)"
    >
      <div v-if="item.label" class="list-group black--text mt-2">
        <span v-if="!isMini" class="text-h5 black--text text--lighten-4 pl-6">
          {{ item.label }}
        </span>
      </div>

      <v-list-item
        v-if="!item.menu"
        class="pl-6 mr-2"
        :data-e2e="`nav-${item.icon}`"
        :to="item.link"
        @click="navigate(item)"
      >
        <v-list-item-icon
          v-if="item.icon"
          class="ma-0"
          :class="{ 'home-menu-icon ml-0': !isMini, ' mini-home-icon': isMini }"
        >
          <tooltip
            v-if="item.title"
            :key="item.title"
            position-top
            color="black-lighten4"
          >
            <template #label-content>
              <icon :type="item.icon" :size="iconSize" class="mr-0" />
            </template>
            <template #hover-content>
              <span class="text-h6 error-base--text">
                {{ item.title }}
              </span>
            </template>
          </tooltip>
        </v-list-item-icon>
        <v-list-item-title class="black--text text-h6">
          {{ item.title }}
        </v-list-item-title>
      </v-list-item>

      <div v-if="item.menu">
        <v-list-item
          v-for="menu in item.menu"
          :key="menu.title"
          class="pl-6 mr-2"
          :data-e2e="`nav-${menu.icon}`"
          :to="menu.link"
          @click="navigate(menu)"
          @mouseover="onMouseOver(menu)"
          @mouseleave="onMouseLeave(menu)"
        >
          <v-list-item-icon
            v-if="menu.icon"
            class="my-3 mr-0"
            :class="{ 'menu-icon': !isMini }"
          >
            <tooltip
              v-if="menu.icon"
              :key="menu.title"
              position-top
              color="black"
            >
              <template #label-content>
                <icon :type="menu.icon" :size="iconSize" class="mr-0" />
              </template>
              <template #hover-content>
                <span class="black--text text-h6">
                  {{ menu.title }}
                </span>
              </template>
            </tooltip>
          </v-list-item-icon>
          <v-list-item-title class="black--text text-h6">
            {{ menu.title }}
            <span v-if="menu.superscript" class="title-superscript">
              {{ menu.superscript }}
            </span>
          </v-list-item-title>
        </v-list-item>
      </div>
    </v-list>

    <template v-if="!isMini" #append>
      <div
        class="
          nav-footer
          primary--text
          text--darken-1 text-body-2
          pl-4
          pr-3
          pb-2
        "
      >
        Hux by Deloitte Digital
      </div>
    </template>
  </v-navigation-drawer>
</template>

<script>
import menuConfig from "@/menuConfig.js"
import Icon from "@/components/common/Icon"
import Tooltip from "@/components/common/Tooltip"
import Logo from "@/components/common/Logo"
import * as _ from "lodash"

export default {
  name: "SideMenu",

  components: { Icon, Tooltip, Logo },

  props: {
    toggle: Boolean,
  },

  data: () => ({
    // TODO: integrate with API endpoint for configuring this in the UI
    client: {
      name: "Client",
      logo: "client",
    },
    menu: false,
    items: menuConfig.menu,
    prevItem: null,
  }),

  computed: {
    isMini() {
      return this.$vuetify.breakpoint.smAndDown || this.toggle
    },

    iconSize() {
      return this.isMini ? 21 : 16
    },

    displayedMenuItems() {
      return this.items.filter((x) => {
        if (x.menu && x.display) {
          x.menu = x.menu.filter((y) => y.display)
          return true
        } else {
          return x.display
        }
      })
    },
  },

  methods: {
    navigate(item) {
<<<<<<< HEAD
      this.trustidRoute(item)
      if (this.prevItem && this.prevItem.defaultState) {
=======
      if (
        this.prevItem &&
        this.prevItem.defaultState &&
        this.prevItem.link.name != item.link.name
      ) {
>>>>>>> ecaf8667
        this.$store.replaceState({
          ...this.$store.state,
          [this.prevItem.link.name.charAt(0).toLowerCase() +
          this.prevItem.link.name.slice(1)]: _.cloneDeep(
            this.prevItem.defaultState
          ),
        })
      }
      this.prevItem = item
    },

    trustidRoute(item) {
      // debugger
      if (item.title == "HX TrustID") {
        this.items[5].menu[1].icon = "hx-trustid-colored"
      } else {
        this.items[5].menu[1].icon = "hx-trustid"
      }
    },

    onMouseOver(item) {
      if (item && item.title == "HX TrustID") {
        item.icon = "hx-trustid-colored"
      }
    },
    onMouseLeave(item) {
      if (item && item.title == "HX TrustID") {
        item.icon = "hx-trustid"
      }
    },
  },
}
</script>

<style lang="scss" scoped>
.side-nav-bar {
  border-right: solid 1px var(--v-black-lighten3);
  @media (min-height: 900px) {
    background-position: bottom 30px center;
  }

  .client {
    background-color: rgba(160, 220, 255, 0.25);
    color: var(--v-black-lighten4);
    font-family: Open Sans Light;
  }

  .v-icon {
    transition: none;
  }

  .v-list {
    padding: 0;
  }

  .v-list-item__icon {
    margin-right: 0.5rem;
  }
  .v-list-item {
    border-top-right-radius: 40px;
    border-bottom-right-radius: 40px;
    min-height: 40px;
    max-height: 40px;
    svg {
      fill: var(--v-black-lighten4);
    }
    &:hover {
      svg {
        fill: var(--v-primary-lighten6) !important;
      }
      .v-list-item__title {
        color: var(--v-primary-lighten6) !important;
      }
      &::before {
        opacity: 0;
      }
    }
    &:focus {
      &::before {
        opacity: 0;
      }
    }
  }

  .v-list-item--active {
    background-color: var(--v-primary-lighten1);
    border-left: solid 4px var(--v-primary-lighten6);
    border-top-right-radius: 40px;
    border-bottom-right-radius: 40px;
    padding-left: 20px !important;

    svg {
      fill: var(--v-primary-lighten6) !important;
    }
    .v-list-item__title {
      color: var(--v-primary-lighten6) !important;
    }
    &::before {
      opacity: 0;
    }
  }

  .list-group {
    border-top: 1px solid rgba(226, 234, 236, 0.5);

    span {
      text-transform: uppercase;
      min-height: 40px;
      display: flex;
      align-items: center;
    }
  }

  // Apply this css only if icon size is 14 otherwise icon size should be 18
  .home-menu-icon {
    svg {
      top: 30%;
      position: absolute;
    }
  }
  .menu-icon {
    svg {
      top: 32.89%;
    }
  }
}
.mini-home-icon {
  svg {
    top: 8px;
    position: absolute;
  }
}
.nav-footer {
  opacity: 0.8;
  height: 27px;
  margin-top: 10px;
}
.v-menu__content {
  @extend .box-shadow-25;
}
.height-fix {
  min-height: 32px;
}
.title-superscript {
  @extend .superscript;
  font-size: 6px;
  left: -4px;
  top: -8px;
}
</style><|MERGE_RESOLUTION|>--- conflicted
+++ resolved
@@ -210,16 +210,12 @@
 
   methods: {
     navigate(item) {
-<<<<<<< HEAD
       this.trustidRoute(item)
-      if (this.prevItem && this.prevItem.defaultState) {
-=======
       if (
         this.prevItem &&
         this.prevItem.defaultState &&
         this.prevItem.link.name != item.link.name
       ) {
->>>>>>> ecaf8667
         this.$store.replaceState({
           ...this.$store.state,
           [this.prevItem.link.name.charAt(0).toLowerCase() +
@@ -232,7 +228,6 @@
     },
 
     trustidRoute(item) {
-      // debugger
       if (item.title == "HX TrustID") {
         this.items[5].menu[1].icon = "hx-trustid-colored"
       } else {
