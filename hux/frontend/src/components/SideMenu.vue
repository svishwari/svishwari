--- conflicted
+++ resolved
@@ -208,16 +208,12 @@
 
   methods: {
     navigate(item) {
-<<<<<<< HEAD
       this.trustidRoute(item)
-      if (this.prevItem && this.prevItem.defaultState) {
-=======
       if (
         this.prevItem &&
         this.prevItem.defaultState &&
         this.prevItem.link.name != item.link.name
       ) {
->>>>>>> ecaf8667
         this.$store.replaceState({
           ...this.$store.state,
           [this.prevItem.link.name.charAt(0).toLowerCase() +
