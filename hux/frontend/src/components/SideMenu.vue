<template>
  <v-navigation-drawer
    app
    floating
    :permanent="true"
    :mini-variant.sync="isMini"
    mini-variant-width="90"
    width="220"
    class="side-nav-bar"
  >
    <template #prepend>
      <logo
        type="logo"
        :size="isMini ? 40 : 56"
        class="d-flex ma-6"
        data-e2e="click-outside"
      />
      <v-menu
        v-if="!isMini"
        v-model="menu"
        content-class="ml-n3"
        close-on-click
        offset-y
      >
        <template #activator="{ on }">
          <div class="pl-4 client py-2 mb-2" v-on="on">
            <span class="d-flex align-center justify-space-between">
              <span class="d-flex align-center black--text text-h4">
                <logo :type="client.logo" :size="24" class="mr-2" />
                {{ client.name }}
              </span>
              <span class="mr-3">
                <icon
                  type="chevron-down"
                  :size="14"
                  class="arrow-icon d-block"
                  color="black"
                  :class="{ 'menu-active rotate-icon-180': menu }"
                  data-e2e="client_panel_dropdown"
                ></icon>
              </span>
            </span>
          </div>
        </template>
        <v-list-item class="white height-fix" data-e2e="client_panel">
          <v-list-item-title class="body-1">
            <a
              class="text-decoration-none black--text"
              href="/clients"
              height="32px"
              width="220px"
            >
              Switch client project
            </a>
          </v-list-item-title>
        </v-list-item>
      </v-menu>
    </template>

    <v-list
      v-for="item in displayedMenuItems"
      :key="item.title"
      color="var(-v--primary-base)"
    >
      <div v-if="item.label" class="list-group black--text mt-2">
        <span v-if="!isMini" class="text-h5 black--text text--lighten-4 pl-6">
          {{ item.label }}
        </span>
      </div>

      <v-list-item
        v-if="!item.menu"
        class="pl-6 mr-2"
        :data-e2e="`nav-${item.icon}`"
        :to="item.link"
        @click="navigate(item)"
      >
        <v-list-item-icon
          v-if="item.icon"
          class="ma-0"
          :class="{ 'home-menu-icon ml-0': !isMini, ' mini-home-icon': isMini }"
        >
          <tooltip
            v-if="item.title"
            :key="item.title"
            position-top
            color="black-lighten4"
          >
            <template #label-content>
              <icon :type="item.icon" :size="iconSize" class="mr-0" />
            </template>
            <template #hover-content>
              <span class="text-h6 error-base--text">
                {{ item.title }}
              </span>
            </template>
          </tooltip>
        </v-list-item-icon>
        <v-list-item-title class="black--text text-h6">
          {{ item.title }}
        </v-list-item-title>
      </v-list-item>

      <div v-if="item.menu">
        <v-list-item
          v-for="menu in item.menu"
          :key="menu.title"
          class="pl-6 mr-2"
          :data-e2e="`nav-${menu.icon}`"
          :to="menu.link"
          @click="navigate(menu)"
        >
          <v-list-item-icon
            v-if="menu.icon"
            class="my-3 mr-0"
            :class="{ 'menu-icon': !isMini }"
          >
            <tooltip
              v-if="menu.icon"
              :key="menu.title"
              position-top
              color="black"
            >
              <template #label-content>
                <icon :type="menu.icon" :size="iconSize" class="mr-0" />
              </template>
              <template #hover-content>
                <span class="black--text text-h6">
                  {{ menu.title }}
                </span>
              </template>
            </tooltip>
          </v-list-item-icon>
          <v-list-item-title class="black--text text-h6">
            {{ menu.title }}
            <span v-if="menu.superscript" class="title-superscript">
              {{ menu.superscript }}
            </span>
          </v-list-item-title>
        </v-list-item>
      </div>
    </v-list>

    <template v-if="!isMini" #append>
      <div
        class="
          nav-footer
          primary--text
          text--darken-1 text-body-2
          pl-4
          pr-3
          pb-2
        "
      >
        Hux by Deloitte Digital
      </div>
    </template>
  </v-navigation-drawer>
</template>

<script>
import menuConfig from "@/menuConfig.js"
import Icon from "@/components/common/Icon"
import Tooltip from "@/components/common/Tooltip"
import Logo from "@/components/common/Logo"
import * as _ from "lodash"

export default {
  name: "SideMenu",

  components: { Icon, Tooltip, Logo },

  props: {
    toggle: Boolean,
  },

  data: () => ({
    // TODO: integrate with API endpoint for configuring this in the UI
    client: {
      name: "Client",
      logo: "client",
    },
    menu: false,
    items: menuConfig.menu,
    prevItem: null,
  }),

  computed: {
    isMini() {
      return this.$vuetify.breakpoint.smAndDown || this.toggle
    },

    iconSize() {
      return this.isMini ? 21 : 16
    },

    displayedMenuItems() {
      return this.items.filter((x) => {
        if (x.menu && x.display) {
          x.menu = x.menu.filter((y) => y.display)
          return true
        } else {
          return x.display
        }
      })
    },
  },

<<<<<<< HEAD
  mounted() {
    this.trustidRoute()
  },

  methods: {
    trustidRoute() {
      console.log("hahahha")
      if (this.$route.name == "HXTrustID") {
        this.items[5].menu[1].icon = "hx-trustid-colored"
      } else {
        this.items[5].menu[1].icon = "hx-trustid"
      }
=======
  methods: {
    navigate(item) {
      if (this.prevItem && this.prevItem.defaultState) {
        this.$store.replaceState({
          ...this.$store.state,
          [this.prevItem.link.name.charAt(0).toLowerCase() +
          this.prevItem.link.name.slice(1)]: _.cloneDeep(
            this.prevItem.defaultState
          ),
        })
      }
      this.prevItem = item
>>>>>>> a0d276d7
    },
  },
}
</script>

<style lang="scss" scoped>
.side-nav-bar {
  border-right: solid 1px var(--v-black-lighten3);
  @media (min-height: 900px) {
    background-position: bottom 30px center;
  }

  .client {
    background-color: rgba(160, 220, 255, 0.25);
    color: var(--v-black-lighten4);
    font-family: Open Sans Light;
  }

  .v-icon {
    transition: none;
  }

  .v-list {
    padding: 0;
  }

  .v-list-item__icon {
    margin-right: 0.5rem;
  }
  .v-list-item {
    border-top-right-radius: 40px;
    border-bottom-right-radius: 40px;
    min-height: 40px;
    max-height: 40px;
    svg {
      fill: var(--v-black-lighten4);
    }
    &:hover {
      svg {
        fill: var(--v-primary-lighten6) !important;
      }
      .v-list-item__title {
        color: var(--v-primary-lighten6) !important;
      }
      &::before {
        opacity: 0;
      }
    }
    &:focus {
      &::before {
        opacity: 0;
      }
    }
  }

  .v-list-item--active {
    background-color: var(--v-primary-lighten1);
    border-left: solid 4px var(--v-primary-lighten6);
    border-top-right-radius: 40px;
    border-bottom-right-radius: 40px;
    padding-left: 20px !important;

    svg {
      fill: var(--v-primary-lighten6) !important;
    }
    .v-list-item__title {
      color: var(--v-primary-lighten6) !important;
    }
    &::before {
      opacity: 0;
    }
  }

  .list-group {
    border-top: 1px solid rgba(226, 234, 236, 0.5);

    span {
      text-transform: uppercase;
      min-height: 40px;
      display: flex;
      align-items: center;
    }
  }

  // Apply this css only if icon size is 14 otherwise icon size should be 18
  .home-menu-icon {
    svg {
      top: 30%;
      position: absolute;
    }
  }
  .menu-icon {
    svg {
      top: 32.89%;
    }
  }
}
.mini-home-icon {
  svg {
    top: 8px;
    position: absolute;
  }
}
.nav-footer {
  opacity: 0.8;
  height: 27px;
  margin-top: 10px;
}
.v-menu__content {
  @extend .box-shadow-25;
}
.height-fix {
  min-height: 32px;
}
.title-superscript {
  @extend .superscript;
  font-size: 6px;
  left: -4px;
  top: -8px;
}
</style><|MERGE_RESOLUTION|>--- conflicted
+++ resolved
@@ -206,20 +206,10 @@
     },
   },
 
-<<<<<<< HEAD
   mounted() {
     this.trustidRoute()
   },
 
-  methods: {
-    trustidRoute() {
-      console.log("hahahha")
-      if (this.$route.name == "HXTrustID") {
-        this.items[5].menu[1].icon = "hx-trustid-colored"
-      } else {
-        this.items[5].menu[1].icon = "hx-trustid"
-      }
-=======
   methods: {
     navigate(item) {
       if (this.prevItem && this.prevItem.defaultState) {
@@ -232,8 +222,16 @@
         })
       }
       this.prevItem = item
->>>>>>> a0d276d7
-    },
+    },
+
+    trustidRoute() {
+      console.log("hahahha")
+      if (this.$route.name == "HXTrustID") {
+        this.items[5].menu[1].icon = "hx-trustid-colored"
+      } else {
+        this.items[5].menu[1].icon = "hx-trustid"
+      }
+    }
   },
 }
 </script>
