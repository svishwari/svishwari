--- conflicted
+++ resolved
@@ -29,11 +29,7 @@
         <template #default>
           <div class="px-6 py-3 white">
             <v-icon color="primary"> mdi-information </v-icon>
-<<<<<<< HEAD
-            <span class="pl-4 text-h6 black--text text--lighten-4">
-=======
             <span class="pl-4 text-button black--text text--darken-4">
->>>>>>> 7bbb1239
               This is where your future client accounts will be held.
             </span>
           </div>
