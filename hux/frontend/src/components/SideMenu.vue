--- conflicted
+++ resolved
@@ -11,7 +11,7 @@
     <template #prepend>
       <img
         src="@/assets/images/logo.png"
-        alt="Hux Unified"
+        alt="Hux"
         width="55"
         height="55"
         class="d-flex ma-6"
@@ -23,14 +23,6 @@
             <span class="d-flex align-center">
               <logo :type="client.logo" :size="16" class="mr-2" />
               {{ client.name }}
-            </span>
-          </div>
-        </template>
-        <template #default>
-          <div class="px-6 py-3 white">
-            <v-icon color="primary"> mdi-information </v-icon>
-            <span class="pl-4 text-button black--text">
-              This is where your future client accounts will be held.
             </span>
           </div>
         </template>
@@ -176,21 +168,8 @@
   }
 
   .client {
-<<<<<<< HEAD
     background-color: rgba(160, 220, 255, 0.25);
     color: var(--v-black-lighten4);
-=======
-    align-items: center;
-    background-color: var(--v-primary-darken1);
-    color: var(--v-white-base);
-    cursor: default;
-    display: flex;
-    font-size: 14px;
-    line-height: 1.75rem;
-    font-weight: normal;
-    justify-content: space-between;
-    padding: 0.8rem 1.78rem;
->>>>>>> 274356a9
   }
 
   .v-icon {
@@ -204,7 +183,6 @@
   .v-list-item__icon {
     margin-right: 0.5rem;
   }
-<<<<<<< HEAD
   .v-list-item {
     border-top-right-radius: 40px;
     border-bottom-right-radius: 40px;
@@ -223,12 +201,6 @@
         opacity: 0;
       }
     }
-=======
-
-  .v-list-item__title {
-    font-size: 14px;
-    font-weight: normal;
->>>>>>> 274356a9
   }
 
   .v-list-item--active {
@@ -253,15 +225,6 @@
     border-top: 1px solid rgba(226, 234, 236, 0.5);
 
     span {
-<<<<<<< HEAD
-=======
-      color: var(--v-white-base);
-      display: flex;
-      font-size: 14px;
-      font-weight: normal;
-      opacity: 0.5;
-      padding: 0.75rem 1rem;
->>>>>>> 274356a9
       text-transform: uppercase;
       min-height: 40px;
       display: flex;
@@ -269,27 +232,6 @@
     }
   }
 
-<<<<<<< HEAD
-=======
-  .nav-footer {
-    color: var(--v-white-base);
-    opacity: 0.5;
-    padding: 1rem;
-  }
-  .side-menu-icon {
-    position: absolute;
-    left: 11.82%;
-    right: 81.82%;
-    bottom: 79.66%;
-  }
-  // Apply this css only if icon size is 14 otherwise icon size should be 18
-  .home-menu-icon {
-    svg {
-      top: 22.89%;
-      @extend .side-menu-icon;
-    }
-  }
->>>>>>> 274356a9
   // Apply this css only if icon size is 14 otherwise icon size should be 18
   .menu-icon {
     svg {
