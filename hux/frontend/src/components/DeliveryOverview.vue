--- conflicted
+++ resolved
@@ -26,11 +26,7 @@
           :deliveries-key="deliveriesKey"
           :section-type="sectionType"
           :destination-menu-items="destinationActions"
-<<<<<<< HEAD
-          data-e2e="audience-list"
-=======
           data-e2e="status-list"
->>>>>>> d7bf6487
           @onSectionAction="$emit('onOverviewSectionAction', $event)"
           @onDestinationAction="$emit('onOverviewDestinationAction', $event)"
         >
