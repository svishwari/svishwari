<template>
  <div>
    <PageHeader class="background-border" :headerHeightChanges="'py-3'">
      <template #left>
        <Breadcrumb :items="items" />
      </template>
      <template #right>
        <v-icon
          size="22"
          color="lightGrey"
          class="icon-border icon-cursor pa-2 ma-1"
        >
          mdi-download
        </v-icon>
      </template>
    </PageHeader>
    <v-progress-linear :active="loading" :indeterminate="loading" />

    <div v-if="!loading && singleCustomer" class="pl-15 py-6 pr-9">
      <v-row>
        <v-col cols="3">
          <v-card
            class="
              text-center
              rounded-lg
              card-info-wrapper
              box-shadow-5
              card-height
            "
          >
            <v-card-title class="title-font-size">
              <span class="d-inline-block text-truncate mr-1">
                {{ this.singleCustomer.first_name }}
              </span>
              <span class="d-inline-block text-truncate">
                {{ this.singleCustomer.last_name }}
              </span>
            </v-card-title>
            <v-card-text class="justify-center title-text py-3">
              <icon type="smile" :size="16" color="blue" />
              <div>Hux ID</div>
              <span class="sample-card-text">{{ singleCustomer.hux_id }} </span>
            </v-card-text>
          </v-card>
        </v-col>
        <v-col
          :cols="data.colValue"
          v-for="data in customerDataDisplay"
          :key="data.id"
          class="matix-card-space"
        >
          <v-card
            class="rounded-lg card-info-wrapper card-shadow no-background"
          >
            <v-card-text class="pl-3 pr-3 pb-3 pt-3 matrix-card">
              <div class="text-caption gray--text pb-1">
                {{ data.title }}
                <Tooltip v-if="data.hoverTooltip" positionTop>
                  <template #label-content>
                    <Icon type="info" :size="12" v-if="data.hoverTooltip" />
                  </template>
                  <template #hover-content>
                    {{ data.hoverTooltip }}
                  </template>
                </Tooltip>
              </div>
              <hux-slider
                v-if="data.format === 'slider'"
                :isRangeSlider="false"
                :value="data.value"
              ></hux-slider>
              <span v-else class="sample-card-text">
                <template v-if="data.format === 'date-relative'">
                  {{ data.value | Date("relative", true) | Empty }}
                </template>
                <template v-if="data.format === 'currency'">
                  {{ data.value | Currency | Empty }}
                </template>
              </span>
            </v-card-text>
          </v-card>
        </v-col>
      </v-row>
      <v-row class="details-card">
        <v-col cols="3"> </v-col>
        <v-col
          v-for="data in customerDetailsMore"
          :cols="data.colValue"
          :key="data.id"
          class="matix-card-space"
        >
          <v-card
            class="rounded-lg card-info-wrapper card-shadow no-background"
          >
            <v-card-text class="pl-3 pr-3 pb-3 pt-3 matrix-card">
              <div class="title-text pb-1">
                {{ data.title }}
                <Tooltip v-if="data.hoverTooltip" positionTop>
                  <template #label-content>
                    <Icon type="info" :size="12" v-if="data.hoverTooltip" />
                  </template>
                  <template #hover-content>
                    {{ data.hoverTooltip }}
                  </template>
                </Tooltip>
              </div>
              <div class="sample-card-text">{{ data.value }}</div>
            </v-card-text>
          </v-card>
        </v-col>
      </v-row>

      <v-row>
        <v-col cols="5">
          <v-card class="rounded-lg card-info-wrapper box-shadow-5">
<<<<<<< HEAD
            <v-card-title class="py-4 card-heading">
=======
            <v-card-title class="py-3 card-heading">
>>>>>>> ec8083ca
              {{ cardTitles[0].title }}
              <v-icon size="17" color="neroBlack" class="ml-2">
                mdi-lock-outline
              </v-icon>
            </v-card-title>
            <v-card-text class="justify-center title-text">
              <v-simple-table>
                <template v-slot:default>
                  <tbody>
                    <tr>
                      <td class="title-text">Email</td>
                      <td class="table-text blur-text">
                        {{ singleCustomer.email | Empty }}
                      </td>
                      <td class="title-text">Address</td>
                      <td class="table-text blur-text">
                        {{ singleCustomer.address | Empty }}
                      </td>
                    </tr>
                    <tr>
                      <td class="title-text">Phone</td>
                      <td class="table-text blur-text">
                        {{ singleCustomer.phone | Empty }}
                      </td>
                      <td class="title-text">City</td>
                      <td class="table-text blur-text">
                        {{ singleCustomer.city | Empty }}
                      </td>
                    </tr>
                    <tr>
                      <td class="title-text">Age</td>
                      <td class="table-text blur-text">
                        {{ singleCustomer.age | Empty }}
                      </td>
                      <td class="title-text">State</td>
                      <td class="table-text blur-text">
                        {{ singleCustomer.state | Empty }}
                      </td>
                    </tr>
                    <tr>
                      <td class="title-text">Gender</td>
                      <td class="table-text">
                        <span v-if="singleCustomer.gender" class="blur-text">
                          {{ singleCustomer.gender | Empty }}
                        </span>
                      </td>
                      <td class="title-text">Zip</td>
                      <td class="table-text">
                        <span v-if="singleCustomer.zip" class="blur-text">
                          {{ singleCustomer.zip | Empty }}
                        </span>
                      </td>
                    </tr>
                  </tbody>
                </template>
              </v-simple-table>
            </v-card-text>
          </v-card>
        </v-col>
        <v-col cols="3">
          <v-card class="rounded-lg card-info-wrapper box-shadow-5">
<<<<<<< HEAD
            <v-card-title class="card-heading py-4">
=======
            <v-card-title class="card-heading py-3">
>>>>>>> ec8083ca
              {{ cardTitles[1].title }}
            </v-card-title>
            <v-card-text class="title-text">
              <v-simple-table>
                <template v-slot:default>
                  <tbody>
                    <tr v-for="data in contactPreferences" :key="data.id">
                      <td class="title-text">{{ data.title }}</td>
                      <td class="table-text cl">
                        <template v-if="data.value === true">True</template>
                        <template v-if="data.value === false">False</template>
                      </td>
                    </tr>
                  </tbody>
                </template>
              </v-simple-table>
            </v-card-text>
          </v-card>
        </v-col>
        <v-col cols="4" class="matix-card-space">
          <identity-chart></identity-chart>
        </v-col>
      </v-row>
    </div>
  </div>
</template>

<script>
import moment from "moment"
import { mapActions, mapGetters } from "vuex"
import PageHeader from "@/components/PageHeader"
import Breadcrumb from "@/components/common/Breadcrumb"
import Tooltip from "@/components/common/Tooltip.vue"
import Icon from "@/components/common/Icon"
import HuxSlider from "@/components/common/HuxSlider"
import IdentityChart from "@/components/common/identityChart/IdentityChart"

export default {
  name: "CustomerProfileDetails",
  components: {
    PageHeader,
    Breadcrumb,
    Tooltip,
    Icon,
    HuxSlider,
    IdentityChart,
  },
  data() {
    return {
      items: [
        {
          text: "Customer Profiles",
          disabled: false,
          href: this.$router.resolve({ name: "CustomerProfiles" }).href,
          icon: "customer-profiles",
        },
        {
          text: this.$route.params.id,
          disabled: true,
          href: "/customers" + this.$route.params.id,
        },
      ],
      cardTitles: [
        {
          id: 1,
          title: "Customer insights",
          icon: "customer-profiles",
        },
        {
          id: 2,
          title: "Contact preferences",
          icon: "customer-profiles",
        },
      ],
      loading: false,
    }
  },
  computed: {
    ...mapGetters({
      customer: "customers/single",
    }),

    singleCustomer() {
      return this.customer(this.$route.params.id)
    },

    id() {
      return this.$route.params.id
    },

    customerInsightsData() {
      const insightsData = [
        {
          id: 1,
          title: "Email",
          value: this.$options.filters.Empty(this.singleCustomer.email),
        },
        {
          id: 2,
          title: "Phone",
          value: this.$options.filters.Empty(this.singleCustomer.phone),
        },
        {
          id: 3,
          title: "Age",
          value: this.$options.filters.Empty(this.singleCustomer.age),
        },
        {
          id: 4,
          title: "Gender",
          value: this.$options.filters.Empty(this.singleCustomer.gender),
        },
        {
          id: 5,
          titleNex: "Address",
          valueNex: this.$options.filters.Empty(this.singleCustomer.address),
        },
        {
          id: 6,
          titleNex: "City",
          valueNex: this.$options.filters.Empty(this.singleCustomer.city),
        },
        {
          id: 7,
          titleNex: "State",
          valueNex: this.$options.filters.Empty(this.singleCustomer.state),
        },
        {
          id: 8,
          titleNex: "Zip",
          valueNex: this.$options.filters.Empty(this.singleCustomer.zip),
        },
      ]
      return insightsData.filter(
        (item) => item.title !== null && item.titleNex !== null
      )
    },
    contactPreferences() {
      const contactData = [
        {
          id: 1,
          title: "Email",
          value: this.singleCustomer.preference_email,
          subLabel: null,
        },
        {
          id: 2,
          title: "Push",
          value: this.singleCustomer.preference_push,
          width: "19%",
          minWidth: "164px",
        },
        {
          id: 3,
          title: "SMS",
          value: this.singleCustomer.preference_sms,
          width: "19%",
          minWidth: "164px",
        },
        {
          id: 4,
          title: "In-App",
          value: this.singleCustomer.preference_in_app,
          subLabel: null,
        },
      ]
      return contactData.filter((item) => item.title !== null)
    },
    customerDataDisplay() {
      return [
        {
          id: 1,
          title: "Customer length",
          value: this.singleCustomer.since,
          format: "date-relative",
          colValue: 2.5,
        },
        {
          id: 2,
          title: "Match confidence",
          value: this.singleCustomer.match_confidence,
          format: "slider",
          colValue: 2.5,
          hoverTooltip:
            "A percentage that indicates the level of certainty that all incoming records were accurately matched to a given customer.",
        },
        {
          id: 3,
          title: "Lifetime value",
          value: this.singleCustomer.ltv_actual,
          format: "currency",
          colValue: 2,
          hoverTooltip:
            "Assessment of the lifetime financial value of each customer.",
        },
        {
          // this value from the API is a number of months (float).
          // we first convert it to a date (eg. months ago)
          // then display this date as relative time (x days, months, years, etc)
          id: 4,
          title: "Conversion time",
          value: moment().subtract(
            this.singleCustomer.conversion_time,
            "month"
          ),
          format: "date-relative",
          colValue: 2.5,
          hoverTooltip:
            "The average time customer takes to convert to a purchase.",
        },
      ]
    },
    customerDetailsMore() {
      const details = [
        {
          id: 5,
          title: "Churn score",
          value: this.$options.filters.Empty(this.singleCustomer.churn_rate),
          colValue: 2,
          hoverTooltip:
            "The measure of a customer’s likelihood to stop using a product.",
        },
        {
          id: 6,
          title: "Last click",
          colValue: 2.5,
          value: this.formattedDate(this.singleCustomer.last_click)
            ? this.formattedDate(this.singleCustomer.last_click)
            : "n/a",
        },
        {
          id: 7,
          title: "Last purchase date",
          colValue: 2.5,
          value: this.formattedDate(this.singleCustomer.last_purchase),
        },
        {
          id: 8,
          title: "Last open",
          colValue: 2.5,
          value: this.formattedDate(this.singleCustomer.last_email_open),
        },
      ]
      return details
    },
  },
  methods: {
    ...mapActions({
      getCustomer: "customers/get",
    }),
    formattedDate(value) {
      if (value) {
        return this.$options.filters.Date(value, "relative")
      }
      return "-"
    },
  },
  async mounted() {
    this.loading = true
    await this.getCustomer(this.id)
    this.loading = false
  },
}
</script>

<style lang="scss" scoped>
.customer-profile-wrap {
  ::v-deep .mdi-chevron-right::before {
    content: none;
  }
}
::v-deep .v-card__title {
  background: var(--v-aliceBlue-base);
}
::v-deep .v-card__text {
  padding: 0px;
}
.hux-data-table {
  ::v-deep table {
    .v-data-table-header {
      tr {
        height: 40px !important;
      }
      th {
        background: var(--v-aliceBlue-base);
      }
    }
  }
}
.v-data-table {
  .v-data-table__wrapper {
    tr:hover:not(.v-data-table__expanded__content):not(.v-data-table__empty-wrapper) {
      background: white !important;
    }
  }
}
.title-font-size {
  font-family: Open Sans;
  font-style: normal;
  font-weight: 300 !important;
  font-size: 21px;
  line-height: 25px;
  color: var(--v-neroBlack-base);
  justify-content: center;
}
.title-text {
  font-family: Open Sans;
  font-style: normal;
  font-weight: normal;
  color: var(--v-gray-base) !important;
  font-size: 12px !important;
}
.table-text {
  color: var(--v-neroBlack-base);
  font-size: 12px !important;
}
.card-heading {
  font-size: 15px !important;
  color: var(--v-neroBlack-base);
  font-weight: 400;
  height: 54px !important;
}
.sample-card-text {
  font-size: 14px;
  font-family: Open Sans;
  font-style: normal;
  font-weight: 600;
  color: var(--v-neroBlack-base) !important;
}
.icon-cursor {
  cursor: default !important;
}
.details-card {
  position: relative;
  margin-top: -93px;
}
.card-height {
  height: 155px !important;
}
.hux-score-slider {
  margin-bottom: -27px !important;
  margin-top: -8px;

  ::v-deep .slider-value-display {
    width: 36px;
  }
}
.blur-text {
  color: transparent;
  text-shadow: 0 0 8px #000;
}
.no-background {
  background: none !important;
}
.matrix-card {
  height: 70px !important;
}
.matix-card-space {
  padding-right: 5px !important;
}
::v-deep .v-input {
  @extend .sample-card-text;
}
</style><|MERGE_RESOLUTION|>--- conflicted
+++ resolved
@@ -113,11 +113,7 @@
       <v-row>
         <v-col cols="5">
           <v-card class="rounded-lg card-info-wrapper box-shadow-5">
-<<<<<<< HEAD
-            <v-card-title class="py-4 card-heading">
-=======
             <v-card-title class="py-3 card-heading">
->>>>>>> ec8083ca
               {{ cardTitles[0].title }}
               <v-icon size="17" color="neroBlack" class="ml-2">
                 mdi-lock-outline
@@ -179,11 +175,7 @@
         </v-col>
         <v-col cols="3">
           <v-card class="rounded-lg card-info-wrapper box-shadow-5">
-<<<<<<< HEAD
-            <v-card-title class="card-heading py-4">
-=======
             <v-card-title class="card-heading py-3">
->>>>>>> ec8083ca
               {{ cardTitles[1].title }}
             </v-card-title>
             <v-card-text class="title-text">
