--- conflicted
+++ resolved
@@ -34,11 +34,7 @@
         <v-col md="12" class="pt-0 pr-1">
           <v-card class="mt-3 rounded-lg box-shadow-5" height="370">
             <v-card-title class="py-5 pl-6 d-flex justify-space-between">
-<<<<<<< HEAD
-              <h3 class="text-h3 black--text text--darken-4 mt-n3">
-=======
               <h3 class="text-h3 black--text text--darken-4 mt-n2">
->>>>>>> bfd7be7b
                 Customer events
                 <span class="text-body-1 black--text text--lighten-4">
                   (All time)
@@ -56,11 +52,7 @@
                   pr-0
                   idr-link
                   text-body-1
-<<<<<<< HEAD
-                  mt-n3
-=======
                   mt-n2
->>>>>>> bfd7be7b
                 "
                 data-e2e="eventsDrawerButton"
                 @click="toggleCustomerEventsDrawer()"
