<template>
  <div class="customer-dashboard-wrap">
    <PageHeader class="background-border">
      <template #left>
        <Breadcrumb :items="items" />
      </template>
      <template #right>
        <hux-button
          variant="white"
          :isTile="true"
          :iconType="false"
          icon="customer-profiles"
          @click="viewAllCustomer()"
          isDisabled
          isCustomIcon
        >
          View all customers
        </hux-button>
        <v-icon size="22" class="icon-border pa-2 ma-1"> mdi-download </v-icon>
      </template>
    </PageHeader>
    <v-progress-linear :active="loading" :indeterminate="loading" />
    <div class="row px-15 my-2" v-if="primaryItems">
      <MetricCard
        v-for="(item, i) in primaryItems"
        class="ma-5"
        :key="i"
        :grow="i !== 7 ? 1 : 0"
        :title="item.title"
        :subtitle="i !== 7 ? item.subtitle : ''"
        :icon="item.icon"
        :interactable="false"
      >
        <template v-if="i === 7" #subtitle-extended>
          <span class="font-weight-semi-bold"
            >{{ item.date }} &bull;
            {{ item.time }}
          </span>
        </template>
        <template v-if="i !== 7" #extra-item>
<<<<<<< HEAD
          <Tooltip :positionTop="true">
=======
          <Tooltip positionTop>
>>>>>>> 68a72bbb
            <template #label-content>
              <Icon type="info" :size="12" />
            </template>
            <template #hover-content>
              {{ item.toolTipText }}
            </template>
          </Tooltip>
        </template>
      </MetricCard>
    </div>
    <div class="px-15 my-1" v-if="overviewListItems">
      <v-card class="rounded pa-5 box-shadow-5">
        <div class="overview">Customer overview</div>
        <div class="row overview-list mb-0 ml-0 mt-1">
          <MetricCard
            v-for="(item, i) in overviewListItems"
            class="mr-3"
            :key="i"
            :grow="i === 0 ? 2 : 1"
            :title="item.title"
            :subtitle="item.subtitle"
            :icon="item.icon"
            :interactable="i === 0 ? true : false"
            @click="i == 0 ? viewAllCustomer() : ''"
          >
            <template v-if="i == 0" #extra-item>
              <Tooltip positionTop>
                <template #label-content>
                  <Icon type="info" :size="12" />
                </template>
                <template #hover-content>
                  {{ item.toolTipText }}
                </template>
              </Tooltip>
            </template>
          </MetricCard>
        </div>
      </v-card>
    </div>
    <v-divider class="my-8"></v-divider>
    <EmptyStateChart>
      <template #chart-image>
        <img src="@/assets/images/empty-state-chart-3.png" alt="Empty state" />
      </template>
    </EmptyStateChart>
  </div>
</template>

<script>
import { mapActions, mapGetters } from "vuex"
import PageHeader from "@/components/PageHeader"
import Breadcrumb from "@/components/common/Breadcrumb"
import Tooltip from "@/components/common/Tooltip.vue"
import MetricCard from "@/components/common/MetricCard"
import EmptyStateChart from "@/components/common/EmptyStateChart"
import huxButton from "@/components/common/huxButton"
import Icon from "@/components/common/Icon"

export default {
  name: "CustomerProfiles",
  components: {
    MetricCard,
    EmptyStateChart,
    PageHeader,
    Breadcrumb,
    Tooltip,
    huxButton,
    Icon,
  },

  data() {
    return {
      overviewListItems: [
        {
          title: "No. of customers",
          subtitle: "",
          toolTipText:
            "Total no. of unique hux ids generated to represent a customer.",
        },
        { title: "Countries", subtitle: "", icon: "mdi-earth" },
        { title: "US States", subtitle: "", icon: "mdi-map" },
        { title: "Cities", subtitle: "", icon: "mdi-map-marker-radius" },
        { title: "Age", subtitle: "", icon: "mdi-cake-variant" },
        { title: "Women", subtitle: "", icon: "mdi-gender-female" },
        { title: "Men", subtitle: "", icon: "mdi-gender-male" },
        { title: "Other", subtitle: "", icon: "mdi-gender-male-female" },
      ],
      primaryItems: [
        {
          title: "Total no. of records",
          subtitle: "",
          toolTipText: "Total no. of input records across all data feeds.",
        },
        {
          title: "Match rate",
<<<<<<< HEAD
          subtitle: "60%",
=======
          subtitle: "",
>>>>>>> 68a72bbb
          toolTipText:
            "Percentage of input records that are consolidated into Hux Ids.",
        },
        {
          title: "Unique Hux IDs",
<<<<<<< HEAD
          subtitle: "12M",
=======
          subtitle: "",
>>>>>>> 68a72bbb
          toolTipText:
            "Total Hux Ids that represent an anonymous or known customer.",
        },
        {
          title: "Anonymous IDs",
<<<<<<< HEAD
          subtitle: "20M",
=======
          subtitle: "",
>>>>>>> 68a72bbb
          toolTipText:
            "IDs related to online vistors that have not logged in, typically identified by a browser cookie or device id.",
        },
        {
          title: "Known IDs",
<<<<<<< HEAD
          subtitle: "20M",
=======
          subtitle: "",
>>>>>>> 68a72bbb
          toolTipText:
            "Ids related to profiles that contain PII from online or offline enagagement: name, postal address, email address or phone number.",
        },
        {
          title: "Individual IDs",
<<<<<<< HEAD
          subtitle: "20M",
=======
          subtitle: "",
>>>>>>> 68a72bbb
          toolTipText:
            "Represents a First Name, Last Name and Address combination, used to identify a customer that lives at an address.",
        },
        {
          title: "Household IDs",
<<<<<<< HEAD
          subtitle: "20M",
=======
          subtitle: "",
>>>>>>> 68a72bbb
          toolTipText:
            "Represents a Last Name and Address combination, used to identify family members that live at the same address.",
        },
        {
          title: "Updated",
          subtitle: "",
          toolTipText: "Updated",
          date: "",
          time: "",
        },
      ],
      items: [
        {
          text: "Customer Profiles",
          disabled: true,
          href: "/customers",
          icon: "customer-profiles",
        },
        {
          text: "",
          disabled: true,
          href: this.$route.path,
        },
      ],
      loading: false,
    }
  },

  computed: {
    ...mapGetters({
      customers: "customers/list",
      overview: "customers/overview",
    }),
  },

  methods: {
    ...mapActions({
      getCustomers: "customers/getAll",
      getOverview: "customers/getOverview",
    }),
    viewAllCustomer() {},
    mapOverviewData() {
      this.overviewListItems[0].subtitle = this.applyNumericFilter(
        this.overview.total_customers
      )
      this.overviewListItems[1].subtitle = this.overview.total_countries
      this.overviewListItems[2].subtitle = this.overview.total_us_states
      this.overviewListItems[3].subtitle = this.overview.total_cities
      this.overviewListItems[4].subtitle =
        this.overview.min_age + "-" + this.overview.max_age

      this.overviewListItems[5].subtitle = this.applyPercentageFilter(
        this.overview.gender_men
      )
      this.overviewListItems[6].subtitle = this.applyPercentageFilter(
        this.overview.gender_women
      )
      this.overviewListItems[7].subtitle = this.applyPercentageFilter(
        this.overview.gender_other
      )

      this.primaryItems[0].subtitle = this.applyNumericFilter(
        this.overview.total_records
      )
      this.primaryItems[1].subtitle = this.applyPercentageFilter(
        this.overview.match_rate
      )
      this.primaryItems[2].subtitle = this.applyNumericFilter(
        this.overview.total_unique_ids
      )
      this.primaryItems[3].subtitle = this.applyNumericFilter(
        this.overview.total_unknown_ids
      )
      this.primaryItems[4].subtitle = this.applyNumericFilter(
        this.overview.total_known_ids
      )
      this.primaryItems[5].subtitle = this.applyNumericFilter(
        this.overview.total_individual_ids
      )
      this.primaryItems[6].subtitle = this.applyNumericFilter(
        this.overview.total_household_ids
      )
      ;[
        this.primaryItems[7].date,
        this.primaryItems[7].time,
      ] = this.dateTimeFormatter(this.overview.updated)
    },
    applyNumericFilter(value) {
      return value
        ? this.$options.filters.Numeric(value, true, false, true)
        : ""
    },
    applyPercentageFilter(value) {
      return value
        ? this.$options.filters.percentageConvert(value, true, true)
        : ""
    },
    dateTimeFormatter(value) {
      if (value) {
        let updatedTime = this.$options.filters
          .Date(value, "calendar")
          .split(" at ")

        return [updatedTime[0], updatedTime[1].replaceAll(" ", "")]
      } else return ""
    },
  },

  async mounted() {
    this.loading = true
<<<<<<< HEAD

=======
>>>>>>> 68a72bbb
    await this.getOverview()
    await this.getCustomers()
    this.mapOverviewData()
    this.loading = false
  },
}
</script>

<style lang="scss" scoped>
::v-deep.v-btn:not(.v-btn--round).v-size--default {
  height: 28px;
  min-width: 178px;
  padding: 12px;
}

::v-deep .v-btn {
  margin-right: 14px;
  .v-btn__content {
    color: rgba(0, 85, 135, 1);
  }
}

.my-2 {
  margin-top: 24px !important;
  margin-bottom: 24px !important;
  margin-left: -6px;
  margin-right: -6px;
}

.ma-5 {
  margin: 6px !important;
}

.customer-dashboard-wrap {
  ::v-deep .mdi-chevron-right::before {
    content: none;
  }
}
</style><|MERGE_RESOLUTION|>--- conflicted
+++ resolved
@@ -38,11 +38,7 @@
           </span>
         </template>
         <template v-if="i !== 7" #extra-item>
-<<<<<<< HEAD
-          <Tooltip :positionTop="true">
-=======
           <Tooltip positionTop>
->>>>>>> 68a72bbb
             <template #label-content>
               <Icon type="info" :size="12" />
             </template>
@@ -138,61 +134,37 @@
         },
         {
           title: "Match rate",
-<<<<<<< HEAD
-          subtitle: "60%",
-=======
-          subtitle: "",
->>>>>>> 68a72bbb
+          subtitle: "",
           toolTipText:
             "Percentage of input records that are consolidated into Hux Ids.",
         },
         {
           title: "Unique Hux IDs",
-<<<<<<< HEAD
-          subtitle: "12M",
-=======
-          subtitle: "",
->>>>>>> 68a72bbb
+          subtitle: "",
           toolTipText:
             "Total Hux Ids that represent an anonymous or known customer.",
         },
         {
           title: "Anonymous IDs",
-<<<<<<< HEAD
-          subtitle: "20M",
-=======
-          subtitle: "",
->>>>>>> 68a72bbb
+          subtitle: "",
           toolTipText:
             "IDs related to online vistors that have not logged in, typically identified by a browser cookie or device id.",
         },
         {
           title: "Known IDs",
-<<<<<<< HEAD
-          subtitle: "20M",
-=======
-          subtitle: "",
->>>>>>> 68a72bbb
+          subtitle: "",
           toolTipText:
             "Ids related to profiles that contain PII from online or offline enagagement: name, postal address, email address or phone number.",
         },
         {
           title: "Individual IDs",
-<<<<<<< HEAD
-          subtitle: "20M",
-=======
-          subtitle: "",
->>>>>>> 68a72bbb
+          subtitle: "",
           toolTipText:
             "Represents a First Name, Last Name and Address combination, used to identify a customer that lives at an address.",
         },
         {
           title: "Household IDs",
-<<<<<<< HEAD
-          subtitle: "20M",
-=======
-          subtitle: "",
->>>>>>> 68a72bbb
+          subtitle: "",
           toolTipText:
             "Represents a Last Name and Address combination, used to identify family members that live at the same address.",
         },
@@ -303,10 +275,6 @@
 
   async mounted() {
     this.loading = true
-<<<<<<< HEAD
-
-=======
->>>>>>> 68a72bbb
     await this.getOverview()
     await this.getCustomers()
     this.mapOverviewData()
