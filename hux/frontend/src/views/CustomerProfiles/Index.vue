<template>
  <div class="customer-dashboard-wrap">
    <page-header class="background-border" :header-height-changes="'py-3'">
      <template #left>
        <breadcrumb :items="items" />
      </template>
      <template #right>
        <hux-button
          class="mr-4 pa-3"
          is-custom-icon
          is-tile
          icon="customer-profiles"
          variant="white"
          @click="toggleProfilesDrawer()"
        >
          View all customers
        </hux-button>
      </template>
    </page-header>
    <v-progress-linear :active="loading" :indeterminate="loading" />
    <div v-if="!loading">
      <div class="customer-slide-group px-15 mt-6 mb-6 row-margin">
        <v-slide-group ref="wrapper" show-arrows>
          <v-slide-item v-for="(item, index) in primaryItems" :key="index">
            <metric-card
              :key="item.title"
              class="card-margin"
              :grow="item.toolTipText ? 1 : 0"
              :icon="item.icon"
              :title="item.title"
              data-e2e="overviewList"
            >
              <template #subtitle-extended>
                <tooltip v-if="!item.toolTipText">
                  <template #label-content>
                    <span
                      class="font-weight-semi-bold"
                      v-html="updatedTimeStamp"
                    >
                    </span>
                  </template>
                  <template #hover-content>
                    {{ item.subtitle }}
                  </template>
                </tooltip>
                <tooltip v-if="item.toolTipText">
                  <template #label-content>
                    <span class="font-weight-semi-bold">
                      <span v-if="item.value == 'percentage'">
<<<<<<< HEAD
                        {{ item.subtitle | Numeric(true, false, false, true) | Empty("-") }}
=======
                        {{
                          item.subtitle
                            | Numeric(true, false, false, true)
                            | Empty("-")
                        }}
>>>>>>> 73f87d68
                      </span>
                      <span v-if="item.value == 'numeric'">
                        {{ item.subtitle | Numeric(true, true) | Empty("-") }}
                      </span>
                    </span>
                  </template>
                  <template #hover-content>
                    <span v-if="item.value == 'percentage'">
<<<<<<< HEAD
                      {{ item.subtitle | Numeric(true, false, false, true) | Empty("-") }}
                    </span>
                    <span v-else>
                      {{ item.subtitle | Numeric(true, false, false) | Empty("-") }}
=======
                      {{
                        item.subtitle
                          | Numeric(true, false, false, true)
                          | Empty("-")
                      }}
                    </span>
                    <span v-else>
                      {{
                        item.subtitle | Numeric(true, false, false) | Empty("-")
                      }}
>>>>>>> 73f87d68
                    </span>
                  </template>
                </tooltip>
              </template>
              <template v-if="item.toolTipText" #extra-item>
                <tooltip position-top>
                  <template #label-content>
                    <icon type="info" :size="12" />
                  </template>
                  <template #hover-content>
                    {{ item.toolTipText }}
                  </template>
                </tooltip>
              </template>
            </metric-card>
          </v-slide-item>
        </v-slide-group>
      </div>
      <div v-if="overviewListItems" class="px-15 my-1">
        <v-card class="rounded pa-5 box-shadow-5">
          <h5 class="text-h5 mb-1">Customer overview</h5>
          <div class="row row-margin no-gutters">
            <metric-card
              v-for="item in overviewListItems"
              :key="item.title"
              class="card-margin"
              :grow="item.toolTipText ? 2 : 1"
              :title="item.title"
              :icon="item.icon"
              :interactable="item.action ? true : false"
              data-e2e="customeroverview"
              @click="item.action ? onClick(item.action) : ''"
            >
              <template #subtitle-extended>
                <tooltip>
                  <template #label-content>
                    <span class="font-weight-semi-bold">
                      <span v-if="item.value == 'percentage'">
<<<<<<< HEAD
                        {{ item.subtitle | Numeric(true, false, false, true) | Empty("-") }}
=======
                        {{
                          item.subtitle
                            | Numeric(true, false, false, true)
                            | Empty("-")
                        }}
>>>>>>> 73f87d68
                      </span>
                      <span v-if="item.value == 'numeric'">
                        {{ item.subtitle | Numeric(true, true) | Empty("-") }}
                      </span>
                      <span v-if="item.value == 'none'">
                        {{ item.subtitle | Empty("-") }}
                      </span>
                      <span v-if="item.value == ''">
                        {{ item.subtitle | Numeric(true, true) | Empty("-") }}
                      </span>
                    </span>
                  </template>
                  <template #hover-content>
                    <span v-if="item.value == 'percentage'">
<<<<<<< HEAD
                      {{ item.subtitle | Numeric(true, false, false, true) | Empty("-") }}
                    </span>
                    <span v-if="item.value == 'numeric'">
                      {{ item.subtitle | Numeric(true, false, false) | Empty("-") }}
=======
                      {{
                        item.subtitle
                          | Numeric(true, false, false, true)
                          | Empty("-")
                      }}
                    </span>
                    <span v-if="item.value == 'numeric'">
                      {{
                        item.subtitle | Numeric(true, false, false) | Empty("-")
                      }}
>>>>>>> 73f87d68
                    </span>
                    <span v-if="item.value == 'none'">
                      {{ item.subtitle | Empty("-") }}
                    </span>
                    <span v-if="item.value == ''">
                      {{ item.subtitle | Empty("-") }}
                    </span>
                  </template>
                </tooltip>
              </template>
              <template v-if="item.toolTipText" #extra-item>
                <tooltip position-top>
                  <template #label-content>
                    <icon type="info" :size="12" />
                  </template>
                  <template #hover-content>
                    {{ item.toolTipText }}
                  </template>
                </tooltip>
              </template>
            </metric-card>
          </div>
        </v-card>
      </div>
      <v-row class="px-15 mt-2">
        <v-col md="12">
          <v-card class="mt-3 rounded-lg box-shadow-5" height="350">
            <v-card-title class="pb-2 pl-5 pt-5">
              <div class="mt-2">
                <span class="black--text text--darken-4 text-h5">
                  Total customers
                  <span class="text-body-2 time-frame">
                    ({{ timeFrameLabel }})
                  </span>
                </span>
              </div>
            </v-card-title>
            <v-progress-linear
              v-if="loadingCustomerChart"
              :active="loadingCustomerChart"
              :indeterminate="loadingCustomerChart"
            />
            <total-customer-chart
              v-if="!loadingCustomerChart"
              :customers-data="totalCustomers"
              data-e2e="overview-chart"
            />
          </v-card>
        </v-col>
      </v-row>
      <v-row class="px-15 mt-2">
        <v-col md="7">
          <v-card class="mt-3 rounded-lg box-shadow-5" height="386">
            <v-card-title class="pb-2 pl-5 pt-5">
              <div class="mt-2">
                <span class="black--text text--darken-4 text-h5">
                  Demographic Overview
                </span>
              </div>
            </v-card-title>
            <v-progress-linear
              v-if="loadingGeoOverview"
              :active="loadingGeoOverview"
              :indeterminate="loadingGeoOverview"
            />
            <map-chart
              v-if="!loadingGeoOverview"
              :map-data="customersGeoOverview"
              :configuration-data="configurationData"
              data-e2e="map-chart"
            />
            <map-slider
              v-if="!loadingGeoOverview"
              :map-data="customersGeoOverview"
              :configuration-data="configurationData"
            />
          </v-card>
        </v-col>
        <v-col md="5">
          <v-card class="mt-3 rounded-lg box-shadow-5" height="386">
            <v-card-title class="pb-2 pl-5 pt-5">
              <div class="mt-2">
                <span class="black--text text--darken-4 text-h5">
                  United States
                </span>
              </div>
            </v-card-title>
            <v-divider class="ml-5 mr-8 mt-0 mb-1" />
            <v-progress-linear
              v-if="loadingGeoOverview"
              :active="loadingGeoOverview"
              :indeterminate="loadingGeoOverview"
            />
            <map-state-list
              v-if="!loadingGeoOverview"
              :map-data="customersGeoOverview"
              :configuration-data="configurationData"
            />
          </v-card>
        </v-col>
      </v-row>
      <v-row class="px-15 mt-2">
        <v-col md="3">
          <v-card class="mt-3 rounded-lg box-shadow-5 pl-2 pr-2" height="290">
            <v-progress-linear
              v-if="loadingDemographics"
              :active="loadingDemographics"
              :indeterminate="loadingDemographics"
            />
            <v-card-title v-if="!loadingDemographics" class="pb-0 pl-5 pt-5">
              <div class="mt-2">
                <span class="black--text text--darken-4 text-h5">
                  Top location &amp; Income
                </span>
              </div>
            </v-card-title>
            <income-chart
              v-if="!loadingDemographics"
              :data="demographicsData.income"
              data-e2e="income-chart"
            />
          </v-card>
        </v-col>
        <v-col md="6">
          <v-card class="mt-3 genderSpend rounded-lg box-shadow-5" height="290">
            <v-progress-linear
              v-if="loadingDemographics"
              :active="loadingDemographics"
              :indeterminate="loadingDemographics"
            />
            <v-card-title v-if="!loadingDemographics" class="pb-0 pl-2 pt-5">
              <div class="mt-1 pl-5">
                <span class="black--text text--darken-4 text-h5">
                  Gender &sol; monthly spending
                </span>
                <span class="text-body-2 time-frame">(last 6 months)</span>
              </div>
            </v-card-title>
            <gender-spend-chart
              v-if="!loadingDemographics"
              :data="demographicsData.spend"
              data-e2e="gender-spend-chart"
            />
          </v-card>
        </v-col>
        <v-col md="3">
          <v-card class="mt-3 rounded-lg box-shadow-5 pl-2 pr-2" height="290">
            <v-progress-linear
              v-if="loadingDemographics"
              :active="loadingDemographics"
              :indeterminate="loadingDemographics"
            />
            <v-card-title v-if="!loadingDemographics" class="pb-0 pl-5 pt-5">
              <div class="mt-2">
                <span class="black--text text--darken-4 text-h5"> Gender </span>
              </div>
            </v-card-title>
            <div v-if="!loadingDemographics" ref="genderChart">
              <doughnut-chart
                :chart-dimensions="genderChartDimensions"
                :data="genderChartData"
                label="Gender"
                data-e2e="gender-chart"
              />
            </div>
          </v-card>
        </v-col>
      </v-row>
      <customer-details v-model="customerProfilesDrawer" />
      <geo-drawer
        geo-level="cities"
        :results="overview.total_cities"
        :toggle="geoDrawer.cities"
        @onToggle="(isToggled) => (geoDrawer.cities = isToggled)"
      />
      <geo-drawer
        geo-level="countries"
        :results="overview.total_countries"
        :toggle="geoDrawer.countries"
        @onToggle="(isToggled) => (geoDrawer.countries = isToggled)"
      />
      <geo-drawer
        geo-level="states"
        :results="overview.total_us_states"
        :toggle="geoDrawer.states"
        @onToggle="(isToggled) => (geoDrawer.states = isToggled)"
      />
    </div>
  </div>
</template>

<script>
import { mapActions, mapGetters } from "vuex"
import PageHeader from "@/components/PageHeader"
import Breadcrumb from "@/components/common/Breadcrumb"
import Tooltip from "@/components/common/Tooltip.vue"
import MetricCard from "@/components/common/MetricCard"
import huxButton from "@/components/common/huxButton"
import Icon from "@/components/common/Icon"
import CustomerDetails from "./Drawers/CustomerDetailsDrawer.vue"
import GeoDrawer from "@/views/Shared/Drawers/GeoDrawer.vue"
import IncomeChart from "@/components/common/incomeChart/IncomeChart"
import GenderSpendChart from "@/components/common/GenderSpendChart/GenderSpendChart"
import MapChart from "@/components/common/MapChart/MapChart"
import MapStateList from "@/components/common/MapChart/MapStateList"
import mapSlider from "@/components/common/MapChart/mapSlider"
import DoughnutChart from "@/components/common/DoughnutChart/DoughnutChart"
import TotalCustomerChart from "@/components/common/TotalCustomerChart/TotalCustomerChart"
import configurationData from "@/components/common/MapChart/MapConfiguration.json"
import dayjs from "dayjs"

export default {
  name: "CustomerProfiles",
  components: {
    MetricCard,
    PageHeader,
    Breadcrumb,
    Tooltip,
    huxButton,
    Icon,
    CustomerDetails,
    GeoDrawer,
    IncomeChart,
    GenderSpendChart,
    MapChart,
    MapStateList,
    mapSlider,
    DoughnutChart,
    TotalCustomerChart,
  },

  data() {
    return {
      customerProfilesDrawer: false,
      loadingCustomerChart: false,
      configurationData: configurationData,
      geoDrawer: {
        cities: false,
        countries: false,
        states: false,
      },
      loadingGeoOverview: false,
      loadingDemographics: true,
      timeFrameLabel: "last 9 months",
      overviewListItems: [
        {
          title: "No. of customers",
          subtitle: "",
          toolTipText:
            "Total no. of unique hux ids generated to represent a customer.",
          value: "",
          action: "toggleProfilesDrawer",
        },
        {
          title: "Countries",
          subtitle: "",
          icon: "mdi-earth",
          value: "",
          action: "toggleCountriesDrawer",
        },
        {
          title: "US States",
          subtitle: "",
          icon: "mdi-map",
          value: "",
          action: "toggleStatesDrawer",
        },
        {
          title: "Cities",
          subtitle: "",
          icon: "mdi-map-marker-radius",
          value: "",
          action: "toggleCitiesDrawer",
        },
        { title: "Age", subtitle: "", icon: "mdi-cake-variant", value: "" },
        { title: "Women", subtitle: "", icon: "mdi-gender-female", value: "" },
        { title: "Men", subtitle: "", icon: "mdi-gender-male", value: "" },
        {
          title: "Other",
          subtitle: "",
          icon: "mdi-gender-male-female",
          value: "",
        },
      ],
      primaryItems: [
        {
          title: "Total no. of records",
          subtitle: "",
          toolTipText: "Total number of input records across all data feeds.",
          value: "",
        },
        {
          title: "Match rate",
          subtitle: "",
          toolTipText:
            "Percentage of input records that are consolidated into Hux IDs.",
          value: "",
        },
        {
          title: "Unique Hux IDs",
          subtitle: "",
          toolTipText:
            "Total Hux IDs that represent an anonymous or known customer.",
          value: "",
        },
        {
          title: "Anonymous IDs",
          subtitle: "",
          toolTipText:
            "IDs related to online visitors that have not logged in, typically identified by a browser cookie or device ID.",
          value: "",
        },
        {
          title: "Known IDs",
          subtitle: "",
          toolTipText:
            "IDs related to profiles that contain PII from online or offline engagement: name, postal address, email address, and phone number.",
          value: "",
        },
        {
          title: "Individual IDs",
          subtitle: "",
          toolTipText:
            "Represents a First Name, Last Name and Address combination, used to identify a customer that lives at an address.",
          value: "",
        },
        {
          title: "Household IDs",
          subtitle: "",
          toolTipText:
            "Represents a Last Name and Address combination, used to identify family members that live at the same address.",
          value: "",
        },
        {
          title: "Updated",
          subtitle: "",
          value: "",
        },
      ],
      items: [
        {
          text: "Customer Profiles",
          disabled: true,
          href: "/customers",
          icon: "customer-profiles",
        },
        {
          text: "",
          disabled: true,
          href: this.$route.path,
        },
      ],
      loading: true,
      updatedTime: [],
      genderChartDimensions: {
        width: 269,
        height: 200,
      },
    }
  },
  computed: {
    ...mapGetters({
      overview: "customers/overview",
      customersInsights: "customers/insights",
      totalCustomers: "customers/totalCustomers",
      customersGeoOverview: "customers/geoOverview",
      demographicsData: "customers/demographics",
    }),
    updatedTimeStamp() {
      if (this.updatedTime.length !== 0) {
        return (
          this.updatedTime[0] + "<span> &bull; </span>" + this.updatedTime[1]
        )
      } else {
        return "-"
      }
    },

    genderChartData() {
      if (
        this.demographicsData.gender &&
        (this.demographicsData.gender.gender_men ||
          this.demographicsData.gender.gender_women ||
          this.demographicsData.gender.gender_other)
      ) {
        return [
          {
            label: "Men",
            population_percentage:
              this.demographicsData.gender.gender_men.population_percentage,
            size: this.demographicsData.gender.gender_men.size,
          },
          {
            label: "Women",
            population_percentage:
              this.demographicsData.gender.gender_women.population_percentage,
            size: this.demographicsData.gender.gender_women.size,
          },
          {
            label: "Other",
            population_percentage:
              this.demographicsData.gender.gender_other.population_percentage,
            size: this.demographicsData.gender.gender_other.size,
          },
        ]
      }
      return []
    },
  },
  created() {
    window.addEventListener("resize", this.sizeHandler)
  },
  destroyed() {
    window.removeEventListener("resize", this.sizeHandler)
  },

  async mounted() {
    this.loading = true
    this.sizeHandler()
    await this.getOverview()
    this.mapOverviewData()
    this.fetchTotalCustomers()
    this.fetchGeoOverview()
    this.fetchDemographics()
    this.loading = false
  },

  methods: {
    ...mapActions({
      getOverview: "customers/getOverview",
      getTotalCustomers: "customers/getTotalCustomers",
      getGeoOverview: "customers/getGeoOverview",
      getDemographics: "customers/getDemographics",
    }),

    async fetchGeoOverview() {
      this.loadingGeoOverview = true
      await this.getGeoOverview()
      this.loadingGeoOverview = false
    },

    async fetchDemographics() {
      this.loadingDemographics = true
      await this.getDemographics({
        start_date: dayjs().subtract(6, "months").format("YYYY-MM-DD"),
        end_date: dayjs().format("YYYY-MM-DD"),
      })
      this.loadingDemographics = false
    },

    async fetchTotalCustomers() {
      this.loadingCustomerChart = true
      await this.getTotalCustomers()
      this.loadingCustomerChart = false
    },

    // TODO: refactor this and move this logic to a getter in the store
    mapOverviewData() {
      if (this.overview) {
        this.overviewListItems[0].subtitle = this.overview.total_customers
        this.overviewListItems[0].value = "numeric"
        this.overviewListItems[1].subtitle = this.overview.total_countries
        this.overviewListItems[2].subtitle = this.overview.total_us_states
        this.overviewListItems[3].subtitle = this.overview.total_cities
        this.overviewListItems[3].value = "numeric"
        let min_age = this.overview.min_age
        let max_age = this.overview.max_age
        if (min_age && max_age && min_age === max_age) {
          this.overviewListItems[4].subtitle = min_age
        } else if (min_age && max_age) {
          this.overviewListItems[4].subtitle = `${min_age}-${max_age}`
        } else {
          this.overviewListItems[4].subtitle = "-"
        }
        this.overviewListItems[4].value = "none"
        this.overviewListItems[5].subtitle = this.overview.gender_women
        this.overviewListItems[5].value = "percentage"
        this.overviewListItems[6].subtitle = this.overview.gender_men
        this.overviewListItems[6].value = "percentage"
        this.overviewListItems[7].subtitle = this.overview.gender_other
        this.overviewListItems[7].value = "percentage"

        this.primaryItems[0].subtitle = this.overview.total_records
        this.primaryItems[0].value = "numeric"
        this.primaryItems[1].subtitle = this.overview.match_rate
        this.primaryItems[1].value = "percentage"
        this.primaryItems[2].subtitle = this.overview.total_unique_ids
        this.primaryItems[2].value = "numeric"
        this.primaryItems[3].subtitle = this.overview.total_unknown_ids
        this.primaryItems[3].value = "numeric"
        this.primaryItems[4].subtitle = this.overview.total_known_ids
        this.primaryItems[4].value = "numeric"
        this.primaryItems[5].subtitle = this.overview.total_individual_ids
        this.primaryItems[5].value = "numeric"
        this.primaryItems[6].subtitle = this.overview.total_household_ids
        this.primaryItems[6].value = "numeric"
        this.primaryItems[7].subtitle = this.overview.updated
      }
    },
    getUpdatedDateTime(value) {
      if (value) {
        let updatedValue = this.$options.filters.Date(value)
        this.updatedTime = updatedValue.split(" at ")
        this.updatedTime[0] = this.$options.filters.DateRelative(value)
        return updatedValue
      } else {
        return "-"
      }
    },
    toggleProfilesDrawer() {
      this.customerProfilesDrawer = !this.customerProfilesDrawer
    },
    toggleGeoDrawer(geoLevel = "states") {
      this.geoDrawer[geoLevel] = !this.geoDrawer[geoLevel]
    },
    onClick(action) {
      switch (action) {
        case "toggleProfilesDrawer":
          this.toggleProfilesDrawer()
          break
        case "toggleCitiesDrawer":
          this.toggleGeoDrawer("cities")
          break
        case "toggleCountriesDrawer":
          this.toggleGeoDrawer("countries")
          break
        case "toggleStatesDrawer":
          this.toggleGeoDrawer("states")
          break
      }
    },
    sizeHandler() {
      if (this.$refs.genderChart) {
        this.genderChartDimensions.width = this.$refs.genderChart.clientWidth
        this.genderChartDimensions.height = 200
      }
    },
  },
}
</script>

<style lang="scss" scoped>
::v-deep .v-btn {
  &:not(.v-btn--round).v-size--default {
    height: 28px;
    min-width: 178px;
  }
  .v-btn__content {
    color: var(--v-cerulean-base) !important;
  }
}
.row-margin {
  margin-left: -6px;
  margin-right: -6px;
}

.card-margin {
  margin: 6px !important;
}

.time-frame {
  color: var(--v-gray-base) !important;
}

.customer-dashboard-wrap {
  ::v-deep .mdi-chevron-right::before {
    content: none;
  }
  ::v-deep .metric-card-wrapper .v-icon::before {
    font-size: 30px;
  }

  .customer-slide-group {
    ::v-deep .v-slide-group__wrapper {
      overflow: auto !important;
    }
    ::v-deep .theme--light.v-icon {
      color: var(--v-primary-base) !important;
    }
    ::v-deep .v-icon--disabled.theme--light.v-icon {
      color: var(--v-black-lighten3) !important;
    }
  }
}

.icon-border {
  cursor: default !important;
}
::v-deep .genderSpend .container {
  margin-top: 8px !important;
}
.color-last-month {
  color: var(--v-grey-base) !important;
}
</style><|MERGE_RESOLUTION|>--- conflicted
+++ resolved
@@ -47,15 +47,11 @@
                   <template #label-content>
                     <span class="font-weight-semi-bold">
                       <span v-if="item.value == 'percentage'">
-<<<<<<< HEAD
-                        {{ item.subtitle | Numeric(true, false, false, true) | Empty("-") }}
-=======
                         {{
                           item.subtitle
                             | Numeric(true, false, false, true)
                             | Empty("-")
                         }}
->>>>>>> 73f87d68
                       </span>
                       <span v-if="item.value == 'numeric'">
                         {{ item.subtitle | Numeric(true, true) | Empty("-") }}
@@ -64,12 +60,6 @@
                   </template>
                   <template #hover-content>
                     <span v-if="item.value == 'percentage'">
-<<<<<<< HEAD
-                      {{ item.subtitle | Numeric(true, false, false, true) | Empty("-") }}
-                    </span>
-                    <span v-else>
-                      {{ item.subtitle | Numeric(true, false, false) | Empty("-") }}
-=======
                       {{
                         item.subtitle
                           | Numeric(true, false, false, true)
@@ -80,7 +70,6 @@
                       {{
                         item.subtitle | Numeric(true, false, false) | Empty("-")
                       }}
->>>>>>> 73f87d68
                     </span>
                   </template>
                 </tooltip>
@@ -119,15 +108,11 @@
                   <template #label-content>
                     <span class="font-weight-semi-bold">
                       <span v-if="item.value == 'percentage'">
-<<<<<<< HEAD
-                        {{ item.subtitle | Numeric(true, false, false, true) | Empty("-") }}
-=======
                         {{
                           item.subtitle
                             | Numeric(true, false, false, true)
                             | Empty("-")
                         }}
->>>>>>> 73f87d68
                       </span>
                       <span v-if="item.value == 'numeric'">
                         {{ item.subtitle | Numeric(true, true) | Empty("-") }}
@@ -142,12 +127,6 @@
                   </template>
                   <template #hover-content>
                     <span v-if="item.value == 'percentage'">
-<<<<<<< HEAD
-                      {{ item.subtitle | Numeric(true, false, false, true) | Empty("-") }}
-                    </span>
-                    <span v-if="item.value == 'numeric'">
-                      {{ item.subtitle | Numeric(true, false, false) | Empty("-") }}
-=======
                       {{
                         item.subtitle
                           | Numeric(true, false, false, true)
@@ -158,7 +137,6 @@
                       {{
                         item.subtitle | Numeric(true, false, false) | Empty("-")
                       }}
->>>>>>> 73f87d68
                     </span>
                     <span v-if="item.value == 'none'">
                       {{ item.subtitle | Empty("-") }}
