<template>
  <div class="customer-dashboard-wrap">
    <page-header class="background-border" :header-height-changes="'py-3'">
      <template #left>
        <breadcrumb :items="items" />
      </template>
      <template #right>
        <hux-button
          class="mr-4 pa-3"
          is-custom-icon
          is-tile
          icon="customer-profiles"
          variant="white"
          @click="toggleProfilesDrawer()"
        >
          View all customers
        </hux-button>
        <v-icon size="22" color="black lighten-3" class="icon-border pa-2 ma-1">
          mdi-download
        </v-icon>
      </template>
    </page-header>
    <v-progress-linear :active="loading" :indeterminate="loading" />
    <div v-if="!loading">
      <div class="row px-15 mt-6 mb-6 row-margin">
        <metric-card
          v-for="item in primaryItems"
          :key="item.title"
          class="card-margin"
          :grow="item.toolTipText ? 1 : 0"
          :icon="item.icon"
          :title="item.title"
        >
          <template #subtitle-extended>
            <tooltip v-if="!item.toolTipText">
              <template #label-content>
                <span class="font-weight-semi-bold" v-html="updatedTimeStamp">
                </span>
              </template>
              <template #hover-content>
                {{ item.subtitle }}
              </template>
            </tooltip>
            <tooltip v-if="item.toolTipText">
              <template #label-content>
                <span class="font-weight-semi-bold">
                  <span v-if="item.value == 'percentage'">
                    {{ item.subtitle | Numeric(true, false, false, true) }}
                  </span>
                  <span v-if="item.value == 'numeric'">
                    {{ item.subtitle | Numeric(true, true) }}
                  </span>
                </span>
              </template>
              <template #hover-content>
                <span v-if="item.value == 'percentage'">
                  {{ item.subtitle | Numeric(true, false, false, true) }}
                </span>
                <span v-else>
                  {{ item.subtitle | Numeric(true, false, false) }}
                </span>
              </template>
            </tooltip>
          </template>
          <template v-if="item.toolTipText" #extra-item>
            <tooltip position-top>
              <template #label-content>
                <icon type="info" :size="12" />
              </template>
              <template #hover-content>
                {{ item.toolTipText }}
              </template>
            </tooltip>
          </template>
        </metric-card>
      </div>
      <div v-if="overviewListItems" class="px-15 my-1">
        <v-card class="rounded pa-5 box-shadow-5">
          <h5 class="text-h5 mb-1">Customer overview</h5>
          <div class="row row-margin no-gutters">
            <metric-card
              v-for="item in overviewListItems"
              :key="item.title"
              class="card-margin"
              :grow="item.toolTipText ? 2 : 1"
              :title="item.title"
              :icon="item.icon"
              :interactable="item.action ? true : false"
              @click="item.action ? onClick(item.action) : ''"
            >
              <template #subtitle-extended>
                <tooltip>
                  <template #label-content>
                    <span class="font-weight-semi-bold">
                      <span v-if="item.value == 'percentage'">
                        {{ item.subtitle | Numeric(true, false, false, true) }}
                      </span>
                      <span v-if="item.value == 'numeric'">
                        {{ item.subtitle | Numeric(true, true) }}
                      </span>
                      <span v-if="item.value == 'none'">
                        {{ item.subtitle }}
                      </span>
                      <span v-if="item.value == ''">
                        {{ item.subtitle | Numeric(true, true) }}
                      </span>
                    </span>
                  </template>
                  <template #hover-content>
                    <span v-if="item.value == 'percentage'">
                      {{ item.subtitle | Numeric(true, false, false, true) }}
                    </span>
                    <span v-if="item.value == 'numeric'">
                      {{ item.subtitle | Numeric(true, false, false) }}
                    </span>
                    <span v-if="item.value == 'none'">
                      {{ item.subtitle }}
                    </span>
                    <span v-if="item.value == ''">
                      {{ item.subtitle }}
                    </span>
                  </template>
                </tooltip>
              </template>
              <template v-if="item.toolTipText" #extra-item>
                <tooltip position-top>
                  <template #label-content>
                    <icon type="info" :size="12" />
                  </template>
                  <template #hover-content>
                    {{ item.toolTipText }}
                  </template>
                </tooltip>
              </template>
            </metric-card>
          </div>
        </v-card>
      </div>
      <v-row class="px-15 mt-2">
        <v-col md="12">
          <v-card class="mt-3 rounded-lg box-shadow-5" height="350">
            <v-card-title class="pb-2 pl-5 pt-5">
              <div class="mt-2">
<<<<<<< HEAD
                <span class="black--text text--darken-4 text-h5">
                  Total customers ({{ timeFrameLabel }})
=======
                <span class="neroBlack--text text-h5">
                  Total customers
                  <span class="text-body-2 time-frame">
                    ({{ timeFrameLabel }})
                  </span>
>>>>>>> 22394a15
                </span>
              </div>
            </v-card-title>
            <v-progress-linear
              v-if="loadingCustomerChart"
              :active="loadingCustomerChart"
              :indeterminate="loadingCustomerChart"
            />
            <total-customer-chart
              v-if="!loadingCustomerChart"
              :customers-data="totalCustomers"
            />
          </v-card>
        </v-col>
      </v-row>
      <v-row class="px-15 mt-2">
        <v-col md="7">
          <v-card class="mt-3 rounded-lg box-shadow-5" height="386">
            <v-card-title class="pb-2 pl-5 pt-5">
              <div class="mt-2">
                <span class="black--text text--darken-4 text-h5">
                  Demographic Overview
                </span>
              </div>
            </v-card-title>
            <v-progress-linear
              v-if="loadingGeoOverview"
              :active="loadingGeoOverview"
              :indeterminate="loadingGeoOverview"
            />
            <map-chart
              v-if="!loadingGeoOverview"
              :map-data="customersGeoOverview"
              :configuration-data="configurationData"
            />
            <map-slider
              v-if="!loadingGeoOverview"
              :map-data="customersGeoOverview"
              :configuration-data="configurationData"
            />
          </v-card>
        </v-col>
        <v-col md="5">
          <v-card class="mt-3 rounded-lg box-shadow-5" height="386">
            <v-card-title class="pb-2 pl-5 pt-5">
              <div class="mt-2">
                <span class="black--text text--darken-4 text-h5">
                  United States
                </span>
              </div>
            </v-card-title>
            <v-divider class="ml-5 mr-8 mt-0 mb-1" />
            <v-progress-linear
              v-if="loadingGeoOverview"
              :active="loadingGeoOverview"
              :indeterminate="loadingGeoOverview"
            />
            <map-state-list
              v-if="!loadingGeoOverview"
              :map-data="customersGeoOverview"
              :configuration-data="configurationData"
            />
          </v-card>
        </v-col>
      </v-row>
      <v-row class="px-15 mt-2">
        <v-col md="3">
          <v-card class="mt-3 rounded-lg box-shadow-5 pl-2 pr-2" height="290">
            <v-progress-linear
              v-if="loadingDemographics"
              :active="loadingDemographics"
              :indeterminate="loadingDemographics"
            />
            <v-card-title v-if="!loadingDemographics" class="pb-0 pl-5 pt-5">
              <div class="mt-2">
                <span class="black--text text--darken-4 text-h5">
                  Top location &amp; Income
                </span>
              </div>
            </v-card-title>
            <income-chart
              v-if="!loadingDemographics"
              :data="demographicsData.income"
            />
          </v-card>
        </v-col>
        <v-col md="6">
          <v-card class="mt-3 genderSpend rounded-lg box-shadow-5" height="290">
            <v-progress-linear
              v-if="loadingDemographics"
              :active="loadingDemographics"
              :indeterminate="loadingDemographics"
            />
            <v-card-title v-if="!loadingDemographics" class="pb-0 pl-2 pt-5">
              <div class="mt-1">
                <span class="black--text text--darken-4 text-h5">
                  Gender &sol; monthly spending
                </span>
                <span class="color-last-month">(last 6 months)</span>
              </div>
            </v-card-title>
            <gender-spend-chart
              v-if="!loadingDemographics"
              :data="demographicsData.spend"
            />
          </v-card>
        </v-col>
        <v-col md="3">
          <v-card class="mt-3 rounded-lg box-shadow-5 pl-2 pr-2" height="290">
            <v-progress-linear
              v-if="loadingDemographics"
              :active="loadingDemographics"
              :indeterminate="loadingDemographics"
            />
            <v-card-title v-if="!loadingDemographics" class="pb-0 pl-5 pt-5">
              <div class="mt-2">
                <span class="black--text text--darken-4 text-h5"> Gender </span>
              </div>
            </v-card-title>
            <div v-if="!loadingDemographics" ref="genderChart">
              <doughnut-chart
                :chart-dimensions="genderChartDimensions"
                :data="genderChartData"
                label="Gender"
              />
            </div>
          </v-card>
        </v-col>
      </v-row>
      <customer-details v-model="customerProfilesDrawer" />
      <geo-drawer
        geo-level="cities"
        :results="overview.total_cities"
        :toggle="geoDrawer.cities"
        @onToggle="(isToggled) => (geoDrawer.cities = isToggled)"
      />
      <geo-drawer
        geo-level="countries"
        :results="overview.total_countries"
        :toggle="geoDrawer.countries"
        @onToggle="(isToggled) => (geoDrawer.countries = isToggled)"
      />
      <geo-drawer
        geo-level="states"
        :results="overview.total_us_states"
        :toggle="geoDrawer.states"
        @onToggle="(isToggled) => (geoDrawer.states = isToggled)"
      />
    </div>
  </div>
</template>

<script>
import { mapActions, mapGetters } from "vuex"
import PageHeader from "@/components/PageHeader"
import Breadcrumb from "@/components/common/Breadcrumb"
import Tooltip from "@/components/common/Tooltip.vue"
import MetricCard from "@/components/common/MetricCard"
import huxButton from "@/components/common/huxButton"
import Icon from "@/components/common/Icon"
import CustomerDetails from "./Drawers/CustomerDetailsDrawer.vue"
import GeoDrawer from "@/views/Shared/Drawers/GeoDrawer.vue"
import IncomeChart from "@/components/common/incomeChart/IncomeChart"
import GenderSpendChart from "@/components/common/GenderSpendChart/GenderSpendChart"
import MapChart from "@/components/common/MapChart/MapChart"
import MapStateList from "@/components/common/MapChart/MapStateList"
import mapSlider from "@/components/common/MapChart/mapSlider"
import DoughnutChart from "@/components/common/DoughnutChart/DoughnutChart"
import TotalCustomerChart from "@/components/common/TotalCustomerChart/TotalCustomerChart"
import configurationData from "@/components/common/MapChart/MapConfiguration.json"
import dayjs from "dayjs"

export default {
  name: "CustomerProfiles",
  components: {
    MetricCard,
    PageHeader,
    Breadcrumb,
    Tooltip,
    huxButton,
    Icon,
    CustomerDetails,
    GeoDrawer,
    IncomeChart,
    GenderSpendChart,
    MapChart,
    MapStateList,
    mapSlider,
    DoughnutChart,
    TotalCustomerChart,
  },

  data() {
    return {
      customerProfilesDrawer: false,
      loadingCustomerChart: false,
      configurationData: configurationData,
      geoDrawer: {
        cities: false,
        countries: false,
        states: false,
      },
      loadingGeoOverview: false,
      loadingDemographics: true,
      timeFrameLabel: "last 9 months",
      overviewListItems: [
        {
          title: "No. of customers",
          subtitle: "",
          toolTipText:
            "Total no. of unique hux ids generated to represent a customer.",
          value: "",
          action: "toggleProfilesDrawer",
        },
        {
          title: "Countries",
          subtitle: "",
          icon: "mdi-earth",
          value: "",
          action: "toggleCountriesDrawer",
        },
        {
          title: "US States",
          subtitle: "",
          icon: "mdi-map",
          value: "",
          action: "toggleStatesDrawer",
        },
        {
          title: "Cities",
          subtitle: "",
          icon: "mdi-map-marker-radius",
          value: "",
          action: "toggleCitiesDrawer",
        },
        { title: "Age", subtitle: "", icon: "mdi-cake-variant", value: "" },
        { title: "Women", subtitle: "", icon: "mdi-gender-female", value: "" },
        { title: "Men", subtitle: "", icon: "mdi-gender-male", value: "" },
        {
          title: "Other",
          subtitle: "",
          icon: "mdi-gender-male-female",
          value: "",
        },
      ],
      primaryItems: [
        {
          title: "Total no. of records",
          subtitle: "",
          toolTipText: "Total number of input records across all data feeds.",
          value: "",
        },
        {
          title: "Match rate",
          subtitle: "",
          toolTipText:
            "Percentage of input records that are consolidated into Hux IDs.",
          value: "",
        },
        {
          title: "Unique Hux IDs",
          subtitle: "",
          toolTipText:
            "Total Hux IDs that represent an anonymous or known customer.",
          value: "",
        },
        {
          title: "Anonymous IDs",
          subtitle: "",
          toolTipText:
            "IDs related to online visitors that have not logged in, typically identified by a browser cookie or device ID.",
          value: "",
        },
        {
          title: "Known IDs",
          subtitle: "",
          toolTipText:
            "IDs related to profiles that contain PII from online or offline engagement: name, postal address, email address, and phone number.",
          value: "",
        },
        {
          title: "Individual IDs",
          subtitle: "",
          toolTipText:
            "Represents a First Name, Last Name and Address combination, used to identify a customer that lives at an address.",
          value: "",
        },
        {
          title: "Household IDs",
          subtitle: "",
          toolTipText:
            "Represents a Last Name and Address combination, used to identify family members that live at the same address.",
          value: "",
        },
        {
          title: "Updated",
          subtitle: "",
          value: "",
        },
      ],
      items: [
        {
          text: "Customer Profiles",
          disabled: true,
          href: "/customers",
          icon: "customer-profiles",
        },
        {
          text: "",
          disabled: true,
          href: this.$route.path,
        },
      ],
      loading: false,
      updatedTime: [],
      genderChartDimensions: {
        width: 269,
        height: 200,
      },
    }
  },
  computed: {
    ...mapGetters({
      overview: "customers/overview",
      customersInsights: "customers/insights",
      totalCustomers: "customers/totalCustomers",
      customersGeoOverview: "customers/geoOverview",
      demographicsData: "customers/demographics",
    }),
    updatedTimeStamp() {
      return this.updatedTime[0] + "<span> &bull; </span>" + this.updatedTime[1]
    },

    genderChartData() {
      if (this.demographicsData.gender) {
        return [
          {
            label: "Men",
            population_percentage:
              this.demographicsData.gender.gender_men.population_percentage,
            size: this.demographicsData.gender.gender_men.size,
          },
          {
            label: "Women",
            population_percentage:
              this.demographicsData.gender.gender_women.population_percentage,
            size: this.demographicsData.gender.gender_women.size,
          },
          {
            label: "Other",
            population_percentage:
              this.demographicsData.gender.gender_other.population_percentage,
            size: this.demographicsData.gender.gender_other.size,
          },
        ]
      }
      return []
    },
  },
  created() {
    window.addEventListener("resize", this.sizeHandler)
  },
  destroyed() {
    window.removeEventListener("resize", this.sizeHandler)
  },

  async mounted() {
    this.loading = true
    this.sizeHandler()
    await this.getOverview()
    this.mapOverviewData()
    this.fetchTotalCustomers()
    this.fetchGeoOverview()
    this.fetchDemographics()
    this.loading = false
  },

  methods: {
    ...mapActions({
      getOverview: "customers/getOverview",
      getTotalCustomers: "customers/getTotalCustomers",
      getGeoOverview: "customers/getGeoOverview",
      getDemographics: "customers/getDemographics",
    }),

    async fetchGeoOverview() {
      this.loadingGeoOverview = true
      await this.getGeoOverview()
      this.loadingGeoOverview = false
    },

    async fetchDemographics() {
      this.loadingDemographics = true
      await this.getDemographics({
        start_date: dayjs().subtract(6, "months").format("YYYY-MM-DD"),
        end_date: dayjs().format("YYYY-MM-DD"),
      })
      this.loadingDemographics = false
    },

    async fetchTotalCustomers() {
      this.loadingCustomerChart = true
      await this.getTotalCustomers()
      this.loadingCustomerChart = false
    },
    // TODO: refactor this and move this logic to a getter in the store
    mapOverviewData() {
      if (this.overview) {
        this.overviewListItems[0].subtitle = this.overview.total_customers
        this.overviewListItems[0].value = "numeric"
        this.overviewListItems[1].subtitle = this.overview.total_countries
        this.overviewListItems[2].subtitle = this.overview.total_us_states
        this.overviewListItems[3].subtitle = this.overview.total_cities
        this.overviewListItems[3].value = "numeric"
        let min_age = this.overview.min_age
        let max_age = this.overview.max_age
        if (min_age && max_age && min_age === max_age) {
          this.overviewListItems[4].subtitle = min_age
        } else if (min_age && max_age) {
          this.overviewListItems[4].subtitle = `${min_age}-${max_age}`
        } else {
          this.overviewListItems[4].subtitle = "-"
        }
        this.overviewListItems[4].value = "none"
        this.overviewListItems[5].subtitle = this.overview.gender_women
        this.overviewListItems[5].value = "percentage"
        this.overviewListItems[6].subtitle = this.overview.gender_men
        this.overviewListItems[6].value = "percentage"
        this.overviewListItems[7].subtitle = this.overview.gender_other
        this.overviewListItems[7].value = "percentage"

        this.primaryItems[0].subtitle = this.overview.total_records
        this.primaryItems[0].value = "numeric"
        this.primaryItems[1].subtitle = this.overview.match_rate
        this.primaryItems[1].value = "percentage"
        this.primaryItems[2].subtitle = this.overview.total_unique_ids
        this.primaryItems[2].value = "numeric"
        this.primaryItems[3].subtitle = this.overview.total_unknown_ids
        this.primaryItems[3].value = "numeric"
        this.primaryItems[4].subtitle = this.overview.total_known_ids
        this.primaryItems[4].value = "numeric"
        this.primaryItems[5].subtitle = this.overview.total_individual_ids
        this.primaryItems[5].value = "numeric"
        this.primaryItems[6].subtitle = this.overview.total_household_ids
        this.primaryItems[6].value = "numeric"
        this.primaryItems[7].subtitle = this.getUpdatedDateTime(
          this.overview.updated
        )
      }
    },
    getUpdatedDateTime(value) {
      if (value) {
        let updatedValue = this.$options.filters.Date(value)
        this.updatedTime = updatedValue.split(" at ")
        this.updatedTime[0] = this.$options.filters.DateRelative(value)
        return updatedValue
      }
    },
    toggleProfilesDrawer() {
      this.customerProfilesDrawer = !this.customerProfilesDrawer
    },
    toggleGeoDrawer(geoLevel = "states") {
      this.geoDrawer[geoLevel] = !this.geoDrawer[geoLevel]
    },
    onClick(action) {
      switch (action) {
        case "toggleProfilesDrawer":
          this.toggleProfilesDrawer()
          break
        case "toggleCitiesDrawer":
          this.toggleGeoDrawer("cities")
          break
        case "toggleCountriesDrawer":
          this.toggleGeoDrawer("countries")
          break
        case "toggleStatesDrawer":
          this.toggleGeoDrawer("states")
          break
      }
    },
    sizeHandler() {
      if (this.$refs.genderChart) {
        this.genderChartDimensions.width = this.$refs.genderChart.clientWidth
        this.genderChartDimensions.height = 200
      }
    },
  },
}
</script>

<style lang="scss" scoped>
::v-deep .v-btn {
  &:not(.v-btn--round).v-size--default {
    height: 28px;
    min-width: 178px;
  }
  .v-btn__content {
    color: var(--v-cerulean-base) !important;
  }
}

.row-margin {
  margin-left: -6px;
  margin-right: -6px;
}

.card-margin {
  margin: 6px !important;
}

.time-frame {
  color: var(--v-gray-base) !important;
}

.customer-dashboard-wrap {
  ::v-deep .mdi-chevron-right::before {
    content: none;
  }
}
.icon-border {
  cursor: default !important;
}
::v-deep .genderSpend .container {
  margin-top: 8px !important;
}
.color-last-month {
  color: var(--v-grey-base) !important;
}
</style><|MERGE_RESOLUTION|>--- conflicted
+++ resolved
@@ -141,16 +141,11 @@
           <v-card class="mt-3 rounded-lg box-shadow-5" height="350">
             <v-card-title class="pb-2 pl-5 pt-5">
               <div class="mt-2">
-<<<<<<< HEAD
                 <span class="black--text text--darken-4 text-h5">
-                  Total customers ({{ timeFrameLabel }})
-=======
-                <span class="neroBlack--text text-h5">
                   Total customers
                   <span class="text-body-2 time-frame">
                     ({{ timeFrameLabel }})
                   </span>
->>>>>>> 22394a15
                 </span>
               </div>
             </v-card-title>
