<template>
  <div class="customer-dashboard-wrap">
    <page-header class="background-border" :header-height-changes="'py-3'">
      <template #left>
        <breadcrumb :items="items" />
      </template>
      <template #right>
        <hux-button
          class="mr-4 pa-3"
          is-custom-icon
          is-tile
          icon="customer-profiles"
          variant="white"
          @click="viewCustomerList()"
        >
          View all customers
        </hux-button>
        <v-icon size="22" color="lightGrey" class="icon-border pa-2 ma-1">
          mdi-download
        </v-icon>
      </template>
    </page-header>
    <v-progress-linear :active="loading" :indeterminate="loading" />
    <div v-if="!loading">
      <div class="row px-15 mt-6 mb-6 row-margin">
        <metric-card
          v-for="item in primaryItems"
          :key="item.title"
          class="card-margin"
          :grow="item.toolTipText ? 1 : 0"
          :icon="item.icon"
          :title="item.title"
        >
          <template #subtitle-extended>
            <tooltip v-if="!item.toolTipText">
              <template #label-content>
                <span class="font-weight-semi-bold" v-html="updatedTimeStamp">
                </span>
              </template>
              <template #hover-content>
                {{ item.subtitle }}
              </template>
            </tooltip>
            <tooltip v-if="item.toolTipText">
              <template #label-content>
                <span class="font-weight-semi-bold">
                  <span v-if="item.value == 'percentage'">
                    {{ item.subtitle | percentageConvert(true, true) }}
                  </span>
                  <span v-if="item.value == 'numeric'">
                    {{ item.subtitle | Numeric(true, true) }}
                  </span>
                </span>
              </template>
              <template #hover-content>
                <span v-if="item.value == 'percentage'">
                  {{ item.subtitle | percentageConvert(true, true) }}
                </span>
                <span v-else>
                  {{ item.subtitle | Numeric(true, false, false) }}
                </span>
              </template>
            </tooltip>
          </template>
          <template v-if="item.toolTipText" #extra-item>
            <tooltip position-top>
              <template #label-content>
                <icon type="info" :size="12" />
              </template>
              <template #hover-content>
                {{ item.toolTipText }}
              </template>
            </tooltip>
          </template>
        </metric-card>
      </div>
      <div v-if="overviewListItems" class="px-15 my-1">
        <v-card class="rounded pa-5 box-shadow-5">
          <div class="overview">Customer overview</div>
          <div class="row overview-list mb-0 ml-0 mt-1">
            <metric-card
              v-for="item in overviewListItems"
              :key="item.title"
              class="mr-3"
              :grow="item.toolTipText ? 2 : 1"
              :title="item.title"
              :icon="item.icon"
              :interactable="item.toolTipText ? true : false"
              @click="item.toolTipText ? viewCustomerList() : ''"
            >
              <template #subtitle-extended>
                <tooltip>
                  <template #label-content>
                    <span class="font-weight-semi-bold">
                      <span v-if="item.value == 'percentage'">
                        {{ item.subtitle | percentageConvert(true, true) }}
                      </span>
                      <span v-else-if="item.value == 'numeric'">
                        {{ item.subtitle | Numeric(true, true) }}
                      </span>
<<<<<<< HEAD
                      <span v-if="item.value == 'none'">
=======
                      <span v-else>
>>>>>>> 1ffb72c0
                        {{ item.subtitle }}
                      </span>
                      <span v-if="item.value == ''">
                        {{ item.subtitle | Numeric(true, true) }}
                      </span>
                    </span>
                  </template>
                  <template #hover-content>
                    <span v-if="item.value == 'percentage'">
                      {{ item.subtitle | percentageConvert(true, true) }}
                    </span>
<<<<<<< HEAD
                    <span v-if="item.value == 'numeric'">
=======
                    <span v-else-if="item.value !== 'age'">
>>>>>>> 1ffb72c0
                      {{ item.subtitle | Numeric(true, false, false) }}
                    </span>
                    <span v-else>
                      {{ item.subtitle }}
                    </span>
                  </template>
                </tooltip>
              </template>
              <template v-if="item.toolTipText" #extra-item>
                <tooltip position-top>
                  <template #label-content>
                    <icon type="info" :size="12" />
                  </template>
                  <template #hover-content>
                    {{ item.toolTipText }}
                  </template>
                </tooltip>
              </template>
            </metric-card>
          </div>
        </v-card>
      </div>
      <v-row v-if="customersInsights" class="px-15 mt-2">
        <v-col cols="3">
          <income-chart></income-chart>
        </v-col>
      </v-row>
      <v-divider class="my-8"></v-divider>
      <empty-state-chart>
        <template #chart-image>
          <img
            src="@/assets/images/empty-state-chart-3.png"
            alt="Empty state"
          />
        </template>
      </empty-state-chart>
      <customer-details v-model="customerProfilesDrawer" />
    </div>
  </div>
</template>

<script>
import { mapActions, mapGetters } from "vuex"
import PageHeader from "@/components/PageHeader"
import Breadcrumb from "@/components/common/Breadcrumb"
import Tooltip from "@/components/common/Tooltip.vue"
import MetricCard from "@/components/common/MetricCard"
import EmptyStateChart from "@/components/common/EmptyStateChart"
import huxButton from "@/components/common/huxButton"
import Icon from "@/components/common/Icon"
import CustomerDetails from "./Drawers/CustomerDetailsDrawer.vue"
import IncomeChart from "@/components/common/incomeChart/IncomeChart"

export default {
  name: "CustomerProfiles",
  components: {
    MetricCard,
    EmptyStateChart,
    PageHeader,
    Breadcrumb,
    Tooltip,
    huxButton,
    Icon,
    CustomerDetails,
    IncomeChart,
  },

  data() {
    return {
      customerProfilesDrawer: false,
      overviewListItems: [
        {
          title: "No. of customers",
          subtitle: "",
          toolTipText:
            "Total no. of unique hux ids generated to represent a customer.",
          value: "",
        },
        { title: "Countries", subtitle: "", icon: "mdi-earth", value: "" },
        { title: "US States", subtitle: "", icon: "mdi-map", value: "" },
        {
          title: "Cities",
          subtitle: "",
          icon: "mdi-map-marker-radius",
          value: "",
        },
        { title: "Age", subtitle: "", icon: "mdi-cake-variant", value: "" },
        { title: "Women", subtitle: "", icon: "mdi-gender-female", value: "" },
        { title: "Men", subtitle: "", icon: "mdi-gender-male", value: "" },
        {
          title: "Other",
          subtitle: "",
          icon: "mdi-gender-male-female",
          value: "",
        },
      ],
      primaryItems: [
        {
          title: "Total no. of records",
          subtitle: "",
          toolTipText: "Total number of input records across all data feeds.",
          value: "",
        },
        {
          title: "Match rate",
          subtitle: "",
          toolTipText:
            "Percentage of input records that are consolidated into Hux IDs.",
          value: "",
        },
        {
          title: "Unique Hux IDs",
          subtitle: "",
          toolTipText:
            "Total Hux IDs that represent an anonymous or known customer.",
          value: "",
        },
        {
          title: "Anonymous IDs",
          subtitle: "",
          toolTipText:
            "IDs related to online visitors that have not logged in, typically identified by a browser cookie or device ID.",
          value: "",
        },
        {
          title: "Known IDs",
          subtitle: "",
          toolTipText:
            "IDs related to profiles that contain PII from online or offline engagement: name, postal address, email address, and phone number.",
          value: "",
        },
        {
          title: "Individual IDs",
          subtitle: "",
          toolTipText:
            "Represents a First Name, Last Name and Address combination, used to identify a customer that lives at an address.",
          value: "",
        },
        {
          title: "Household IDs",
          subtitle: "",
          toolTipText:
            "Represents a Last Name and Address combination, used to identify family members that live at the same address.",
          value: "",
        },
        {
          title: "Updated",
          subtitle: "",
          value: "",
        },
      ],
      items: [
        {
          text: "Customer Profiles",
          disabled: true,
          href: "/customers",
          icon: "customer-profiles",
        },
        {
          text: "",
          disabled: true,
          href: this.$route.path,
        },
      ],
      loading: false,
      updatedTime: [],
    }
  },

  computed: {
    ...mapGetters({
      overview: "customers/overview",
      customersInsights: "customers/insights",
    }),
    updatedTimeStamp() {
      return this.updatedTime[0] + "<span> &bull; </span>" + this.updatedTime[1]
    },
  },

  async mounted() {
    this.loading = true
    await this.getOverview()
    this.mapOverviewData()
    this.loading = false
  },

  methods: {
    ...mapActions({
      getOverview: "customers/getOverview",
    }),
    // TODO: refactor this and move this logic to a getter in the store
    mapOverviewData() {
      if (this.overview) {
        this.overviewListItems[0].subtitle = this.overview.total_customers
        this.overviewListItems[0].value = "numeric"
        this.overviewListItems[1].subtitle = this.overview.total_countries
        this.overviewListItems[2].subtitle = this.overview.total_us_states
        this.overviewListItems[3].subtitle = this.overview.total_cities
        this.overviewListItems[3].value = "numeric"
        this.overviewListItems[4].subtitle =
<<<<<<< HEAD
          this.overview.min_age + "–" + this.overview.max_age
        this.overviewListItems[4].value = "none"
        this.overviewListItems[5].subtitle = this.overview.gender_men
=======
          this.overview.min_age + "-" + this.overview.max_age
        this.overviewListItems[4].value = "age"
        this.overviewListItems[5].subtitle = this.overview.gender_women
>>>>>>> 1ffb72c0
        this.overviewListItems[5].value = "percentage"
        this.overviewListItems[6].subtitle = this.overview.gender_men
        this.overviewListItems[6].value = "percentage"
        this.overviewListItems[7].subtitle = this.overview.gender_other
        this.overviewListItems[7].value = "percentage"

        this.primaryItems[0].subtitle = this.overview.total_records
        this.primaryItems[0].value = "numeric"
        this.primaryItems[1].subtitle = this.overview.match_rate
        this.primaryItems[1].value = "percentage"
        this.primaryItems[2].subtitle = this.overview.total_unique_ids
        this.primaryItems[2].value = "numeric"
        this.primaryItems[3].subtitle = this.overview.total_unknown_ids
        this.primaryItems[3].value = "numeric"
        this.primaryItems[4].subtitle = this.overview.total_known_ids
        this.primaryItems[4].value = "numeric"
        this.primaryItems[5].subtitle = this.overview.total_individual_ids
        this.primaryItems[5].value = "numeric"
        this.primaryItems[6].subtitle = this.overview.total_household_ids
        this.primaryItems[6].value = "numeric"
        this.primaryItems[7].subtitle = this.getUpdatedDateTime(
          this.overview.updated
        )
      }
    },
    getUpdatedDateTime(value) {
      if (value) {
        let updatedValue = this.$options.filters.Date(value)
        this.updatedTime = updatedValue.split(" at ")
        this.updatedTime[0] = this.$options.filters.DateRelative(value)
        return updatedValue
      }
    },
    viewCustomerList() {
      this.customerProfilesDrawer = !this.customerProfilesDrawer
    },
  },
}
</script>

<style lang="scss" scoped>
::v-deep .v-btn {
  &:not(.v-btn--round).v-size--default {
    height: 28px;
    min-width: 178px;
  }
  .v-btn__content {
    color: var(--v-cerulean-base) !important;
  }
}

.row-margin {
  margin-left: -6px;
  margin-right: -6px;
}

.card-margin {
  margin: 6px !important;
}

.customer-dashboard-wrap {
  ::v-deep .mdi-chevron-right::before {
    content: none;
  }
}
.icon-border {
  cursor: default !important;
}
</style><|MERGE_RESOLUTION|>--- conflicted
+++ resolved
@@ -45,7 +45,7 @@
               <template #label-content>
                 <span class="font-weight-semi-bold">
                   <span v-if="item.value == 'percentage'">
-                    {{ item.subtitle | percentageConvert(true, true) }}
+                    {{ item.subtitle | Numeric(true, false, false, true) }}
                   </span>
                   <span v-if="item.value == 'numeric'">
                     {{ item.subtitle | Numeric(true, true) }}
@@ -54,7 +54,7 @@
               </template>
               <template #hover-content>
                 <span v-if="item.value == 'percentage'">
-                  {{ item.subtitle | percentageConvert(true, true) }}
+                  {{ item.subtitle | Numeric(true, false, false, true) }}
                 </span>
                 <span v-else>
                   {{ item.subtitle | Numeric(true, false, false) }}
@@ -93,16 +93,12 @@
                   <template #label-content>
                     <span class="font-weight-semi-bold">
                       <span v-if="item.value == 'percentage'">
-                        {{ item.subtitle | percentageConvert(true, true) }}
+                        {{ item.subtitle | Numeric(true, false, false, true) }}
                       </span>
-                      <span v-else-if="item.value == 'numeric'">
+                      <span v-if="item.value == 'numeric'">
                         {{ item.subtitle | Numeric(true, true) }}
                       </span>
-<<<<<<< HEAD
                       <span v-if="item.value == 'none'">
-=======
-                      <span v-else>
->>>>>>> 1ffb72c0
                         {{ item.subtitle }}
                       </span>
                       <span v-if="item.value == ''">
@@ -112,16 +108,15 @@
                   </template>
                   <template #hover-content>
                     <span v-if="item.value == 'percentage'">
-                      {{ item.subtitle | percentageConvert(true, true) }}
-                    </span>
-<<<<<<< HEAD
+                      {{ item.subtitle | Numeric(true, false, false, true) }}
+                    </span>
                     <span v-if="item.value == 'numeric'">
-=======
-                    <span v-else-if="item.value !== 'age'">
->>>>>>> 1ffb72c0
                       {{ item.subtitle | Numeric(true, false, false) }}
                     </span>
-                    <span v-else>
+                    <span v-if="item.value == 'none'">
+                      {{ item.subtitle }}
+                    </span>
+                    <span v-if="item.value == ''">
                       {{ item.subtitle }}
                     </span>
                   </template>
@@ -319,15 +314,9 @@
         this.overviewListItems[3].subtitle = this.overview.total_cities
         this.overviewListItems[3].value = "numeric"
         this.overviewListItems[4].subtitle =
-<<<<<<< HEAD
           this.overview.min_age + "–" + this.overview.max_age
         this.overviewListItems[4].value = "none"
-        this.overviewListItems[5].subtitle = this.overview.gender_men
-=======
-          this.overview.min_age + "-" + this.overview.max_age
-        this.overviewListItems[4].value = "age"
         this.overviewListItems[5].subtitle = this.overview.gender_women
->>>>>>> 1ffb72c0
         this.overviewListItems[5].value = "percentage"
         this.overviewListItems[6].subtitle = this.overview.gender_men
         this.overviewListItems[6].value = "percentage"
