<template>
  <div class="customer-dashboard-wrap">
    <page-header class="background-border" :header-height-changes="'py-3'">
      <template #left>
        <breadcrumb :items="items" />
      </template>
      <template #right>
        <hux-button
          class="mr-4 pa-3"
          is-custom-icon
          is-tile
          icon="customer-profiles"
          variant="white"
          @click="viewCustomerList()"
        >
          View all customers
        </hux-button>
        <v-icon size="22" color="lightGrey" class="icon-border pa-2 ma-1">
          mdi-download
        </v-icon>
      </template>
    </page-header>
    <v-progress-linear :active="loading" :indeterminate="loading" />
    <div v-if="!loading">
      <div class="row px-15 mt-6 mb-6 row-margin">
        <metric-card
          v-for="item in primaryItems"
          :key="item.title"
          class="card-margin"
          :grow="item.toolTipText ? 1 : 0"
          :icon="item.icon"
          :title="item.title"
        >
          <template #subtitle-extended>
            <tooltip v-if="!item.toolTipText">
              <template #label-content>
                <span class="font-weight-semi-bold" v-html="updatedTimeStamp">
                </span>
              </template>
              <template #hover-content>
                {{ item.subtitle }}
              </template>
            </tooltip>
            <tooltip v-if="item.toolTipText">
              <template #label-content>
                <span class="font-weight-semi-bold">
                  <span v-if="item.value == 'percentage'">
                    {{ item.subtitle | Numeric(true, false, false, true) }}
                  </span>
                  <span v-if="item.value == 'numeric'">
                    {{ item.subtitle | Numeric(true, true) }}
                  </span>
                </span>
              </template>
              <template #hover-content>
                <span v-if="item.value == 'percentage'">
                  {{ item.subtitle | Numeric(true, false, false, true) }}
                </span>
                <span v-else>
                  {{ item.subtitle | Numeric(true, false, false) }}
                </span>
              </template>
            </tooltip>
          </template>
          <template v-if="item.toolTipText" #extra-item>
            <tooltip position-top>
              <template #label-content>
                <icon type="info" :size="12" />
              </template>
              <template #hover-content>
                {{ item.toolTipText }}
              </template>
            </tooltip>
          </template>
        </metric-card>
      </div>
      <div v-if="overviewListItems" class="px-15 my-1">
        <v-card class="rounded pa-5 box-shadow-5">
          <div class="overview">Customer overview</div>
          <div class="row overview-list mb-0 ml-0 mt-1">
            <metric-card
              v-for="item in overviewListItems"
              :key="item.title"
              class="mr-3"
              :grow="item.toolTipText ? 2 : 1"
              :title="item.title"
              :icon="item.icon"
              :interactable="item.toolTipText ? true : false"
              @click="item.toolTipText ? viewCustomerList() : ''"
            >
              <template #subtitle-extended>
                <tooltip>
                  <template #label-content>
                    <span class="font-weight-semi-bold">
                      <span v-if="item.value == 'percentage'">
                        {{ item.subtitle | Numeric(true, false, false, true) }}
                      </span>
                      <span v-if="item.value == 'numeric'">
                        {{ item.subtitle | Numeric(true, true) }}
                      </span>
                      <span v-if="item.value == 'none'">
                        {{ item.subtitle }}
                      </span>
                      <span v-if="item.value == ''">
                        {{ item.subtitle | Numeric(true, true) }}
                      </span>
                    </span>
                  </template>
                  <template #hover-content>
                    <span v-if="item.value == 'percentage'">
                      {{ item.subtitle | Numeric(true, false, false, true) }}
                    </span>
                    <span v-if="item.value == 'numeric'">
                      {{ item.subtitle | Numeric(true, false, false) }}
                    </span>
                    <span v-if="item.value == 'none'">
                      {{ item.subtitle }}
                    </span>
                    <span v-if="item.value == ''">
                      {{ item.subtitle }}
                    </span>
                  </template>
                </tooltip>
              </template>
              <template v-if="item.toolTipText" #extra-item>
                <tooltip position-top>
                  <template #label-content>
                    <icon type="info" :size="12" />
                  </template>
                  <template #hover-content>
                    {{ item.toolTipText }}
                  </template>
                </tooltip>
              </template>
            </metric-card>
          </div>
        </v-card>
      </div>
      <v-row class="px-15 mt-2">
        <v-col md="7">
          <v-card class="mt-3 rounded-lg box-shadow-5" height="386">
            <v-card-title class="chart-style pb-2 pl-5 pt-5">
              <div class="mt-2">
                <span class="neroBlack--text text-h5">
                  Demographic Overview
                </span>
              </div>
            </v-card-title>
            <map-chart :map-data="mapChartData" />
            <map-slider :map-data="mapChartData" />
          </v-card>
        </v-col>
        <v-col md="5">
          <v-card class="mt-3 rounded-lg box-shadow-5" height="386">
            <v-card-title class="chart-style pb-2 pl-5 pt-5">
              <div class="mt-2">
                <span class="neroBlack--text text-h5"> United States </span>
              </div>
            </v-card-title>
            <v-divider class="ml-5 mr-8 mt-0 mb-1" />
            <map-state-list :map-data="mapChartData" />
          </v-card>
        </v-col>
      </v-row>
      <v-row class="px-15 mt-2">
        <v-col md="3">
          <v-card class="mt-3 rounded-lg box-shadow-5 pl-2 pr-2" height="273">
<<<<<<< HEAD
            <v-card-title class="chart-style pb-2 pl-5 pt-5">
=======
            <v-card-title class="chart-style pb-0 pl-5 pt-5">
>>>>>>> 59ec62d5
              <div class="mt-2">
                <span class="neroBlack--text text-h5">
                  Top location & Income
                </span>
              </div>
            </v-card-title>
<<<<<<< HEAD
            <empty-state-chart />
=======
            <income-chart />
>>>>>>> 59ec62d5
          </v-card>
        </v-col>
        <v-col md="6">
          <v-card class="mt-3 rounded-lg box-shadow-5" height="273">
<<<<<<< HEAD
            <v-card-title class="chart-style pb-2 pl-5 pt-5">
=======
            <v-card-title class="chart-style pb-1 pl-5 pt-5">
>>>>>>> 59ec62d5
              <div class="mt-2">
                <span class="neroBlack--text text-h5">
                  Gender / monthly spending in 2021
                </span>
              </div>
            </v-card-title>
<<<<<<< HEAD
            <empty-state-chart />
=======
            <gender-spend-chart />
>>>>>>> 59ec62d5
          </v-card>
        </v-col>
        <v-col md="3">
          <v-card class="mt-3 rounded-lg box-shadow-5 pl-2 pr-2" height="273">
            <v-card-title class="chart-style pb-2 pl-5 pt-5">
              <div class="mt-2">
                <span class="neroBlack--text text-h5"> Gender </span>
              </div>
            </v-card-title>
            <doughnut-chart
              :width="250"
              :height="240"
              :data="genderChartData"
              label="Gender"
            />
          </v-card>
<<<<<<< HEAD
        </v-col>
      </v-row>
      <v-row v-if="customersInsights" class="px-15 mt-2">
        <v-col cols="3">
          <income-chart />
=======
>>>>>>> 59ec62d5
        </v-col>
      </v-row>
      <customer-details v-model="customerProfilesDrawer" />
    </div>
  </div>
</template>

<script>
import { mapActions, mapGetters } from "vuex"
import PageHeader from "@/components/PageHeader"
import Breadcrumb from "@/components/common/Breadcrumb"
import Tooltip from "@/components/common/Tooltip.vue"
import MetricCard from "@/components/common/MetricCard"
import huxButton from "@/components/common/huxButton"
import Icon from "@/components/common/Icon"
import CustomerDetails from "./Drawers/CustomerDetailsDrawer.vue"
import IncomeChart from "@/components/common/incomeChart/IncomeChart"
<<<<<<< HEAD
=======
import GenderSpendChart from "@/components/common/GenderSpendChart/GenderSpendChart"
>>>>>>> 59ec62d5
import MapChart from "@/components/common/MapChart/MapChart"
import MapStateList from "@/components/common/MapChart/MapStateList"
import mapData from "@/components/common/MapChart/mapData.json"
import genderData from "@/components/common/DoughnutChart/genderData.json"
import mapSlider from "@/components/common/MapChart/mapSlider"
import DoughnutChart from "@/components/common/DoughnutChart/DoughnutChart"

export default {
  name: "CustomerProfiles",
  components: {
    MetricCard,
    PageHeader,
    Breadcrumb,
    Tooltip,
    huxButton,
    Icon,
    CustomerDetails,
    IncomeChart,
<<<<<<< HEAD
=======
    GenderSpendChart,
>>>>>>> 59ec62d5
    MapChart,
    MapStateList,
    mapSlider,
    DoughnutChart,
  },

  data() {
    return {
      mapChartData: mapData.demographic_overview,
      customerProfilesDrawer: false,
      overviewListItems: [
        {
          title: "No. of customers",
          subtitle: "",
          toolTipText:
            "Total no. of unique hux ids generated to represent a customer.",
          value: "",
        },
        { title: "Countries", subtitle: "", icon: "mdi-earth", value: "" },
        { title: "US States", subtitle: "", icon: "mdi-map", value: "" },
        {
          title: "Cities",
          subtitle: "",
          icon: "mdi-map-marker-radius",
          value: "",
        },
        { title: "Age", subtitle: "", icon: "mdi-cake-variant", value: "" },
        { title: "Women", subtitle: "", icon: "mdi-gender-female", value: "" },
        { title: "Men", subtitle: "", icon: "mdi-gender-male", value: "" },
        {
          title: "Other",
          subtitle: "",
          icon: "mdi-gender-male-female",
          value: "",
        },
      ],
      primaryItems: [
        {
          title: "Total no. of records",
          subtitle: "",
          toolTipText: "Total number of input records across all data feeds.",
          value: "",
        },
        {
          title: "Match rate",
          subtitle: "",
          toolTipText:
            "Percentage of input records that are consolidated into Hux IDs.",
          value: "",
        },
        {
          title: "Unique Hux IDs",
          subtitle: "",
          toolTipText:
            "Total Hux IDs that represent an anonymous or known customer.",
          value: "",
        },
        {
          title: "Anonymous IDs",
          subtitle: "",
          toolTipText:
            "IDs related to online visitors that have not logged in, typically identified by a browser cookie or device ID.",
          value: "",
        },
        {
          title: "Known IDs",
          subtitle: "",
          toolTipText:
            "IDs related to profiles that contain PII from online or offline engagement: name, postal address, email address, and phone number.",
          value: "",
        },
        {
          title: "Individual IDs",
          subtitle: "",
          toolTipText:
            "Represents a First Name, Last Name and Address combination, used to identify a customer that lives at an address.",
          value: "",
        },
        {
          title: "Household IDs",
          subtitle: "",
          toolTipText:
            "Represents a Last Name and Address combination, used to identify family members that live at the same address.",
          value: "",
        },
        {
          title: "Updated",
          subtitle: "",
          value: "",
        },
      ],
      items: [
        {
          text: "Customer Profiles",
          disabled: true,
          href: "/customers",
          icon: "customer-profiles",
        },
        {
          text: "",
          disabled: true,
          href: this.$route.path,
        },
      ],
      genderChartData: [
        {
          label: "Men",
          population_percentage:
            genderData.gender.gender_men.population_percentage,
          size: genderData.gender.gender_men.size,
        },
        {
          label: "Women",
          population_percentage:
            genderData.gender.gender_women.population_percentage,
          size: genderData.gender.gender_women.size,
        },
        {
          label: "Other",
          population_percentage:
            genderData.gender.gender_other.population_percentage,
          size: genderData.gender.gender_other.size,
        },
      ],
      loading: false,
      updatedTime: [],
    }
  },

  computed: {
    ...mapGetters({
      overview: "customers/overview",
      customersInsights: "customers/insights",
    }),
    updatedTimeStamp() {
      return this.updatedTime[0] + "<span> &bull; </span>" + this.updatedTime[1]
    },
  },

  async mounted() {
    this.loading = true
    await this.getOverview()
    this.mapOverviewData()
    this.loading = false
  },

  methods: {
    ...mapActions({
      getOverview: "customers/getOverview",
    }),
    // TODO: refactor this and move this logic to a getter in the store
    mapOverviewData() {
      if (this.overview) {
        this.overviewListItems[0].subtitle = this.overview.total_customers
        this.overviewListItems[0].value = "numeric"
        this.overviewListItems[1].subtitle = this.overview.total_countries
        this.overviewListItems[2].subtitle = this.overview.total_us_states
        this.overviewListItems[3].subtitle = this.overview.total_cities
        this.overviewListItems[3].value = "numeric"
        let min_age = this.overview.min_age
        let max_age = this.overview.max_age
        if (min_age && max_age && min_age === max_age) {
          this.overviewListItems[4].subtitle = min_age
        } else if (min_age && max_age) {
          this.overviewListItems[4].subtitle = `${min_age}-${max_age}`
        } else {
          this.overviewListItems[4].subtitle = "-"
        }
        this.overviewListItems[4].value = "none"
        this.overviewListItems[5].subtitle = this.overview.gender_women
        this.overviewListItems[5].value = "percentage"
        this.overviewListItems[6].subtitle = this.overview.gender_men
        this.overviewListItems[6].value = "percentage"
        this.overviewListItems[7].subtitle = this.overview.gender_other
        this.overviewListItems[7].value = "percentage"

        this.primaryItems[0].subtitle = this.overview.total_records
        this.primaryItems[0].value = "numeric"
        this.primaryItems[1].subtitle = this.overview.match_rate
        this.primaryItems[1].value = "percentage"
        this.primaryItems[2].subtitle = this.overview.total_unique_ids
        this.primaryItems[2].value = "numeric"
        this.primaryItems[3].subtitle = this.overview.total_unknown_ids
        this.primaryItems[3].value = "numeric"
        this.primaryItems[4].subtitle = this.overview.total_known_ids
        this.primaryItems[4].value = "numeric"
        this.primaryItems[5].subtitle = this.overview.total_individual_ids
        this.primaryItems[5].value = "numeric"
        this.primaryItems[6].subtitle = this.overview.total_household_ids
        this.primaryItems[6].value = "numeric"
        this.primaryItems[7].subtitle = this.getUpdatedDateTime(
          this.overview.updated
        )
      }
    },
    getUpdatedDateTime(value) {
      if (value) {
        let updatedValue = this.$options.filters.Date(value)
        this.updatedTime = updatedValue.split(" at ")
        this.updatedTime[0] = this.$options.filters.DateRelative(value)
        return updatedValue
      }
    },
    viewCustomerList() {
      this.customerProfilesDrawer = !this.customerProfilesDrawer
    },
  },
}
</script>

<style lang="scss" scoped>
::v-deep .v-btn {
  &:not(.v-btn--round).v-size--default {
    height: 28px;
    min-width: 178px;
  }
  .v-btn__content {
    color: var(--v-cerulean-base) !important;
  }
}

.row-margin {
  margin-left: -6px;
  margin-right: -6px;
}

.card-margin {
  margin: 6px !important;
}

.customer-dashboard-wrap {
  ::v-deep .mdi-chevron-right::before {
    content: none;
  }
}
.icon-border {
  cursor: default !important;
}
</style><|MERGE_RESOLUTION|>--- conflicted
+++ resolved
@@ -165,42 +165,26 @@
       <v-row class="px-15 mt-2">
         <v-col md="3">
           <v-card class="mt-3 rounded-lg box-shadow-5 pl-2 pr-2" height="273">
-<<<<<<< HEAD
-            <v-card-title class="chart-style pb-2 pl-5 pt-5">
-=======
             <v-card-title class="chart-style pb-0 pl-5 pt-5">
->>>>>>> 59ec62d5
               <div class="mt-2">
                 <span class="neroBlack--text text-h5">
                   Top location & Income
                 </span>
               </div>
             </v-card-title>
-<<<<<<< HEAD
-            <empty-state-chart />
-=======
             <income-chart />
->>>>>>> 59ec62d5
           </v-card>
         </v-col>
         <v-col md="6">
           <v-card class="mt-3 rounded-lg box-shadow-5" height="273">
-<<<<<<< HEAD
-            <v-card-title class="chart-style pb-2 pl-5 pt-5">
-=======
             <v-card-title class="chart-style pb-1 pl-5 pt-5">
->>>>>>> 59ec62d5
               <div class="mt-2">
                 <span class="neroBlack--text text-h5">
                   Gender / monthly spending in 2021
                 </span>
               </div>
             </v-card-title>
-<<<<<<< HEAD
-            <empty-state-chart />
-=======
             <gender-spend-chart />
->>>>>>> 59ec62d5
           </v-card>
         </v-col>
         <v-col md="3">
@@ -217,14 +201,6 @@
               label="Gender"
             />
           </v-card>
-<<<<<<< HEAD
-        </v-col>
-      </v-row>
-      <v-row v-if="customersInsights" class="px-15 mt-2">
-        <v-col cols="3">
-          <income-chart />
-=======
->>>>>>> 59ec62d5
         </v-col>
       </v-row>
       <customer-details v-model="customerProfilesDrawer" />
@@ -242,10 +218,7 @@
 import Icon from "@/components/common/Icon"
 import CustomerDetails from "./Drawers/CustomerDetailsDrawer.vue"
 import IncomeChart from "@/components/common/incomeChart/IncomeChart"
-<<<<<<< HEAD
-=======
 import GenderSpendChart from "@/components/common/GenderSpendChart/GenderSpendChart"
->>>>>>> 59ec62d5
 import MapChart from "@/components/common/MapChart/MapChart"
 import MapStateList from "@/components/common/MapChart/MapStateList"
 import mapData from "@/components/common/MapChart/mapData.json"
@@ -264,10 +237,7 @@
     Icon,
     CustomerDetails,
     IncomeChart,
-<<<<<<< HEAD
-=======
     GenderSpendChart,
->>>>>>> 59ec62d5
     MapChart,
     MapStateList,
     mapSlider,
