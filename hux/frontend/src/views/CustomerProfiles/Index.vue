<template>
  <div class="customer-dashboard-wrap">
    <page-header class="background-border" :header-height-changes="'py-3'">
      <template #left>
        <breadcrumb :items="items" />
      </template>
      <template #right>
        <hux-button
          class="mr-4 pa-3"
          is-custom-icon
          is-tile
          icon="customer-profiles"
          variant="white"
          @click="toggleProfilesDrawer()"
        >
          View all customers
        </hux-button>
<<<<<<< HEAD
        <v-icon size="22" color="black lighten-3" class="icon-border pa-2 ma-1">
          mdi-download
        </v-icon>
=======
>>>>>>> 2cac32ca
      </template>
    </page-header>
    <v-progress-linear :active="loading" :indeterminate="loading" />
    <div v-if="!loading">
      <div class="row px-15 mt-6 mb-6 row-margin">
        <metric-card
          v-for="item in primaryItems"
          :key="item.title"
          class="card-margin"
          :grow="item.toolTipText ? 1 : 0"
          :icon="item.icon"
          :title="item.title"
        >
          <template #subtitle-extended>
            <tooltip v-if="!item.toolTipText">
              <template #label-content>
                <span class="font-weight-semi-bold" v-html="updatedTimeStamp">
                </span>
              </template>
              <template #hover-content>
                {{ item.subtitle }}
              </template>
            </tooltip>
            <tooltip v-if="item.toolTipText">
              <template #label-content>
                <span class="font-weight-semi-bold">
                  <span v-if="item.value == 'percentage'">
                    {{ item.subtitle | Numeric(true, false, false, true) }}
                  </span>
                  <span v-if="item.value == 'numeric'">
                    {{ item.subtitle | Numeric(true, true) }}
                  </span>
                </span>
              </template>
              <template #hover-content>
                <span v-if="item.value == 'percentage'">
                  {{ item.subtitle | Numeric(true, false, false, true) }}
                </span>
                <span v-else>
                  {{ item.subtitle | Numeric(true, false, false) }}
                </span>
              </template>
            </tooltip>
          </template>
          <template v-if="item.toolTipText" #extra-item>
            <tooltip position-top>
              <template #label-content>
                <icon type="info" :size="12" />
              </template>
              <template #hover-content>
                {{ item.toolTipText }}
              </template>
            </tooltip>
          </template>
        </metric-card>
      </div>
      <div v-if="overviewListItems" class="px-15 my-1">
        <v-card class="rounded pa-5 box-shadow-5">
          <h5 class="text-h5 mb-1">Customer overview</h5>
          <div class="row row-margin no-gutters">
            <metric-card
              v-for="item in overviewListItems"
              :key="item.title"
              class="card-margin"
              :grow="item.toolTipText ? 2 : 1"
              :title="item.title"
              :icon="item.icon"
              :interactable="item.action ? true : false"
              @click="item.action ? onClick(item.action) : ''"
            >
              <template #subtitle-extended>
                <tooltip>
                  <template #label-content>
                    <span class="font-weight-semi-bold">
                      <span v-if="item.value == 'percentage'">
                        {{ item.subtitle | Numeric(true, false, false, true) }}
                      </span>
                      <span v-if="item.value == 'numeric'">
                        {{ item.subtitle | Numeric(true, true) }}
                      </span>
                      <span v-if="item.value == 'none'">
                        {{ item.subtitle }}
                      </span>
                      <span v-if="item.value == ''">
                        {{ item.subtitle | Numeric(true, true) }}
                      </span>
                    </span>
                  </template>
                  <template #hover-content>
                    <span v-if="item.value == 'percentage'">
                      {{ item.subtitle | Numeric(true, false, false, true) }}
                    </span>
                    <span v-if="item.value == 'numeric'">
                      {{ item.subtitle | Numeric(true, false, false) }}
                    </span>
                    <span v-if="item.value == 'none'">
                      {{ item.subtitle }}
                    </span>
                    <span v-if="item.value == ''">
                      {{ item.subtitle }}
                    </span>
                  </template>
                </tooltip>
              </template>
              <template v-if="item.toolTipText" #extra-item>
                <tooltip position-top>
                  <template #label-content>
                    <icon type="info" :size="12" />
                  </template>
                  <template #hover-content>
                    {{ item.toolTipText }}
                  </template>
                </tooltip>
              </template>
            </metric-card>
          </div>
        </v-card>
      </div>
      <v-row class="px-15 mt-2">
        <v-col md="12">
          <v-card class="mt-3 rounded-lg box-shadow-5" height="350">
            <v-card-title class="pb-2 pl-5 pt-5">
              <div class="mt-2">
                <span class="black--text text--darken-4 text-h5">
                  Total customers
                  <span class="text-body-2 time-frame">
                    ({{ timeFrameLabel }})
                  </span>
                </span>
              </div>
            </v-card-title>
            <v-progress-linear
              v-if="loadingCustomerChart"
              :active="loadingCustomerChart"
              :indeterminate="loadingCustomerChart"
            />
            <total-customer-chart
              v-if="!loadingCustomerChart"
              :customers-data="totalCustomers"
            />
          </v-card>
        </v-col>
      </v-row>
      <v-row class="px-15 mt-2">
        <v-col md="7">
          <v-card class="mt-3 rounded-lg box-shadow-5" height="386">
            <v-card-title class="pb-2 pl-5 pt-5">
              <div class="mt-2">
                <span class="black--text text--darken-4 text-h5">
                  Demographic Overview
                </span>
              </div>
            </v-card-title>
            <v-progress-linear
              v-if="loadingGeoOverview"
              :active="loadingGeoOverview"
              :indeterminate="loadingGeoOverview"
            />
            <map-chart
              v-if="!loadingGeoOverview"
              :map-data="customersGeoOverview"
              :configuration-data="configurationData"
            />
            <map-slider
              v-if="!loadingGeoOverview"
              :map-data="customersGeoOverview"
              :configuration-data="configurationData"
            />
          </v-card>
        </v-col>
        <v-col md="5">
          <v-card class="mt-3 rounded-lg box-shadow-5" height="386">
            <v-card-title class="pb-2 pl-5 pt-5">
              <div class="mt-2">
                <span class="black--text text--darken-4 text-h5">
                  United States
                </span>
              </div>
            </v-card-title>
            <v-divider class="ml-5 mr-8 mt-0 mb-1" />
            <v-progress-linear
              v-if="loadingGeoOverview"
              :active="loadingGeoOverview"
              :indeterminate="loadingGeoOverview"
            />
            <map-state-list
              v-if="!loadingGeoOverview"
              :map-data="customersGeoOverview"
              :configuration-data="configurationData"
            />
          </v-card>
        </v-col>
      </v-row>
      <v-row class="px-15 mt-2">
        <v-col md="3">
          <v-card class="mt-3 rounded-lg box-shadow-5 pl-2 pr-2" height="290">
            <v-progress-linear
              v-if="loadingDemographics"
              :active="loadingDemographics"
              :indeterminate="loadingDemographics"
            />
            <v-card-title v-if="!loadingDemographics" class="pb-0 pl-5 pt-5">
              <div class="mt-2">
                <span class="black--text text--darken-4 text-h5">
                  Top location &amp; Income
                </span>
              </div>
            </v-card-title>
            <income-chart
              v-if="!loadingDemographics"
              :data="demographicsData.income"
            />
          </v-card>
        </v-col>
        <v-col md="6">
          <v-card class="mt-3 genderSpend rounded-lg box-shadow-5" height="290">
            <v-progress-linear
              v-if="loadingDemographics"
              :active="loadingDemographics"
              :indeterminate="loadingDemographics"
            />
            <v-card-title v-if="!loadingDemographics" class="pb-0 pl-2 pt-5">
<<<<<<< HEAD
              <div class="mt-1">
                <span class="black--text text--darken-4 text-h5">
=======
              <div class="mt-1 pl-5">
                <span class="neroBlack--text text-h5">
>>>>>>> 2cac32ca
                  Gender &sol; monthly spending
                </span>
                <span class="text-body-2 time-frame">(last 6 months)</span>
              </div>
            </v-card-title>
            <gender-spend-chart
              v-if="!loadingDemographics"
              :data="demographicsData.spend"
            />
          </v-card>
        </v-col>
        <v-col md="3">
          <v-card class="mt-3 rounded-lg box-shadow-5 pl-2 pr-2" height="290">
            <v-progress-linear
              v-if="loadingDemographics"
              :active="loadingDemographics"
              :indeterminate="loadingDemographics"
            />
            <v-card-title v-if="!loadingDemographics" class="pb-0 pl-5 pt-5">
              <div class="mt-2">
                <span class="black--text text--darken-4 text-h5"> Gender </span>
              </div>
            </v-card-title>
            <div v-if="!loadingDemographics" ref="genderChart">
              <doughnut-chart
                :chart-dimensions="genderChartDimensions"
                :data="genderChartData"
                label="Gender"
              />
            </div>
          </v-card>
        </v-col>
      </v-row>
      <customer-details v-model="customerProfilesDrawer" />
      <geo-drawer
        geo-level="cities"
        :results="overview.total_cities"
        :toggle="geoDrawer.cities"
        @onToggle="(isToggled) => (geoDrawer.cities = isToggled)"
      />
      <geo-drawer
        geo-level="countries"
        :results="overview.total_countries"
        :toggle="geoDrawer.countries"
        @onToggle="(isToggled) => (geoDrawer.countries = isToggled)"
      />
      <geo-drawer
        geo-level="states"
        :results="overview.total_us_states"
        :toggle="geoDrawer.states"
        @onToggle="(isToggled) => (geoDrawer.states = isToggled)"
      />
    </div>
  </div>
</template>

<script>
import { mapActions, mapGetters } from "vuex"
import PageHeader from "@/components/PageHeader"
import Breadcrumb from "@/components/common/Breadcrumb"
import Tooltip from "@/components/common/Tooltip.vue"
import MetricCard from "@/components/common/MetricCard"
import huxButton from "@/components/common/huxButton"
import Icon from "@/components/common/Icon"
import CustomerDetails from "./Drawers/CustomerDetailsDrawer.vue"
import GeoDrawer from "@/views/Shared/Drawers/GeoDrawer.vue"
import IncomeChart from "@/components/common/incomeChart/IncomeChart"
import GenderSpendChart from "@/components/common/GenderSpendChart/GenderSpendChart"
import MapChart from "@/components/common/MapChart/MapChart"
import MapStateList from "@/components/common/MapChart/MapStateList"
import mapSlider from "@/components/common/MapChart/mapSlider"
import DoughnutChart from "@/components/common/DoughnutChart/DoughnutChart"
import TotalCustomerChart from "@/components/common/TotalCustomerChart/TotalCustomerChart"
import configurationData from "@/components/common/MapChart/MapConfiguration.json"
import dayjs from "dayjs"

export default {
  name: "CustomerProfiles",
  components: {
    MetricCard,
    PageHeader,
    Breadcrumb,
    Tooltip,
    huxButton,
    Icon,
    CustomerDetails,
    GeoDrawer,
    IncomeChart,
    GenderSpendChart,
    MapChart,
    MapStateList,
    mapSlider,
    DoughnutChart,
    TotalCustomerChart,
  },

  data() {
    return {
      customerProfilesDrawer: false,
      loadingCustomerChart: false,
      configurationData: configurationData,
      geoDrawer: {
        cities: false,
        countries: false,
        states: false,
      },
      loadingGeoOverview: false,
      loadingDemographics: true,
      timeFrameLabel: "last 9 months",
      overviewListItems: [
        {
          title: "No. of customers",
          subtitle: "",
          toolTipText:
            "Total no. of unique hux ids generated to represent a customer.",
          value: "",
          action: "toggleProfilesDrawer",
        },
        {
          title: "Countries",
          subtitle: "",
          icon: "mdi-earth",
          value: "",
          action: "toggleCountriesDrawer",
        },
        {
          title: "US States",
          subtitle: "",
          icon: "mdi-map",
          value: "",
          action: "toggleStatesDrawer",
        },
        {
          title: "Cities",
          subtitle: "",
          icon: "mdi-map-marker-radius",
          value: "",
          action: "toggleCitiesDrawer",
        },
        { title: "Age", subtitle: "", icon: "mdi-cake-variant", value: "" },
        { title: "Women", subtitle: "", icon: "mdi-gender-female", value: "" },
        { title: "Men", subtitle: "", icon: "mdi-gender-male", value: "" },
        {
          title: "Other",
          subtitle: "",
          icon: "mdi-gender-male-female",
          value: "",
        },
      ],
      primaryItems: [
        {
          title: "Total no. of records",
          subtitle: "",
          toolTipText: "Total number of input records across all data feeds.",
          value: "",
        },
        {
          title: "Match rate",
          subtitle: "",
          toolTipText:
            "Percentage of input records that are consolidated into Hux IDs.",
          value: "",
        },
        {
          title: "Unique Hux IDs",
          subtitle: "",
          toolTipText:
            "Total Hux IDs that represent an anonymous or known customer.",
          value: "",
        },
        {
          title: "Anonymous IDs",
          subtitle: "",
          toolTipText:
            "IDs related to online visitors that have not logged in, typically identified by a browser cookie or device ID.",
          value: "",
        },
        {
          title: "Known IDs",
          subtitle: "",
          toolTipText:
            "IDs related to profiles that contain PII from online or offline engagement: name, postal address, email address, and phone number.",
          value: "",
        },
        {
          title: "Individual IDs",
          subtitle: "",
          toolTipText:
            "Represents a First Name, Last Name and Address combination, used to identify a customer that lives at an address.",
          value: "",
        },
        {
          title: "Household IDs",
          subtitle: "",
          toolTipText:
            "Represents a Last Name and Address combination, used to identify family members that live at the same address.",
          value: "",
        },
        {
          title: "Updated",
          subtitle: "",
          value: "",
        },
      ],
      items: [
        {
          text: "Customer Profiles",
          disabled: true,
          href: "/customers",
          icon: "customer-profiles",
        },
        {
          text: "",
          disabled: true,
          href: this.$route.path,
        },
      ],
      loading: false,
      updatedTime: [],
      genderChartDimensions: {
        width: 269,
        height: 200,
      },
    }
  },
  computed: {
    ...mapGetters({
      overview: "customers/overview",
      customersInsights: "customers/insights",
      totalCustomers: "customers/totalCustomers",
      customersGeoOverview: "customers/geoOverview",
      demographicsData: "customers/demographics",
    }),
    updatedTimeStamp() {
      return this.updatedTime[0] + "<span> &bull; </span>" + this.updatedTime[1]
    },

    genderChartData() {
      if (
        this.demographicsData.gender &&
        (this.demographicsData.gender.gender_men ||
          this.demographicsData.gender.gender_women ||
          this.demographicsData.gender.gender_other)
      ) {
        return [
          {
            label: "Men",
            population_percentage:
              this.demographicsData.gender.gender_men.population_percentage,
            size: this.demographicsData.gender.gender_men.size,
          },
          {
            label: "Women",
            population_percentage:
              this.demographicsData.gender.gender_women.population_percentage,
            size: this.demographicsData.gender.gender_women.size,
          },
          {
            label: "Other",
            population_percentage:
              this.demographicsData.gender.gender_other.population_percentage,
            size: this.demographicsData.gender.gender_other.size,
          },
        ]
      }
      return []
    },
  },
  created() {
    window.addEventListener("resize", this.sizeHandler)
  },
  destroyed() {
    window.removeEventListener("resize", this.sizeHandler)
  },

  async mounted() {
    this.loading = true
    this.sizeHandler()
    await this.getOverview()
    this.mapOverviewData()
    this.fetchTotalCustomers()
    this.fetchGeoOverview()
    this.fetchDemographics()
    this.loading = false
  },

  methods: {
    ...mapActions({
      getOverview: "customers/getOverview",
      getTotalCustomers: "customers/getTotalCustomers",
      getGeoOverview: "customers/getGeoOverview",
      getDemographics: "customers/getDemographics",
    }),

    async fetchGeoOverview() {
      this.loadingGeoOverview = true
      await this.getGeoOverview()
      this.loadingGeoOverview = false
    },

    async fetchDemographics() {
      this.loadingDemographics = true
      await this.getDemographics({
        start_date: dayjs().subtract(6, "months").format("YYYY-MM-DD"),
        end_date: dayjs().format("YYYY-MM-DD"),
      })
      this.loadingDemographics = false
    },

    async fetchTotalCustomers() {
      this.loadingCustomerChart = true
      await this.getTotalCustomers()
      this.loadingCustomerChart = false
    },
    // TODO: refactor this and move this logic to a getter in the store
    mapOverviewData() {
      if (this.overview) {
        this.overviewListItems[0].subtitle = this.overview.total_customers
        this.overviewListItems[0].value = "numeric"
        this.overviewListItems[1].subtitle = this.overview.total_countries
        this.overviewListItems[2].subtitle = this.overview.total_us_states
        this.overviewListItems[3].subtitle = this.overview.total_cities
        this.overviewListItems[3].value = "numeric"
        let min_age = this.overview.min_age
        let max_age = this.overview.max_age
        if (min_age && max_age && min_age === max_age) {
          this.overviewListItems[4].subtitle = min_age
        } else if (min_age && max_age) {
          this.overviewListItems[4].subtitle = `${min_age}-${max_age}`
        } else {
          this.overviewListItems[4].subtitle = "-"
        }
        this.overviewListItems[4].value = "none"
        this.overviewListItems[5].subtitle = this.overview.gender_women
        this.overviewListItems[5].value = "percentage"
        this.overviewListItems[6].subtitle = this.overview.gender_men
        this.overviewListItems[6].value = "percentage"
        this.overviewListItems[7].subtitle = this.overview.gender_other
        this.overviewListItems[7].value = "percentage"

        this.primaryItems[0].subtitle = this.overview.total_records
        this.primaryItems[0].value = "numeric"
        this.primaryItems[1].subtitle = this.overview.match_rate
        this.primaryItems[1].value = "percentage"
        this.primaryItems[2].subtitle = this.overview.total_unique_ids
        this.primaryItems[2].value = "numeric"
        this.primaryItems[3].subtitle = this.overview.total_unknown_ids
        this.primaryItems[3].value = "numeric"
        this.primaryItems[4].subtitle = this.overview.total_known_ids
        this.primaryItems[4].value = "numeric"
        this.primaryItems[5].subtitle = this.overview.total_individual_ids
        this.primaryItems[5].value = "numeric"
        this.primaryItems[6].subtitle = this.overview.total_household_ids
        this.primaryItems[6].value = "numeric"
        this.primaryItems[7].subtitle = this.getUpdatedDateTime(
          this.overview.updated
        )
      }
    },
    getUpdatedDateTime(value) {
      if (value) {
        let updatedValue = this.$options.filters.Date(value)
        this.updatedTime = updatedValue.split(" at ")
        this.updatedTime[0] = this.$options.filters.DateRelative(value)
        return updatedValue
      }
    },
    toggleProfilesDrawer() {
      this.customerProfilesDrawer = !this.customerProfilesDrawer
    },
    toggleGeoDrawer(geoLevel = "states") {
      this.geoDrawer[geoLevel] = !this.geoDrawer[geoLevel]
    },
    onClick(action) {
      switch (action) {
        case "toggleProfilesDrawer":
          this.toggleProfilesDrawer()
          break
        case "toggleCitiesDrawer":
          this.toggleGeoDrawer("cities")
          break
        case "toggleCountriesDrawer":
          this.toggleGeoDrawer("countries")
          break
        case "toggleStatesDrawer":
          this.toggleGeoDrawer("states")
          break
      }
    },
    sizeHandler() {
      if (this.$refs.genderChart) {
        this.genderChartDimensions.width = this.$refs.genderChart.clientWidth
        this.genderChartDimensions.height = 200
      }
    },
  },
}
</script>

<style lang="scss" scoped>
::v-deep .v-btn {
  &:not(.v-btn--round).v-size--default {
    height: 28px;
    min-width: 178px;
  }
  .v-btn__content {
    color: var(--v-cerulean-base) !important;
  }
}
.row-margin {
  margin-left: -6px;
  margin-right: -6px;
}

.card-margin {
  margin: 6px !important;
}

.time-frame {
  color: var(--v-gray-base) !important;
}

.customer-dashboard-wrap {
  ::v-deep .mdi-chevron-right::before {
    content: none;
  }
}
.icon-border {
  cursor: default !important;
}
::v-deep .genderSpend .container {
  margin-top: 8px !important;
}
.color-last-month {
  color: var(--v-grey-base) !important;
}
</style><|MERGE_RESOLUTION|>--- conflicted
+++ resolved
@@ -15,12 +15,6 @@
         >
           View all customers
         </hux-button>
-<<<<<<< HEAD
-        <v-icon size="22" color="black lighten-3" class="icon-border pa-2 ma-1">
-          mdi-download
-        </v-icon>
-=======
->>>>>>> 2cac32ca
       </template>
     </page-header>
     <v-progress-linear :active="loading" :indeterminate="loading" />
@@ -243,13 +237,8 @@
               :indeterminate="loadingDemographics"
             />
             <v-card-title v-if="!loadingDemographics" class="pb-0 pl-2 pt-5">
-<<<<<<< HEAD
-              <div class="mt-1">
+              <div class="mt-1 pl-5">
                 <span class="black--text text--darken-4 text-h5">
-=======
-              <div class="mt-1 pl-5">
-                <span class="neroBlack--text text-h5">
->>>>>>> 2cac32ca
                   Gender &sol; monthly spending
                 </span>
                 <span class="text-body-2 time-frame">(last 6 months)</span>
