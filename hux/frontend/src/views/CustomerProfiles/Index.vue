<template>
  <div class="customer-dashboard-wrap">
    <page-header class="background-border" :header-height-changes="'py-3'">
      <template #left>
        <breadcrumb :items="items" />
      </template>
      <template #right>
        <hux-button
          class="mr-4 pa-3"
          is-custom-icon
          is-tile
          icon="customer-profiles"
          variant="white"
          @click="openProfilesDrawer()"
        >
          View all customers
        </hux-button>
        <v-icon size="22" color="lightGrey" class="icon-border pa-2 ma-1">
          mdi-download
        </v-icon>
      </template>
    </page-header>
    <v-progress-linear :active="loading" :indeterminate="loading" />
    <div v-if="!loading">
      <div class="row px-15 mt-6 mb-6 row-margin">
        <metric-card
          v-for="item in primaryItems"
          :key="item.title"
          class="card-margin"
          :grow="item.toolTipText ? 1 : 0"
          :icon="item.icon"
          :title="item.title"
        >
          <template #subtitle-extended>
            <tooltip v-if="!item.toolTipText">
              <template #label-content>
                <span class="font-weight-semi-bold" v-html="updatedTimeStamp">
                </span>
              </template>
              <template #hover-content>
                {{ item.subtitle }}
              </template>
            </tooltip>
            <tooltip v-if="item.toolTipText">
              <template #label-content>
                <span class="font-weight-semi-bold">
                  <span v-if="item.value == 'percentage'">
                    {{ item.subtitle | Numeric(true, false, false, true) }}
                  </span>
                  <span v-if="item.value == 'numeric'">
                    {{ item.subtitle | Numeric(true, true) }}
                  </span>
                </span>
              </template>
              <template #hover-content>
                <span v-if="item.value == 'percentage'">
                  {{ item.subtitle | Numeric(true, false, false, true) }}
                </span>
                <span v-else>
                  {{ item.subtitle | Numeric(true, false, false) }}
                </span>
              </template>
            </tooltip>
          </template>
          <template v-if="item.toolTipText" #extra-item>
            <tooltip position-top>
              <template #label-content>
                <icon type="info" :size="12" />
              </template>
              <template #hover-content>
                {{ item.toolTipText }}
              </template>
            </tooltip>
          </template>
        </metric-card>
      </div>
      <div v-if="overviewListItems" class="px-15 my-1">
        <v-card class="rounded pa-5 box-shadow-5">
          <h5 class="text-h5 mb-1">Customer overview</h5>
          <div class="row row-margin no-gutters">
            <metric-card
              v-for="item in overviewListItems"
              :key="item.title"
              class="card-margin"
              :grow="item.toolTipText ? 2 : 1"
              :title="item.title"
              :icon="item.icon"
              :interactable="item.action ? true : false"
              @click="item.action ? onClick(item.action) : ''"
            >
              <template #subtitle-extended>
                <tooltip>
                  <template #label-content>
                    <span class="font-weight-semi-bold">
                      <span v-if="item.value == 'percentage'">
                        {{ item.subtitle | Numeric(true, false, false, true) }}
                      </span>
                      <span v-if="item.value == 'numeric'">
                        {{ item.subtitle | Numeric(true, true) }}
                      </span>
                      <span v-if="item.value == 'none'">
                        {{ item.subtitle }}
                      </span>
                      <span v-if="item.value == ''">
                        {{ item.subtitle | Numeric(true, true) }}
                      </span>
                    </span>
                  </template>
                  <template #hover-content>
                    <span v-if="item.value == 'percentage'">
                      {{ item.subtitle | Numeric(true, false, false, true) }}
                    </span>
                    <span v-if="item.value == 'numeric'">
                      {{ item.subtitle | Numeric(true, false, false) }}
                    </span>
                    <span v-if="item.value == 'none'">
                      {{ item.subtitle }}
                    </span>
                    <span v-if="item.value == ''">
                      {{ item.subtitle }}
                    </span>
                  </template>
                </tooltip>
              </template>
              <template v-if="item.toolTipText" #extra-item>
                <tooltip position-top>
                  <template #label-content>
                    <icon type="info" :size="12" />
                  </template>
                  <template #hover-content>
                    {{ item.toolTipText }}
                  </template>
                </tooltip>
              </template>
            </metric-card>
          </div>
        </v-card>
      </div>
      <v-row class="px-15 mt-2">
        <v-col md="12">
          <v-card class="mt-3 rounded-lg box-shadow-5" height="522">
            <v-card-title class="chart-style pb-2 pl-5 pt-5">
              <div class="mt-2">
                <span class="neroBlack--text text-h5">
                  Total Customers (last 6 months)
                </span>
              </div>
            </v-card-title>
            <v-progress-linear
              v-if="loadingCustomerChart"
              :active="loadingCustomerChart"
              :indeterminate="loadingCustomerChart"
            />
            <total-customer-chart
              v-if="!loadingCustomerChart"
              :customers-data="totalCustomers"
            />
          </v-card>
        </v-col>
      </v-row>
      <v-row class="px-15 mt-2">
        <v-col md="7">
          <v-card class="mt-3 rounded-lg box-shadow-5" height="386">
            <v-card-title class="pb-2 pl-5 pt-5">
              <div class="mt-2">
                <span class="neroBlack--text text-h5">
                  Demographic Overview
                </span>
              </div>
            </v-card-title>
            <v-progress-linear
              v-if="loadingGeoOverview"
              :active="loadingGeoOverview"
              :indeterminate="loadingGeoOverview"
            />
            <map-chart
              v-if="!loadingGeoOverview"
              :map-data="customersGeoOverview"
            />
            <map-slider
              v-if="!loadingGeoOverview"
              :map-data="customersGeoOverview"
            />
          </v-card>
        </v-col>
        <v-col md="5">
          <v-card class="mt-3 rounded-lg box-shadow-5" height="386">
            <v-card-title class="pb-2 pl-5 pt-5">
              <div class="mt-2">
                <span class="neroBlack--text text-h5"> United States </span>
              </div>
            </v-card-title>
            <v-divider class="ml-5 mr-8 mt-0 mb-1" />
            <v-progress-linear
              v-if="loadingGeoOverview"
              :active="loadingGeoOverview"
              :indeterminate="loadingGeoOverview"
            />
            <map-state-list
              v-if="!loadingGeoOverview"
              :map-data="customersGeoOverview"
            />
          </v-card>
        </v-col>
      </v-row>
      <v-row class="px-15 mt-2">
        <v-col md="3">
          <v-card class="mt-3 rounded-lg box-shadow-5 pl-2 pr-2" height="290">
            <v-card-title class="pb-0 pl-5 pt-5">
              <div class="mt-2">
                <span class="neroBlack--text text-h5">
                  Top location &amp; Income
                </span>
              </div>
            </v-card-title>
            <income-chart />
          </v-card>
        </v-col>
        <v-col md="6">
          <v-card class="mt-3 rounded-lg box-shadow-5" height="290">
            <v-card-title class="pb-1 pl-5 pt-5">
              <div class="mt-2">
                <span class="neroBlack--text text-h5">
                  Gender &sol; monthly spending in 2021
                </span>
              </div>
            </v-card-title>
            <gender-spend-chart />
          </v-card>
        </v-col>
        <v-col md="3">
          <v-card class="mt-3 rounded-lg box-shadow-5 pl-2 pr-2" height="290">
            <v-card-title class="pb-0 pl-5 pt-5">
              <div class="mt-2">
                <span class="neroBlack--text text-h5"> Gender </span>
              </div>
            </v-card-title>
            <div ref="genderChart">
              <doughnut-chart
                :chart-dimensions="genderChartDimensions"
                :data="genderChartData"
                label="Gender"
              />
            </div>
          </v-card>
        </v-col>
      </v-row>
      <customer-details v-model="customerProfilesDrawer" />
      <geo-drawer
        :toggle="geoDrawer"
        :geo-level="geoLevel"
        :results="geoResults"
      />
    </div>
  </div>
</template>

<script>
import { mapActions, mapGetters } from "vuex"
import PageHeader from "@/components/PageHeader"
import Breadcrumb from "@/components/common/Breadcrumb"
import Tooltip from "@/components/common/Tooltip.vue"
import MetricCard from "@/components/common/MetricCard"
import huxButton from "@/components/common/huxButton"
import Icon from "@/components/common/Icon"
import CustomerDetails from "./Drawers/CustomerDetailsDrawer.vue"
import GeoDrawer from "./Drawers/GeoDrawer.vue"
import IncomeChart from "@/components/common/incomeChart/IncomeChart"
import GenderSpendChart from "@/components/common/GenderSpendChart/GenderSpendChart"
import MapChart from "@/components/common/MapChart/MapChart"
import MapStateList from "@/components/common/MapChart/MapStateList"
import genderData from "@/components/common/DoughnutChart/genderData.json"
import mapSlider from "@/components/common/MapChart/mapSlider"
import DoughnutChart from "@/components/common/DoughnutChart/DoughnutChart"
import TotalCustomerChart from "@/components/common/TotalCustomerChart/TotalCustomerChart"

export default {
  name: "CustomerProfiles",
  components: {
    MetricCard,
    PageHeader,
    Breadcrumb,
    Tooltip,
    huxButton,
    Icon,
    CustomerDetails,
    GeoDrawer,
    IncomeChart,
    GenderSpendChart,
    MapChart,
    MapStateList,
    mapSlider,
    DoughnutChart,
    TotalCustomerChart,
  },

  data() {
    return {
      customerProfilesDrawer: false,
<<<<<<< HEAD
      loadingCustomerChart: false,
      loadingGeographics: false,
=======
      geoDrawer: false,
      geoLevel: null,
      geoResults: 0,
      loadingGeoOverview: false,
>>>>>>> 69e2c911
      overviewListItems: [
        {
          title: "No. of customers",
          subtitle: "",
          toolTipText:
            "Total no. of unique hux ids generated to represent a customer.",
          value: "",
          action: "openProfilesDrawer",
        },
        {
          title: "Countries",
          subtitle: "",
          icon: "mdi-earth",
          value: "",
          action: "openCountriesDrawer",
        },
        {
          title: "US States",
          subtitle: "",
          icon: "mdi-map",
          value: "",
          action: "openStatesDrawer",
        },
        {
          title: "Cities",
          subtitle: "",
          icon: "mdi-map-marker-radius",
          value: "",
          action: "openCitiesDrawer",
        },
        { title: "Age", subtitle: "", icon: "mdi-cake-variant", value: "" },
        { title: "Women", subtitle: "", icon: "mdi-gender-female", value: "" },
        { title: "Men", subtitle: "", icon: "mdi-gender-male", value: "" },
        {
          title: "Other",
          subtitle: "",
          icon: "mdi-gender-male-female",
          value: "",
        },
      ],
      primaryItems: [
        {
          title: "Total no. of records",
          subtitle: "",
          toolTipText: "Total number of input records across all data feeds.",
          value: "",
        },
        {
          title: "Match rate",
          subtitle: "",
          toolTipText:
            "Percentage of input records that are consolidated into Hux IDs.",
          value: "",
        },
        {
          title: "Unique Hux IDs",
          subtitle: "",
          toolTipText:
            "Total Hux IDs that represent an anonymous or known customer.",
          value: "",
        },
        {
          title: "Anonymous IDs",
          subtitle: "",
          toolTipText:
            "IDs related to online visitors that have not logged in, typically identified by a browser cookie or device ID.",
          value: "",
        },
        {
          title: "Known IDs",
          subtitle: "",
          toolTipText:
            "IDs related to profiles that contain PII from online or offline engagement: name, postal address, email address, and phone number.",
          value: "",
        },
        {
          title: "Individual IDs",
          subtitle: "",
          toolTipText:
            "Represents a First Name, Last Name and Address combination, used to identify a customer that lives at an address.",
          value: "",
        },
        {
          title: "Household IDs",
          subtitle: "",
          toolTipText:
            "Represents a Last Name and Address combination, used to identify family members that live at the same address.",
          value: "",
        },
        {
          title: "Updated",
          subtitle: "",
          value: "",
        },
      ],
      items: [
        {
          text: "Customer Profiles",
          disabled: true,
          href: "/customers",
          icon: "customer-profiles",
        },
        {
          text: "",
          disabled: true,
          href: this.$route.path,
        },
      ],
      genderChartData: [
        {
          label: "Men",
          population_percentage:
            genderData.gender.gender_men.population_percentage,
          size: genderData.gender.gender_men.size,
        },
        {
          label: "Women",
          population_percentage:
            genderData.gender.gender_women.population_percentage,
          size: genderData.gender.gender_women.size,
        },
        {
          label: "Other",
          population_percentage:
            genderData.gender.gender_other.population_percentage,
          size: genderData.gender.gender_other.size,
        },
      ],
      loading: false,
      updatedTime: [],
      genderChartDimensions: {
        width: 269,
        height: 200,
      },
    }
  },
  computed: {
    ...mapGetters({
      overview: "customers/overview",
      customersInsights: "customers/insights",
<<<<<<< HEAD
      customersGeographics: "customers/geographics",
      totalCustomers: "customers/total_customers",
=======
      customersGeoOverview: "customers/geoOverview",
>>>>>>> 69e2c911
    }),
    updatedTimeStamp() {
      return this.updatedTime[0] + "<span> &bull; </span>" + this.updatedTime[1]
    },
  },
  created() {
    window.addEventListener("resize", this.sizeHandler)
  },
  destroyed() {
    window.removeEventListener("resize", this.sizeHandler)
  },

  async mounted() {
    this.loading = true
    this.sizeHandler()
    await this.getOverview()
    this.mapOverviewData()
    this.fetchTotalCustomers()
    this.loading = false

    this.loadingGeoOverview = true
    await this.getGeoOverview()
    this.loadingGeoOverview = false
  },

  methods: {
    ...mapActions({
      getOverview: "customers/getOverview",
<<<<<<< HEAD
      getGeographics: "customers/getGeographics",
      getTotalCustomers: "customers/getTotalCustomers",
    }),

    async fetchGeographics() {
      this.loadingGeographics = true
      await this.getGeographics()
      this.loadingGeographics = false
    },
    async fetchTotalCustomers() {
      this.loadingCustomerChart = true
      await this.getTotalCustomers()
      this.loadingCustomerChart = false
    },
=======
      getGeoOverview: "customers/getGeoOverview",
    }),

>>>>>>> 69e2c911
    // TODO: refactor this and move this logic to a getter in the store
    mapOverviewData() {
      if (this.overview) {
        this.overviewListItems[0].subtitle = this.overview.total_customers
        this.overviewListItems[0].value = "numeric"
        this.overviewListItems[1].subtitle = this.overview.total_countries
        this.overviewListItems[2].subtitle = this.overview.total_us_states
        this.overviewListItems[3].subtitle = this.overview.total_cities
        this.overviewListItems[3].value = "numeric"
        let min_age = this.overview.min_age
        let max_age = this.overview.max_age
        if (min_age && max_age && min_age === max_age) {
          this.overviewListItems[4].subtitle = min_age
        } else if (min_age && max_age) {
          this.overviewListItems[4].subtitle = `${min_age}-${max_age}`
        } else {
          this.overviewListItems[4].subtitle = "-"
        }
        this.overviewListItems[4].value = "none"
        this.overviewListItems[5].subtitle = this.overview.gender_women
        this.overviewListItems[5].value = "percentage"
        this.overviewListItems[6].subtitle = this.overview.gender_men
        this.overviewListItems[6].value = "percentage"
        this.overviewListItems[7].subtitle = this.overview.gender_other
        this.overviewListItems[7].value = "percentage"

        this.primaryItems[0].subtitle = this.overview.total_records
        this.primaryItems[0].value = "numeric"
        this.primaryItems[1].subtitle = this.overview.match_rate
        this.primaryItems[1].value = "percentage"
        this.primaryItems[2].subtitle = this.overview.total_unique_ids
        this.primaryItems[2].value = "numeric"
        this.primaryItems[3].subtitle = this.overview.total_unknown_ids
        this.primaryItems[3].value = "numeric"
        this.primaryItems[4].subtitle = this.overview.total_known_ids
        this.primaryItems[4].value = "numeric"
        this.primaryItems[5].subtitle = this.overview.total_individual_ids
        this.primaryItems[5].value = "numeric"
        this.primaryItems[6].subtitle = this.overview.total_household_ids
        this.primaryItems[6].value = "numeric"
        this.primaryItems[7].subtitle = this.getUpdatedDateTime(
          this.overview.updated
        )
      }
    },
    getUpdatedDateTime(value) {
      if (value) {
        let updatedValue = this.$options.filters.Date(value)
        this.updatedTime = updatedValue.split(" at ")
        this.updatedTime[0] = this.$options.filters.DateRelative(value)
        return updatedValue
      }
    },
    openProfilesDrawer() {
      this.customerProfilesDrawer = !this.customerProfilesDrawer
    },
    openGeoDrawer(geoLevel = "states") {
      this.geoLevel = geoLevel

      if (geoLevel === "cities") this.geoResults = this.overview.total_cities

      if (geoLevel === "countries")
        this.geoResults = this.overview.total_countries

      if (geoLevel === "states") this.geoResults = this.overview.total_us_states

      this.geoDrawer = !this.geoDrawer
    },
    onClick(action) {
      if (action === "openProfilesDrawer") this.openProfilesDrawer()
      if (action === "openCitiesDrawer") this.openGeoDrawer("cities")
      if (action === "openCountriesDrawer") this.openGeoDrawer("countries")
      if (action === "openStatesDrawer") this.openGeoDrawer("states")
    },
    sizeHandler() {
      if (this.$refs.genderChart) {
        this.genderChartDimensions.width = this.$refs.genderChart.clientWidth
        this.genderChartDimensions.height = 200
      }
    },
  },
}
</script>

<style lang="scss" scoped>
::v-deep .v-btn {
  &:not(.v-btn--round).v-size--default {
    height: 28px;
    min-width: 178px;
  }
  .v-btn__content {
    color: var(--v-cerulean-base) !important;
  }
}

.row-margin {
  margin-left: -6px;
  margin-right: -6px;
}

.card-margin {
  margin: 6px !important;
}

.customer-dashboard-wrap {
  ::v-deep .mdi-chevron-right::before {
    content: none;
  }
}
.icon-border {
  cursor: default !important;
}
</style><|MERGE_RESOLUTION|>--- conflicted
+++ resolved
@@ -297,15 +297,12 @@
   data() {
     return {
       customerProfilesDrawer: false,
-<<<<<<< HEAD
       loadingCustomerChart: false,
       loadingGeographics: false,
-=======
       geoDrawer: false,
       geoLevel: null,
       geoResults: 0,
       loadingGeoOverview: false,
->>>>>>> 69e2c911
       overviewListItems: [
         {
           title: "No. of customers",
@@ -446,12 +443,9 @@
     ...mapGetters({
       overview: "customers/overview",
       customersInsights: "customers/insights",
-<<<<<<< HEAD
       customersGeographics: "customers/geographics",
       totalCustomers: "customers/total_customers",
-=======
       customersGeoOverview: "customers/geoOverview",
->>>>>>> 69e2c911
     }),
     updatedTimeStamp() {
       return this.updatedTime[0] + "<span> &bull; </span>" + this.updatedTime[1]
@@ -480,9 +474,9 @@
   methods: {
     ...mapActions({
       getOverview: "customers/getOverview",
-<<<<<<< HEAD
       getGeographics: "customers/getGeographics",
       getTotalCustomers: "customers/getTotalCustomers",
+      getGeoOverview: "customers/getGeoOverview",
     }),
 
     async fetchGeographics() {
@@ -495,11 +489,6 @@
       await this.getTotalCustomers()
       this.loadingCustomerChart = false
     },
-=======
-      getGeoOverview: "customers/getGeoOverview",
-    }),
-
->>>>>>> 69e2c911
     // TODO: refactor this and move this logic to a getter in the store
     mapOverviewData() {
       if (this.overview) {
