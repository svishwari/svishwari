<template>
  <Drawer
    v-model="localDrawer"
    :contentPadding="'pa-0'"
    :contentHeaderPadding="'px-3'"
  >
    <template #header-left>
      <div class="d-flex align-center">
        <h3 class="text-h3 ml-2 neroBlack--text">Customers</h3>
      </div>
    </template>

    <template #default>
      <v-progress-linear :active="loading" :indeterminate="loading" />
      <PageHeader class="top-bar" :headerHeight="40" :headerPadding="'px-4'">
        <template slot="left">
          <v-icon size="18" color="lightGrey">mdi-magnify</v-icon>
        </template>
      </PageHeader>
      <hux-data-table :headers="columnDefs" :dataItems="customers">
        <template #row-item="{ item }">
          <td
            v-for="header in columnDefs"
            :key="header.value"
            :style="{ width: header.width }"
          >
            <div v-if="header.value == 'hux_id'" class="text-body-2">
              <router-link
                :to="{
                  name: 'CustomerProfileDetails',
                  params: { id: item[header.value] },
                }"
                class="text-decoration-none text-body-2"
                append
                >{{ item[header.value] }}
              </router-link>
            </div>
            <div
              v-if="header.value == 'first_name' || header.value == 'last_name'"
              class="text-body-2"
            >
              <span v-if="item.last_name">{{ item.last_name }}, </span>
              <span v-if="item.first_name"> {{ item.first_name }}</span>
            </div>
            <div v-if="header.value == 'match_confidence'">
              <hux-slider
                :isRangeSlider="false"
                :value="item[header.value]"
<<<<<<< HEAD
=======
                class="match-confidence"
>>>>>>> 9f343670
              ></hux-slider>
            </div>
          </td>
        </template>
      </hux-data-table>
    </template>
    <template #footer-left>
      <div class="d-flex align-baseline footer-font gray--text text-caption">
        {{ customersList.length }} results
      </div>
    </template>
  </Drawer>
</template>

<script>
import { mapActions, mapGetters } from "vuex"
import Drawer from "@/components/common/Drawer"
import HuxDataTable from "@/components/common/dataTable/HuxDataTable.vue"
import HuxSlider from "@/components/common/HuxSlider"
import PageHeader from "@/components/PageHeader"

export default {
  name: "CustomerDetails",
  components: {
    Drawer,
    HuxDataTable,
    HuxSlider,
    PageHeader,
  },
  data() {
    return {
      loading: true,
      localDrawer: this.value,
      columnDefs: [
        {
          text: "Hux ID",
          value: "hux_id",
          width: "auto",
        },
        {
          text: "Full name",
          value: "first_name",
          width: "auto",
        },
        {
          text: "Match confidence",
          value: "match_confidence",
          width: "200px",
          hoverTooltip:
            "A percentage that indicates the level of certainty that all incoming records were accurately matched to a given customer.",
        },
      ],
    }
  },

  props: {
    value: {
      type: Boolean,
      required: true,
      default: false,
    },
  },

  watch: {
    value: function () {
      this.localDrawer = this.value
    },
    localDrawer: function () {
      this.$emit("input", this.localDrawer)
    },
  },

  async updated() {
    this.loading = true
    await this.getCustomers()
    this.loading = false
  },

  computed: {
    ...mapGetters({
      customersList: "customers/list",
    }),

    customers() {
      let sortedCustomerList = this.customersList
      return sortedCustomerList.sort((a, b) => a.id - b.id)
    },
  },

  methods: {
    ...mapActions({
      getCustomers: "customers/getAll",
    }),
  },
}
</script>

<style lang="scss" scoped>
.hux-data-table {
  margin-top: 1px;
}
::v-deep .v-sheet .theme--light .v-toolbar {
  background: var(--v-aliceBlue-base);
}
::v-deep .theme--light.v-sheet {
  box-shadow: 0px 1px 5px rgba(0, 0, 0, 0.25);
}
.hux-data-table {
  ::v-deep table {
    .v-data-table-header {
      tr {
        height: 40px !important;
      }
      th {
        background: var(--v-aliceBlue-base);
      }
    }
    .match-confidence {
      .slider-value-display {
        margin-top: 16px;
      }
      .v-slider__track-container {
        margin-top: 12px !important;
      }
      .v-slider__thumb-container {
        margin-top: 12px !important;
      }
    }
  }
}
.footer-font {
  font-family: Open Sans;
  font-style: normal;
  font-weight: normal;
  font-size: 12px;
  line-height: 16px;
  color: var(gray);
}
</style><|MERGE_RESOLUTION|>--- conflicted
+++ resolved
@@ -46,10 +46,7 @@
               <hux-slider
                 :isRangeSlider="false"
                 :value="item[header.value]"
-<<<<<<< HEAD
-=======
                 class="match-confidence"
->>>>>>> 9f343670
               ></hux-slider>
             </div>
           </td>
