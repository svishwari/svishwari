--- conflicted
+++ resolved
@@ -12,14 +12,6 @@
 
     <template #default>
       <v-progress-linear :active="loading" :indeterminate="loading" />
-<<<<<<< HEAD
-      <page-header class="top-bar" :header-height="40" :header-padding="'px-4'">
-        <template slot="left">
-          <v-icon size="18" color="black lighten-3">mdi-magnify</v-icon>
-        </template>
-      </page-header>
-=======
->>>>>>> 2cac32ca
       <hux-data-table
         :columns="columnDefs"
         :sort-column="'hux_id'"
@@ -45,40 +37,20 @@
               <template #tooltip>
                 <div class="my-2 black--text text--darken-1">
                   Hux ID:
-<<<<<<< HEAD
-                  <span
-                    class="font-weight-semi-bold black--text text--darken-4"
-                  >
-=======
-                  <span class="neroBlack--text">
->>>>>>> 2cac32ca
+                  <span class="black--text text--darken-4">
                     {{ item[header.value] }}
                   </span>
                 </div>
                 <div class="my-2 black--text text--darken-1">
                   Full name:
-<<<<<<< HEAD
-                  <span
-                    class="font-weight-semi-bold black--text text--darken-4"
-                  >
-=======
-                  <span class="neroBlack--text">
->>>>>>> 2cac32ca
+                  <span class="black--text text--darken-4">
                     {{ item.last_name }}, {{ item.first_name }}
                   </span>
                 </div>
                 <div class="my-2 black--text text--darken-1">
                   Match confidence:
-<<<<<<< HEAD
-                  <span
-                    class="font-weight-semi-bold black--text text--darken-4"
-                  >
-=======
-                  <span class="neroBlack--text">
->>>>>>> 2cac32ca
-                    {{
-                      item.match_confidence | Numeric(true, false, false, true)
-                    }}
+                  <span class="black--text text--darken-4">
+                    {{ item.match_confidence | Numeric(true, false, false, true) }}
                   </span>
                 </div>
               </template>
