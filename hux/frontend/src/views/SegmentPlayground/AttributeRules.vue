<template>
  <v-col cols="12" class="attribute-rule pt-0 pl-0 pr-0">
    <v-col cols="12" class="pa-0">
      <strong
        v-if="enableTitle"
        :class="{
          'text-h5 black--text text--darken-4 mb-2 d-block': true,
          '': applyCaptionStyle,
        }"
      >
        Select attribute(s) -
        <i class="text-h6 black--text text--darken-1">optional</i>
      </strong>
      <v-card
        v-if="rules.length == 0"
        tile
        elevation="0"
        class="blank-section pa-6"
      >
        <div
          class="
            text-body-1
            primary--text
            new-attribute
            d-flex
            align-center
            cursor-pointer
          "
          data-e2e="add-new-attr"
          @click="addNewSection()"
        >
          <icon type="plus" color="primary" :size="11" class="mr-2" />
          New attribute
        </div>
      </v-card>
    </v-col>
    <v-col v-if="rules.length > 0" col="12" class="pt-0 pr-0 pa-0">
      <div v-for="(rule, index) in rules" :key="rule.id">
        <div
          class="
            d-flex
            align-center
            col-12
            pa-0
            black--text
            text--darken-4 text-body-2
          "
        >
          <span class="mr-2">Include customers that match &nbsp;</span>
          <hux-switch
            v-model="rule.operand"
            :is-disabled="readMode ? true : false"
            @input="triggerSizingForRule(rule)"
          />
          of the following:
        </div>
        <v-col
          v-for="(condition, ixcondition) in rule.conditions"
          :key="condition.id"
          class="rule-section pa-0 mb-2 d-flex"
        >
          <div class="pa-0 pr-2 flex-fill">
            <div
              :class="readMode ? 'readmode-condition-card' : 'condition-card'"
            >
              <div class="condition-container pl-2 d-fles pr-6">
                <div class="condition-items pr-5">
                  <hux-dropdown
                    :selected="condition.attribute"
                    :items="attributeOptions()"
                    label="Select attribute"
                    data-e2e="select-attr-btn"
                    @on-select="onSelect('attribute', condition, $event)"
                  />
                  <hux-dropdown
                    v-if="isTextORSelect(condition)"
                    label="Select operator"
                    :items="operatorOptions(condition)"
                    :selected="condition.operator"
                    data-e2e="select-operator-btn"
                    @on-select="onSelect('operator', condition, $event)"
                  />
                  <text-field
                    v-if="
                      condition.operator && condition.attribute.type === 'text'
                    "
                    v-model="condition.text"
                    class="item-text-field"
                    placeholder="Enter value"
                    required
                    @blur="triggerSizing(condition)"
                  />
                  <hux-autocomplete
                    v-if="
                      condition.operator && condition.attribute.type === 'list'
                    "
                    v-model="condition.text"
                    :options="listOptions(condition)"
                    data-e2e="auto-complete-btn"
                    :loader="loaderValue"
                    @change="triggerSizing(condition)"
                    @search-update="autoSearchFunc"
                  />
                  <div
                    v-if="condition.attribute && !isTextORSelect(condition)"
                    ref="hux-density-slider"
                    class="range-attribute-container"
                    :class="condition.attribute.values ? 'pt-6' : ''"
                  >
                    <hux-density-chart
                      v-if="condition.attribute.values"
                      :id="condition.id"
                      :data="condition.attribute.values"
                      :chart-dimensions="chartDimensions"
                      :min="condition.attribute.min"
                      :max="condition.attribute.max"
                      :range="condition.range"
                      :read-mode="readMode"
                      class="ml-2 mr-0"
                    />
                    <hux-slider
                      v-model="condition.range"
                      :read-only="false"
                      :min="condition.attribute.min"
                      :max="condition.attribute.max"
                      :step="condition.attribute.steps"
                      :custom-label="
                        (val) => sliderLabel(condition.attribute, val)
                      "
                      :class="
                        condition.attribute.values ? 'density-slider' : ''
                      "
                      is-range-slider
                      :read-mode="readMode"
                      @onFinalValue="triggerSizing(condition)"
                    />
                  </div>
                </div>
                <div
                  v-if="!readMode"
                  class="condition-actions pa-0 cursor-pointer"
                  data-e2e="remove-attr"
                  @click="removeCondition(rule, ixcondition)"
                >
                  <icon type="trash" :size="18" color="black" />
                </div>
              </div>
            </div>
          </div>
          <div class="pr-0 py-0 flex-right">
            <div class="condition-summary">
              <span class="title text-h5">Rule Size</span>
              <span v-if="condition.awaitingSize" class="pt-2">
                <v-progress-linear indeterminate buffer-value="0" stream />
              </span>
              <span v-else class="value text-h6 pt-1 text-subtitle-1">
                {{ condition.size | Numeric(false, false, true) }}
              </span>
            </div>
          </div>
        </v-col>
        <div class="add-wrap">
          <div class="pa-0 pt-2 flex-fill new-attribute">
            <div class="add-section pa-5 text-body-1 primary--text">
              <span
                class="cursor-pointer"
                data-e2e="add-another-attr"
                @click="addNewCondition(rule.id)"
              >
                <icon type="plus" color="primary" :size="12" class="mr-1" />
                New attribute
              </span>
            </div>
          </div>
          <div class="pr-0 pt-2 pl-2 flex-right">
            <div class="condition-summary">
              <span class="title text-h5">Size</span>
              <span v-if="loadingOverAllSize" class="pt-2">
                <v-progress-linear indeterminate buffer-value="0" stream />
              </span>
              <span v-else class="value text-h6 pt-1 text-subtitle-1">
                {{ overAllSize | Numeric(false, false, true) }}
              </span>
            </div>
          </div>
        </div>
        <div v-if="index != lastIndex" class="col-12 seperator mt-5 mb-1 px-0">
          <hr class="black lighten-2" />
          <v-chip
            small
            class="mx-2 my-1 text-body-2"
            :text-color="readMode ? 'white' : 'primary'"
            :color="readMode ? 'black lighten-3' : 'primary lighten-3'"
            :ripple="false"
          >
            OR
          </v-chip>
        </div>
      </div>
      <div class="col-12 seperator mt-5 mb-1">
        <hr class="black lighten-2" />
        <v-chip
          small
          class="mx-2 my-1 text-body-1 cursor-pointer"
          text-color="primary"
          color="black lighten-2"
          :ripple="false"
          @click.native="addNewSection()"
        >
          <tooltip>
            <template #label-content> + </template>
            <template #hover-content>
              <span class="text-body-2"> Add a new section </span>
            </template>
          </tooltip>
        </v-chip>
      </div>
    </v-col>
  </v-col>
</template>

<script>
import { mapGetters, mapActions } from "vuex"
import HuxDropdown from "../../components/common/HuxDropdown.vue"
import HuxSlider from "../../components/common/HuxSlider.vue"
import HuxDensityChart from "@/components/common/Charts/DensityChart/HuxDensityChart"
import HuxSwitch from "../../components/common/Switch.vue"
import TextField from "../../components/common/TextField.vue"
import Icon from "@/components/common/Icon"
import HuxAutocomplete from "../../components/common/HuxAutocomplete.vue"
import Tooltip from "../../components/common/Tooltip.vue"
<<<<<<< HEAD
import { formatText } from "../../utils"
=======
import { v4 as uuidv4 } from "uuid"
>>>>>>> a01fea8b

const NEW_RULE_SECTION = {
  id: "",
  operand: true,
  conditions: [],
}
const NEW_CONDITION = {
  id: "",
  attribute: "",
  operator: "",
  text: "",
  range: [],
  awaitingSize: false,
  outputSummary: "0",
  size: "-",
}

export default {
  name: "AttributeRules",
  components: {
    TextField,
    HuxSwitch,
    HuxDropdown,
    HuxSlider,
    HuxDensityChart,
    Icon,
    HuxAutocomplete,
    Tooltip,
  },
  props: {
    rules: {
      type: Array,
      required: true,
      default: () => [],
    },
    applyCaptionStyle: {
      type: Boolean,
      required: false,
      default: false,
    },
    enableTitle: {
      type: Boolean,
      required: false,
      default: false,
    },
    readMode: {
      type: Boolean,
      required: false,
      default: false,
    },
  },
  data() {
    return {
      loadingOverAllSize: false,
      overAllSize: 0,
      chartDimensions: {
        width: 0,
        height: 0,
      },
      currentData: [],
      currenCitytData: [],
      selectedValue: null,
      params: {},
      notHistogramKeys: ["gender", "email", "Country", "State", "City", "Zip"],
      loaderValue: false,
    }
  },
  computed: {
    ...mapGetters({
      ruleAttributes: "audiences/audiencesRules",
    }),

    lastIndex() {
      return this.rules.length - 1
    },

    updateHistoArr() {
      return this.notHistogramKeys.concat(
        Object.keys(this.ruleAttributes.rule_attributes.general.events).map(
          (x) => x != "name" && formatText(x)
        )
      )
    },
  },
  async mounted() {
    this.sizeHandler()
    this.chartDimensions.height = 26
    await this.getAudiencesRules()
    this.updateSizes()

    this.notHistogramKeys = this.updateHistoArr
  },

  created() {
    window.addEventListener("resize", this.sizeHandler)
  },
  destroyed() {
    window.removeEventListener("resize", this.sizeHandler)
  },

  updated() {
    this.sizeHandler()
  },

  methods: {
    ...mapActions({
      getRealtimeSize: "audiences/fetchFilterSize",
      getAudiencesRules: "audiences/fetchConstants",
      getAudiencesRulesByFields: "audiences/rulesByFields",
      attributesData: "audiences/getDensityChartData",
    }),
    sliderLabel(attribute, value) {
      if (attribute.key === "ltv_predicted") {
        return `$${value}`
      }
      return value
    },
    sizeHandler() {
      if (this.$refs["hux-density-slider"]) {
        if (this.$refs["hux-density-slider"][0]) {
          this.chartDimensions.width =
            this.$refs["hux-density-slider"][0].clientWidth
        }
      }
    },

    isTextORSelect(condition) {
      return condition.attribute
        ? ["text", "list"].includes(condition.attribute.type)
        : false
    },
    /**
     * This attributeOptions is transforming the API attributeRules into the Options Array
     *
     * Segregating the Groups which are the parent key.
     * Appending the sub options next to the group label.
     *
     * Also, having an Top Priority Order to Models.
     *
     * @returns {Array} options array
     */
    attributeOptions() {
      if (this.ruleAttributes.rule_attributes) {
        const options = []
        const masterAttributes = this.ruleAttributes.rule_attributes
        Object.keys(masterAttributes).forEach((groupKey) => {
          const _group_items = []
          const order = groupKey.includes("model") ? 0 : 1
          const group = {
            name: groupKey.replace("_", " "),
            isGroup: true,
          }
          _group_items.push(group)
          _group_items.push(
            ...Object.keys(masterAttributes[groupKey]).map((key) => {
              const _subOption = masterAttributes[groupKey][key]
              const hasSubOptins = Object.keys(_subOption).filter(
                (item) => !!_subOption[item]["name"]
              )
              if (hasSubOptins.length > 0) {
                _subOption["menu"] = hasSubOptins.map((key) => {
                  const subOption = _subOption[key]
                  subOption["key"] = subOption.name
                  return subOption
                })
              }
              if (groupKey.includes("model")) _subOption["modelIcon"] = true
              _subOption.key = key
              return _subOption
            })
          )
          _group_items.forEach((item) => (item["order"] = order))
          options.push(..._group_items)
        })
        return options.sort(function (a, b) {
          return a.order - b.order
        })
      } else return []
    },
    listOptions(condition) {
      if (condition.attribute.key === "City") {
        return this.currenCitytData
      } else if (condition.attribute.key === "Zip") {
        return this.currentData
      } else {
        return condition.attribute.options
      }
    },
    operatorOptions(condition) {
      // Filter out only two options (equals and does_not_equals) for attribute type 'gender'
      if (
        condition.attribute.type === "list" ||
        condition.attribute.key === "gender"
      ) {
        return Object.keys(this.ruleAttributes.text_operators)
          .map((key) => {
            if (key.includes("equal")) {
              return {
                key: key,
                name: this.ruleAttributes.text_operators[key],
              }
            }
          })
          .filter(Boolean)
      } else if (condition.attribute.type === "text") {
        return Object.keys(this.ruleAttributes.text_operators)
          .map((key) => {
            if (key.includes("within_the_last")) {
              return {
                key: key,
                name: this.ruleAttributes.text_operators[key],
              }
            }
          })
          .filter(Boolean)
      } else {
        return Object.keys(this.ruleAttributes.text_operators).map((key) => ({
          key: key,
          name: this.ruleAttributes.text_operators[key],
        }))
      }
    },
    async triggerSizing(condition, triggerOverallSize = true) {
      condition.awaitingSize = true
      if (triggerOverallSize) {
        this.getOverallSize()
      }
      let value = null
      let type = null
      if (condition.attribute.type === "range") {
        value = [...condition.range]
        type = "range"
      } else {
        value = condition.text
        type = condition.operator.key
      }
      let filterJSON = {
        filters: [
          {
            section_aggregator: "ALL",
            section_filters: [
              {
                field: condition.attribute.key,
                type: type,
                value: value,
              },
            ],
          },
        ],
      }
      try {
        let data = await this.getRealtimeSize({
          filter: filterJSON,
          overall: false,
        })
        condition.size = data.total_customers
        condition.awaitingSize = false
      } catch (error) {
        condition.size = 0
        condition.awaitingSize = false
      }
    },
    async triggerSizingForRule(rule) {
      for (let i = 0; i < rule.conditions.length; i++) {
        let triggerOverallSize = rule.conditions.length - 1 === i ? true : false
        this.triggerSizing(rule.conditions[i], triggerOverallSize)
      }
    },

    updateSizes() {
      this.rules.forEach((rule) => {
        this.triggerSizingForRule(rule)
      })
    },

    async getOverallSize() {
      this.$emit("loadingOverAllSize", true)
      this.loadingOverAllSize = true
      let filterJSON = {
        filters: [],
      }
      for (let i = 0; i < this.rules.length; i++) {
        let aggregatorOperand = this.rules[i].operand ? "ALL" : "ANY"
        let attributeRulesArray = []
        for (let j = 0; j < this.rules[i].conditions.length; j++) {
          let value = null
          let type = ""
          if (this.rules[i].conditions[j].attribute.type === "range") {
            value = [...this.rules[i].conditions[j].range]
            type = "range"
          } else {
            value = this.rules[i].conditions[j].text
            type = this.rules[i].conditions[j].operator.key
          }
          attributeRulesArray.push({
            field: this.rules[i].conditions[j].attribute.key,
            type: type,
            value: value,
          })
        }
        let sectionObject = {
          section_aggregator: aggregatorOperand,
          section_filters: attributeRulesArray,
        }
        filterJSON.filters.push(sectionObject)
      }
      try {
        let data = await this.getRealtimeSize({
          filter: filterJSON,
          overall: true,
        })
        this.$emit("updateOverview", data)
        this.overAllSize = data.total_customers
        this.$emit("loadingOverAllSize", false)
        this.loadingOverAllSize = false
      } catch (error) {
        this.overAllSize = 0
        this.$emit("loadingOverAllSize", false)
        this.loadingOverAllSize = false
      }
    },

    async onSelect(type, condition, item) {
      let dataItem = item
      condition[type] = item
      if (type === "attribute") {
        this.selectedValue = item.key
        if (!this.notHistogramKeys.includes(item.key)) {
          let data = await this.attributesData({
            field: item.modelIcon ? "model" : item.key,
            model: item.modelIcon ? item.key : null,
          })
          if (data) {
            data.key = item.key
            dataItem = data
          }
        }
        condition[type] = dataItem
        condition.operator = ""
        condition.text = ""
        condition.type = dataItem.type
        condition.options = dataItem.options
        condition.range = [dataItem.min, dataItem.max]
        condition.awaitingSize = false
        condition.outputSummary = 0
      } else if (type === "operator") {
        condition.text = ""
        condition.range = []
        condition.awaitingSize = false
        condition.outputSummary = 0
      }
    },
    addNewCondition(id) {
      const newCondition = JSON.parse(JSON.stringify(NEW_CONDITION))
      newCondition.id = uuidv4()
      const sectionFound = this.rules.filter((rule) => rule.id === id)
      if (sectionFound.length > 0) sectionFound[0].conditions.push(newCondition)
    },
    removeCondition(parent, child) {
      if (parent.conditions.length === 1) {
        const indx = this.rules.findIndex((rul) => rul.id === parent.id)
        this.rules.splice(indx, 1)
      } else {
        parent.conditions.splice(child, 1)
      }
      this.getOverallSize()
    },
    getPlaceHolderText(condition) {
      switch (condition.attribute.key) {
        case "email":
          return "example@email.com"
        case "gender":
          return "Type male, female, or other"
        case "City":
        case "Country":
        case "State":
          return condition.attribute.key + " name"
        default:
          return condition.attribute.key
      }
    },
    addNewSection() {
      const newSection = JSON.parse(JSON.stringify(NEW_RULE_SECTION))
      newSection.id = uuidv4()
      this.rules.push(newSection)
      this.addNewCondition(newSection.id)
    },
    async autoSearchFunc(value) {
      if (value !== null && value !== "") {
        if (this.selectedValue === "Zip" || this.selectedValue === "City") {
          this.params.fieldType =
            this.selectedValue === "Zip"
              ? "zip_code"
              : this.selectedValue.toLowerCase()
          this.params.key = value
          if (value.length > 2 && value.length <= 8) {
            this.loaderValue = true
            let data = await this.getAudiencesRulesByFields(this.params)
            if (this.selectedValue === "Zip") {
              this.loaderValue = false
              this.currentData = [...data]
            } else if (this.selectedValue === "City") {
              this.loaderValue = false
              this.currenCitytData = [...data]
            }
          }
        }
      }
      if (value === null || value === "" || value.length < 3) {
        if (this.selectedValue === "Zip") {
          this.currentData = []
        } else if (this.selectedValue === "City") {
          this.currenCitytData = []
        } else {
          this.currentData = []
          this.currenCitytData = []
        }
      }
    },
  },
}
</script>

<style lang="scss" scoped>
.attribute-rule {
  ::v-deep .blank-section {
    background: var(--v-primary-lighten1);
    border: 1px solid var(--v-black-lighten2);
    display: flex;
    justify-content: space-between;
    align-items: center;
    border-radius: 5px !important;
  }
  .flex-fill {
    flex: 1 0;
  }
  .flex-right {
    flex: 0 1;
  }
  ::v-deep .seperator {
    position: relative;
    hr {
      border-style: solid;
    }
    .v-chip {
      position: absolute;
      top: 0;
      left: 50%;
    }
  }
  ::v-deep .rule-section {
    display: flex;
    .condition-card {
      background: var(--v-white-base);
      border: 1px solid var(--v-primary-lighten1);
      box-shadow: 0px 0px 10px 2px rgba(0, 0, 0, 0.1);
      border-left: solid 10px var(--v-primary-lighten6);
      display: flex;
      align-items: center;
      height: 60px;
      .condition-container {
        width: 100%;
        display: flex;
        justify-content: space-between;
        align-items: center;
        padding: 14px 26px;
        .condition-items {
          display: flex;
          align-items: center;
          width: 100%;
          flex: 1 0;
          .range-attribute-container {
            width: 100%;
            .density-slider {
              position: relative;
              top: -20px;
            }
          }
          .hux-dropdown {
            .v-btn__content {
              color: var(--v-black-darken1);
            }
            button {
              margin: 0 8px 0 0 !important;
              min-width: 170px !important;
            }
          }
          .avatar-menu {
            margin-right: 20px;
            max-width: 200px;
            border: solid 1px var(--v-black-lighten3);
            flex-grow: 1;
            button {
              width: 100%;
              justify-content: left;
              min-width: unset;
              box-shadow: none !important;
              height: 30px;
              .v-btn__content {
                justify-content: space-between;
                text-overflow: ellipsis;
              }
            }
          }
          .item-text-field {
            flex-grow: 1;
            label {
              margin-bottom: 0 !important;
            }
          }
          .v-text-field {
            .v-input__slot {
              min-height: inherit;
              height: 40px;
              border: solid 1px var(--v-black-lighten3) !important;
              border-radius: 0;
              margin-bottom: 0;
              box-shadow: inherit;
              fieldset {
                border: 0;
              }
            }
            .v-text-field__details {
              display: none;
            }
          }
          .hux-range-slider {
            .v-messages {
              display: none;
            }
            .v-slider--horizontal {
              margin-right: 0px !important;
              .v-slider__track-container {
                width: 101%;
              }
            }
          }
        }
        .condition-actions {
          flex: 0 1;
        }
      }
    }
    .readmode-condition-card {
      pointer-events: none;
      background: var(--v-white-base);
      border: 1px solid var(--v-primary-lighten1);
      box-shadow: 0px 0px 10px 2px rgba(0, 0, 0, 0.1);
      border-left: solid 10px var(--v-black-lighten3);
      display: flex;
      align-items: center;
      height: 60px;
      .condition-container {
        width: 100%;
        display: flex;
        justify-content: space-between;
        align-items: center;
        padding: 14px 26px;
        .condition-items {
          display: flex;
          align-items: center;
          width: 100%;
          flex: 1 0;
          .range-attribute-container {
            width: 100%;
            .density-slider {
              position: relative;
              top: -20px;
            }
          }
          .hux-dropdown {
            .v-btn__content {
              color: var(--v-black-darken1);
              .v-icon {
                color: var(--v-black-lighten3) !important;
              }
            }
            button {
              margin: 0 8px 0 0 !important;
              min-width: 170px !important;
            }
          }
          .avatar-menu {
            margin-right: 20px;
            max-width: 200px;
            border: solid 1px var(--v-black-lighten3);
            flex-grow: 1;
            button {
              width: 100%;
              justify-content: left;
              min-width: unset;
              box-shadow: none !important;
              height: 30px;
              .v-btn__content {
                justify-content: space-between;
                text-overflow: ellipsis;
              }
            }
          }
          .item-text-field {
            flex-grow: 1;
            label {
              margin-bottom: 0 !important;
            }
          }
          .v-text-field {
            .v-input__slot {
              min-height: inherit;
              height: 40px;
              border: solid 1px var(--v-black-lighten3) !important;
              border-radius: 0;
              margin-bottom: 0;
              box-shadow: inherit;
              fieldset {
                border: 0;
              }
            }
            .v-text-field__details {
              display: none;
            }
          }
          .hux-range-slider {
            .v-messages {
              display: none;
            }
            .v-slider--horizontal {
              margin-right: 0px !important;
              .v-slider__track-container {
                width: 101%;
              }
            }
          }
        }
        .condition-actions {
          flex: 0 1;
        }
      }
    }
    .condition-summary {
      background: var(--v-white-base);
    }
  }
  ::v-deep .add-wrap {
    display: flex;
    .add-section {
      background: var(--v-primary-lighten1);
      border: 1px solid var(--v-black-lighten2);
      border-radius: 5px;
      display: flex;
      align-items: center;
      height: 60px;
      .add-new {
        margin-bottom: 6px;
      }
    }
  }
  ::v-deep .condition-summary {
    border: solid 1px var(--v-black-lighten2);
    border-radius: 10px;
    background: var(--v-primary-lighten1);
    padding: 10px 15px;
    display: flex;
    flex-direction: column;
    .title {
      line-height: 16px;
    }
    .value {
      line-height: 19px;
    }
    width: 97px;
    height: 60px;
  }
}
</style><|MERGE_RESOLUTION|>--- conflicted
+++ resolved
@@ -229,11 +229,8 @@
 import Icon from "@/components/common/Icon"
 import HuxAutocomplete from "../../components/common/HuxAutocomplete.vue"
 import Tooltip from "../../components/common/Tooltip.vue"
-<<<<<<< HEAD
 import { formatText } from "../../utils"
-=======
 import { v4 as uuidv4 } from "uuid"
->>>>>>> a01fea8b
 
 const NEW_RULE_SECTION = {
   id: "",
