<template>
  <page class="model-dashboard-wrap" max-width="100%">
    <template #header>
      <page-header>
        <template #left>
          <breadcrumb :items="breadcrumbItems" />
        </template>
        <template #right>
          <hux-button
            class="mr-4 pa-3"
            is-custom-icon
            is-tile
            icon="history"
            variant="white"
            @click="viewVersionHistory()"
          >
            Version history
          </hux-button>
          <v-icon size="22" color="lightGrey" class="icon-border pa-2 ma-1">
            mdi-download
          </v-icon>
        </template>
      </page-header>
      <v-progress-linear :active="loading" :indeterminate="loading" />
    </template>
    <template v-if="!loading" #default>
      <v-row>
        <v-col col="6">
          <div class="model-dashboard__card px-6 py-5">
            {{ model.description }}
          </div>
<<<<<<< HEAD
          <v-card class="mt-6 rounded-lg box-shadow-5" height="662">
            <v-card-title class="chart-style pb-2 pl-5 pt-5">
              <div class="mt-2">
                <span
                  v-if="model.feature_importance"
                  class="neroBlack--text text-h5"
                >
                  Top {{ model.feature_importance.length }} feature importance
                </span>
              </div>
            </v-card-title>
            <feature-chart :feature-data="model.feature_importance || []" />
          </v-card>
=======
>>>>>>> 59ec62d5
        </v-col>
        <v-col col="6">
          <div class="d-flex">
            <div v-for="(metric, key) in model.performance_metric" :key="key">
              <div
                v-if="metric !== -1"
                class="model-dashboard__card px-6 py-3 mr-2"
              >
                <div class="text-overline neroBlack--text">
                  {{ metric }}
                </div>
                <div
                  v-if="key === 'current_version'"
                  class="text-caption gray--text pt-1"
                >
                  Current version
                </div>
                <div
                  v-else-if="key === 'rmse'"
                  class="text-caption gray--text pt-1"
                >
                  RMSE
                </div>
                <div
                  v-else-if="key === 'auc'"
                  class="text-caption gray--text pt-1"
                >
                  AUC
                </div>
                <div
                  v-else-if="key === 'recall'"
                  class="text-caption gray--text pt-1"
                >
                  Recall
                </div>
                <div
                  v-else-if="key === 'precision'"
                  class="text-caption gray--text pt-1"
                >
                  Precision
                </div>
              </div>
            </div>
          </div>
        </v-col>
      </v-row>
      <v-row>
        <v-col md="6">
          <v-card class="mt-6 rounded-lg box-shadow-5" height="662">
            <v-card-title class="chart-style pb-2 pl-5 pt-5">
              <div class="mt-2">
                <span
                  v-if="model.feature_importance"
                  class="neroBlack--text text-h5"
                >
                  Top {{ model.feature_importance.length }} feature importance
                </span>
              </div>
            </v-card-title>
            <feature-chart :feature-data="model.feature_importance || []" />
          </v-card>
        </v-col>
        <v-col md="6">
          <v-card class="rounded-lg px-4 box-shadow-5 mt-6" height="662">
            <div class="pt-5 pl-2 pb-10 neroBlack--text text-h5">
              Drift
              <span
                v-if="
                  model.performance_metric &&
                  model.performance_metric['rmse'] !== -1
                "
                class="gray--text"
              >
                RMSE
              </span>
              <span v-else class="gray--text"> AUC </span>
            </div>
            <div ref="decisioning-drift">
              <drift-chart
                v-model="driftChartData"
                :chart-dimensions="chartDimensions"
                x-axis-format="%m/%d"
                :enable-grid="[false, true]"
              />
            </div>
            <div class="py-5 text-center neroBlack--text text-h6">Date</div>
          </v-card>
        </v-col>
      </v-row>
      <v-row>
        <v-col col="12">
          <v-card class="rounded-lg box-shadow-5 px-6 py-5">
            <div class="neroBlack--text text-h5 pb-4">Lift chart</div>
            <lift-chart
              v-if="model.performance_metric"
              :data="model.lift_data || []"
              :rmse="model.performance_metric['rmse']"
            />
          </v-card>
        </v-col>
      </v-row>
      <version-history v-model="versionHistoryDrawer" />
    </template>
  </page>
</template>
<script>
import Breadcrumb from "@/components/common/Breadcrumb"
import FeatureChart from "@/components/common/featureChart/FeatureChart"
import LiftChart from "@/components/common/LiftChart.vue"
import DriftChart from "@/components/common/Charts/DriftChart/DriftChart.vue"

import DriftChartData from "@/api/mock/factories/driftChartData.json"
import Page from "@/components/Page"
import PageHeader from "@/components/PageHeader"
import huxButton from "@/components/common/huxButton"
import VersionHistory from "./Drawers/VersionHistoryDrawer.vue"
import { mapGetters, mapActions } from "vuex"

export default {
  name: "ModelsDashboard",
  components: {
    Breadcrumb,
    FeatureChart,
    LiftChart,
    Page,
    PageHeader,
    huxButton,
    VersionHistory,
    DriftChart,
  },
  data() {
    return {
      loading: false,
      versionHistoryDrawer: false,
      chartDimensions: {
        width: 0,
        height: 0,
      },
      chartData: DriftChartData.data,
    }
  },

  computed: {
    ...mapGetters({
      model: "models/overview",
    }),

    driftChartData() {
      let data = this.chartData.map((each) => {
        return {
          xAxisValue: new Date(each.run_date),
          yAxisValue: each.drift,
        }
      })

      return data
    },

    breadcrumbItems() {
      const items = [
        {
          text: "Models",
          disabled: false,
          href: this.$router.resolve({ name: "Models" }).href,
          icon: "models",
        },
      ]
      if (this.model.model_name) {
        items.push({
          text: this.model.model_name,
          disabled: true,
          icon: `model-${this.model.model_type}`,
        })
      }
      return items
    },
  },

  async mounted() {
    this.loading = true
    this.chartDimensions.width = this.$refs["decisioning-drift"].clientWidth
    this.chartDimensions.height = 520
    await this.getOverview(this.$route.params.id)
    this.loading = false
  },

  created() {
    window.addEventListener("resize", this.sizeHandler)
  },
  destroyed() {
    window.removeEventListener("resize", this.sizeHandler)
  },

  updated() {
    if (this.$refs["decisioning-drift"]) {
      this.chartDimensions.width = this.$refs["decisioning-drift"].clientWidth
    }
  },

  methods: {
    ...mapActions({
      getOverview: "models/getOverview",
    }),
    viewVersionHistory() {
      this.versionHistoryDrawer = !this.versionHistoryDrawer
    },
    sizeHandler() {
      this.chartDimensions.width = this.$refs["decisioning-drift"].clientWidth
    },
  },
}
</script>
<style lang="scss" scoped>
.model-dashboard-wrap {
  .model-dashboard__card {
    height: 80px;
    border: 1px solid var(--v-zircon-base);
    border-radius: 12px;
  }
}
</style><|MERGE_RESOLUTION|>--- conflicted
+++ resolved
@@ -29,22 +29,6 @@
           <div class="model-dashboard__card px-6 py-5">
             {{ model.description }}
           </div>
-<<<<<<< HEAD
-          <v-card class="mt-6 rounded-lg box-shadow-5" height="662">
-            <v-card-title class="chart-style pb-2 pl-5 pt-5">
-              <div class="mt-2">
-                <span
-                  v-if="model.feature_importance"
-                  class="neroBlack--text text-h5"
-                >
-                  Top {{ model.feature_importance.length }} feature importance
-                </span>
-              </div>
-            </v-card-title>
-            <feature-chart :feature-data="model.feature_importance || []" />
-          </v-card>
-=======
->>>>>>> 59ec62d5
         </v-col>
         <v-col col="6">
           <div class="d-flex">
