<template>
  <page class="model-dashboard-wrap" max-width="100%">
    <template #header>
      <page-header>
        <template #left>
          <breadcrumb :items="breadcrumbItems" />
        </template>
        <template #right>
          <hux-button
            class="mr-4 pa-3"
            is-custom-icon
            is-tile
            icon="history"
            variant="white"
            @click="viewVersionHistory()"
          >
            Version history
          </hux-button>
          <v-icon size="22" color="lightGrey" class="icon-border pa-2 ma-1">
            mdi-download
          </v-icon>
        </template>
      </page-header>
      <v-progress-linear :active="loading" :indeterminate="loading" />
    </template>
    <template v-if="!loading" #default>
      <v-row>
        <v-col col="6">
          <div class="model-dashboard__card px-6 py-5">
            {{ model.description }}
          </div>
        </v-col>
        <v-col col="6">
          <div class="d-flex">
            <div v-for="(metric, key) in model.performance_metric" :key="key">
              <div
                v-if="metric !== -1"
                class="model-dashboard__card px-6 py-3 mr-2"
              >
                <div class="text-overline neroBlack--text">
                  {{ metric }}
                </div>
                <div
                  v-if="key === 'current_version'"
                  class="text-caption gray--text pt-1"
                >
                  Current version
                </div>
                <div
                  v-else-if="key === 'rmse'"
                  class="text-caption gray--text pt-1"
                >
                  RMSE
                </div>
                <div
                  v-else-if="key === 'auc'"
                  class="text-caption gray--text pt-1"
                >
                  AUC
                </div>
                <div
                  v-else-if="key === 'recall'"
                  class="text-caption gray--text pt-1"
                >
                  Recall
                </div>
                <div
                  v-else-if="key === 'precision'"
                  class="text-caption gray--text pt-1"
                >
                  Precision
                </div>
              </div>
            </div>
          </div>
        </v-col>
      </v-row>
      <v-row>
        <v-col md="6">
          <v-card class="mt-6 rounded-lg box-shadow-5" height="662">
            <v-progress-linear
              :active="featuresLoading"
              :indeterminate="featuresLoading"
            />
            <v-card-title class="chart-style pb-2 pl-5 pt-5">
              <div class="mt-2">
                <span v-if="modelFeatures" class="neroBlack--text text-h5">
                  Top
                  {{ modelFeatures.length }}
                  feature importance
                </span>
              </div>
            </v-card-title>
            <feature-chart
              v-if="!featuresLoading"
              :feature-data="modelFeatures"
            />
          </v-card>
        </v-col>
        <v-col md="6">
          <v-card class="rounded-lg px-4 box-shadow-5 mt-6" height="662">
            <div class="pt-5 pl-2 pb-10 neroBlack--text text-h5">
              Drift
              <span
                v-if="
                  model.performance_metric &&
                  model.performance_metric['rmse'] !== -1
                "
                class="gray--text"
              >
                RMSE
              </span>
              <span v-else class="gray--text"> AUC </span>
            </div>
            <div ref="decisioning-drift">
              <drift-chart
                v-model="driftChartData"
                :chart-dimensions="chartDimensions"
                x-axis-format="%m/%d"
                :enable-grid="[false, true]"
              />
            </div>
            <div class="py-5 text-center neroBlack--text text-h6">Date</div>
          </v-card>
        </v-col>
      </v-row>
      <v-row>
        <v-col col="12">
          <v-card class="rounded-lg box-shadow-5 px-6 py-5">
            <div class="neroBlack--text text-h5 pb-4">Lift chart</div>
            <v-progress-linear
              v-if="loadingLift"
              :active="loadingLift"
              :indeterminate="loadingLift"
            />
            <lift-chart
              v-else
              :data="lift"
              :rmse="model.performance_metric['rmse']"
            />
          </v-card>
        </v-col>
      </v-row>
      <version-history v-model="versionHistoryDrawer" />
    </template>
  </page>
</template>
<script>
import Breadcrumb from "@/components/common/Breadcrumb"
import FeatureChart from "@/components/common/featureChart/FeatureChart"
import LiftChart from "@/components/common/LiftChart.vue"
import DriftChart from "@/components/common/Charts/DriftChart/DriftChart.vue"

import DriftChartData from "@/api/mock/factories/driftChartData.json"
import Page from "@/components/Page"
import PageHeader from "@/components/PageHeader"
import huxButton from "@/components/common/huxButton"
import VersionHistory from "./Drawers/VersionHistoryDrawer.vue"
import { mapGetters, mapActions } from "vuex"

export default {
  name: "ModelsDashboard",
  components: {
    Breadcrumb,
    FeatureChart,
    LiftChart,
    Page,
    PageHeader,
    huxButton,
    VersionHistory,
    DriftChart,
  },
  data() {
    return {
      loading: false,
<<<<<<< HEAD
      loadingLift: true,
=======
      featuresLoading: false,
>>>>>>> 60837b22
      versionHistoryDrawer: false,
      chartDimensions: {
        width: 0,
        height: 0,
      },
      chartData: DriftChartData.data,
    }
  },

  computed: {
    ...mapGetters({
      model: "models/overview",
<<<<<<< HEAD
      lift: "models/lift",
=======
      features: "models/features",
>>>>>>> 60837b22
    }),

    driftChartData() {
      let data = this.chartData.map((each) => {
        return {
          xAxisValue: new Date(each.run_date),
          yAxisValue: each.drift,
        }
      })

      return data
    },
    modelFeatures() {
      return this.features ? this.features.slice(0, 20) : []
    },

    breadcrumbItems() {
      const items = [
        {
          text: "Models",
          disabled: false,
          href: this.$router.resolve({ name: "Models" }).href,
          icon: "models",
        },
      ]
      if (this.model.model_name) {
        items.push({
          text: this.model.model_name,
          disabled: true,
          icon: `model-${this.model.model_type}`,
        })
      }
      return items
    },
  },

  async mounted() {
    this.loading = true
    this.chartDimensions.width = this.$refs["decisioning-drift"].clientWidth
    this.chartDimensions.height = 520
    await this.getOverview(this.$route.params.id)
    this.fetchLift()
    this.loading = false
    this.fetchFeatures()
  },

  created() {
    window.addEventListener("resize", this.sizeHandler)
  },
  destroyed() {
    window.removeEventListener("resize", this.sizeHandler)
  },

  updated() {
    if (this.$refs["decisioning-drift"]) {
      this.chartDimensions.width = this.$refs["decisioning-drift"].clientWidth
    }
  },

  methods: {
    ...mapActions({
      getOverview: "models/getOverview",
<<<<<<< HEAD
      getLift: "models/getLift",
=======
      getFeatures: "models/getFeatures",
>>>>>>> 60837b22
    }),
    async fetchLift() {
      this.loadingLift = true
      await this.getLift(this.$route.params.id)
      this.loadingLift = false
    },
    viewVersionHistory() {
      this.versionHistoryDrawer = !this.versionHistoryDrawer
    },
    async fetchFeatures() {
      this.featuresLoading = true
      await this.getFeatures(this.$route.params.id)
      this.featuresLoading = false
    },
    sizeHandler() {
      this.chartDimensions.width = this.$refs["decisioning-drift"].clientWidth
    },
  },
}
</script>
<style lang="scss" scoped>
.model-dashboard-wrap {
  .model-dashboard__card {
    height: 80px;
    border: 1px solid var(--v-zircon-base);
    border-radius: 12px;
  }
}
</style><|MERGE_RESOLUTION|>--- conflicted
+++ resolved
@@ -173,11 +173,8 @@
   data() {
     return {
       loading: false,
-<<<<<<< HEAD
       loadingLift: true,
-=======
       featuresLoading: false,
->>>>>>> 60837b22
       versionHistoryDrawer: false,
       chartDimensions: {
         width: 0,
@@ -190,11 +187,8 @@
   computed: {
     ...mapGetters({
       model: "models/overview",
-<<<<<<< HEAD
       lift: "models/lift",
-=======
       features: "models/features",
->>>>>>> 60837b22
     }),
 
     driftChartData() {
@@ -257,11 +251,8 @@
   methods: {
     ...mapActions({
       getOverview: "models/getOverview",
-<<<<<<< HEAD
       getLift: "models/getLift",
-=======
       getFeatures: "models/getFeatures",
->>>>>>> 60837b22
     }),
     async fetchLift() {
       this.loadingLift = true
