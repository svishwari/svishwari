--- conflicted
+++ resolved
@@ -1,11 +1,7 @@
 <template>
   <page max-width="100%">
     <div slot="header">
-<<<<<<< HEAD
-      <page-header header-height="110">
-=======
       <page-header header-height="110" is-sticky>
->>>>>>> bfd7be7b
         <template slot="left">
           <div>
             <breadcrumb :items="breadcrumbs" />
