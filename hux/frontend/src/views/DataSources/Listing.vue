--- conflicted
+++ resolved
@@ -49,29 +49,19 @@
             >
               <time-stamp :value="item[column.value]" />
             </div>
-<<<<<<< HEAD
-            <div
-              v-else-if="column.value === 'name'"
-              class="black--text text--darken-4 text-h6"
-            >
-              {{ item[column.value] }}
-            </div>
-            <div v-else class="black--text text--darken-4 text-h6">
-=======
             <tooltip v-else-if="column.value === 'name'">
               <template #label-content>
-                <span class="neroBlack--text text-h6 data-feed-name">
+                <span class="black--text text--darken-4 text-h6 data-feed-name">
                   {{ item[column.value] }}
                 </span>
               </template>
               <template #hover-content>
-                <span class="neroBlack--text text-h6">
+                <span class="black--text text--darken-4 text-h6">
                   {{ item[column.value] }}
                 </span>
               </template>
             </tooltip>
-            <div v-else class="neroBlack--text text-h6">
->>>>>>> 22394a15
+            <div v-else class="black--text text--darken-4 text-h6">
               {{ item[column.value].toLocaleString() | Empty }}
             </div>
           </td>
