<template>
  <div class="engagements-wrap">
    <page-header :header-height-changes="'py-3'">
      <template #left>
        <breadcrumb :items="breadcrumbItems" />
      </template>
    </page-header>
    <page-header class="top-bar" :header-height="71">
      <template #left>
        <v-icon medium color="black lighten-3">mdi-filter-variant</v-icon>
        <v-icon medium color="black lighten-3" class="pl-6">mdi-magnify</v-icon>
      </template>

      <template #right>
        <router-link
          :to="{ name: 'EngagementConfiguration' }"
          class="text-decoration-none"
          append
          data-e2e="add-engagement"
        >
          <huxButton
            button-text="Engagement"
            icon="mdi-plus"
            icon-position="left"
            variant="primary"
            size="large"
            is-tile
            class="ma-2 font-weight-regular no-shadow mr-0"
          >
            Engagement
          </huxButton>
        </router-link>
      </template>
    </page-header>
    <v-progress-linear :active="loading" :indeterminate="loading" />
    <hux-data-table
      v-if="!loading && rowData.length > 0"
      :columns="columnDefs"
      :data-items="rowData"
      view-height="calc(100vh - 210px)"
      sort-column="update_time"
      sort-desc="false"
      nested
      data-e2e="engagement-table"
    >
      <template #item-row="{ item, expandFunc, isExpanded }">
        <tr :class="{ 'expanded-row': isExpanded }">
          <td
            v-for="header in columnDefs"
            :key="header.value"
            :class="{
              'fixed-column': header.fixed,
              'v-data-table__divider': header.fixed,
              'primary--text': header.fixed,
              'expanded-row': isExpanded,
              'pl-3': header.value == 'audiences',
            }"
            :style="{ width: header.width }"
          >
            <div v-if="header.value == 'name'" class="w-80">
              <menu-cell
                :value="item[header.value]"
                :menu-options="getActionItems(item)"
                route-name="EngagementDashboard"
                :route-param="item['id']"
                :data="item"
                data-e2e="engagement-collection"
                has-favorite
                :is-favorite="isUserFavorite(item, 'engagements')"
                @actionFavorite="handleActionFavorite(item, 'engagements')"
              >
                <template #expand-icon>
                  <v-icon
                    v-if="item.audiences.length > 0"
                    :class="{ 'normal-icon': isExpanded }"
                    data-e2e="expand-engagement"
                    @click="expandFunc(!isExpanded)"
                  >
                    mdi-chevron-right
                  </v-icon>
                </template>
              </menu-cell>
            </div>
            <div v-if="header.value == 'audiences'">
              {{ item[header.value].length }}
            </div>
            <div
              v-if="header.value == 'destinations'"
              class="d-flex align-center"
            >
              <div class="d-flex align-center destination-ico">
                <tooltip
                  v-for="destination in getOverallDestinations(
                    item[header.value]
                  )"
                  :key="destination.id"
                >
                  <template #label-content>
                    <logo
                      class="mr-1"
                      :type="destination.delivery_platform_type"
                      :size="18"
                    />
                  </template>
                  <template #hover-content>
                    <span>{{ destination.name }}</span>
                  </template>
                </tooltip>
              </div>
              <span v-if="item[header.value].length > 3" class="ml-1">
                <tooltip>
                  <template #label-content>
                    + {{ item[header.value].length - 3 }}
                  </template>
                  <template #hover-content>
                    <div class="d-flex flex-column">
                      <div
                        v-for="extraDestination in getExtraDestinations(
                          item[header.value]
                        )"
                        :key="extraDestination.id"
                        class="d-flex align-center py-2"
                      >
                        <logo
                          :key="extraDestination.id"
                          class="mr-4"
                          :type="extraDestination.delivery_platform_type"
                          :size="18"
                        />
                        <span>{{ extraDestination.name }}</span>
                      </div>
                    </div>
                  </template>
                </tooltip>
              </span>
              <span v-else-if="item[header.value].length == 0">—</span>
            </div>
            <div v-if="header.value == 'status'" class="text-caption">
              <status
                :status="item[header.value]"
                :show-label="true"
                class="d-flex"
                :icon-size="17"
              />
            </div>
            <div v-if="header.value == 'last_delivered'">
              <tooltip>
                <template #label-content>
                  {{ item[header.value] | Date("relative") | Empty }}
                </template>
                <template #hover-content>
                  <div v-if="item[header.value] !== ''">
                    <div class="neroBlack--text text-caption mb-2">
                      Delivered to:
                    </div>
                    <div
                      v-for="destination in item['destinations']"
                      :key="destination.id"
                      class="mb-2"
                    >
                      <div class="d-flex align-center mb-1">
                        <logo
                          :type="destination.delivery_platform_type"
                          :size="18"
                        />
                        <span class="ml-1 neroBlack--text text-caption">
                          {{ destination.name }}
                        </span>
                      </div>
                      <div class="neroBlack--text text-caption">
                        {{
                          destination.latest_delivery
                            ? destination.latest_delivery.update_time
                            : "" | Date | Empty
                        }}
                      </div>
                    </div>
                  </div>
                  <div v-else>—</div>
                </template>
              </tooltip>
            </div>
            <div v-if="header.value == 'delivery_schedule'">
              {{ item[header.value] | DeliverySchedule }}
            </div>
            <div
              v-if="
                header.value == 'update_time' || header.value == 'create_time'
              "
            >
              <time-stamp :value="item[header.value]" />
            </div>
            <div
              v-if="
                header.value == 'updated_by' || header.value == 'created_by'
              "
            >
              <avatar :name="item[header.value]" />
            </div>
          </td>
        </tr>
      </template>
      <template #expanded-row="{ expandedHeaders, parentItem }">
        <td
          v-if="parentItem.audiences.length > 0"
          :colspan="expandedHeaders.length"
          class="pa-0 child"
        >
          <hux-data-table
            v-if="parentItem.audiences.length > 0"
            :columns="expandedHeaders"
            :data-items="parentItem.audiences"
            :show-header="false"
            class="expanded-table"
            view-height="auto"
            nested
            data-e2e="audience-table"
          >
            <template #item-row="{ item, expandFunc, isExpanded }">
              <tr :class="{ 'expanded-row': isExpanded }">
                <td :style="{ width: expandedHeaders[0].width }"></td>
                <td
                  v-for="header in getAudienceHeaders(subHeaders)"
                  :key="header.value"
                  :class="{
                    'child-row pl-1': header.value == 'name',
                  }"
                  :style="{ width: header.width }"
                >
                  <div v-if="header.value == 'name'">
                    <menu-cell
                      :value="item[header.value]"
                      :menu-options="
                        getAudienceActionItems(item, parentItem.id)
                      "
                      route-name="AudienceInsight"
                      :route-param="item['id']"
                      :data="item"
                      :label-class="{
                        'no-expand': item.destinations.length == 0,
                      }"
                    >
                      <template #expand-icon>
                        <v-icon
                          v-if="item.destinations.length > 0"
                          :class="{ 'normal-icon': isExpanded }"
                          data-e2e="expand-audience"
                          @click="expandFunc(!isExpanded)"
                        >
                          mdi-chevron-right
                        </v-icon>
                      </template>
                    </menu-cell>
                  </div>
                  <div v-if="header.value == 'status'" class="text-caption">
                    <div>
                      <status
                        :status="item[header.value]"
                        :show-label="true"
                        class="d-flex"
                        :icon-size="17"
                      />
                    </div>
                  </div>
                  <div
                    v-if="header.value == 'destinations'"
                    class="d-flex align-center"
                  >
                    <div class="d-flex align-center destination-ico">
                      <tooltip
                        v-for="destination in getOverallDestinations(
                          item[header.value]
                        )"
                        :key="destination.id"
                      >
                        <template #label-content>
                          <logo
                            class="mr-1"
                            :type="destination.delivery_platform_type"
                            :size="18"
                          />
                        </template>
                        <template #hover-content>
                          <span>{{ destination.name }}</span>
                        </template>
                      </tooltip>
                    </div>
                    <span v-if="item[header.value].length > 3" class="ml-1">
                      <tooltip>
                        <template #label-content>
                          + {{ item[header.value].length - 3 }}
                        </template>
                        <template #hover-content>
                          <div class="d-flex flex-column">
                            <div
                              v-for="extraDestination in getExtraDestinations(
                                item[header.value]
                              )"
                              :key="extraDestination.id"
                              class="d-flex align-center py-2"
                            >
                              <logo
                                :key="extraDestination.id"
                                class="mr-4"
                                :type="extraDestination.delivery_platform_type"
                                :size="18"
                              />
                              <span>{{ extraDestination.name }}</span>
                            </div>
                          </div>
                        </template>
                      </tooltip>
                    </span>
                    <span v-else-if="item[header.value].length == 0">—</span>
                  </div>
                  <div v-if="header.value == 'last_delivered'">
                    <tooltip>
                      <template #label-content>
                        <span data-e2e="last-delivered">
                          {{ item[header.value] | Date("relative") | Empty }}
                        </span>
                      </template>
                      <template #hover-content>
                        <div>
                          <div class="neroBlack--text text-caption mb-2">
                            Delivered to:
                          </div>
                          <div
                            v-for="destination in item['destinations']"
                            :key="destination.id"
                            class="mb-2"
                          >
                            <div class="d-flex align-center mb-1">
                              <logo
                                :type="destination.delivery_platform_type"
                                :size="18"
                              />
                              <span class="ml-1 neroBlack--text text-caption">
                                {{ destination.name }}
                              </span>
                            </div>
                            <div class="neroBlack--text text-caption">
                              {{
                                destination.latest_delivery.update_time
                                  | Date
                                  | Empty
                              }}
                            </div>
                          </div>
                        </div>
                      </template>
                    </tooltip>
                  </div>
                  <div v-if="header.value == 'delivery_schedule'">
                    {{ item[header.value] | DeliverySchedule }}
                  </div>
                  <div
                    v-if="
                      header.value == 'update_time' ||
                      header.value == 'create_time'
                    "
                  >
                    <time-stamp :value="item[header.value]" />
                  </div>
                  <div
                    v-if="
                      header.value == 'updated_by' ||
                      header.value == 'created_by'
                    "
                  >
                    <avatar :name="item[header.value]" />
                  </div>
                </td>
              </tr>
            </template>
            <!-- eslint-disable vue/no-template-shadow -->
            <template #expanded-row="{ expandedHeaders, parentItem }">
              <td
                v-if="parentItem.destinations.length > 0"
                :colspan="expandedHeaders.length"
                class="pa-0 child"
              >
                <hux-data-table
                  v-if="parentItem"
                  :columns="expandedHeaders"
                  :data-items="getDestinations(parentItem)"
                  :show-header="false"
                  view-height="auto"
                >
                  <template #row-item="{ item }">
                    <td
                      v-for="header in columnDefs"
                      :key="header.value"
                      :style="{ width: header.width }"
                    >
                      <div v-if="header.value == 'status'" class="text-caption">
                        <div>
                          <status
                            :status="item[header.value]"
                            :show-label="true"
                            class="d-flex"
                            :icon-size="17"
                          />
                        </div>
                      </div>
                      <div v-if="header.value == 'destinations'">
                        <tooltip>
                          <template #label-content>
                            <logo
                              :key="item[header.value].id"
                              :type="item[header.value].delivery_platform_type"
                              :size="18"
                              class="mr-1"
                            />
                          </template>
                          <template #hover-content>
                            {{ item[header.value].name }}
                          </template>
                        </tooltip>
                      </div>
                      <div v-if="header.value == 'last_delivered'">
                        <time-stamp :value="item[header.value]" />
                      </div>
                      <div v-if="header.value == 'delivery_schedule'">
                        {{ item[header.value] | DeliverySchedule }}
                      </div>
                      <div
                        v-if="
                          header.value == 'update_time' ||
                          header.value == 'create_time'
                        "
                      >
                        <time-stamp :value="item[header.value]" />
                      </div>
                      <div
                        v-if="
                          header.value == 'updated_by' ||
                          header.value == 'created_by'
                        "
                      >
                        <avatar :name="item[header.value]" />
                      </div>
                    </td>
                  </template>
                </hux-data-table>
              </td>
            </template>
            <!-- eslint-enable -->
          </hux-data-table>
        </td>
      </template>
    </hux-data-table>

    <v-row v-if="rowData.length == 0 && !loading" class="pt-3 pb-7 pl-3">
      <empty-page>
        <template #icon>mdi-alert-circle-outline</template>
        <template #title>Oops! There’s nothing here yet</template>
        <template #subtitle>
          Plan your engagement ahead of time. You can create the <br />
          framework first then add audiences later. <br />
          Begin by selecting the button below.
        </template>
        <template #button>
          <router-link
            :to="{ name: 'AudienceConfiguration' }"
            class="route-link text-decoration-none"
            append
          >
            <huxButton
              button-text="Engagement"
              icon="mdi-plus"
              icon-position="left"
              variant="primary"
              size="large"
              is-tile
              class="ma-2 font-weight-regular"
            >
              Engagement
            </huxButton>
          </router-link>
        </template>
      </empty-page>
    </v-row>

    <look-alike-audience
      ref="lookalikeWorkflow"
      :toggle="showLookAlikeDrawer"
      :selected-audience="selectedAudience"
      @onBack="reloadAudienceData()"
      @onCreate="onCreated()"
    />

    <confirm-modal
      v-model="showAudienceRemoveConfirmation"
      :title="confirmDialog.title"
      :right-btn-text="confirmDialog.btnText"
      :body="confirmDialog.body"
      @onCancel="showAudienceRemoveConfirmation = false"
      @onConfirm="
        showAudienceRemoveConfirmation = false
        removeAudience()
      "
    />
  </div>
</template>

<script>
import { mapGetters, mapActions } from "vuex"
import PageHeader from "@/components/PageHeader"
import EmptyPage from "@/components/common/EmptyPage"
import Breadcrumb from "@/components/common/Breadcrumb"
import huxButton from "@/components/common/huxButton"
import HuxDataTable from "../../components/common/dataTable/HuxDataTable.vue"
import Avatar from "../../components/common/Avatar.vue"
import TimeStamp from "../../components/common/huxTable/TimeStamp.vue"
import Status from "../../components/common/Status.vue"
import MenuCell from "../../components/common/huxTable/MenuCell.vue"
import LookAlikeAudience from "@/views/Audiences/Configuration/Drawers/LookAlikeAudience.vue"
import Logo from "../../components/common/Logo.vue"
import Tooltip from "../../components/common/Tooltip.vue"
import ConfirmModal from "../../components/common/ConfirmModal.vue"
export default {
  name: "Engagements",
  components: {
    PageHeader,
    Breadcrumb,
    huxButton,
    EmptyPage,
    HuxDataTable,
    Avatar,
    TimeStamp,
    Status,
    MenuCell,
    LookAlikeAudience,
    Logo,
    Tooltip,
    ConfirmModal,
  },
  data() {
    return {
      selectedAudience: null,
      showLookAlikeDrawer: false,
      showAudienceRemoveConfirmation: false,
      selectedEngagementId: "",
      selectedAudienceId: "",
      confirmDialog: {
        title: "Remove  audience?",
        btnText: "Yes, remove it",
        body: "Are you sure you want to remove this audience? By removing this audience, it will not be deleted, but it will become unattached from this engagement.",
      },
      breadcrumbItems: [
        {
          text: "Engagements",
          disabled: true,
          icon: "engagements",
        },
      ],
      loading: true,
      manualDeliverySchedule: "Manual",
      columnDefs: [
        {
          text: "Engagement name",
          value: "name",
          width: "300px",
          class: "sticky-header",
        },
        {
          text: "Audiences",
          value: "audiences",
          width: "180px",
          class: "sticky-header",
        },
        {
          text: "Destinations",
          value: "destinations",
          width: "150px",
          class: "sticky-header",
        },
        {
          text: "Status",
          value: "status",
          width: "160px",
          class: "sticky-header",
        },
        {
          text: "Last delivered",
          value: "last_delivered",
          width: "140px",
          class: "sticky-header",
        },
        {
          text: "Delivery schedule",
          value: "delivery_schedule",
          width: "200px",
          class: "sticky-header",
        },
        {
          text: "Last updated",
          value: "update_time",
          width: "200px",
          class: "sticky-header",
        },
        {
          text: "Last updated by",
          value: "updated_by",
          width: "141px",
          class: "sticky-header",
        },
        {
          text: "Created",
          value: "create_time",
          width: "200px",
          class: "sticky-header",
        },
        {
          text: "Created by",
          value: "created_by",
          width: "140px",
          class: "sticky-header",
        },
      ],
    }
  },
  computed: {
    ...mapGetters({
      engagementData: "engagements/list",
      audiencesData: "audiences/audience",
      userFavorites: "users/favorites",
    }),
    audience(id) {
      return this.audiencesData(id)
    },
    subHeaders() {
      const _headers = JSON.parse(JSON.stringify(this.columnDefs))
      _headers.splice(1, 1)
      return _headers
    },
    rowData() {
      let engagementList = JSON.parse(JSON.stringify(this.engagementData))
      engagementList = engagementList.map((eng) => {
        let last_delivered_eng = ""
        let engDestinationList = []
        let eng_audiences = eng.audiences.map((audience) => {
          let last_delivered_aud = ""
          audience.destinations.map((destination) => {
            let dest_latest_delivery_time = destination.latest_delivery
              ? destination.latest_delivery.update_time || ""
              : ""
            let engDestIndex = engDestinationList.findIndex(
              (each) => destination.id === each.id
            )
            if (last_delivered_aud < dest_latest_delivery_time) {
              last_delivered_aud = dest_latest_delivery_time
            }
            if (engDestIndex !== -1) {
              if (
                engDestinationList[engDestIndex].latest_delivery.update_time ||
                "" < dest_latest_delivery_time
              ) {
                engDestinationList[engDestIndex] = destination
              }
            } else {
              engDestinationList.push(destination)
            }
          })
          if (last_delivered_eng < last_delivered_aud) {
            last_delivered_eng = last_delivered_aud
          }
          audience.destinations = audience.destinations.sort((a, b) =>
            a.name > b.name ? 1 : -1
          )
          return {
            ...audience,
            last_delivered: last_delivered_aud,
          }
        })
        engDestinationList = engDestinationList.sort((a, b) =>
          a.name > b.name ? 1 : -1
        )
        return {
          ...eng,
          audiences: eng_audiences,
          destinations: engDestinationList,
          last_delivered: last_delivered_eng,
        }
      })
      return engagementList.sort((a, b) => (a.name > b.name ? 1 : -1))
    },
  },

  async mounted() {
    this.loading = true
    await this.getAllEngagements()
    this.loading = false
  },

  methods: {
    ...mapActions({
      getAllEngagements: "engagements/getAll",
      updateAudienceList: "engagements/updateAudienceList",
      updateEngagement: "engagements/updateEngagement",
      detachAudience: "engagements/detachAudience",
<<<<<<< HEAD
      setAlert: "alerts/setAlert",
=======
      markFavorite: "users/markFavorite",
      clearFavorite: "users/clearFavorite",
>>>>>>> 0bc6e0a3
    }),

    isUserFavorite(entity, type) {
      return (
        this.userFavorites[type] && this.userFavorites[type].includes(entity.id)
      )
    },

    handleActionFavorite(item, type) {
      if (!this.isUserFavorite(item, type)) {
        this.markFavorite({ id: item.id, type: type })
      } else {
        this.clearFavorite({ id: item.id, type: type })
      }
    },
    getAudienceHeaders(headers) {
      headers[0].width = "180px"
      return headers
    },
    async removeAudience() {
      this.loading = true
      const removePayload = { audience_ids: [] }
      removePayload.audience_ids.push(this.selectedAudienceId)
      await this.detachAudience({
        engagementId: this.selectedEngagementId,
        data: removePayload,
      })
      await this.getAllEngagements()
      this.loading = false
    },
    getOverallDestinations(engagementDestinations) {
      let destinations = [...engagementDestinations]
      if (destinations.length > 3) {
        return destinations.slice(0, 3)
      }
      return destinations
    },
    getExtraDestinations(engagementDestinations) {
      let destinations = [...engagementDestinations]
      if (destinations.length > 3) {
        return destinations.slice(3)
      }
      return destinations
    },
    getDestinations(parent) {
      return parent.destinations.map((dest) => {
        const _destinationObj = {
          destinations: {
            delivery_platform_type: dest["delivery_platform_type"],
            name: dest["name"],
            id: dest.id,
          },
          status: dest.latest_delivery["status"],
          create_time: dest.create_time,
          created_by: dest.create_by,
          update_time: dest.update_time,
          updated_by: dest.updated_by,
          last_delivered: dest.latest_delivery["update_time"],
          delivery_schedule: dest.delivery_schedule,
        }
        return _destinationObj
      })
    },
    openLookAlikeDrawer(value) {
      this.selectedAudience = value
      this.$refs.lookalikeWorkflow.prefetchLookalikeDependencies()
      this.lookalikeCreated = false
      this.showLookAlikeDrawer = true
    },
    async makeInactiveEngagement(value) {
      const inactiveEngagementPayload = {
        status: "Inactive",
      }
      const payload = { id: value.id, data: inactiveEngagementPayload }
      await this.updateEngagement(payload)
      this.loading = true
      await this.getAllEngagements()
      this.rowData = this.engagementData.sort((a, b) =>
        a.name > b.name ? 1 : -1
      )
      this.loading = false
    },

    reloadAudienceData() {
      this.showLookAlikeDrawer = false
    },
    async onCreated() {
      this.setAlert({
        type: "success",
        message: `Your lookalike audience, ${name}, has been created successfully.`,
      })
    },
    getActionItems(engagement) {
      let isFavorite = this.isUserFavorite(engagement, "audiences")
      let actionItems = [
        {
          title: isFavorite ? "Unfavorite" : "Favorite",
          isDisabled: false,
          onClick: () => {
            this.handleActionFavorite(engagement, "engagements")
          },
        },
        // TODO: enable once features are available
        // { title: "Export", isDisabled: true },
        {
          title: "Edit engagement",
          isDisabled: false,
          onClick: () => {
            this.editEngagement(engagement.id)
          },
        },
        // TODO: enable once features are available
        // { title: "Duplicate", isDisabled: true },
        {
          title: "Make inactive",
          isDisabled: false,
          onClick: (value) => {
            this.makeInactiveEngagement(value)
          },
        },
        { title: "Delete engagement", isDisabled: true },
      ]

      return actionItems
    },
    editEngagement(id) {
      this.$router.push({
        name: "EngagementUpdate",
        params: { id: id },
      })
    },
    getAudienceActionItems(audience, engagementId) {
      let audienceActionItems = [
        // TODO: enable once features are available
        // { title: "Favorite", isDisabled: true },
        { title: "Export", isDisabled: true },
        {
          title: "Edit audience",
          isDisabled: false,
          onClick: () => {
            this.editAudience(audience.id)
          },
        },
        { title: "Duplicate", isDisabled: true },
        {
          title: "Create a lookalike",
          isDisabled: false,
          menu: {
            icon: "facebook",
            title: "Facebook",
            isDisabled: true,
            onClick: (value) => {
              this.openLookAlikeDrawer(value)
            },
          },
        },
        {
          title: "Remove audience",
          isDisabled: false,
          onClick: (value) => {
            this.showAudienceRemoveConfirmation = true
            this.selectedEngagementId = engagementId
            this.confirmDialog.title = `You are about to remove ${value.name}?`
            this.selectedAudienceId = value.id
          },
        },
      ]
      return audienceActionItems
    },
    editAudience(id) {
      this.$router.push({
        name: "AudienceUpdate",
        params: { id: id },
      })
    },
  },
}
</script>

<style lang="scss" scoped>
.engagements-wrap {
  background: var(--v-white-base);
  ::v-deep .menu-cell-wrapper {
    .action-icon {
      display: none;
    }
    .mdi-chevron-right,
    .mdi-dots-vertical {
      background: transparent !important;
    }
    .no-expand {
      padding-left: 8px;
    }
  }
  // This CSS is to avoid conflict with Tooltip component.
  ::v-deep .destination-ico {
    span {
      display: flex;
      align-items: center;
    }
  }
  .ellipsis-21 {
    overflow: hidden;
    text-overflow: ellipsis;
    max-width: 21ch;
    display: inline-block;
    width: 21ch;
    white-space: nowrap;
  }
  .mdi-chevron-right {
    margin-top: -4px;
    transition: 0.3s cubic-bezier(0.25, 0.8, 0.5, 1), visibility 0s;
    &.normal-icon {
      transform: rotate(90deg);
    }
  }
  .top-bar {
    margin-top: 1px;
    .v-icon--disabled {
      color: var(--v-black-lighten3) !important;
      font-size: 24px;
    }
    .text--refresh {
      margin-right: 10px;
    }
  }
  .hux-data-table {
    .mdi-chevron-right {
      &::after {
        opacity: 0;
      }
    }
    ::v-deep table {
      tr {
        height: 64px;
        &:hover {
          background: var(--v-primary-lighten2) !important;
        }
        td {
          font-size: 14px !important;
          color: var(--v-black-darken4);
        }
        td:nth-child(1) {
          font-size: 14px !important;
        }
      }
      .expanded-row {
        background-color: var(--v-primary-lighten2) !important;
      }
      .v-data-table-header {
        th:nth-child(1) {
          left: 0;
          z-index: 9;
          border-right: thin solid rgba(0, 0, 0, 0.12);
          overflow-y: visible;
          overflow-x: visible;
        }
        border-radius: 12px 12px 0px 0px;
      }
      tr {
        &:hover {
          background: var(--v-primary-lighten2) !important;
        }
        height: 64px;
        td {
          font-size: 14px !important;
          line-height: 22px;
          color: var(--v-black-darken4);
        }
        td:nth-child(1) {
          position: sticky;
          top: 0;
          left: 0;
          background: var(--v-white-base);
          border-right: thin solid rgba(0, 0, 0, 0.12);
          .menu-cell-wrapper > div {
            a.text-decoration-none {
              .ellipsis {
                width: auto !important;
              }
            }
          }
        }
      }
      tbody {
        tr {
          td:first-child {
            z-index: 1;
          }
        }
        tr:last-child {
          td {
            border-bottom: 1px solid var(--v-black-lighten3) !important;
          }
        }
      }
    }
    .child {
      ::v-deep .theme--light {
        background: var(--v-primary-lighten1);
        .v-icon {
          background: transparent;
        }
        .v-data-table__wrapper {
          box-shadow: inset 0px 10px 10px -4px var(--v-black-lighten3);
          border-bottom: thin solid rgba(0, 0, 0, 0.12);
        }
      }
    }
  }
  ::v-deep .hux-data-table.expanded-table {
    .v-data-table__wrapper {
      box-shadow: inset 0px 10px 10px -4px #d0d0ce !important;
      .child-row {
        border-right: none;
      }
    }
    td:nth-child(1) {
      background: none;
    }
    .ellipsis {
      width: 17ch;
      max-width: 17ch;
    }
  }
  ::v-deep .menu-cell-wrapper :hover .action-icon {
    display: initial;
  }
}
.icon-border {
  cursor: default !important;
}
</style><|MERGE_RESOLUTION|>--- conflicted
+++ resolved
@@ -700,12 +700,9 @@
       updateAudienceList: "engagements/updateAudienceList",
       updateEngagement: "engagements/updateEngagement",
       detachAudience: "engagements/detachAudience",
-<<<<<<< HEAD
       setAlert: "alerts/setAlert",
-=======
       markFavorite: "users/markFavorite",
       clearFavorite: "users/clearFavorite",
->>>>>>> 0bc6e0a3
     }),
 
     isUserFavorite(entity, type) {
