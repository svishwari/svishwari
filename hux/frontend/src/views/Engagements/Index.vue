--- conflicted
+++ resolved
@@ -64,11 +64,7 @@
                 route-name="EngagementDashboard"
                 :route-param="item['id']"
                 :data="item"
-<<<<<<< HEAD
                 data-e2e="engagement-list"
-=======
-                data-e2e="engagement-collection"
->>>>>>> 73f87d68
               >
                 <template #expand-icon>
                   <v-icon
