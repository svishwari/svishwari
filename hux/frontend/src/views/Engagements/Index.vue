--- conflicted
+++ resolved
@@ -15,19 +15,6 @@
           type="filter"
           :size="22"
           class="cursor-pointer"
-<<<<<<< HEAD
-          color="black"
-          variant="lighten3"
-        />
-      </template>
-    </page-header>
-    <page-header class="top-bar" :header-height="71">
-      <template #left>
-        <v-btn disabled icon color="black">
-          <icon type="search" :size="20" color="black" variant="lighten3" />
-        </v-btn>
-      </template>
-=======
           color="black-darken4"
           @click.native="isFilterToggled = !isFilterToggled"
         />
@@ -43,7 +30,6 @@
               <icon type="search" :size="20" color="black" variant="lighten3" />
             </v-btn>
           </template>
->>>>>>> bfd7be7b
 
           <template #right>
             <router-link
@@ -80,124 +66,6 @@
           data-e2e="engagement-table"
           class="big-table"
         >
-<<<<<<< HEAD
-          <huxButton
-            variant="primary base"
-            icon-color="white"
-            icon-variant="base"
-            icon="plus"
-            size="large"
-            is-custom-icon
-            class="ma-2 font-weight-regular no-shadow mr-0 caption"
-            is-tile
-            height="40"
-          >
-            Engagement
-          </huxButton>
-        </router-link>
-      </template>
-    </page-header>
-    <v-progress-linear :active="loading" :indeterminate="loading" />
-    <hux-data-table
-      v-if="!loading && rowData.length > 0"
-      :columns="columnDefs"
-      :data-items="rowData"
-      view-height="calc(100vh - 210px)"
-      sort-column="update_time"
-      sort-desc="false"
-      nested
-      data-e2e="engagement-table"
-      class="big-table"
-    >
-      <template #item-row="{ item, expandFunc, isExpanded }">
-        <tr :class="{ 'expanded-row': isExpanded }">
-          <td
-            v-for="header in columnDefs"
-            :key="header.value"
-            :class="{
-              'fixed-column': header.fixed,
-              'v-data-table__divider': header.fixed,
-              'primary--text': header.fixed,
-              'expanded-row': isExpanded,
-              'pl-3': header.value == 'audiences',
-            }"
-            :style="{ width: header.width }"
-          >
-            <div v-if="header.value == 'name'" class="w-80">
-              <menu-cell
-                :value="item[header.value]"
-                :menu-options="getActionItems(item)"
-                route-name="EngagementDashboard"
-                :route-param="item['id']"
-                :data="item"
-                :data-e2e="setEngagementSelector(item)"
-                has-favorite
-                :is-favorite="isUserFavorite(item, 'engagements')"
-                class="text-body-1"
-                @actionFavorite="handleActionFavorite(item, 'engagements')"
-              >
-                <template #expand-icon>
-                  <span
-                    v-if="item.audiences.length > 0"
-                    data-e2e="expand-engagement"
-                    @click="expandFunc(!isExpanded)"
-                  >
-                    <icon
-                      type="expand-arrow"
-                      :size="14"
-                      color="primary"
-                      class="
-                        cursor-pointer
-                        mdi-chevron-right
-                        mx-2
-                        d-inline-block
-                      "
-                      :class="{ 'normal-icon': isExpanded }"
-                    />
-                  </span>
-                </template>
-              </menu-cell>
-            </div>
-            <div v-if="header.value == 'audiences'">
-              {{ item[header.value].length }}
-            </div>
-            <div
-              v-if="header.value == 'destinations'"
-              class="d-flex align-center"
-            >
-              <div class="d-flex align-center destination-ico">
-                <tooltip
-                  v-for="destination in getOverallDestinations(
-                    item[header.value]
-                  )"
-                  :key="destination.id"
-                >
-                  <template #label-content>
-                    <logo
-                      class="mr-1"
-                      :type="destination.delivery_platform_type"
-                      :size="18"
-                    />
-                  </template>
-                  <template #hover-content>
-                    <span>{{ destination.name }}</span>
-                  </template>
-                </tooltip>
-              </div>
-              <span v-if="item[header.value].length > 3" class="ml-1">
-                <tooltip>
-                  <template #label-content>
-                    + {{ item[header.value].length - 3 }}
-                  </template>
-                  <template #hover-content>
-                    <div class="d-flex flex-column">
-                      <div
-                        v-for="extraDestination in getExtraDestinations(
-                          item[header.value]
-                        )"
-                        :key="extraDestination.id"
-                        class="d-flex align-center py-2"
-=======
           <template #item-row="{ item, expandFunc, isExpanded }">
             <tr :class="{ 'expanded-row': isExpanded }">
               <td
@@ -230,7 +98,6 @@
                         v-if="item.audiences.length > 0"
                         data-e2e="expand-engagement"
                         @click="expandFunc(!isExpanded)"
->>>>>>> bfd7be7b
                       >
                         <icon
                           type="expand-arrow"
@@ -244,36 +111,6 @@
                           "
                           :class="{ 'normal-icon': isExpanded }"
                         />
-<<<<<<< HEAD
-                        <span>{{ extraDestination.name }}</span>
-                      </div>
-                    </div>
-                  </template>
-                </tooltip>
-              </span>
-              <span v-else-if="item[header.value].length == 0">—</span>
-            </div>
-            <div v-if="header.value == 'status'">
-              <status
-                :status="item[header.value]"
-                :show-label="true"
-                class="d-flex"
-                :icon-size="17"
-              />
-            </div>
-            <div v-if="header.value == 'last_delivered'">
-              <tooltip>
-                <template #label-content>
-                  {{ item[header.value] | Date("relative") | Empty }}
-                </template>
-                <template #hover-content>
-                  <div v-if="item[header.value] !== ''">
-                    <div class="neroBlack--text text-body-2 mb-2">
-                      Delivered to:
-                    </div>
-                    <div
-                      v-for="destination in item['destinations']"
-=======
                       </span>
                     </template>
                   </menu-cell>
@@ -290,7 +127,6 @@
                       v-for="destination in getOverallDestinations(
                         item[header.value]
                       )"
->>>>>>> bfd7be7b
                       :key="destination.id"
                     >
                       <template #label-content>
@@ -299,200 +135,11 @@
                           :type="destination.delivery_platform_type"
                           :size="18"
                         />
-<<<<<<< HEAD
-                        <span class="ml-1 neroBlack--text text-body-2">
-                          {{ destination.name }}
-                        </span>
-                      </div>
-                      <div class="neroBlack--text text-body-2">
-                        {{
-                          destination.latest_delivery
-                            ? destination.latest_delivery.update_time
-                            : "" | Date | Empty
-                        }}
-                      </div>
-                    </div>
-                  </div>
-                  <div v-else>—</div>
-                </template>
-              </tooltip>
-            </div>
-            <div v-if="header.value == 'delivery_schedule'">
-              <tooltip :max-width="280">
-                <template #label-content>
-                  {{ item[header.value] | DeliverySchedule }}
-                </template>
-                <template #hover-content>
-                  <span v-if="!item[header.value] || item[header.value] === {}">
-                    This engagement was delivered manually on
-                    {{
-                      item["last_delivered"]
-                        | Date("MMM D, YYYY [at] h:mm A")
-                        | Empty
-                    }}
-                  </span>
-                  <hux-delivery-text
-                    v-else
-                    :schedule="
-                      item[header.value] ? item[header.value].schedule : {}
-                    "
-                    :start-date="
-                      item[header.value] ? item[header.value].start_date : ''
-                    "
-                    :end-date="
-                      item[header.value] ? item[header.value].end_date : ''
-                    "
-                  />
-                </template>
-              </tooltip>
-            </div>
-            <div
-              v-if="
-                header.value == 'update_time' || header.value == 'create_time'
-              "
-            >
-              <time-stamp :value="item[header.value]" />
-            </div>
-            <div
-              v-if="
-                header.value == 'updated_by' || header.value == 'created_by'
-              "
-            >
-              <avatar :name="item[header.value]" />
-            </div>
-          </td>
-        </tr>
-      </template>
-      <template #expanded-row="{ expandedHeaders, parentItem }">
-        <td
-          v-if="parentItem.audiences.length > 0"
-          :colspan="expandedHeaders.length"
-          class="pa-0 child"
-        >
-          <hux-data-table
-            v-if="parentItem.audiences.length > 0"
-            :columns="expandedHeaders"
-            :data-items="parentItem.audiences"
-            :show-header="false"
-            class="expanded-table big-table"
-            view-height="auto"
-            nested
-            data-e2e="audience-table"
-          >
-            <template #item-row="{ item, expandFunc, isExpanded }">
-              <tr :class="{ 'expanded-row': isExpanded }">
-                <td :style="{ width: expandedHeaders[0].width }"></td>
-                <td
-                  v-for="header in getAudienceHeaders(subHeaders)"
-                  :key="header.value"
-                  :class="{
-                    'child-row pl-1': header.value == 'name',
-                  }"
-                  :style="{ width: header.width }"
-                >
-                  <div v-if="header.value == 'name'">
-                    <menu-cell
-                      :value="item[header.value]"
-                      :menu-options="
-                        getAudienceActionItems(item, parentItem.id)
-                      "
-                      route-name="AudienceInsight"
-                      :route-param="item['id']"
-                      :data="item"
-                      :label-class="{
-                        'no-expand': item.destinations.length == 0,
-                      }"
-                      class="text-body-1"
-                    >
-                      <template #expand-icon>
-                        <span
-                          v-if="item.destinations.length > 0"
-                          data-e2e="expand-audience"
-                          @click="expandFunc(!isExpanded)"
-                        >
-                          <icon
-                            type="expand-arrow"
-                            :size="14"
-                            color="primary"
-                            class="
-                              cursor-pointer
-                              mdi-chevron-right
-                              mx-2
-                              d-inline-block
-                            "
-                            :class="{ 'normal-icon': isExpanded }"
-                          />
-                        </span>
-                      </template>
-                    </menu-cell>
-                  </div>
-                  <div v-if="header.value == 'status'">
-                    <div>
-                      <status
-                        :status="item[header.value]"
-                        :show-label="true"
-                        class="d-flex"
-                        :icon-size="17"
-                      />
-                    </div>
-                  </div>
-                  <div
-                    v-if="header.value == 'destinations'"
-                    class="d-flex align-center"
-                  >
-                    <div class="d-flex align-center destination-ico">
-                      <tooltip
-                        v-for="destination in getOverallDestinations(
-                          item[header.value]
-                        )"
-                        :key="destination.id"
-                      >
-                        <template #label-content>
-                          <logo
-                            class="mr-1"
-                            :type="destination.delivery_platform_type"
-                            :size="18"
-                          />
-                        </template>
-                        <template #hover-content>
-                          <span>{{ destination.name }}</span>
-                        </template>
-                      </tooltip>
-                    </div>
-                    <span v-if="item[header.value].length > 3" class="ml-1">
-                      <tooltip>
-                        <template #label-content>
-                          + {{ item[header.value].length - 3 }}
-                        </template>
-                        <template #hover-content>
-                          <div class="d-flex flex-column">
-                            <div
-                              v-for="extraDestination in getExtraDestinations(
-                                item[header.value]
-                              )"
-                              :key="extraDestination.id"
-                              class="d-flex align-center py-2"
-                            >
-                              <logo
-                                :key="extraDestination.id"
-                                class="mr-4"
-                                :type="extraDestination.delivery_platform_type"
-                                :size="18"
-                              />
-                              <span>{{ extraDestination.name }}</span>
-                            </div>
-                          </div>
-                        </template>
-                      </tooltip>
-                    </span>
-                    <span v-else-if="item[header.value].length == 0">—</span>
-=======
                       </template>
                       <template #hover-content>
                         <span>{{ destination.name }}</span>
                       </template>
                     </tooltip>
->>>>>>> bfd7be7b
                   </div>
                   <span v-if="item[header.value].length > 3" class="ml-1">
                     <tooltip>
@@ -519,48 +166,6 @@
                         </div>
                       </template>
                     </tooltip>
-<<<<<<< HEAD
-                  </div>
-                  <div v-if="header.value == 'delivery_schedule'">
-                    <tooltip>
-                      <template #label-content> - </template>
-                      <template #hover-content> - </template>
-                    </tooltip>
-                  </div>
-                  <div
-                    v-if="
-                      header.value == 'update_time' ||
-                      header.value == 'create_time'
-                    "
-                  >
-                    <time-stamp :value="item[header.value]" />
-                  </div>
-                  <div
-                    v-if="
-                      header.value == 'updated_by' ||
-                      header.value == 'created_by'
-                    "
-                  >
-                    <avatar :name="item[header.value]" />
-                  </div>
-                </td>
-              </tr>
-            </template>
-            <!-- eslint-disable vue/no-template-shadow -->
-            <template #expanded-row="{ expandedHeaders, parentItem }">
-              <td
-                v-if="parentItem.destinations.length > 0"
-                :colspan="expandedHeaders.length"
-                class="pa-0 child"
-              >
-                <hux-data-table
-                  v-if="parentItem"
-                  :columns="expandedHeaders"
-                  :data-items="getDestinations(parentItem)"
-                  :show-header="false"
-                  view-height="auto"
-                  class="big-table"
-=======
                   </span>
                   <span v-else-if="item[header.value].length == 0">—</span>
                 </div>
@@ -647,7 +252,6 @@
                     header.value == 'update_time' ||
                     header.value == 'create_time'
                   "
->>>>>>> bfd7be7b
                 >
                   <time-stamp :value="item[header.value]" />
                 </div>
@@ -688,8 +292,6 @@
                       }"
                       :style="{ width: header.width }"
                     >
-<<<<<<< HEAD
-=======
                       <div v-if="header.value == 'name'">
                         <menu-cell
                           :value="item[header.value]"
@@ -726,7 +328,6 @@
                           </template>
                         </menu-cell>
                       </div>
->>>>>>> bfd7be7b
                       <div v-if="header.value == 'status'">
                         <div>
                           <status
