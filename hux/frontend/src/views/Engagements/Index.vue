--- conflicted
+++ resolved
@@ -157,64 +157,11 @@
                           handleActionFavorite(item, 'engagements')
                         "
                       >
-<<<<<<< HEAD
-                        <icon
-                          type="expand-arrow"
-                          :size="14"
-                          color="primary"
-                          class="cursor-pointer mdi-chevron-right mx-2 d-inline-block"
-                          :class="{ 'normal-icon': isExpanded }"
-                        />
-                      </span>
-                    </template>
-                  </menu-cell>
-                </div>
-                <div v-if="header.value == 'audiences'">
-                  {{ item[header.value].length }}
-                </div>
-                <div
-                  v-if="header.value == 'destinations'"
-                  class="d-flex align-center"
-                >
-                  <div class="d-flex align-center destination-ico">
-                    <tooltip
-                      v-for="destination in getOverallDestinations(
-                        item[header.value]
-                      )"
-                      :key="destination.id"
-                    >
-                      <template #label-content>
-                        <logo
-                          class="mr-1"
-                          :type="destination.delivery_platform_type"
-                          :size="24"
-                        />
-                      </template>
-                      <template #hover-content>
-                        <span>{{ destination.name }}</span>
-                      </template>
-                    </tooltip>
-                  </div>
-                  <span v-if="item[header.value].length > 3" class="ml-1">
-                    <tooltip>
-                      <template #label-content>
-                        + {{ item[header.value].length - 3 }}
-                      </template>
-                      <template #hover-content>
-                        <div class="d-flex flex-column">
-                          <div
-                            v-for="extraDestination in getExtraDestinations(
-                              item[header.value]
-                            )"
-                            :key="extraDestination.id"
-                            class="d-flex align-center py-2"
-=======
                         <template #expand-icon>
                           <span
                             v-if="item.audiences.length > 0"
                             data-e2e="expand-engagement"
                             @click="expandFunc(!isExpanded)"
->>>>>>> eb2c9956
                           >
                             <icon
                               type="expand-arrow"
@@ -252,133 +199,6 @@
                               :type="destination.delivery_platform_type"
                               :size="24"
                             />
-<<<<<<< HEAD
-                            <span class="ml-1 neroBlack--text text-body-2">
-                              {{ destination.name }}
-                            </span>
-                          </div>
-                          <div class="neroBlack--text text-body-2">
-                            {{
-                              destination.latest_delivery
-                                ? destination.latest_delivery.update_time
-                                : "" | Date | Empty
-                            }}
-                          </div>
-                        </div>
-                      </div>
-                      <div v-else>—</div>
-                    </template>
-                  </tooltip>
-                </div>
-                <div v-if="header.value == 'delivery_schedule'">
-                  <tooltip :max-width="280">
-                    <template #label-content>
-                      {{ item[header.value] | DeliverySchedule }}
-                    </template>
-                    <template #hover-content>
-                      <span
-                        v-if="!item[header.value] || item[header.value] === {}"
-                      >
-                        This engagement was delivered manually on
-                        {{
-                          item["last_delivered"]
-                            | Date("MMMM D, YYYY [at] h:mm A")
-                            | Empty
-                        }}
-                      </span>
-                      <hux-delivery-text
-                        v-else
-                        class="text-body-2"
-                        :schedule="
-                          item[header.value] ? item[header.value].schedule : {}
-                        "
-                        :start-date="
-                          item[header.value]
-                            ? item[header.value].start_date
-                            : ''
-                        "
-                        :end-date="
-                          item[header.value] ? item[header.value].end_date : ''
-                        "
-                      />
-                    </template>
-                  </tooltip>
-                </div>
-                <div
-                  v-if="
-                    header.value == 'update_time' ||
-                    header.value == 'create_time'
-                  "
-                >
-                  <time-stamp :value="item[header.value]" />
-                </div>
-                <div
-                  v-if="
-                    header.value == 'updated_by' || header.value == 'created_by'
-                  "
-                >
-                  <avatar :name="item[header.value]" />
-                </div>
-              </td>
-            </tr>
-          </template>
-          <template #expanded-row="{ expandedHeaders, parentItem }">
-            <td
-              v-if="parentItem.audiences.length > 0"
-              :colspan="expandedHeaders.length"
-              class="pa-0 child"
-            >
-              <hux-data-table
-                v-if="parentItem.audiences.length > 0"
-                :columns="expandedHeaders"
-                :data-items="parentItem.audiences"
-                :show-header="false"
-                class="expanded-table big-table"
-                view-height="auto"
-                nested
-                data-e2e="audience-table"
-              >
-                <template #item-row="{ item, expandFunc, isExpanded }">
-                  <tr :class="{ 'expanded-row': isExpanded }">
-                    <td
-                      :style="{ width: expandedHeaders[0].width }"
-                      class="expanded-row-cover"
-                    ></td>
-                    <td
-                      v-for="header in getAudienceHeaders(subHeaders)"
-                      :key="header.value"
-                      :class="{
-                        'child-row pl-1': header.value == 'name',
-                      }"
-                      :style="{ width: header.width }"
-                    >
-                      <div v-if="header.value == 'name'">
-                        <menu-cell
-                          :value="item[header.value]"
-                          route-name="AudienceInsight"
-                          :route-param="item['id']"
-                          :data="item"
-                          :label-class="{
-                            'no-expand': item.destinations.length == 0,
-                          }"
-                          class="text-body-1"
-                        >
-                          <template #expand-icon>
-                            <span
-                              v-if="item.destinations.length > 0"
-                              data-e2e="expand-audience"
-                              @click="expandFunc(!isExpanded)"
-                            >
-                              <icon
-                                type="expand-arrow"
-                                :size="14"
-                                color="primary"
-                                class="cursor-pointer mdi-chevron-right mx-2 d-inline-block"
-                                :class="{ 'normal-icon': isExpanded }"
-                              />
-                            </span>
-=======
->>>>>>> eb2c9956
                           </template>
                           <template #hover-content>
                             <span>{{ destination.name }}</span>
@@ -871,7 +691,12 @@
 
       <div
         v-if="!loading && rowData.length == 0 && !isEmptyError"
-        class="flex-grow-1 flex-shrink-1 overflow-hidden mw-100 background-empty"
+        class="
+          flex-grow-1 flex-shrink-1
+          overflow-hidden
+          mw-100
+          background-empty
+        "
       >
         <empty-page type="no-engagement" size="50">
           <template #title>
@@ -965,7 +790,12 @@
     >
       <template #body>
         <div
-          class="black--text text--darken-4 text-subtitle-1 pt-6 font-weight-regular"
+          class="
+            black--text
+            text--darken-4 text-subtitle-1
+            pt-6
+            font-weight-regular
+          "
         >
           Are you sure you want to remove this audience from this engagement?
         </div>
@@ -991,7 +821,12 @@
     >
       <template #body>
         <div
-          class="black--text text--darken-4 text-subtitle-1 pt-6 font-weight-regular"
+          class="
+            black--text
+            text--darken-4 text-subtitle-1
+            pt-6
+            font-weight-regular
+          "
         >
           Are you sure you want to delete this Engagement&#63;
         </div>
@@ -1017,7 +852,12 @@
     >
       <template #body>
         <div
-          class="black--text text--darken-4 text-subtitle-1 pt-6 font-weight-regular"
+          class="
+            black--text
+            text--darken-4 text-subtitle-1
+            pt-6
+            font-weight-regular
+          "
         >
           Are you sure you want to edit this engagement&#63;
         </div>
@@ -1042,7 +882,12 @@
     >
       <template #body>
         <div
-          class="black--text text--darken-4 text-subtitle-1 pt-6 font-weight-regular"
+          class="
+            black--text
+            text--darken-4 text-subtitle-1
+            pt-6
+            font-weight-regular
+          "
         >
           Are you sure you want to make this Engagement inactive&#63;
         </div>
