--- conflicted
+++ resolved
@@ -513,57 +513,6 @@
     },
 
     async triggerOverviewDestinationAction(event) {
-<<<<<<< HEAD
-      try {
-        const engagementId = this.engagementId
-        this.selectedAudienceId = event.parent.id
-        switch (event.target.title.toLowerCase()) {
-          case "deliver now":
-            try {
-              await this.deliverAudienceDestination({
-                id: engagementId,
-                audienceId: this.selectedAudienceId,
-                destinationId: event.data.id,
-              })
-              this.dataPendingMesssage(event, "destination")
-            } catch (error) {
-              this.dataErrorMesssage(event, "destination")
-              console.error(error)
-            }
-            break
-          case "edit delivery schedule":
-            this.confirmDialog.actionType = "edit-schedule"
-            this.confirmDialog.title =
-              "You are about to edit delivery schedule."
-            this.confirmDialog.btnText = "Yes, edit delivery schedule"
-            this.confirmDialog.body =
-              "This will override the default delivery schedule. However, this action is not permanent, the new delivery schedule can be reset to the default settings at any time."
-            this.showConfirmModal = true
-            this.scheduleDestination = event.data
-            break
-          case "remove destination":
-            this.confirmDialog.actionType = "remove-destination"
-            this.confirmDialog.title = `Remove ${event.data.name} destination?`
-            this.confirmDialog.btnText = "Yes, remove it"
-            this.confirmDialog.body =
-              "You will not be deleting this destination; this destination will not be attached to this specific audience anymore."
-            this.deleteActionData = {
-              engagementId: this.engagementId,
-              audienceId: this.selectedAudienceId,
-              data: { id: event.data.delivery_platform_id },
-            }
-            this.showConfirmModal = true
-            break
-          case "create lookalike":
-            this.openLookAlikeDrawer(event)
-            break
-          default:
-            break
-        }
-      } catch (error) {
-        handleError(error)
-        throw error
-=======
       const engagementId = this.engagementId
       this.selectedAudienceId = event.parent.id
       switch (event.target.title.toLowerCase()) {
@@ -593,7 +542,7 @@
           this.deleteActionData = {
             engagementId: this.engagementId,
             audienceId: this.selectedAudienceId,
-            data: { id: event.data.id },
+            data: { id: event.data.delivery_platform_id },
           }
           this.showConfirmModal = true
           break
@@ -602,7 +551,6 @@
           break
         default:
           break
->>>>>>> d21ff456
       }
     },
 
