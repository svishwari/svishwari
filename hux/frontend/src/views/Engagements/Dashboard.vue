--- conflicted
+++ resolved
@@ -611,12 +611,6 @@
 
 <style lang="scss" scoped>
 .engagement-dash {
-<<<<<<< HEAD
-  .page-header--wrap {
-    box-shadow: 0px 1px 0px var(--v-black-lighten3) !important;
-  }
-=======
->>>>>>> 98e25ff2
   .empty-audience {
     width: 190px;
     text-align: center;
