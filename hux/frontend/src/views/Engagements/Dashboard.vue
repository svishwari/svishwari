--- conflicted
+++ resolved
@@ -133,55 +133,6 @@
             </div>
           </template>
         </delivery-overview>
-        <!-- <v-card class="rounded-lg card-style" minHeight="145px" flat>
-          <v-card-title class="d-flex justify-space-between pb-4 pl-6 pt-5">
-            <div class="d-flex align-center">
-              <Icon
-                type="audiences"
-                :size="24"
-                color="neroBlack"
-                class="mr-2"
-              /><span class="text-h5">Audiences</span>
-            </div>
-            <div class="d-flex align-center">
-              <v-btn
-                text
-                class="d-flex align-center primary--text text-decoration-none"
-                @click="triggerSelectAudience()"
-              >
-                <Icon type="audiences" :size="16" class="mr-1" />
-                Add an audience
-              </v-btn>
-              <v-btn text color="primary" @click="openDeliveryHistoryDrawer()">
-                <icon type="history" :size="16" class="mr-1" />
-                Delivery history
-              </v-btn>
-            </div>
-          </v-card-title>
-          <v-card-text v-else class="pl-6 pr-6 pb-4 pt-0">
-            <div
-              class="empty-state pa-5 text--gray"
-              v-if="audienceMergedData.length == 0"
-            >
-              Nothing to show here yet. Add an audience, assign and deliver that
-              audience to a destination.
-            </div>
-            <v-col
-              class="d-flex flex-row pl-0 pt-0 pr-0 overflow-auto pb-3"
-              v-if="audienceMergedData.length >= 0"
-            >
-              <status-list
-                v-for="item in audienceMergedData"
-                :key="item.id"
-                :audience="item"
-                :engagementId="engagementId"
-                :statusIcon="17"
-                @onAddDestination="triggerSelectDestination(item.id)"
-                @removeAudience="triggerDetachAudiences($event)"
-              />
-            </v-col>
-          </v-card-text>
-        </v-card> -->
         <v-tabs v-model="tabOption" class="mt-8">
           <v-tabs-slider color="primary"></v-tabs-slider>
 
@@ -273,6 +224,25 @@
       :title="alert.title"
       :message="alert.message"
     />
+
+    <confirm-modal
+      v-model="showConfirmModal"
+      title="You are about to edit delivery schedule."
+      rightBtnText="Yes, edit delivery schedule"
+      body="This will override the default delivery schedule. However, this action is not permanent, the new delivery schedule can be reset to the default settings at any time."
+      @onCancel="showConfirmModal = false"
+      @onConfirm="
+        showConfirmModal = false
+        editDeliveryDrawer = true
+      "
+    />
+
+    <edit-delivery-schedule
+      v-model="editDeliveryDrawer"
+      :audience-id="selectedAudienceId"
+      :destination="scheduleDestination"
+      :engagement-id="engagementId"
+    />
   </div>
 </template>
 
@@ -294,6 +264,8 @@
 import DeliveryHistoryDrawer from "./Configuration/Drawers/DeliveryHistoryDrawer.vue"
 import DeliveryOverview from "../../components/DeliveryOverview.vue"
 import HuxAlert from "../../components/common/HuxAlert.vue"
+import ConfirmModal from "@/components/common/ConfirmModal.vue"
+import EditDeliverySchedule from "@/views/Engagements/Configuration/Drawers/EditDeliveryScheduleDrawer.vue"
 
 export default {
   name: "engagementDashboard",
@@ -313,6 +285,8 @@
     DeliveryHistoryDrawer,
     DeliveryOverview,
     HuxAlert,
+    ConfirmModal,
+    EditDeliverySchedule,
   },
   data() {
     return {
@@ -343,6 +317,14 @@
       selectedAudienceId: null,
       selectedDestination: [],
       showDeliveryHistoryDrawer: false,
+      // Edit Schedule data props
+      showConfirmModal: false,
+      editDeliveryDrawer: false,
+      scheduleDestination: {
+        name: null,
+        type: null,
+        id: null,
+      },
     }
   },
   computed: {
@@ -897,87 +879,6 @@
     },
     // Drawer Section Ends
 
-<<<<<<< HEAD
-=======
-    async audienceList() {
-      this.loadingAudiences = true
-      let engData = this.getEngagement(this.$route.params.id)
-      let audienceIds = []
-      let audiencesDetailsData = []
-      let audienceDetails = []
-
-      // audience id pushing in one array
-      if (engData.audiences.filter((aud) => !aud.id).length > 0) {
-        engData.audiences = []
-      }
-      engData.audiences.forEach((data) => audienceIds.push(data.id))
-      Object.keys(this.selectedAudiences).forEach((audId) => {
-        if (
-          engData.audiences.filter((engAud) => engAud.id === audId).length === 0
-        )
-          delete this.selectedAudiences[audId]
-      })
-      // getting audience by id
-      for (let id of audienceIds) {
-        await this.getAudienceById(id)
-        const audience = this.getAudience(id)
-        audienceDetails.push(audience)
-        audience.destinations = engData.audiences.filter(
-          (aud) => aud.id === id
-        )[0].destinations
-        this.selectedAudiences[id] = audience
-      }
-      // extracting the audience data and merging into object
-      audienceDetails.forEach((element) => {
-        let filteredAudience = engData.audiences.filter(
-          (d) => d.id == element.id
-        )
-        let audEngobj = Object.assign(filteredAudience[0])
-        audEngobj.name = element.name
-        audEngobj.size = element.size
-        audEngobj.last_delivered = element.last_delivered
-        if (audEngobj.destinations.filter((dest) => !dest.id).length > 0) {
-          audEngobj.destinations = []
-        }
-        audiencesDetailsData.push(audEngobj)
-      })
-
-      // extracting the destination data
-      for (let i = 0; i < audiencesDetailsData.length; i++) {
-        for (let j = 0; j < audiencesDetailsData[i].destinations.length; j++) {
-          let destination = audiencesDetailsData[i].destinations[j]
-          await this.destinationById(destination.id)
-          let response = this.getDestinations(destination.id)
-          let destinationWithDelivery = {
-            id: response.id,
-            name: response.name,
-            type: response.type,
-            // TODO: remove the fallback to audience details once HUS-579 is tested
-            latest_delivery: destination.latest_delivery
-              ? destination.latest_delivery.status === "Delivered"
-                ? destination.latest_delivery
-                : {
-                    status: destination.latest_delivery.status,
-                  }
-              : audiencesDetailsData[i].status === "Delivered"
-              ? {
-                  size: audiencesDetailsData[i].size,
-                  status: audiencesDetailsData[i].status,
-                  update_time: audiencesDetailsData[i].last_delivered,
-                }
-              : {
-                  status: audiencesDetailsData[i].status,
-                },
-          }
-          audiencesDetailsData[i].destinations[j] = destinationWithDelivery
-        }
-      }
-      // pushing merged data into variable
-      this.audienceMergedData = audiencesDetailsData
-      this.loadingAudiences = false
-    },
-
->>>>>>> 00710277
     formattedDate(value) {
       if (value) {
         return this.$options.filters.Date(value, "relative") + " by"
@@ -1074,6 +975,11 @@
               destinationId: event.data.id,
             })
             this.flashAlert = true
+            break
+          case "edit delivery schedule":
+            this.showConfirmModal = true
+            this.selectedAudienceId = event.parent.id
+            this.scheduleDestination = event.data
             break
           default:
             break
