<template>
  <div class="engagement-dash">
    <!-- Page Header -->
    <page-header class="d-flex">
      <template #left>
        <div class="d-flex align-center bread-crumb">
          <breadcrumb :items="breadcrumbItems" />
          <div v-if="engagementList && engagementList.status" class="ml-3">
            <status :status="engagementList.status" :icon-size="17"></status>
          </div>
        </div>
      </template>
      <template #right>
        <v-icon size="22" color="lightGrey" class="mr-2">mdi-refresh</v-icon>
        <v-icon size="22" color="lightGrey" class="icon-border pa-2 ma-1">
          mdi-pencil
        </v-icon>
        <v-icon size="22" color="lightGrey" class="icon-border pa-2 ma-1">
          mdi-download
        </v-icon>
      </template>
    </page-header>
    <v-progress-linear :active="loading" :indeterminate="loading" />
    <!-- Page Content Starts here -->
    <div v-if="!loading" class="inner-wrap px-15 py-8">
      <div>
        <!-- Summary Cards Wrapper -->
        <engagement-overview-summary :data="engagementList" />
        <!-- Audience Destination Cards Wrapper -->
        <delivery-overview
          :sections="engagementList && engagementList.audiences"
          section-type="audience"
          deliveries-key="destinations"
          :loading-relationships="loadingAudiences"
          @onOverviewSectionAction="triggerOverviewAction($event)"
          @onOverviewDestinationAction="
            triggerOverviewDestinationAction($event)
          "
        >
          <template #title-left>
            <div class="d-flex align-center">
              <icon
                type="audiences"
                :size="24"
                color="neroBlack"
                class="mr-2"
              /><span class="text-h5">Audiences</span>
            </div>
          </template>
          <template #title-right>
            <div class="d-flex align-center">
              <v-btn
                text
                class="d-flex align-center primary--text text-decoration-none"
                @click="triggerSelectAudience()"
              >
                <icon type="audiences" :size="16" class="mr-1" />
                Add an audience
              </v-btn>
              <v-btn text color="primary" @click="openDeliveryHistoryDrawer()">
                <icon type="history" :size="16" class="mr-1" />
                Delivery history
              </v-btn>
            </div>
          </template>
          <template #empty-deliveries="{ sectionId }">
            <div class="pt-1 empty-audience pb-1">
              There are no destinations assigned to this audience.
              <br />
              Add one now.
              <br />
              <v-icon
                size="30"
                class="add-icon cursor-pointer pt-2"
                color="primary"
                @click="triggerSelectDestination(sectionId)"
              >
                mdi-plus-circle
              </v-icon>
            </div>
          </template>
        </delivery-overview>
        <engagement-performance-metrics
          :engagement-id="engagementId"
          :ad-data="audiencePerformanceAds"
          :email-data="audiencePerformanceEmail"
          :loading-metrics="loadingTab"
          @fetchMetrics="fetchCampaignPerformanceDetails($event)"
        />
      </div>
    </div>
    <!-- Select Audience Drawer -->
    <select-audiences-drawer
      ref="selectAudiences"
      v-model="selectedAudiences"
      :toggle="showSelectAudiencesDrawer"
      enable-multiple
      @onToggle="(val) => (showSelectAudiencesDrawer = val)"
      @onAdd="triggerCreateAudience()"
      @triggerAddAudiences="triggerAttachAudiences($event)"
    />
    <add-audience-drawer
      ref="addNewAudience"
      v-model="selectedAudiences"
      :toggle="showAddAudiencesDrawer"
      @onToggle="(val) => (showAddAudiencesDrawer = val)"
      @onCancelAndBack="triggerSelectAudience()"
      @onCreateAddAudience="triggerAttachAudience($event)"
    />
    <select-destinations-drawer
      ref="selectDestinations"
      v-model="selectedAudiences"
      :selected-audience-id="selectedAudienceId"
      :toggle="showSelectDestinationsDrawer"
      @onToggle="(val) => (showSelectDestinationsDrawer = val)"
      @onSalesforce="triggerDataExtensionDrawer"
      @addedDestination="triggerAttachDestination($event)"
    />

    <destination-data-extension-drawer
      v-model="selectedAudiences"
      :selected-destination="selectedDestination"
      :selected-audience-id="selectedAudienceId"
      :toggle="showDataExtensionDrawer"
      @onToggle="(val) => (showDataExtensionDrawer = val)"
      @updateDestination="triggerAttachDestination($event)"
      @onBack="closeDrawers"
    />
    <delivery-history-drawer
      ref="deliveryHistory"
      :engagement-id="engagementId"
      :toggle="showDeliveryHistoryDrawer"
      @onToggle="(toggle) => (showDeliveryHistoryDrawer = toggle)"
    />
    <hux-alert
      v-model="flashAlert"
      :type="alert.type"
      :title="alert.title"
      :message="alert.message"
    />

    <confirm-modal
      v-model="showConfirmModal"
      title="You are about to edit delivery schedule."
      right-btn-text="Yes, edit delivery schedule"
      body="This will override the default delivery schedule. However, this action is not permanent, the new delivery schedule can be reset to the default settings at any time."
      @onCancel="showConfirmModal = false"
      @onConfirm="
        showConfirmModal = false
        editDeliveryDrawer = true
      "
    />

    <edit-delivery-schedule
      v-model="editDeliveryDrawer"
      :audience-id="selectedAudienceId"
      :destination="scheduleDestination"
      :engagement-id="engagementId"
    />

    <look-alike-audience
      ref="lookalikeWorkflow"
      :toggle="showLookAlikeDrawer"
      :selected-audience="selectedAudience"
      @onBack="reloadAudienceData()"
      @onCreate="onCreated()"
    />
  </div>
</template>

<script>
import { mapGetters, mapActions } from "vuex"
import { handleError } from "@/utils"
import PageHeader from "@/components/PageHeader"
import Breadcrumb from "@/components/common/Breadcrumb"
import Status from "@/components/common/Status"
import Icon from "@/components/common/Icon"
import SelectAudiencesDrawer from "./Configuration/Drawers/SelectAudiencesDrawer.vue"
import AddAudienceDrawer from "./Configuration/Drawers/AddAudienceDrawer.vue"
import SelectDestinationsDrawer from "./Configuration/Drawers/SelectDestinationsDrawer.vue"
import DestinationDataExtensionDrawer from "./Configuration/Drawers/DestinationDataExtensionDrawer.vue"
import DeliveryHistoryDrawer from "./Configuration/Drawers/DeliveryHistoryDrawer.vue"
import DeliveryOverview from "../../components/DeliveryOverview.vue"
import HuxAlert from "../../components/common/HuxAlert.vue"
import ConfirmModal from "@/components/common/ConfirmModal.vue"
import EditDeliverySchedule from "@/views/Engagements/Configuration/Drawers/EditDeliveryScheduleDrawer.vue"
import LookAlikeAudience from "@/views/Audiences/Configuration/Drawers/LookAlikeAudience.vue"
import EngagementOverviewSummary from "./Overview.vue"
import EngagementPerformanceMetrics from "./PerformanceMetrics.vue"

export default {
  name: "EngagementDashboard",
  components: {
    PageHeader,
    EngagementOverviewSummary,
    EngagementPerformanceMetrics,
    Breadcrumb,
    Status,
    Icon,
    AddAudienceDrawer,
    SelectAudiencesDrawer,
    SelectDestinationsDrawer,
    DestinationDataExtensionDrawer,
    DeliveryHistoryDrawer,
    DeliveryOverview,
    HuxAlert,
    ConfirmModal,
    EditDeliverySchedule,
    LookAlikeAudience,
  },
  data() {
    return {
      engagementList: {},
      selectedAudience: null,
      showLookAlikeDrawer: false,
      engagementId: "",
      destinationArr: [],
      audienceMergedData: [],
      loading: false,
      loadingTab: false,
      loadingAudiences: false,
      flashAlert: false,
      alert: {
        type: "success",
        title: "YAY!",
        message: "Successfully triggered delivery.",
      },
      tabOption: 0,
      Tooltips: [
        { acronym: "CPM", description: "Cost per Thousand Impressions" },
        { acronym: "CTR", description: "Click Through Rate" },
        { acronym: "CPA", description: "Cost per Action" },
        { acronym: "CPC", description: "Cost per Click" },
      ],
      // Drawer Data Props
      selectedAudiences: {},
      showSelectAudiencesDrawer: false,
      showAddAudiencesDrawer: false,
      showSelectDestinationsDrawer: false,
      showDataExtensionDrawer: false,
      selectedAudienceId: null,
      selectedDestination: [],
      showDeliveryHistoryDrawer: false,
      // Edit Schedule data props
      showConfirmModal: false,
      editDeliveryDrawer: false,
      scheduleDestination: {
        name: null,
        delivery_platform_type: null,
        id: null,
      },
    }
  },
  computed: {
    ...mapGetters({
      audiencePerformanceAds: "engagements/audiencePerformanceByAds",
      audiencePerformanceEmail: "engagements/audiencePerformanceByEmail",
      getEngagement: "engagements/engagement",
    }),

<<<<<<< HEAD
=======
    engagementList() {
      return this.getEngagement(this.engagementId) || {}
    },

>>>>>>> b79c95b5
    breadcrumbItems() {
      const items = [
        {
          text: "Engagements",
          disabled: false,
          href: this.$router.resolve({ name: "Engagements" }).href,
          icon: "engagements",
        },
      ]
      if (this.engagementList) {
        items.push({
          text: this.engagementList.name,
          disabled: false,
        })
      }
      return items
    },
  },
  async mounted() {
    this.loading = true
    this.engagementId = this.$route.params.id
    await this.loadEngagement(this.$route.params.id)
    this.loading = false
  },
  methods: {
    ...mapActions({
      attachAudience: "engagements/attachAudience",
      attachAudienceDestination: "engagements/attachAudienceDestination",
      deliverAudience: "engagements/deliverAudience",
      deliverAudienceDestination: "engagements/deliverAudienceDestination",
      detachAudience: "engagements/detachAudience",
      detachAudienceDestination: "engagements/detachAudienceDestination",
      getAudiencePerformanceById: "engagements/getAudiencePerformance",
      getEngagementById: "engagements/get",
    }),

    // Drawer Section Starts
    closeDrawers() {
      this.showSelectAudiencesDrawer = false
      this.showAddAudiencesDrawer = false
      this.showSelectDestinationsDrawer = false
      this.showDataExtensionDrawer = false
    },

    triggerSelectAudience() {
      this.closeDrawers()
      this.$refs.selectAudiences.fetchAudiences()
      this.showSelectAudiencesDrawer = true
      this.$refs.selectAudiences.localSelectedAudiences = JSON.parse(
        JSON.stringify(this.selectedAudiences)
      )
    },

    triggerCreateAudience() {
      this.closeDrawers()
      this.$refs.showAddAudiencesDrawer.fetchDependencies()
      this.showAddAudiencesDrawer = true
    },
    triggerSelectDestination(audienceId) {
      this.closeDrawers()
      this.selectedAudienceId = audienceId
      this.$refs.selectDestinations.fetchDestination()
      this.showSelectDestinationsDrawer = true
    },
    triggerDataExtensionDrawer(destination) {
      this.closeDrawers()
      this.selectedDestination = destination || []
      this.showDataExtensionDrawer = true
    },
    async triggerAttachDestination(event) {
      this.loadingAudiences = true
      const payload = event.destination
      await this.attachAudienceDestination({
        engagementId: this.engagementId,
        audienceId: this.selectedAudienceId,
        data: payload,
      })
      await this.loadEngagement(this.engagementId)
    },
    async triggerAttachAudiences(audiences) {
      this.loadingAudiences = true
      if (Object.keys(audiences.added).length > 0) {
        const addPayload = {
          audiences: Object.values(audiences.added).map((aud) => ({
            id: aud.id,
            destinations: [],
          })),
        }
        await this.attachAudience({
          engagementId: this.engagementId,
          data: addPayload,
        })
      }
      if (Object.keys(audiences.removed).length > 0) {
        if (process.env.NODE_ENV === "development") {
          for (const aud of Object.values(audiences.removed)) {
            const removePayload = { audience_ids: [] }
            removePayload.audience_ids.push(aud.id)
            await this.detachAudience({
              engagementId: this.engagementId,
              data: removePayload,
            })
          }
        } else {
          const removePayload = {
            audience_ids: Object.values(audiences.removed).map((aud) => aud.id),
          }

          await this.detachAudience({
            engagementId: this.engagementId,
            data: removePayload,
          })
        }
      }
      await this.loadEngagement(this.engagementId)
    },
    async triggerAttachAudience(aud) {
      this.loadingAudiences = true
      const payload = { audiences: [] }
      payload.audiences.push({
        id: aud.id,
        destinations:
          aud.destinations.map((dest) => ({
            id: dest.id,
          })) || [],
      })
      await this.attachAudience({
        engagementId: this.engagementId,
        data: payload,
      })
      await this.loadEngagement(this.engagementId)
    },
    async triggerDetachAudiences(aud) {
      this.loadingAudiences = true
      const payload = { audience_ids: [] }
      payload.audience_ids.push(aud.id)
      await this.detachAudience({
        engagementId: this.engagementId,
        data: payload,
      })
      await this.loadEngagement(this.engagementId)
    },
    // Drawer Section Ends
    fetchKey(obj, key) {
      return obj && obj[key] ? obj[key] : "-"
    },
    showCard(card) {
      if (card.cardType !== "description") return true
      else {
        return !!card.title
      }
    },
    async fetchCampaignPerformanceDetails(type) {
      this.loadingTab = true
      await this.getAudiencePerformanceById({
        type: type,
        id: this.engagementList.id,
      })
      this.loadingTab = false
    },
    getTooltip(summaryCard) {
      const acronymObject = this.Tooltips.filter(
        (item) => item.acronym === summaryCard.title
      )
      if (acronymObject.length === 0) return null
      return acronymObject[0].description
    },
    mapDeliveries() {
      this.engagementList.audiences.forEach((audience) => {
        this.selectedAudiences[audience.id] = audience
        audience.destinations.map((destination) => {
          if (destination.latest_delivery) {
            destination["status"] = destination.latest_delivery.status
            destination["size"] = destination.latest_delivery.size
            destination["update_time"] = destination.latest_delivery.update_time
          }
          return destination
        })
      })
      this.loadingAudiences = false
    },
    async loadEngagement(engagementId) {
      await this.getEngagementById(engagementId)
      this.engagementList = this.getEngagement(this.engagementId)
      await this.getAudiencePerformanceById({
        type: "ads",
        id: this.engagementList.id,
      })
      this.mapDeliveries()
    },
    //#region Delivery Overview Region
    async triggerOverviewAction(event) {
      try {
        const engagementId = this.engagementId
        switch (event.target.title.toLowerCase()) {
          case "add a destination":
            this.closeDrawers()
            this.triggerSelectDestination(event.data.id)
            break

          case "deliver now":
            try {
              await this.deliverAudience({
                id: engagementId,
                audienceId: event.data.id,
              })
              this.dataPendingMesssage(event.data.name, "engagement")
            } catch (error) {
              this.dataErrorMesssage(event.data.name, "engagement")
              handleError(error)
              throw error
            }
            break

          case "remove audience":
            this.triggerDetachAudiences(event.data)
            break
          default:
            break
        }
      } catch (error) {
        handleError(error)
        throw error
      }
    },

    async triggerOverviewDestinationAction(event) {
      try {
        const engagementId = this.engagementId
        this.selectedAudienceId = event.parent.id
        switch (event.target.title.toLowerCase()) {
          case "deliver now":
            await this.deliverAudienceDestination({
              id: engagementId,
              audienceId: this.selectedAudienceId,
              destinationId: event.data.id,
            })
            this.dataPendingMesssage(event.data.name, "audience")
            break
          case "edit delivery schedule":
            this.showConfirmModal = true
            this.scheduleDestination = event.data
            break
          case "remove destination":
            await this.detachAudienceDestination({
              engagementId: this.engagementId,
              audienceId: this.selectedAudienceId,
              data: { id: event.data.id },
            })
            await this.loadEngagement(this.engagementId)
            break
          case "create lookalike":
            this.openLookAlikeDrawer(event)
            break
          default:
            break
        }
      } catch (error) {
        this.dataErrorMesssage(event.data.name, "audience")
        handleError(error)
        throw error
      }
    },

    //Alert Message
    dataPendingMesssage(name) {
      this.alert.type = "Pending"
      this.alert.title = ""
      this.alert.message = `Your audience, '${name}' , has started delivering.`
      this.flashAlert = true
    },
    dataErrorMesssage(name) {
      this.alert.type = "error"
      this.alert.title = "OH NO!"
      this.alert.message = `Failed to schedule a delivery for '${name}'`
      this.flashAlert = true
    },

    //#endregion
    openDeliveryHistoryDrawer() {
      this.$refs.deliveryHistory.fetchHistory()
      this.showDeliveryHistoryDrawer = true
    },
    openLookAlikeDrawer(event) {
      this.selectedAudience = event.parent
      this.$refs.lookalikeWorkflow.prefetchLookalikeDependencies()
      this.lookalikeCreated = false
      this.showLookAlikeDrawer = true
    },
    async reloadAudienceData() {
      this.showLookAlikeDrawer = false
    },
    onCreated() {
      this.lookalikeCreated = true
      this.alert.message = "Lookalike created successfully"
      this.flashAlert = true
    },
  },
}
</script>

<style lang="scss" scoped>
.engagement-dash {
  .page-header--wrap {
    box-shadow: 0px 1px 0px var(--v-lightGrey-base) !important;
  }
  .empty-audience {
    width: 190px;
    text-align: center;
    margin: 0 auto;
  }
  .empty-state {
    background: var(--v-aliceBlue-base);
    width: 190px;
    margin: 0 auto;
    font-size: 14px;
    line-height: 22px;
    color: var(--v-gray-base);
    border: 1px solid var(--v-lightGrey-base);
    box-sizing: border-box;
    border-radius: 5px;
  }
  .inner-wrap {
    .summary-wrap {
      flex-wrap: wrap;
      .metric-card-wrapper {
        padding: 10px 15px;
      }
    }
    .summary-tab-wrap {
      .metric-card-wrapper {
        border: 1px solid var(--v-zircon-base);
        box-sizing: border-box;
        border-radius: 12px;
        ::v-deep .v-list-item {
          .v-list-item__content {
            padding-top: 15px;
            padding-bottom: 15px;
            margin-left: -5px !important;
            .v-list-item__title {
              font-size: 12px;
              line-height: 16px;
              margin: 0 !important;
            }
            .v-list-item__subtitle {
              margin-bottom: 15px !important;
            }
          }
        }
        &.description {
          ::v-deep .v-list-item__content {
            padding-top: 0px;

            .v-list-item__title {
              font-size: 14px;
              line-height: 22px;

              text-overflow: inherit;
              white-space: inherit;
              color: var(--v-neroBlack-base) !important;
            }
          }
        }
      }
    }
  }
}
.theme--light.v-btn.v-btn--disabled.v-btn--has-bg {
  background-color: white !important;
}
</style><|MERGE_RESOLUTION|>--- conflicted
+++ resolved
@@ -258,13 +258,6 @@
       getEngagement: "engagements/engagement",
     }),
 
-<<<<<<< HEAD
-=======
-    engagementList() {
-      return this.getEngagement(this.engagementId) || {}
-    },
-
->>>>>>> b79c95b5
     breadcrumbItems() {
       const items = [
         {
