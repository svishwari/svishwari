--- conflicted
+++ resolved
@@ -88,27 +88,18 @@
                 class="mr-2"
               /><span class="text-h5">Audiences</span>
             </div>
-<<<<<<< HEAD
-            <div class="mt-2">
+            <div class="d-flex align-center">
               <v-btn
                 text
-=======
-            <div class="d-flex align-center">
-              <a
-                href="#"
->>>>>>> 9b0aadd4
                 class="d-flex align-center primary--text text-decoration-none"
                 @click="triggerSelectAudience()"
               >
                 <Icon type="audiences" :size="16" class="mr-1" />
                 Add an audience
-<<<<<<< HEAD
-=======
-              </a>
+              </v-btn>
               <v-btn text color="primary" @click="openDeliveryHistoryDrawer()">
                 <icon type="history" :size="16" class="mr-1" />
                 Delivery history
->>>>>>> 9b0aadd4
               </v-btn>
             </div>
           </v-card-title>
@@ -184,7 +175,6 @@
         </v-tabs-items>
       </div>
     </div>
-<<<<<<< HEAD
     <select-audiences-drawer
       v-model="selectedAudiences"
       :toggle="showSelectAudiencesDrawer"
@@ -214,13 +204,11 @@
       :selected-audience-id="selectedAudienceId"
       :toggle="showDataExtensionDrawer"
       @onToggle="(val) => (showDataExtensionDrawer = val)"
-=======
-
+    />
     <DeliveryHistoryDrawer
       :engagementId="engagementId"
       :toggle="showDeliveryHistoryDrawer"
       @onToggle="(toggle) => (showDeliveryHistoryDrawer = toggle)"
->>>>>>> 9b0aadd4
     />
   </div>
 </template>
@@ -237,14 +225,11 @@
 import StatusList from "../../components/common/StatusList.vue"
 import Tooltip from "../../components/common/Tooltip.vue"
 import CampaignSummary from "../../components/CampaignSummary.vue"
-<<<<<<< HEAD
 import SelectAudiencesDrawer from "./Configuration/Drawers/SelectAudiencesDrawer.vue"
 import AddAudienceDrawer from "./Configuration/Drawers/AddAudienceDrawer.vue"
 import SelectDestinationsDrawer from "./Configuration/Drawers/SelectDestinationsDrawer.vue"
 import DestinationDataExtensionDrawer from "./Configuration/Drawers/DestinationDataExtensionDrawer.vue"
-=======
 import DeliveryHistoryDrawer from "./Configuration/Drawers/DeliveryHistoryDrawer.vue"
->>>>>>> 9b0aadd4
 
 export default {
   name: "engagementDashboard",
@@ -258,20 +243,16 @@
     StatusList,
     Tooltip,
     CampaignSummary,
-<<<<<<< HEAD
     AddAudienceDrawer,
     SelectAudiencesDrawer,
     SelectDestinationsDrawer,
     DestinationDataExtensionDrawer,
-=======
     DeliveryHistoryDrawer,
->>>>>>> 9b0aadd4
   },
   data() {
     return {
       destinationArr: [],
       audienceMergedData: [],
-      engagementId: this.$route.params.id,
       loading: false,
       loadingTab: false,
       loadingAudiences: false,
@@ -282,7 +263,6 @@
         { acronym: "CPA", description: "Cost per Action" },
         { acronym: "CPC", description: "Cost per Click" },
       ],
-<<<<<<< HEAD
       // Drawer Data Props
       selectedAudiences: {},
       showSelectAudiencesDrawer: false,
@@ -291,9 +271,7 @@
       showDataExtensionDrawer: false,
       selectedAudienceId: null,
       selectedDestination: [],
-=======
       showDeliveryHistoryDrawer: false,
->>>>>>> 9b0aadd4
     }
   },
   computed: {
@@ -845,7 +823,6 @@
       if (acronymObject.length === 0) return null
       return acronymObject[0].description
     },
-<<<<<<< HEAD
     async loadEngagement(engagementId) {
       await this.getEngagementById(engagementId)
       await this.getAudiencePerformanceById({
@@ -853,11 +830,10 @@
         id: this.engagementList.id,
       })
       this.audienceList()
-=======
+    },
 
     openDeliveryHistoryDrawer() {
       this.showDeliveryHistoryDrawer = true
->>>>>>> 9b0aadd4
     },
   },
   async mounted() {
