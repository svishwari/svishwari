<template>
  <div class="engagement-dash">
    <!-- Page Header -->
    <page-header class="d-flex">
      <template #left>
        <div class="d-flex align-center bread-crumb">
          <breadcrumb :items="breadcrumbItems" />
          <div v-if="engagementList && engagementList.status" class="ml-3">
            <status :status="engagementList.status" :icon-size="17"></status>
          </div>
        </div>
      </template>
      <template #right>
        <div class="d-flex align-center">
          <icon
            type="pencil"
            :size="18"
            class="cursor-pointer mr-7"
            color="black-darken4"
            @click.native="editEngagement()"
          />
          <icon
            type="dots-vertical"
            :size="18"
            class="cursor-pointer mr-7"
            color="black-darken4"
          />
        </div>
      </template>
    </page-header>
    <v-progress-linear :active="loading" :indeterminate="loading" />
    <!-- Page Content Starts here -->
    <div v-if="!loading" class="inner-wrap px-15 py-8">
      <div>
        <!-- Summary Cards Wrapper -->
        <engagement-overview-summary
          data-e2e="overview-summary"
          :data="engagementList"
        />
        <!-- Audience Destination Cards Wrapper -->
        <delivery-overview
          :sections="engagementList && engagementList.audiences"
          section-type="audience"
          deliveries-key="destinations"
          :loading-relationships="loadingAudiences"
          @onOverviewSectionAction="triggerOverviewAction($event)"
          @onOverviewDestinationAction="
            triggerOverviewDestinationAction($event)
          "
        >
          <template #title-left>
            <div class="d-flex align-center">
              <icon
                type="audiences"
                :size="24"
                color="black-darken4"
                class="mr-2"
              /><span class="text-h5">Audiences</span>
            </div>
          </template>
          <template #title-right>
            <div class="d-flex align-center">
              <v-btn
                text
                class="d-flex align-center primary--text text-decoration-none"
                @click="triggerSelectAudience()"
              >
                <icon
                  type="audiences"
                  color="primary"
                  :size="16"
                  class="mr-1"
                />
                Add an audience
              </v-btn>
              <v-btn
                text
                color="primary"
                data-e2e="deliver-history"
                @click="openDeliveryHistoryDrawer()"
              >
                <icon type="history" color="primary" :size="16" class="mr-1" />
                Delivery history
              </v-btn>
            </div>
          </template>
          <template #empty-deliveries="{ sectionId }">
            <div class="pt-1 empty-audience pb-1">
              There are no destinations assigned to this audience.
              <br />
              Add one now.
              <br />
              <v-icon
                size="30"
                class="add-icon cursor-pointer pt-2"
                color="primary"
                @click="triggerSelectDestination(sectionId)"
              >
                mdi-plus-circle
              </v-icon>
            </div>
          </template>
        </delivery-overview>
        <engagement-performance-metrics
          :engagement-id="engagementId"
          :ad-data="audiencePerformanceAds"
          :email-data="audiencePerformanceEmail"
          :loading-metrics="loadingTab"
          @fetchMetrics="fetchCampaignPerformanceDetails($event)"
        />
      </div>
    </div>
    <!-- Select Audience Drawer -->
    <select-audiences-drawer
      ref="selectAudiences"
      v-model="selectedAudiences"
      :toggle="showSelectAudiencesDrawer"
      enable-multiple
      @onToggle="(val) => (showSelectAudiencesDrawer = val)"
      @onAdd="triggerCreateAudience()"
      @triggerAddAudiences="triggerAttachAudiences($event)"
    />
    <add-audience-drawer
      ref="addNewAudience"
      v-model="selectedAudiences"
      :toggle="showAddAudiencesDrawer"
      @onToggle="(val) => (showAddAudiencesDrawer = val)"
      @onCancelAndBack="triggerSelectAudience()"
      @onCreateAddAudience="triggerAttachAudience($event)"
    />
    <select-destinations-drawer
      ref="selectDestinations"
      v-model="selectedAudiences"
      :selected-audience-id="selectedAudienceId"
      :toggle="showSelectDestinationsDrawer"
      @onToggle="(val) => (showSelectDestinationsDrawer = val)"
      @onSalesforce="triggerDataExtensionDrawer"
      @addedDestination="triggerAttachDestination($event)"
    />

    <destination-data-extension-drawer
      v-model="selectedAudiences"
      :selected-destination="selectedDestination"
      :selected-audience-id="selectedAudienceId"
      :toggle="showDataExtensionDrawer"
      @onToggle="(val) => (showDataExtensionDrawer = val)"
      @updateDestination="triggerAttachDestination($event)"
      @onBack="closeDrawers"
    />
    <delivery-history-drawer
      :engagement-id="engagementId"
      :toggle="showDeliveryHistoryDrawer"
      @onToggle="(toggle) => (showDeliveryHistoryDrawer = toggle)"
    />

    <confirm-modal
      v-model="showConfirmModal"
      :title="confirmDialog.title"
      :right-btn-text="confirmDialog.btnText"
      :body="confirmDialog.body"
      :type="confirmDialog.type"
      :sub-title="confirmDialog.subtitle"
      :icon="confirmDialog.icon"
      @onCancel="showConfirmModal = false"
      @onConfirm="onConfirmAction()"
    />

    <edit-delivery-schedule
      v-model="editDeliveryDrawer"
      :schedule="currentSchedule"
      :audience-id="selectedAudienceId"
      :destination="scheduleDestination"
      :engagement-id="engagementId"
    />

    <look-alike-audience
      ref="lookalikeWorkflow"
      :toggle="showLookAlikeDrawer"
      :selected-audience="selectedAudience"
      @onBack="reloadAudienceData()"
      @onCreate="onCreated()"
    />
  </div>
</template>

<script>
import { mapGetters, mapActions } from "vuex"
import PageHeader from "@/components/PageHeader"
import Breadcrumb from "@/components/common/Breadcrumb"
import Status from "@/components/common/Status"
import Icon from "@/components/common/Icon"
import SelectAudiencesDrawer from "./Configuration/Drawers/SelectAudiencesDrawer.vue"
import AddAudienceDrawer from "./Configuration/Drawers/AddAudienceDrawer.vue"
import SelectDestinationsDrawer from "./Configuration/Drawers/SelectDestinationsDrawer.vue"
import DestinationDataExtensionDrawer from "./Configuration/Drawers/DestinationDataExtensionDrawer.vue"
import DeliveryHistoryDrawer from "@/views/Shared/Drawers/DeliveryHistoryDrawer.vue"
import DeliveryOverview from "../../components/DeliveryOverview.vue"
import ConfirmModal from "@/components/common/ConfirmModal.vue"
import EditDeliverySchedule from "@/views/Engagements/Configuration/Drawers/EditDeliveryScheduleDrawer.vue"
import LookAlikeAudience from "@/views/Audiences/Configuration/Drawers/LookAlikeAudience.vue"
import EngagementOverviewSummary from "./Overview.vue"
import EngagementPerformanceMetrics from "./PerformanceMetrics.vue"

export default {
  name: "EngagementDashboard",
  components: {
    PageHeader,
    EngagementOverviewSummary,
    EngagementPerformanceMetrics,
    Breadcrumb,
    Status,
    Icon,
    AddAudienceDrawer,
    SelectAudiencesDrawer,
    SelectDestinationsDrawer,
    DestinationDataExtensionDrawer,
    DeliveryHistoryDrawer,
    DeliveryOverview,
    ConfirmModal,
    EditDeliverySchedule,
    LookAlikeAudience,
  },
  data() {
    return {
      engagementList: {},
      currentSchedule: {},
      selectedAudience: null,
      showLookAlikeDrawer: false,
      engagementId: "",
      destinationArr: [],
      audienceMergedData: [],
      loading: false,
      loadingTab: false,
      loadingAudiences: false,
      tabOption: 0,
      Tooltips: [
        { acronym: "CPM", description: "Cost per Thousand Impressions" },
        { acronym: "CTR", description: "Click Through Rate" },
        { acronym: "CPA", description: "Cost per Action" },
        { acronym: "CPC", description: "Cost per Click" },
      ],
      // Drawer Data Props
      selectedAudiences: {},
      showSelectAudiencesDrawer: false,
      showAddAudiencesDrawer: false,
      showSelectDestinationsDrawer: false,
      showDataExtensionDrawer: false,
      selectedAudienceId: null,
      selectedDestination: [],
      showDeliveryHistoryDrawer: false,
      // Edit Schedule data props
      showConfirmModal: false,
      editDeliveryDrawer: false,
      scheduleDestination: {
        name: null,
        delivery_platform_type: null,
        id: null,
      },
      deleteActionData: {},
      confirmDialog: {
        title: "Remove  audience?",
        icon: "sad-face",
        btnText: "Yes, remove it",
        body: "You will not be deleting this audience; this audience will not be attached to this specific engagement anymore.",
        actionType: "remove-audience",
      },
    }
  },
  computed: {
    ...mapGetters({
      audiencePerformanceAds: "engagements/audiencePerformanceByAds",
      audiencePerformanceEmail: "engagements/audiencePerformanceByEmail",
      getEngagementObject: "engagements/engagement",
    }),

    breadcrumbItems() {
      const items = [
        {
          text: "Engagements",
          disabled: false,
          href: this.$router.resolve({ name: "Engagements" }).href,
          icon: "speaker_down",
        },
      ]
      if (this.engagementList) {
        items.push({
          text: this.engagementList.name,
          disabled: false,
        })
      }
      return items
    },

    getRouteId() {
      return this.$route.params.id
    },
  },
  async mounted() {
    this.loading = true
    this.engagementId = this.getRouteId
    await this.loadEngagement(this.getRouteId)
<<<<<<< HEAD
    this.currentSchedule = this.engagementList.delivery_schedule
      ? this.engagementList.delivery_schedule.schedule
      : {}
=======
    this.currentSchedule = this.engagementList.delivery_schedule?.schedule
>>>>>>> 49e62853
    this.loading = false
  },
  methods: {
    ...mapActions({
      attachAudience: "engagements/attachAudience",
      attachAudienceDestination: "engagements/attachAudienceDestination",
      deliverAudience: "engagements/deliverAudience",
      deliverAudienceDestination: "engagements/deliverAudienceDestination",
      detachAudience: "engagements/detachAudience",
      detachAudienceDestination: "engagements/detachAudienceDestination",
      getAudiencePerformanceById: "engagements/getAudiencePerformance",
      getEngagementById: "engagements/get",
      setAlert: "alerts/setAlert",
    }),
    async refreshEntity() {
      this.loading = true
      this.$root.$emit("refresh-notifications")
      await this.loadEngagement(this.engagementId)
      this.loading = false
      this.$forceUpdate()
      this.$nextTick(() => {
        this.$forceUpdate()
      })
    },
    async onConfirmAction() {
      this.showConfirmModal = false
      switch (this.confirmDialog.actionType) {
        case "edit-schedule":
          this.editDeliveryDrawer = true
          break
        case "remove-audience":
          this.triggerDetachAudiences(this.deleteActionData)
          break
        case "remove-destination":
          await this.detachAudienceDestination(this.deleteActionData)
          await this.loadEngagement(this.engagementId)
          break
        default:
          break
      }
    },
    // Drawer Section Starts
    closeDrawers() {
      this.showSelectAudiencesDrawer = false
      this.showAddAudiencesDrawer = false
      this.showSelectDestinationsDrawer = false
      this.showDataExtensionDrawer = false
    },

    triggerSelectAudience() {
      this.closeDrawers()
      this.$refs.selectAudiences.fetchAudiences()
      this.showSelectAudiencesDrawer = true
      this.$refs.selectAudiences.localSelectedAudiences = JSON.parse(
        JSON.stringify(this.selectedAudiences)
      )
    },

    triggerCreateAudience() {
      this.closeDrawers()
      this.$refs.addNewAudience.fetchDependencies()
      this.showAddAudiencesDrawer = true
    },
    triggerSelectDestination(audienceId) {
      this.closeDrawers()
      this.selectedAudienceId = audienceId
      this.$refs.selectDestinations.fetchDependencies()
      this.showSelectDestinationsDrawer = true
    },
    triggerDataExtensionDrawer(destination) {
      this.closeDrawers()
      this.selectedDestination = destination || []
      this.showDataExtensionDrawer = true
    },
    async triggerAttachDestination(event) {
      this.loadingAudiences = true
      const payload = event.destination
      await this.attachAudienceDestination({
        engagementId: this.engagementId,
        audienceId: this.selectedAudienceId,
        data: payload,
      })
      await this.loadEngagement(this.engagementId)
    },
    async triggerAttachAudiences(audiences) {
      this.loadingAudiences = true
      if (Object.keys(audiences.added).length > 0) {
        const addPayload = {
          audiences: Object.values(audiences.added).map((aud) => ({
            id: aud.id,
            destinations: [],
          })),
        }
        await this.attachAudience({
          engagementId: this.engagementId,
          data: addPayload,
        })
      }
      if (Object.keys(audiences.removed).length > 0) {
        if (process.env.NODE_ENV === "development") {
          for (const aud of Object.values(audiences.removed)) {
            const removePayload = { audience_ids: [] }
            removePayload.audience_ids.push(aud.id)
            await this.detachAudience({
              engagementId: this.engagementId,
              data: removePayload,
            })
          }
        } else {
          const removePayload = {
            audience_ids: Object.values(audiences.removed).map((aud) => aud.id),
          }

          await this.detachAudience({
            engagementId: this.engagementId,
            data: removePayload,
          })
        }
      }
      await this.loadEngagement(this.engagementId)
    },
    async triggerAttachAudience(aud) {
      this.loadingAudiences = true
      const payload = { audiences: [] }
      payload.audiences.push({
        id: aud.id,
        destinations:
          aud.destinations.map((dest) => ({
            id: dest.id,
          })) || [],
      })
      await this.attachAudience({
        engagementId: this.engagementId,
        data: payload,
      })
      await this.loadEngagement(this.engagementId)
    },
    async triggerDetachAudiences(aud) {
      this.loadingAudiences = true
      const payload = { audience_ids: [] }
      payload.audience_ids.push(aud.id)
      await this.detachAudience({
        engagementId: this.engagementId,
        data: payload,
      })
      await this.loadEngagement(this.engagementId)
    },
    // Drawer Section Ends
    fetchKey(obj, key) {
      return obj && obj[key] ? obj[key] : "-"
    },
    showCard(card) {
      if (card.cardType !== "description") return true
      else {
        return !!card.title
      }
    },
    async fetchCampaignPerformanceDetails(type) {
      this.loadingTab = true
      await this.getAudiencePerformanceById({
        type: type,
        id: this.engagementList.id,
      })
      this.loadingTab = false
    },
    getTooltip(summaryCard) {
      const acronymObject = this.Tooltips.filter(
        (item) => item.acronym === summaryCard.title
      )
      if (acronymObject.length === 0) return null
      return acronymObject[0].description
    },
    mapDeliveries() {
      this.selectedAudiences = {}
      this.engagementList.audiences.forEach((audience) => {
        this.selectedAudiences[audience.id] = audience
        audience.destinations.map((destination) => {
          if (destination.latest_delivery) {
            destination["status"] = destination.latest_delivery.status
            destination["size"] = destination.latest_delivery.size
            destination["update_time"] = destination.latest_delivery.update_time
            destination["match_rate"] = destination.latest_delivery.match_rate
          }
          return destination
        })
      })
      this.loadingAudiences = false
    },
    async loadEngagement(engagementId) {
      await this.getEngagementById(engagementId)
      this.engagementList = JSON.parse(
        JSON.stringify(this.getEngagementObject(this.engagementId))
      )
      await this.getAudiencePerformanceById({
        type: "ads",
        id: this.engagementList.id,
      })
      this.mapDeliveries()
    },
    //#region Delivery Overview Region
    async triggerOverviewAction(event) {
      const engagementId = this.engagementId
      switch (event.target.title.toLowerCase()) {
        case "add a destination":
          this.closeDrawers()
          this.triggerSelectDestination(event.data.id)
          break

        case "deliver now":
          await this.deliverAudience({
            id: engagementId,
            audienceId: event.data.id,
          })
          this.dataPendingMesssage(event, "audience")
          this.refreshEntity()
          break

        case "remove audience":
          this.showConfirmModal = true
          this.confirmDialog.actionType = "remove-audience"
          this.confirmDialog.title = "You are about to remove"
          this.confirmDialog.icon = "modal-remove"
          this.confirmDialog.type = "primary"
          this.confirmDialog.subtitle = event.data.name
          this.confirmDialog.btnText = "Yes, remove audience"
          this.confirmDialog.body =
            "Are you sure you want to remove this audience? By removing this audience, it will not be deleted, but it will become unattached from this engagement."
          this.deleteActionData = event.data
          break
        default:
          break
      }
    },

    async triggerOverviewDestinationAction(event) {
      const engagementId = this.engagementId
      this.selectedAudienceId = event.parent.id
      switch (event.target.title.toLowerCase()) {
        case "deliver now":
          await this.deliverAudienceDestination({
            id: engagementId,
            audienceId: this.selectedAudienceId,
            destinationId: event.data.id,
          })
          this.dataPendingMesssage(event, "destination")
          break
        case "edit delivery schedule":
          this.confirmDialog.icon = "edit"
          this.confirmDialog.type = "primary"
          this.confirmDialog.subtitle = ""
          this.confirmDialog.actionType = "edit-schedule"
          this.confirmDialog.title = "You are about to edit delivery schedule."
          this.confirmDialog.btnText = "Yes, edit delivery schedule"
          this.confirmDialog.body =
            "This will override the default delivery schedule. However, this action is not permanent, the new delivery schedule can be reset to the default settings at any time."
          this.showConfirmModal = true
          this.scheduleDestination = event.data
          break
        case "remove destination":
          this.confirmDialog.actionType = "remove-destination"
          this.confirmDialog.title = `Remove ${event.data.name} destination?`
          this.confirmDialog.btnText = "Yes, remove it"
          this.confirmDialog.icon = "sad-face"
          this.confirmDialog.subtitle = ""
          this.confirmDialog.type = "error"
          this.confirmDialog.body =
            "You will not be deleting this destination; this destination will not be attached to this specific audience anymore."
          this.deleteActionData = {
            engagementId: this.engagementId,
            audienceId: this.selectedAudienceId,
            data: { id: event.data.delivery_platform_id },
          }
          this.showConfirmModal = true
          break
        case "create lookalike":
          this.openLookAlikeDrawer(event)
          break
        default:
          break
      }
    },

    //Alert Message
    dataPendingMesssage(event, value) {
      if (value == "audience") {
        const engagementName = this.engagementList.name
        const audienceName = event.data.name
        this.setAlert({
          type: "pending",
          message: `Your audience '${audienceName}', has started delivering as part of the engagement '${engagementName}'.`,
        })
      } else if (value == "destination") {
        const audienceName = event.parent.name
        const destinationName = event.data.name
        this.setAlert({
          type: "pending",
          message: `Your audience '${audienceName}', has started delivering to '${destinationName}'.`,
        })
      }
    },

    //#endregion
    openDeliveryHistoryDrawer() {
      this.showDeliveryHistoryDrawer = true
    },
    openLookAlikeDrawer(event) {
      this.selectedAudience = event.parent
      this.$refs.lookalikeWorkflow.prefetchLookalikeDependencies()
      this.lookalikeCreated = false
      this.showLookAlikeDrawer = true
    },
    async reloadAudienceData() {
      this.showLookAlikeDrawer = false
    },
    onCreated() {
      this.lookalikeCreated = true
      this.setAlert({
        type: "teal",
        message: "Lookalike created successfully",
      })
    },
    editEngagement() {
      this.$router.push({
        name: "EngagementUpdate",
        params: { id: this.getRouteId },
      })
    },
  },
}
</script>

<style lang="scss" scoped>
.engagement-dash {
  .empty-audience {
    width: 190px;
    text-align: center;
    margin: 0 auto;
  }
  .empty-state {
    background: var(--v-primary-lighten2);
    width: 190px;
    margin: 0 auto;
    font-size: 14px;
    line-height: 22px;
    color: var(--v-black-darken1);
    border: 1px solid var(--v-black-lighten3);
    box-sizing: border-box;
    border-radius: 5px;
  }
  .inner-wrap {
    .summary-wrap {
      flex-wrap: wrap;
      .metric-card-wrapper {
        padding: 10px 15px;
      }
    }
    .summary-tab-wrap {
      .metric-card-wrapper {
        border: 1px solid var(--v-black-lighten2);
        box-sizing: border-box;
        border-radius: 12px;
        ::v-deep .v-list-item {
          .v-list-item__content {
            padding-top: 15px;
            padding-bottom: 15px;
            margin-left: -5px !important;
            .v-list-item__title {
              margin: 0 !important;
            }
            .v-list-item__subtitle {
              margin-bottom: 15px !important;
            }
          }
        }
        &.description {
          ::v-deep .v-list-item__content {
            padding-top: 0px;

            .v-list-item__title {
              font-size: 14px;
              line-height: 22px;

              text-overflow: inherit;
              white-space: inherit;
              color: var(--v-black-darken4) !important;
            }
          }
        }
      }
    }
  }
}
.theme--light.v-btn.v-btn--disabled.v-btn--has-bg {
  background-color: white !important;
}
::v-deep .v-snack__wrapper {
  max-width: 1300px !important;
}
</style><|MERGE_RESOLUTION|>--- conflicted
+++ resolved
@@ -299,13 +299,7 @@
     this.loading = true
     this.engagementId = this.getRouteId
     await this.loadEngagement(this.getRouteId)
-<<<<<<< HEAD
-    this.currentSchedule = this.engagementList.delivery_schedule
-      ? this.engagementList.delivery_schedule.schedule
-      : {}
-=======
     this.currentSchedule = this.engagementList.delivery_schedule?.schedule
->>>>>>> 49e62853
     this.loading = false
   },
   methods: {
