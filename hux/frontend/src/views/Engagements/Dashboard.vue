<template>
  <div class="engagement-dash">
    <!-- Page Header -->
    <page-header class="d-flex">
      <template #left>
        <div class="d-flex align-center bread-crumb">
          <breadcrumb :items="breadcrumbItems" />
          <div v-if="engagementList && engagementList.status" class="ml-3">
            <status :status="engagementList.status" :icon-size="17"></status>
          </div>
        </div>
      </template>
      <template #right>
        <v-icon
          size="22"
          color="primary"
          class="icon-border pa-2 ma-1"
          @click="refreshEntity()"
        >
          mdi-refresh
        </v-icon>
        <v-icon
          size="22"
          color="black lighten-3"
          class="icon-border pa-2 ma-1"
          @click="editEngagement()"
        >
          mdi-pencil
        </v-icon>
<<<<<<< HEAD
        <v-icon size="22" color="black lighten-3" class="icon-border pa-2 ma-1">
          mdi-download
        </v-icon>
=======
>>>>>>> 2a1d9766
      </template>
    </page-header>
    <v-progress-linear :active="loading" :indeterminate="loading" />
    <!-- Page Content Starts here -->
    <div v-if="!loading" class="inner-wrap px-15 py-8">
      <div>
        <!-- Summary Cards Wrapper -->
        <engagement-overview-summary :data="engagementList" />
        <!-- Audience Destination Cards Wrapper -->
        <delivery-overview
          :sections="engagementList && engagementList.audiences"
          section-type="audience"
          deliveries-key="destinations"
          :loading-relationships="loadingAudiences"
          @onOverviewSectionAction="triggerOverviewAction($event)"
          @onOverviewDestinationAction="
            triggerOverviewDestinationAction($event)
          "
        >
          <template #title-left>
            <div class="d-flex align-center">
              <icon
                type="audiences"
                :size="24"
                color="var(--v-black-darken4)"
                class="mr-2"
              /><span class="text-h5">Audiences</span>
            </div>
          </template>
          <template #title-right>
            <div class="d-flex align-center">
              <v-btn
                text
                class="d-flex align-center primary--text text-decoration-none"
                @click="triggerSelectAudience()"
              >
                <icon type="audiences" :size="16" class="mr-1" />
                Add an audience
              </v-btn>
              <v-btn text color="primary" @click="openDeliveryHistoryDrawer()">
                <icon type="history" :size="16" class="mr-1" />
                Delivery history
              </v-btn>
            </div>
          </template>
          <template #empty-deliveries="{ sectionId }">
            <div class="pt-1 empty-audience pb-1">
              There are no destinations assigned to this audience.
              <br />
              Add one now.
              <br />
              <v-icon
                size="30"
                class="add-icon cursor-pointer pt-2"
                color="primary"
                @click="triggerSelectDestination(sectionId)"
              >
                mdi-plus-circle
              </v-icon>
            </div>
          </template>
        </delivery-overview>
        <engagement-performance-metrics
          :engagement-id="engagementId"
          :ad-data="audiencePerformanceAds"
          :email-data="audiencePerformanceEmail"
          :loading-metrics="loadingTab"
          @fetchMetrics="fetchCampaignPerformanceDetails($event)"
        />
      </div>
    </div>
    <!-- Select Audience Drawer -->
    <select-audiences-drawer
      ref="selectAudiences"
      v-model="selectedAudiences"
      :toggle="showSelectAudiencesDrawer"
      enable-multiple
      @onToggle="(val) => (showSelectAudiencesDrawer = val)"
      @onAdd="triggerCreateAudience()"
      @triggerAddAudiences="triggerAttachAudiences($event)"
    />
    <add-audience-drawer
      ref="addNewAudience"
      v-model="selectedAudiences"
      :toggle="showAddAudiencesDrawer"
      @onToggle="(val) => (showAddAudiencesDrawer = val)"
      @onCancelAndBack="triggerSelectAudience()"
      @onCreateAddAudience="triggerAttachAudience($event)"
    />
    <select-destinations-drawer
      ref="selectDestinations"
      v-model="selectedAudiences"
      :selected-audience-id="selectedAudienceId"
      :toggle="showSelectDestinationsDrawer"
      @onToggle="(val) => (showSelectDestinationsDrawer = val)"
      @onSalesforce="triggerDataExtensionDrawer"
      @addedDestination="triggerAttachDestination($event)"
    />

    <destination-data-extension-drawer
      v-model="selectedAudiences"
      :selected-destination="selectedDestination"
      :selected-audience-id="selectedAudienceId"
      :toggle="showDataExtensionDrawer"
      @onToggle="(val) => (showDataExtensionDrawer = val)"
      @updateDestination="triggerAttachDestination($event)"
      @onBack="closeDrawers"
    />
    <delivery-history-drawer
      :engagement-id="engagementId"
      :toggle="showDeliveryHistoryDrawer"
      @onToggle="(toggle) => (showDeliveryHistoryDrawer = toggle)"
    />
    <hux-alert
      v-model="flashAlert"
      :type="alert.type"
      :title="alert.title"
      :message="alert.message"
    />

    <confirm-modal
      v-model="showConfirmModal"
      title="You are about to edit delivery schedule."
      right-btn-text="Yes, edit delivery schedule"
      body="This will override the default delivery schedule. However, this action is not permanent, the new delivery schedule can be reset to the default settings at any time."
      @onCancel="showConfirmModal = false"
      @onConfirm="
        showConfirmModal = false
        editDeliveryDrawer = true
      "
    />

    <edit-delivery-schedule
      v-model="editDeliveryDrawer"
      :audience-id="selectedAudienceId"
      :destination="scheduleDestination"
      :engagement-id="engagementId"
    />

    <look-alike-audience
      ref="lookalikeWorkflow"
      :toggle="showLookAlikeDrawer"
      :selected-audience="selectedAudience"
      @onBack="reloadAudienceData()"
      @onCreate="onCreated()"
      @onError="onError($event)"
    />
  </div>
</template>

<script>
import { mapGetters, mapActions } from "vuex"
import { handleError } from "@/utils"
import PageHeader from "@/components/PageHeader"
import Breadcrumb from "@/components/common/Breadcrumb"
import Status from "@/components/common/Status"
import Icon from "@/components/common/Icon"
import SelectAudiencesDrawer from "./Configuration/Drawers/SelectAudiencesDrawer.vue"
import AddAudienceDrawer from "./Configuration/Drawers/AddAudienceDrawer.vue"
import SelectDestinationsDrawer from "./Configuration/Drawers/SelectDestinationsDrawer.vue"
import DestinationDataExtensionDrawer from "./Configuration/Drawers/DestinationDataExtensionDrawer.vue"
import DeliveryHistoryDrawer from "@/views/Shared/Drawers/DeliveryHistoryDrawer.vue"
import DeliveryOverview from "../../components/DeliveryOverview.vue"
import HuxAlert from "../../components/common/HuxAlert.vue"
import ConfirmModal from "@/components/common/ConfirmModal.vue"
import EditDeliverySchedule from "@/views/Engagements/Configuration/Drawers/EditDeliveryScheduleDrawer.vue"
import LookAlikeAudience from "@/views/Audiences/Configuration/Drawers/LookAlikeAudience.vue"
import EngagementOverviewSummary from "./Overview.vue"
import EngagementPerformanceMetrics from "./PerformanceMetrics.vue"

export default {
  name: "EngagementDashboard",
  components: {
    PageHeader,
    EngagementOverviewSummary,
    EngagementPerformanceMetrics,
    Breadcrumb,
    Status,
    Icon,
    AddAudienceDrawer,
    SelectAudiencesDrawer,
    SelectDestinationsDrawer,
    DestinationDataExtensionDrawer,
    DeliveryHistoryDrawer,
    DeliveryOverview,
    HuxAlert,
    ConfirmModal,
    EditDeliverySchedule,
    LookAlikeAudience,
  },
  data() {
    return {
      engagementList: {},
      selectedAudience: null,
      showLookAlikeDrawer: false,
      engagementId: "",
      destinationArr: [],
      audienceMergedData: [],
      loading: false,
      loadingTab: false,
      loadingAudiences: false,
      flashAlert: false,
      alert: {
        type: "success",
        title: "YAY!",
        message: "Successfully triggered delivery.",
      },
      tabOption: 0,
      Tooltips: [
        { acronym: "CPM", description: "Cost per Thousand Impressions" },
        { acronym: "CTR", description: "Click Through Rate" },
        { acronym: "CPA", description: "Cost per Action" },
        { acronym: "CPC", description: "Cost per Click" },
      ],
      // Drawer Data Props
      selectedAudiences: {},
      showSelectAudiencesDrawer: false,
      showAddAudiencesDrawer: false,
      showSelectDestinationsDrawer: false,
      showDataExtensionDrawer: false,
      selectedAudienceId: null,
      selectedDestination: [],
      showDeliveryHistoryDrawer: false,
      // Edit Schedule data props
      showConfirmModal: false,
      editDeliveryDrawer: false,
      scheduleDestination: {
        name: null,
        delivery_platform_type: null,
        id: null,
      },
    }
  },
  computed: {
    ...mapGetters({
      audiencePerformanceAds: "engagements/audiencePerformanceByAds",
      audiencePerformanceEmail: "engagements/audiencePerformanceByEmail",
      getEngagementObject: "engagements/engagement",
    }),

    breadcrumbItems() {
      const items = [
        {
          text: "Engagements",
          disabled: false,
          href: this.$router.resolve({ name: "Engagements" }).href,
          icon: "engagements",
        },
      ]
      if (this.engagementList) {
        items.push({
          text: this.engagementList.name,
          disabled: false,
        })
      }
      return items
    },

    getRouteId() {
      return this.$route.params.id
    },
  },
  async mounted() {
    this.loading = true
    this.engagementId = this.getRouteId
    await this.loadEngagement(this.getRouteId)
    this.loading = false
  },
  methods: {
    ...mapActions({
      attachAudience: "engagements/attachAudience",
      attachAudienceDestination: "engagements/attachAudienceDestination",
      deliverAudience: "engagements/deliverAudience",
      deliverAudienceDestination: "engagements/deliverAudienceDestination",
      detachAudience: "engagements/detachAudience",
      detachAudienceDestination: "engagements/detachAudienceDestination",
      getAudiencePerformanceById: "engagements/getAudiencePerformance",
      getEngagementById: "engagements/get",
    }),
    async refreshEntity() {
      this.loading = true
      this.$root.$emit("refresh-notifications")
      await this.loadEngagement(this.engagementId)
      this.loading = false
    },
    // Drawer Section Starts
    closeDrawers() {
      this.showSelectAudiencesDrawer = false
      this.showAddAudiencesDrawer = false
      this.showSelectDestinationsDrawer = false
      this.showDataExtensionDrawer = false
    },

    triggerSelectAudience() {
      this.closeDrawers()
      this.$refs.selectAudiences.fetchAudiences()
      this.showSelectAudiencesDrawer = true
      this.$refs.selectAudiences.localSelectedAudiences = JSON.parse(
        JSON.stringify(this.selectedAudiences)
      )
    },

    triggerCreateAudience() {
      this.closeDrawers()
      this.$refs.addNewAudience.fetchDependencies()
      this.showAddAudiencesDrawer = true
    },
    triggerSelectDestination(audienceId) {
      this.closeDrawers()
      this.selectedAudienceId = audienceId
      this.$refs.selectDestinations.fetchDestination()
      this.showSelectDestinationsDrawer = true
    },
    triggerDataExtensionDrawer(destination) {
      this.closeDrawers()
      this.selectedDestination = destination || []
      this.showDataExtensionDrawer = true
    },
    async triggerAttachDestination(event) {
      this.loadingAudiences = true
      const payload = event.destination
      await this.attachAudienceDestination({
        engagementId: this.engagementId,
        audienceId: this.selectedAudienceId,
        data: payload,
      })
      await this.loadEngagement(this.engagementId)
    },
    async triggerAttachAudiences(audiences) {
      this.loadingAudiences = true
      if (Object.keys(audiences.added).length > 0) {
        const addPayload = {
          audiences: Object.values(audiences.added).map((aud) => ({
            id: aud.id,
            destinations: [],
          })),
        }
        await this.attachAudience({
          engagementId: this.engagementId,
          data: addPayload,
        })
      }
      if (Object.keys(audiences.removed).length > 0) {
        if (process.env.NODE_ENV === "development") {
          for (const aud of Object.values(audiences.removed)) {
            const removePayload = { audience_ids: [] }
            removePayload.audience_ids.push(aud.id)
            await this.detachAudience({
              engagementId: this.engagementId,
              data: removePayload,
            })
          }
        } else {
          const removePayload = {
            audience_ids: Object.values(audiences.removed).map((aud) => aud.id),
          }

          await this.detachAudience({
            engagementId: this.engagementId,
            data: removePayload,
          })
        }
      }
      await this.loadEngagement(this.engagementId)
    },
    async triggerAttachAudience(aud) {
      this.loadingAudiences = true
      const payload = { audiences: [] }
      payload.audiences.push({
        id: aud.id,
        destinations:
          aud.destinations.map((dest) => ({
            id: dest.id,
          })) || [],
      })
      await this.attachAudience({
        engagementId: this.engagementId,
        data: payload,
      })
      await this.loadEngagement(this.engagementId)
    },
    async triggerDetachAudiences(aud) {
      this.loadingAudiences = true
      const payload = { audience_ids: [] }
      payload.audience_ids.push(aud.id)
      await this.detachAudience({
        engagementId: this.engagementId,
        data: payload,
      })
      await this.loadEngagement(this.engagementId)
    },
    // Drawer Section Ends
    fetchKey(obj, key) {
      return obj && obj[key] ? obj[key] : "-"
    },
    showCard(card) {
      if (card.cardType !== "description") return true
      else {
        return !!card.title
      }
    },
    async fetchCampaignPerformanceDetails(type) {
      this.loadingTab = true
      await this.getAudiencePerformanceById({
        type: type,
        id: this.engagementList.id,
      })
      this.loadingTab = false
    },
    getTooltip(summaryCard) {
      const acronymObject = this.Tooltips.filter(
        (item) => item.acronym === summaryCard.title
      )
      if (acronymObject.length === 0) return null
      return acronymObject[0].description
    },
    mapDeliveries() {
      this.engagementList.audiences.forEach((audience) => {
        this.selectedAudiences[audience.id] = audience
        audience.destinations.map((destination) => {
          if (destination.latest_delivery) {
            destination["status"] = destination.latest_delivery.status
            destination["size"] = destination.latest_delivery.size
            destination["update_time"] = destination.latest_delivery.update_time
            destination["match_rate"] = destination.latest_delivery.match_rate
          }
          return destination
        })
      })
      this.loadingAudiences = false
    },
    async loadEngagement(engagementId) {
      await this.getEngagementById(engagementId)
      this.engagementList = this.getEngagementObject(this.engagementId)
      await this.getAudiencePerformanceById({
        type: "ads",
        id: this.engagementList.id,
      })
      this.mapDeliveries()
    },
    //#region Delivery Overview Region
    async triggerOverviewAction(event) {
      try {
        const engagementId = this.engagementId
        switch (event.target.title.toLowerCase()) {
          case "add a destination":
            this.closeDrawers()
            this.triggerSelectDestination(event.data.id)
            break

          case "deliver now":
            try {
              await this.deliverAudience({
                id: engagementId,
                audienceId: event.data.id,
              })
              this.dataPendingMesssage(event, "audience")
            } catch (error) {
              this.dataErrorMesssage(event, "audience")
              handleError(error)
              throw error
            }
            break

          case "remove audience":
            this.triggerDetachAudiences(event.data)
            break
          default:
            break
        }
      } catch (error) {
        handleError(error)
        throw error
      }
    },

    async triggerOverviewDestinationAction(event) {
      try {
        const engagementId = this.engagementId
        this.selectedAudienceId = event.parent.id
        switch (event.target.title.toLowerCase()) {
          case "deliver now":
            try {
              await this.deliverAudienceDestination({
                id: engagementId,
                audienceId: this.selectedAudienceId,
                destinationId: event.data.id,
              })
              this.dataPendingMesssage(event, "destination")
            } catch (error) {
              this.dataErrorMesssage(event, "destination")
              console.error(error)
            }
            break
          case "edit delivery schedule":
            this.showConfirmModal = true
            this.scheduleDestination = event.data
            break
          case "remove destination":
            await this.detachAudienceDestination({
              engagementId: this.engagementId,
              audienceId: this.selectedAudienceId,
              data: { id: event.data.id },
            })
            await this.loadEngagement(this.engagementId)
            break
          case "create lookalike":
            this.openLookAlikeDrawer(event)
            break
          default:
            break
        }
      } catch (error) {
        handleError(error)
        throw error
      }
    },

    //Alert Message
    dataPendingMesssage(event, value) {
      this.alert.type = "Pending"
      this.alert.title = ""
      if (value == "audience") {
        const engagementName = this.engagementList.name
        const audienceName = event.data.name
        this.alert.message = `Your audience '${audienceName}', has started delivering as part of the engagement '${engagementName}'.`
      } else if (value == "destination") {
        const audienceName = event.parent.name
        const destinationName = event.data.name
        this.alert.message = `Your audience '${audienceName}', has started delivering to '${destinationName}'.`
      }
      this.flashAlert = true
    },
    dataErrorMesssage(event, value) {
      this.alert.type = "error"
      this.alert.title = "OH NO!"
      if (value == "audience") {
        const engagementName = this.engagementList.name
        const audienceName = event.data.name
        this.alert.message = `Failed to schedule a delivery of your audience '${audienceName}', from '${engagementName}'.`
      } else if (value == "destination") {
        const audienceName = event.parent.name
        const destinationName = event.data.name
        this.alert.message = `Failed to schedule delivery of your audience '${audienceName}', to '${destinationName}'.`
      }
      this.flashAlert = true
    },

    //#endregion
    openDeliveryHistoryDrawer() {
      this.showDeliveryHistoryDrawer = true
    },
    openLookAlikeDrawer(event) {
      this.selectedAudience = event.parent
      this.$refs.lookalikeWorkflow.prefetchLookalikeDependencies()
      this.lookalikeCreated = false
      this.showLookAlikeDrawer = true
    },
    async reloadAudienceData() {
      this.showLookAlikeDrawer = false
    },
    onCreated() {
      this.lookalikeCreated = true
      this.alert.message = "Lookalike created successfully"
      this.flashAlert = true
    },
    onError(message) {
      this.alert.type = "error"
      this.alert.title = "OH NO!"
      this.alert.message = message
      this.flashAlert = true
    },
    editEngagement() {
      this.$router.push({
        name: "EngagementUpdate",
        params: { id: this.getRouteId },
      })
    },
  },
}
</script>

<style lang="scss" scoped>
.engagement-dash {
  .page-header--wrap {
    box-shadow: 0px 1px 0px var(--v-black-lighten3) !important;
  }
  .empty-audience {
    width: 190px;
    text-align: center;
    margin: 0 auto;
  }
  .empty-state {
    background: var(--v-primary-lighten2);
    width: 190px;
    margin: 0 auto;
    font-size: 14px;
    line-height: 22px;
    color: var(--v-black-darken1);
    border: 1px solid var(--v-black-lighten3);
    box-sizing: border-box;
    border-radius: 5px;
  }
  .inner-wrap {
    .summary-wrap {
      flex-wrap: wrap;
      .metric-card-wrapper {
        padding: 10px 15px;
      }
    }
    .summary-tab-wrap {
      .metric-card-wrapper {
        border: 1px solid var(--v-zircon-base);
        box-sizing: border-box;
        border-radius: 12px;
        ::v-deep .v-list-item {
          .v-list-item__content {
            padding-top: 15px;
            padding-bottom: 15px;
            margin-left: -5px !important;
            .v-list-item__title {
              font-size: 12px;
              line-height: 16px;
              margin: 0 !important;
            }
            .v-list-item__subtitle {
              margin-bottom: 15px !important;
            }
          }
        }
        &.description {
          ::v-deep .v-list-item__content {
            padding-top: 0px;

            .v-list-item__title {
              font-size: 14px;
              line-height: 22px;

              text-overflow: inherit;
              white-space: inherit;
              color: var(--v-black-darken4) !important;
            }
          }
        }
      }
    }
  }
}
.theme--light.v-btn.v-btn--disabled.v-btn--has-bg {
  background-color: white !important;
}
::v-deep .v-snack__wrapper {
  max-width: 1300px !important;
}
</style><|MERGE_RESOLUTION|>--- conflicted
+++ resolved
@@ -27,12 +27,6 @@
         >
           mdi-pencil
         </v-icon>
-<<<<<<< HEAD
-        <v-icon size="22" color="black lighten-3" class="icon-border pa-2 ma-1">
-          mdi-download
-        </v-icon>
-=======
->>>>>>> 2a1d9766
       </template>
     </page-header>
     <v-progress-linear :active="loading" :indeterminate="loading" />
