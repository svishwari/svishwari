<template>
  <div class="engagement-dash">
    <!-- Page Header -->
    <page-header class="d-flex">
      <template #left>
        <div class="d-flex align-center bread-crumb">
          <breadcrumb :items="breadcrumbItems" />
          <div v-if="engagementList && engagementList.status" class="ml-3">
            <status :status="engagementList.status" :icon-size="17"></status>
          </div>
        </div>
      </template>
      <template #right>
        <v-icon
          size="22"
          color="primary"
          class="icon-border pa-2 ma-1"
          @click="refreshEntity()"
        >
          mdi-refresh
        </v-icon>
<<<<<<< HEAD
        <v-icon size="22" color="black lighten-3" class="icon-border pa-2 ma-1">
=======
        <v-icon
          size="22"
          color="primary"
          class="icon-border pa-2 ma-1"
          @click="editEngagement()"
        >
>>>>>>> 22394a15
          mdi-pencil
        </v-icon>
        <v-icon size="22" color="black lighten-3" class="icon-border pa-2 ma-1">
          mdi-download
        </v-icon>
      </template>
    </page-header>
    <v-progress-linear :active="loading" :indeterminate="loading" />
    <!-- Page Content Starts here -->
    <div v-if="!loading" class="inner-wrap px-15 py-8">
      <div>
        <!-- Summary Cards Wrapper -->
        <engagement-overview-summary :data="engagementList" />
        <!-- Audience Destination Cards Wrapper -->
        <delivery-overview
          :sections="engagementList && engagementList.audiences"
          section-type="audience"
          deliveries-key="destinations"
          :loading-relationships="loadingAudiences"
          @onOverviewSectionAction="triggerOverviewAction($event)"
          @onOverviewDestinationAction="
            triggerOverviewDestinationAction($event)
          "
        >
          <template #title-left>
            <div class="d-flex align-center">
              <icon
                type="audiences"
                :size="24"
                color="var(--v-black-darken4)"
                class="mr-2"
              /><span class="text-h5">Audiences</span>
            </div>
          </template>
          <template #title-right>
            <div class="d-flex align-center">
              <v-btn
                text
                class="d-flex align-center primary--text text-decoration-none"
                @click="triggerSelectAudience()"
              >
                <icon type="audiences" :size="16" class="mr-1" />
                Add an audience
              </v-btn>
              <v-btn text color="primary" @click="openDeliveryHistoryDrawer()">
                <icon type="history" :size="16" class="mr-1" />
                Delivery history
              </v-btn>
            </div>
          </template>
          <template #empty-deliveries="{ sectionId }">
            <div class="pt-1 empty-audience pb-1">
              There are no destinations assigned to this audience.
              <br />
              Add one now.
              <br />
              <v-icon
                size="30"
                class="add-icon cursor-pointer pt-2"
                color="primary"
                @click="triggerSelectDestination(sectionId)"
              >
                mdi-plus-circle
              </v-icon>
            </div>
          </template>
        </delivery-overview>
        <engagement-performance-metrics
          :engagement-id="engagementId"
          :ad-data="audiencePerformanceAds"
          :email-data="audiencePerformanceEmail"
          :loading-metrics="loadingTab"
          @fetchMetrics="fetchCampaignPerformanceDetails($event)"
        />
      </div>
    </div>
    <!-- Select Audience Drawer -->
    <select-audiences-drawer
      ref="selectAudiences"
      v-model="selectedAudiences"
      :toggle="showSelectAudiencesDrawer"
      enable-multiple
      @onToggle="(val) => (showSelectAudiencesDrawer = val)"
      @onAdd="triggerCreateAudience()"
      @triggerAddAudiences="triggerAttachAudiences($event)"
    />
    <add-audience-drawer
      ref="addNewAudience"
      v-model="selectedAudiences"
      :toggle="showAddAudiencesDrawer"
      @onToggle="(val) => (showAddAudiencesDrawer = val)"
      @onCancelAndBack="triggerSelectAudience()"
      @onCreateAddAudience="triggerAttachAudience($event)"
    />
    <select-destinations-drawer
      ref="selectDestinations"
      v-model="selectedAudiences"
      :selected-audience-id="selectedAudienceId"
      :toggle="showSelectDestinationsDrawer"
      @onToggle="(val) => (showSelectDestinationsDrawer = val)"
      @onSalesforce="triggerDataExtensionDrawer"
      @addedDestination="triggerAttachDestination($event)"
    />

    <destination-data-extension-drawer
      v-model="selectedAudiences"
      :selected-destination="selectedDestination"
      :selected-audience-id="selectedAudienceId"
      :toggle="showDataExtensionDrawer"
      @onToggle="(val) => (showDataExtensionDrawer = val)"
      @updateDestination="triggerAttachDestination($event)"
      @onBack="closeDrawers"
    />
    <delivery-history-drawer
      :engagement-id="engagementId"
      :toggle="showDeliveryHistoryDrawer"
      @onToggle="(toggle) => (showDeliveryHistoryDrawer = toggle)"
    />
    <hux-alert
      v-model="flashAlert"
      :type="alert.type"
      :title="alert.title"
      :message="alert.message"
    />

    <confirm-modal
      v-model="showConfirmModal"
      title="You are about to edit delivery schedule."
      right-btn-text="Yes, edit delivery schedule"
      body="This will override the default delivery schedule. However, this action is not permanent, the new delivery schedule can be reset to the default settings at any time."
      @onCancel="showConfirmModal = false"
      @onConfirm="
        showConfirmModal = false
        editDeliveryDrawer = true
      "
    />

    <edit-delivery-schedule
      v-model="editDeliveryDrawer"
      :audience-id="selectedAudienceId"
      :destination="scheduleDestination"
      :engagement-id="engagementId"
    />

    <look-alike-audience
      ref="lookalikeWorkflow"
      :toggle="showLookAlikeDrawer"
      :selected-audience="selectedAudience"
      @onBack="reloadAudienceData()"
      @onCreate="onCreated()"
      @onError="onError($event)"
    />
  </div>
</template>

<script>
import { mapGetters, mapActions } from "vuex"
import { handleError } from "@/utils"
import PageHeader from "@/components/PageHeader"
import Breadcrumb from "@/components/common/Breadcrumb"
import Status from "@/components/common/Status"
import Icon from "@/components/common/Icon"
import SelectAudiencesDrawer from "./Configuration/Drawers/SelectAudiencesDrawer.vue"
import AddAudienceDrawer from "./Configuration/Drawers/AddAudienceDrawer.vue"
import SelectDestinationsDrawer from "./Configuration/Drawers/SelectDestinationsDrawer.vue"
import DestinationDataExtensionDrawer from "./Configuration/Drawers/DestinationDataExtensionDrawer.vue"
import DeliveryHistoryDrawer from "@/views/Shared/Drawers/DeliveryHistoryDrawer.vue"
import DeliveryOverview from "../../components/DeliveryOverview.vue"
import HuxAlert from "../../components/common/HuxAlert.vue"
import ConfirmModal from "@/components/common/ConfirmModal.vue"
import EditDeliverySchedule from "@/views/Engagements/Configuration/Drawers/EditDeliveryScheduleDrawer.vue"
import LookAlikeAudience from "@/views/Audiences/Configuration/Drawers/LookAlikeAudience.vue"
import EngagementOverviewSummary from "./Overview.vue"
import EngagementPerformanceMetrics from "./PerformanceMetrics.vue"

export default {
  name: "EngagementDashboard",
  components: {
    PageHeader,
    EngagementOverviewSummary,
    EngagementPerformanceMetrics,
    Breadcrumb,
    Status,
    Icon,
    AddAudienceDrawer,
    SelectAudiencesDrawer,
    SelectDestinationsDrawer,
    DestinationDataExtensionDrawer,
    DeliveryHistoryDrawer,
    DeliveryOverview,
    HuxAlert,
    ConfirmModal,
    EditDeliverySchedule,
    LookAlikeAudience,
  },
  data() {
    return {
      engagementList: {},
      selectedAudience: null,
      showLookAlikeDrawer: false,
      engagementId: "",
      destinationArr: [],
      audienceMergedData: [],
      loading: false,
      loadingTab: false,
      loadingAudiences: false,
      flashAlert: false,
      alert: {
        type: "success",
        title: "YAY!",
        message: "Successfully triggered delivery.",
      },
      tabOption: 0,
      Tooltips: [
        { acronym: "CPM", description: "Cost per Thousand Impressions" },
        { acronym: "CTR", description: "Click Through Rate" },
        { acronym: "CPA", description: "Cost per Action" },
        { acronym: "CPC", description: "Cost per Click" },
      ],
      // Drawer Data Props
      selectedAudiences: {},
      showSelectAudiencesDrawer: false,
      showAddAudiencesDrawer: false,
      showSelectDestinationsDrawer: false,
      showDataExtensionDrawer: false,
      selectedAudienceId: null,
      selectedDestination: [],
      showDeliveryHistoryDrawer: false,
      // Edit Schedule data props
      showConfirmModal: false,
      editDeliveryDrawer: false,
      scheduleDestination: {
        name: null,
        delivery_platform_type: null,
        id: null,
      },
    }
  },
  computed: {
    ...mapGetters({
      audiencePerformanceAds: "engagements/audiencePerformanceByAds",
      audiencePerformanceEmail: "engagements/audiencePerformanceByEmail",
      getEngagementObject: "engagements/engagement",
    }),

    breadcrumbItems() {
      const items = [
        {
          text: "Engagements",
          disabled: false,
          href: this.$router.resolve({ name: "Engagements" }).href,
          icon: "engagements",
        },
      ]
      if (this.engagementList) {
        items.push({
          text: this.engagementList.name,
          disabled: false,
        })
      }
      return items
    },

    getRouteId() {
      return this.$route.params.id
    },
  },
  async mounted() {
    this.loading = true
    this.engagementId = this.getRouteId
    await this.loadEngagement(this.getRouteId)
    this.loading = false
  },
  methods: {
    ...mapActions({
      attachAudience: "engagements/attachAudience",
      attachAudienceDestination: "engagements/attachAudienceDestination",
      deliverAudience: "engagements/deliverAudience",
      deliverAudienceDestination: "engagements/deliverAudienceDestination",
      detachAudience: "engagements/detachAudience",
      detachAudienceDestination: "engagements/detachAudienceDestination",
      getAudiencePerformanceById: "engagements/getAudiencePerformance",
      getEngagementById: "engagements/get",
    }),
    async refreshEntity() {
      this.loading = true
      this.$root.$emit("refresh-notifications")
      await this.loadEngagement(this.engagementId)
      this.loading = false
    },
    // Drawer Section Starts
    closeDrawers() {
      this.showSelectAudiencesDrawer = false
      this.showAddAudiencesDrawer = false
      this.showSelectDestinationsDrawer = false
      this.showDataExtensionDrawer = false
    },

    triggerSelectAudience() {
      this.closeDrawers()
      this.$refs.selectAudiences.fetchAudiences()
      this.showSelectAudiencesDrawer = true
      this.$refs.selectAudiences.localSelectedAudiences = JSON.parse(
        JSON.stringify(this.selectedAudiences)
      )
    },

    triggerCreateAudience() {
      this.closeDrawers()
      this.$refs.addNewAudience.fetchDependencies()
      this.showAddAudiencesDrawer = true
    },
    triggerSelectDestination(audienceId) {
      this.closeDrawers()
      this.selectedAudienceId = audienceId
      this.$refs.selectDestinations.fetchDestination()
      this.showSelectDestinationsDrawer = true
    },
    triggerDataExtensionDrawer(destination) {
      this.closeDrawers()
      this.selectedDestination = destination || []
      this.showDataExtensionDrawer = true
    },
    async triggerAttachDestination(event) {
      this.loadingAudiences = true
      const payload = event.destination
      await this.attachAudienceDestination({
        engagementId: this.engagementId,
        audienceId: this.selectedAudienceId,
        data: payload,
      })
      await this.loadEngagement(this.engagementId)
    },
    async triggerAttachAudiences(audiences) {
      this.loadingAudiences = true
      if (Object.keys(audiences.added).length > 0) {
        const addPayload = {
          audiences: Object.values(audiences.added).map((aud) => ({
            id: aud.id,
            destinations: [],
          })),
        }
        await this.attachAudience({
          engagementId: this.engagementId,
          data: addPayload,
        })
      }
      if (Object.keys(audiences.removed).length > 0) {
        if (process.env.NODE_ENV === "development") {
          for (const aud of Object.values(audiences.removed)) {
            const removePayload = { audience_ids: [] }
            removePayload.audience_ids.push(aud.id)
            await this.detachAudience({
              engagementId: this.engagementId,
              data: removePayload,
            })
          }
        } else {
          const removePayload = {
            audience_ids: Object.values(audiences.removed).map((aud) => aud.id),
          }

          await this.detachAudience({
            engagementId: this.engagementId,
            data: removePayload,
          })
        }
      }
      await this.loadEngagement(this.engagementId)
    },
    async triggerAttachAudience(aud) {
      this.loadingAudiences = true
      const payload = { audiences: [] }
      payload.audiences.push({
        id: aud.id,
        destinations:
          aud.destinations.map((dest) => ({
            id: dest.id,
          })) || [],
      })
      await this.attachAudience({
        engagementId: this.engagementId,
        data: payload,
      })
      await this.loadEngagement(this.engagementId)
    },
    async triggerDetachAudiences(aud) {
      this.loadingAudiences = true
      const payload = { audience_ids: [] }
      payload.audience_ids.push(aud.id)
      await this.detachAudience({
        engagementId: this.engagementId,
        data: payload,
      })
      await this.loadEngagement(this.engagementId)
    },
    // Drawer Section Ends
    fetchKey(obj, key) {
      return obj && obj[key] ? obj[key] : "-"
    },
    showCard(card) {
      if (card.cardType !== "description") return true
      else {
        return !!card.title
      }
    },
    async fetchCampaignPerformanceDetails(type) {
      this.loadingTab = true
      await this.getAudiencePerformanceById({
        type: type,
        id: this.engagementList.id,
      })
      this.loadingTab = false
    },
    getTooltip(summaryCard) {
      const acronymObject = this.Tooltips.filter(
        (item) => item.acronym === summaryCard.title
      )
      if (acronymObject.length === 0) return null
      return acronymObject[0].description
    },
    mapDeliveries() {
      this.engagementList.audiences.forEach((audience) => {
        this.selectedAudiences[audience.id] = audience
        audience.destinations.map((destination) => {
          if (destination.latest_delivery) {
            destination["status"] = destination.latest_delivery.status
            destination["size"] = destination.latest_delivery.size
            destination["update_time"] = destination.latest_delivery.update_time
            destination["match_rate"] = destination.latest_delivery.match_rate
          }
          return destination
        })
      })
      this.loadingAudiences = false
    },
    async loadEngagement(engagementId) {
      await this.getEngagementById(engagementId)
      this.engagementList = this.getEngagementObject(this.engagementId)
      await this.getAudiencePerformanceById({
        type: "ads",
        id: this.engagementList.id,
      })
      this.mapDeliveries()
    },
    //#region Delivery Overview Region
    async triggerOverviewAction(event) {
      try {
        const engagementId = this.engagementId
        switch (event.target.title.toLowerCase()) {
          case "add a destination":
            this.closeDrawers()
            this.triggerSelectDestination(event.data.id)
            break

          case "deliver now":
            try {
              await this.deliverAudience({
                id: engagementId,
                audienceId: event.data.id,
              })
              this.dataPendingMesssage(event, "audience")
            } catch (error) {
              this.dataErrorMesssage(event, "audience")
              handleError(error)
              throw error
            }
            break

          case "remove audience":
            this.triggerDetachAudiences(event.data)
            break
          default:
            break
        }
      } catch (error) {
        handleError(error)
        throw error
      }
    },

    async triggerOverviewDestinationAction(event) {
      try {
        const engagementId = this.engagementId
        this.selectedAudienceId = event.parent.id
        switch (event.target.title.toLowerCase()) {
          case "deliver now":
            try {
              await this.deliverAudienceDestination({
                id: engagementId,
                audienceId: this.selectedAudienceId,
                destinationId: event.data.id,
              })
              this.dataPendingMesssage(event, "destination")
            } catch (error) {
              this.dataErrorMesssage(event, "destination")
              console.error(error)
            }
            break
          case "edit delivery schedule":
            this.showConfirmModal = true
            this.scheduleDestination = event.data
            break
          case "remove destination":
            await this.detachAudienceDestination({
              engagementId: this.engagementId,
              audienceId: this.selectedAudienceId,
              data: { id: event.data.id },
            })
            await this.loadEngagement(this.engagementId)
            break
          case "create lookalike":
            this.openLookAlikeDrawer(event)
            break
          default:
            break
        }
      } catch (error) {
        handleError(error)
        throw error
      }
    },

    //Alert Message
    dataPendingMesssage(event, value) {
      this.alert.type = "Pending"
      this.alert.title = ""
      if (value == "audience") {
        const engagementName = this.engagementList.name
        const audienceName = event.data.name
        this.alert.message = `Your audience '${audienceName}', has started delivering as part of the engagement '${engagementName}'.`
      } else if (value == "destination") {
        const audienceName = event.parent.name
        const destinationName = event.data.name
        this.alert.message = `Your audience '${audienceName}', has started delivering to '${destinationName}'.`
      }
      this.flashAlert = true
    },
    dataErrorMesssage(event, value) {
      this.alert.type = "error"
      this.alert.title = "OH NO!"
      if (value == "audience") {
        const engagementName = this.engagementList.name
        const audienceName = event.data.name
        this.alert.message = `Failed to schedule a delivery of your audience '${audienceName}', from '${engagementName}'.`
      } else if (value == "destination") {
        const audienceName = event.parent.name
        const destinationName = event.data.name
        this.alert.message = `Failed to schedule delivery of your audience '${audienceName}', to '${destinationName}'.`
      }
      this.flashAlert = true
    },

    //#endregion
    openDeliveryHistoryDrawer() {
      this.showDeliveryHistoryDrawer = true
    },
    openLookAlikeDrawer(event) {
      this.selectedAudience = event.parent
      this.$refs.lookalikeWorkflow.prefetchLookalikeDependencies()
      this.lookalikeCreated = false
      this.showLookAlikeDrawer = true
    },
    async reloadAudienceData() {
      this.showLookAlikeDrawer = false
    },
    onCreated() {
      this.lookalikeCreated = true
      this.alert.message = "Lookalike created successfully"
      this.flashAlert = true
    },
    onError(message) {
      this.alert.type = "error"
      this.alert.title = "OH NO!"
      this.alert.message = message
      this.flashAlert = true
    },
    editEngagement() {
      this.$router.push({
        name: "EngagementUpdate",
        params: { id: this.getRouteId },
      })
    },
  },
}
</script>

<style lang="scss" scoped>
.engagement-dash {
  .page-header--wrap {
    box-shadow: 0px 1px 0px var(--v-black-lighten3) !important;
  }
  .empty-audience {
    width: 190px;
    text-align: center;
    margin: 0 auto;
  }
  .empty-state {
    background: var(--v-primary-lighten2);
    width: 190px;
    margin: 0 auto;
    font-size: 14px;
    line-height: 22px;
    color: var(--v-black-darken1);
    border: 1px solid var(--v-black-lighten3);
    box-sizing: border-box;
    border-radius: 5px;
  }
  .inner-wrap {
    .summary-wrap {
      flex-wrap: wrap;
      .metric-card-wrapper {
        padding: 10px 15px;
      }
    }
    .summary-tab-wrap {
      .metric-card-wrapper {
        border: 1px solid var(--v-zircon-base);
        box-sizing: border-box;
        border-radius: 12px;
        ::v-deep .v-list-item {
          .v-list-item__content {
            padding-top: 15px;
            padding-bottom: 15px;
            margin-left: -5px !important;
            .v-list-item__title {
              font-size: 12px;
              line-height: 16px;
              margin: 0 !important;
            }
            .v-list-item__subtitle {
              margin-bottom: 15px !important;
            }
          }
        }
        &.description {
          ::v-deep .v-list-item__content {
            padding-top: 0px;

            .v-list-item__title {
              font-size: 14px;
              line-height: 22px;

              text-overflow: inherit;
              white-space: inherit;
              color: var(--v-black-darken4) !important;
            }
          }
        }
      }
    }
  }
}
.theme--light.v-btn.v-btn--disabled.v-btn--has-bg {
  background-color: white !important;
}
::v-deep .v-snack__wrapper {
  max-width: 1300px !important;
}
</style><|MERGE_RESOLUTION|>--- conflicted
+++ resolved
@@ -19,16 +19,12 @@
         >
           mdi-refresh
         </v-icon>
-<<<<<<< HEAD
-        <v-icon size="22" color="black lighten-3" class="icon-border pa-2 ma-1">
-=======
         <v-icon
           size="22"
-          color="primary"
+          color="black lighten-3"
           class="icon-border pa-2 ma-1"
           @click="editEngagement()"
         >
->>>>>>> 22394a15
           mdi-pencil
         </v-icon>
         <v-icon size="22" color="black lighten-3" class="icon-border pa-2 ma-1">
