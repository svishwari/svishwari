--- conflicted
+++ resolved
@@ -57,17 +57,10 @@
                 :class="!isActive ? 'primary--text text--lighten-6' : ''"
               >
                 Existing data extension
-<<<<<<< HEAD
               </div>
               <div class="pt-2 black--text text--lighten-4 text-body-2">
                 Select an existing data extension schema
               </div>
-=======
-              </div>
-              <div class="pt-2 black--text text--lighten-4 text-body-2">
-                Select an existing data extension schema
-              </div>
->>>>>>> bfd7be7b
             </div>
           </div>
 
@@ -111,11 +104,7 @@
 
           <div v-else class="mt-6 data-extension">
             <div class="existing-banner-notice">
-<<<<<<< HEAD
-              <icon type="Bulb" color="yellow" />
-=======
               <icon type="bulb" color="yellow" :size="46" />
->>>>>>> bfd7be7b
               <div class="black--text text-body-1 ml-1">
                 Modifying this data extension may impact any independent journey
                 in Salesforce.
@@ -445,12 +434,9 @@
           width: 100%;
           &::placeholder {
             color: var(--v-black-lighten4);
-<<<<<<< HEAD
-=======
             font-size: 16px;
             line-height: 22px;
             font-weight: normal;
->>>>>>> bfd7be7b
           }
         }
       }
@@ -460,12 +446,9 @@
         .v-text-field__slot {
           label {
             color: var(--v-black-darken1) !important;
-<<<<<<< HEAD
-=======
             font-size: 16px;
             line-height: 22px;
             font-weight: normal;
->>>>>>> bfd7be7b
           }
         }
       }
