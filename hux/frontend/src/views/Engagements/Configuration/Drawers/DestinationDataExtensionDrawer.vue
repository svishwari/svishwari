<template>
  <Drawer
    class="data-extension-drawer"
    v-model="localToggle"
    :loading="loading"
  >
    <template #header-left>
      <div class="d-flex align-baseline">
        <h3 class="text-h3 pr-2 d-flex align-center">
          <Logo type="sfmc" />
          <div class="pl-2 font-weight-light">Salesforce Marketing Cloud</div>
        </h3>
      </div>
    </template>

    <template #default>
      <v-form ref="extensionRef" v-model="isFormValid">
        <div class="add-destination-wrapper pa-2 font-weight-regular">
          <span class="neroBlack--text text-caption">Extension type</span>
          <div class="d-flex align-center mt-2">
            <div
              class="extension-type mr-4 text-center"
              :class="[isActive ? 'active' : '']"
              @click="toggleClass($event)"
            >
              <div class="child mt-4">
                <div class="icon d-flex justify-center">
                  <div class="check-wrap d-flex align-center" v-if="isActive">
                    <v-icon color="white" size="21"> mdi-check-bold </v-icon>
                  </div>
                </div>
                <extensionInactive1 v-if="!isActive" />
<<<<<<< HEAD
                <div class="label primary--text mt-2">New data extension</div>
=======
                <div
                  class="label primary--text"
                  :class="[isActive ? 'mt-2' : 'mt-1']"
                >
                  New data extension
                </div>
>>>>>>> 00710277
              </div>
            </div>
            <diV
              class="extension-type mr-4 text-center"
              :class="[!isActive ? 'active' : '']"
              @click="toggleClass($event)"
            >
              <div class="child mt-4">
                <div class="icon d-flex justify-center">
                  <div class="check-wrap d-flex align-center" v-if="!isActive">
                    <v-icon color="white" size="21"> mdi-check-bold </v-icon>
                  </div>
                </div>
                <extensionInactive2 v-if="isActive" />
<<<<<<< HEAD
                <div class="label primary--text mt-2">
=======
                <div
                  class="label primary--text"
                  :class="[!isActive ? 'mt-2' : 'mt-1']"
                >
>>>>>>> 00710277
                  Existing data extension
                </div>
              </div>
            </diV>
          </div>

          <div class="mt-6" v-if="isActive">
            <div>
              <label class="d-flex align-items-center">
                <span class="neroBlack--text text-caption">Journey type</span>
              </label>
              <v-radio-group v-model="journeyType" row>
                <v-radio value="radio-1">
                  <template #label>
                    <div class="darkGreyHeading--text text-caption">
                      Automated (Batched)
                    </div>
                  </template>
                </v-radio>
                <v-radio value="radio-2" :disabled="true">
                  <template #label>
                    <div class="text-caption">
                      Triggered (API) - coming soon
                    </div>
                  </template>
                </v-radio>
              </v-radio-group>
            </div>
            <TextField
              v-model="extension"
              labelText="Data extension name"
              icon="mdi-alert-circle-outline"
              placeholderText="What is the name for this new data extension?"
              :helpText="tooltipText"
              height="40"
              backgroundColor="white"
              class="mt-1 text-caption neroBlack--text pt-2"
              :rules="newExtensionRules"
              required
            />
          </div>

          <div class="mt-6 data-extension" v-else>
            <label
              class="
                d-flex
                align-items-center
                mb-2
                neroBlack--text
                text-caption
              "
            >
              Existing data extension
            </label>

            <v-select
              v-model="extension"
              :items="dataExtensionNames"
              placeholder="Select an existing data extension"
              dense
              outlined
              background-color="white"
              append-icon="mdi-chevron-down"
              :rules="existingExtensionRules"
              required
            />
          </div>
        </div>
      </v-form>
      <v-card
        height="56"
        class="feedback-card shadow mt-5 rounded-0"
        v-if="!isActive"
      >
        <v-card-text class="mt-4">
          <v-row align="center" class="mx-0">
            <v-icon color="info" size="15" class="mr-2">
              mdi-message-alert
            </v-icon>
            <div class="text-body-1 secondary--text font-weight-bold">
              FEEDBACK
            </div>
            <div class="mx-2 darkGrey--text text-caption">
              Modifying this data extension may impact any independent journey.
            </div>
          </v-row>
        </v-card-text>
      </v-card>
    </template>

    <template #footer-right>
      <div class="d-flex align-baseline">
        <HuxButton
          variant="primary"
          isTile
          width="80"
          height="40"
          class="ma-2"
          :isDisabled="!isFormValid"
          @click="addDestination()"
        >
          Add
        </HuxButton>
      </div>
    </template>

    <template #footer-left>
      <div class="d-flex align-baseline">
        <HuxButton
          variant="white"
          isTile
          width="80"
          height="40"
          class="ma-2 drawer-back"
          @click="onBack()"
        >
          Back
        </HuxButton>
      </div>
    </template>
  </Drawer>
</template>
<script>
import { mapGetters, mapActions } from "vuex"
import Drawer from "@/components/common/Drawer"
import HuxButton from "@/components/common/huxButton"
import Logo from "@/components/common/Logo"
import TextField from "@/components/common/TextField"
import extensionInactive1 from "@/assets/logos/extension-inactive-1.svg"
import extensionInactive2 from "@/assets/logos/extension-inactive-2.svg"
export default {
  name: "DestinationDataExtensionDrawer",

  components: {
    Drawer,
    HuxButton,
    Logo,
    TextField,
    extensionInactive1,
    extensionInactive2,
  },

  computed: {
    ...mapGetters({
      dataExtensions: "destinations/dataExtensions",
    }),

    dataExtensionNames() {
      return this.dataExtensions.map((each) => {
        return {
          text: each.name,
          value: each,
        }
      })
    },
  },

  data() {
    return {
      isActive: true,
      journeyType: "radio-1", // TODO: HUS-546  with API integration
      extension: null,
      loading: false,
      localToggle: false,
      isFormValid: false,
      newExtensionRules: [
        (v) => !!v || "Data extension name is required",
        (v) =>
          // eslint-disable-next-line no-useless-escape
          /^[^!@#$%^*()={}\/.<>":?|,_&]*$/.test(v) ||
          // eslint-disable-next-line no-useless-escape
          "You can’t include the following characters in the name and field name of a data extension: ! @ # $ % ^ * ( ) = { } [ ] \ . < > / : ? | , _ &",
        (v) => {
          // Checks if data extension name is unique
          let trimmedValue = v ? v.trim() : ""
          return (
            this.dataExtensionNames.findIndex(
              (each) => each.text === trimmedValue
            ) === -1
          )
        },
      ],
      existingExtensionRules: [(v) => !!v || "Select any one Data extension"],
      tooltipText:
        "When creating a new journey in Salesforce Marketing Cloud, look for the name input here when searching Data Extension Entry Source in Salesforce Marketing Cloud.",
    }
  },
  methods: {
    ...mapActions({
      getDataExtensions: "destinations/dataExtensions",
      addDataExtension: "destinations/addDataExtension",
    }),

    resetForm() {
      this.$nextTick(() => {
        this.extension = null
        this.journeyType = "radio-1"
      })
    },

    toggleClass: function (event) {
      if (!event.currentTarget.classList.contains("active")) {
        this.isActive = !this.isActive
      }
      this.resetForm()
    },

    async addDestination() {
      let destinationWithDataExtension = JSON.parse(
        JSON.stringify(this.selectedDestination)
      )

      if (typeof this.extension !== "object") {
        const requestBody = {
          id: destinationWithDataExtension.id,
          data_extension: this.extension,
        }
        let response = await this.addDataExtension(requestBody)
        destinationWithDataExtension.delivery_platform_config = {
          data_extension_name: response.name,
        }
      } else {
        destinationWithDataExtension.delivery_platform_config = {
          data_extension_name: this.extension.name,
        }
      }
      this.value[this.selectedAudienceId].destinations.push({
        id: destinationWithDataExtension.id,
        delivery_platform_config: {
          data_extension_name:
            destinationWithDataExtension.delivery_platform_config
              .data_extension_name,
        },
      })
      this.$emit("updateDestination", this.value[this.selectedAudienceId])
      this.onBack()
    },

    onBack() {
      this.$refs.extensionRef.reset()
      this.resetForm()
      this.$emit("onBack", this.selectedAudienceId)
    },
  },

  props: {
    value: {
      type: Object,
      required: true,
    },

    toggle: {
      type: Boolean,
      required: false,
      default: false,
    },

    selectedDestination: {
      required: true,
    },

    selectedAudienceId: {
      required: true,
    },
  },

  watch: {
    toggle(value) {
      this.localToggle = value
    },

    async localToggle(value) {
      this.$emit("onToggle", value)
      if (value) {
        await this.getDataExtensions(this.selectedDestination.id)
      }
    },
  },
}
</script>
<style lang="scss" scoped>
.data-extension-drawer {
  .check-wrap {
    width: 42px;
    height: 42px;
    border-radius: 50%;
    background: var(--v-secondary-base);
    padding: 11px;
  }
  .add-destination-wrapper {
    .check-wrap {
      width: 42px;
      height: 42px;
      border-radius: 50%;
      background: var(--v-secondary-base);
      padding: 11px;
    }
    .extension-type {
      height: 100px;
      width: 196px;
      left: 24px;
      top: 126px;
      border-radius: 4px;
      background: var(--v-white-base);
      border: 1px solid var(--v-lightGrey-base);
      box-sizing: border-box;
      &.active {
        border: 1px solid var(--v-primary-base);
      }
      .child {
        .label {
          color: var(--v-darkBlue-base);
        }
      }
    }
    .data-extension {
      ::v-deep .v-input {
        .v-input__control {
          .v-input__slot {
            min-height: 40px;
            fieldset {
              color: var(--v-lightGrey-base) !important;
              border-width: 1px !important;
            }
            input::placeholder {
              color: var(--v-lightGrey-base) !important;
            }
          }
          .v-text-field__details {
            display: none;
          }
        }
      }
    }
  }
  .feedback-card {
    left: 0;
    position: absolute;
    width: 100%;
  }
}
</style><|MERGE_RESOLUTION|>--- conflicted
+++ resolved
@@ -30,16 +30,12 @@
                   </div>
                 </div>
                 <extensionInactive1 v-if="!isActive" />
-<<<<<<< HEAD
-                <div class="label primary--text mt-2">New data extension</div>
-=======
                 <div
                   class="label primary--text"
                   :class="[isActive ? 'mt-2' : 'mt-1']"
                 >
                   New data extension
                 </div>
->>>>>>> 00710277
               </div>
             </div>
             <diV
@@ -54,14 +50,10 @@
                   </div>
                 </div>
                 <extensionInactive2 v-if="isActive" />
-<<<<<<< HEAD
-                <div class="label primary--text mt-2">
-=======
                 <div
                   class="label primary--text"
                   :class="[!isActive ? 'mt-2' : 'mt-1']"
                 >
->>>>>>> 00710277
                   Existing data extension
                 </div>
               </div>
