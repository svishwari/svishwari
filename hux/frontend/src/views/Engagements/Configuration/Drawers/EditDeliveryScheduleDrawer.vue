--- conflicted
+++ resolved
@@ -40,10 +40,7 @@
 
     <template #footer-left>
       <hux-button
-<<<<<<< HEAD
-=======
         size="large"
->>>>>>> bfd7be7b
         variant="white"
         is-tile
         height="40"
