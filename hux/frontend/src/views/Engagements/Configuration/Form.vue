<template>
  <v-form>
    <form-steps>
      <form-step :step="1" label="General information">
        <v-row class="pt-2">
          <v-col>
            <text-field
              v-model="value.name"
              label-text="Engagement name"
              placeholder="Give this engagement a name"
              :rules="[(value) => !!value || 'Engagement name is required']"
              :error-messages="errorMessages"
              required
              @blur="errorMessages = []"
            />
          </v-col>
          <v-col>
            <text-field
              v-model="value.description"
              label-text="Description"
              placeholder="What is the purpose of this engagement?"
            />
          </v-col>
        </v-row>
      </form-step>

      <form-step :step="2">
        <template slot="label">
          <h5 class="text-h5 d-flex align-start">
            Setup a delivery schedule

            <tooltip>
              <template #label-content>
                <v-icon color="primary" :size="12" class="ml-1">
                  mdi-information-outline
                </v-icon>
              </template>
              <template #hover-content>
                <v-sheet max-width="240px">
                  <h6 class="text-caption mb-2">Manual delivery</h6>
                  <p class="black--text text--darken-1">
                    Choose this option if you want the engagement delivered
                    immediately or at a future date and time.
                  </p>
                  <h6 class="text-caption mb-2">Recurring delivery</h6>
                  <p class="black--text text--darken-1">
                    Choose this option if you want the engagement delivered on a
                    specific recurring basis you selected.
                  </p>
                </v-sheet>
              </template>
            </tooltip>
          </h5>
        </template>

        <v-row class="delivery-schedule mt-2">
          <v-radio-group
            v-model="value.delivery_schedule"
            row
            class="ma-0 radio-div"
            @change="changeSchedule()"
          >
            <v-radio
              :value="0"
              selected
              :class="
                value.delivery_schedule == 0
                  ? 'btn-radio-active'
                  : 'btn-radio-inactive'
              "
            >
              <template #label>
                <v-icon small color="primary" class="mr-1">
                  mdi-gesture-tap
                </v-icon>
                <span class="primary--text">Manual</span>
              </template>
            </v-radio>

            <v-radio
              :value="1"
              :class="isRecurring ? 'btn-radio-active' : 'btn-radio-inactive'"
            >
              <template #label>
                <v-icon small color="primary" class="mr-1"
                  >mdi-clock-check-outline</v-icon
                >
                <span class="primary--text">Recurring</span>
              </template>
            </v-radio>
          </v-radio-group>
        </v-row>
        <v-row v-if="isRecurring" class="delivery-schedule mt-10 ml-n2">
          <div>
            <span
              class="date-picker-label black--text text--darken-4 text-caption"
            >
              Start date
            </span>
            <hux-start-date
              class="mt-n4"
              :label="selectedStartDate"
              :selected="selectedStartDate"
              @on-date-select="onStartDateSelect"
            />
          </div>
          <icon class="mx-2" type="arrow" :size="28" color="black-lighten3" />
          <div>
            <span
              class="date-picker-label black--text text--darken-4 text-caption"
            >
              End date
            </span>
            <hux-end-date
              class="mt-n4"
              :label="selectedEndDate"
              :selected="selectedEndDate"
              :is-sub-menu="true"
              :min-date="endMinDate"
              @on-date-select="onEndDateSelect"
            />
          </div>
        </v-row>

        <v-row class="delivery-schedule mt-6">
          <hux-schedule-picker v-if="isRecurring" v-model="schedule" />
        </v-row>
      </form-step>

      <form-step :step="3" label="Select audience(s) and destination(s)">
        <p v-if="hasAudiences" class="text-h6">
          First add and deliver an audience to Facebook in order to create a
          lookalike audience from this engagement’s dashboard.
        </p>

        <data-cards
          bordered
          :items="Object.values(value.audiences)"
          :fields="[
            {
              key: 'name',
              label: 'Audience name',
            },
            {
              key: 'size',
              label: 'Target size',
            },
            {
              key: 'destinations',
              label: 'Destinations',
            },
            {
              key: 'manage',
            },
          ]"
        >
          <template #field:size="row">
            <tooltip>
              <template #label-content>
                {{ row.value | Numeric(true, true) | Empty }}
              </template>
              <template #hover-content>
                {{
                  row.value | Numeric | Empty("Size unavailable at this time")
                }}
              </template>
            </tooltip>
          </template>

          <template #field:destinations="row">
            <div class="destinations-wrap">
              <v-row class="align-center">
                <div>
                  <tooltip
                    v-for="destination in row.value"
                    :key="destination.id"
                  >
                    <template #label-content>
                      <div class="destination-logo-wrapper">
                        <div class="logo-wrapper">
                          <logo
                            class="added-logo ml-2 svg-icon"
                            :type="destinationType(destination.id)"
                            :size="24"
                          />
                          <logo
                            class="delete-icon"
                            type="delete"
                            @click.native="
                              removeDestination(row, destination.id)
                            "
                          />
                        </div>
                      </div>
                    </template>
                    <template #hover-content>
                      <div class="d-flex align-center">Remove</div>
                    </template>
                  </tooltip>
                </div>
                <div>
                  <tooltip>
                    <template #label-content>
                      <v-btn
                        x-small
                        fab
                        class="primary ml-2 box-shadow-25"
                        @click="openSelectDestinationsDrawer(row.item.id)"
                      >
                        <v-icon size="16">mdi-plus</v-icon>
                      </v-btn>
                    </template>
                    <template #hover-content>Add destination(s)</template>
                  </tooltip>
                </div>
              </v-row>
            </div>
          </template>

          <template #field:manage="row">
            <div class="d-flex align-center justify-end">
              <tooltip v-if="isLastItem(row.index)">
                <template #label-content>
                  <v-btn
                    x-small
                    fab
                    class="primary mr-2 box-shadow-25"
                    @click="openSelectAudiencesDrawer()"
                  >
                    <v-icon>mdi-plus</v-icon>
                  </v-btn>
                </template>
                <template #hover-content>Add another audience</template>
              </tooltip>

              <v-btn icon color="primary" @click="removeAudience(row.item)">
                <v-icon>mdi-delete-outline</v-icon>
              </v-btn>
            </div>
          </template>

          <template slot="empty">
            <v-col class="shrink pl-5">
              <v-btn
                x-small
                fab
                color="primary box-shadow-25"
                elevation="0"
                @click="openSelectAudiencesDrawer()"
              >
                <v-icon>mdi-plus</v-icon>
              </v-btn>
            </v-col>
            <v-col class="grow pl-2">
              You have not added any audiences, yet.
            </v-col>
          </template>
        </data-cards>
      </form-step>
    </form-steps>

    <hux-footer>
      <template #left>
        <v-btn tile color="white" height="40" @click.native="$router.go(-1)">
          <span class="primary--text">Cancel</span>
        </v-btn>
      </template>

      <template #right>
        <v-btn
          v-if="isEditable"
          tile
          color="primary"
          height="44"
          :disabled="!isValid"
          @click="restoreEngagement()"
        >
          Update
        </v-btn>

        <v-btn
          v-else-if="hasDestinations && isManualDelivery"
          tile
          color="primary"
          height="44"
          :disabled="!isValid"
          @click="deliverNewEngagement()"
        >
          Create &amp; deliver
        </v-btn>

        <v-btn
          v-else
          tile
          color="primary"
          height="44"
          :disabled="!isValid || !isDateValid"
          @click="addNewEngagement()"
        >
          Create
        </v-btn>
      </template>
    </hux-footer>

    <select-audiences-drawer
      ref="selectAudiences"
      v-model="value.audiences"
      :toggle="showSelectAudiencesDrawer"
      @onToggle="(val) => (showSelectAudiencesDrawer = val)"
      @onAdd="openAddAudiencesDrawer()"
    />

    <add-audience-drawer
      ref="addNewAudience"
      v-model="value.audiences"
      :toggle="showAddAudiencesDrawer"
      @onToggle="(val) => (showAddAudiencesDrawer = val)"
      @onCancelAndBack="openSelectAudiencesDrawer()"
    />

    <select-destinations-drawer
      ref="selectDestinations"
      v-model="value.audiences"
      :selected-audience-id="selectedAudienceId"
      :toggle="showSelectDestinationsDrawer"
      @onToggle="(val) => (showSelectDestinationsDrawer = val)"
      @onSalesforce="openDataExtensionDrawer"
    />

    <destination-data-extension-drawer
      v-model="value.audiences"
      :selected-destination="selectedDestination"
      :selected-audience-id="selectedAudienceId"
      :toggle="showDataExtensionDrawer"
      @onToggle="(val) => (showDataExtensionDrawer = val)"
      @onBack="openSelectDestinationsDrawer"
    />
  </v-form>
</template>

<script>
import { mapActions, mapGetters } from "vuex"
import DataCards from "@/components/common/DataCards.vue"
import FormStep from "@/components/common/FormStep.vue"
import FormSteps from "@/components/common/FormSteps.vue"
import HuxFooter from "@/components/common/HuxFooter.vue"
import Logo from "@/components/common/Logo.vue"
import TextField from "@/components/common/TextField.vue"
import Tooltip from "@/components/common/Tooltip.vue"
import AddAudienceDrawer from "./Drawers/AddAudienceDrawer.vue"
import SelectAudiencesDrawer from "./Drawers/SelectAudiencesDrawer.vue"
import SelectDestinationsDrawer from "./Drawers/SelectDestinationsDrawer.vue"
import DestinationDataExtensionDrawer from "./Drawers/DestinationDataExtensionDrawer.vue"
import HuxStartDate from "@/components/common/DatePicker/HuxStartDate"
import HuxEndDate from "@/components/common/DatePicker/HuxEndDate"
import Icon from "@/components/common/Icon.vue"
import HuxSchedulePicker from "@/components/common/DatePicker/HuxSchedulePicker.vue"
import { deliverySchedule } from "@/utils"

export default {
  name: "EngagementsForm",

  components: {
    DataCards,
    FormStep,
    FormSteps,
    Logo,
    HuxFooter,
    TextField,
    Tooltip,
    AddAudienceDrawer,
    SelectAudiencesDrawer,
    SelectDestinationsDrawer,
    DestinationDataExtensionDrawer,
    HuxStartDate,
    HuxEndDate,
    Icon,
    HuxSchedulePicker,
  },

  props: {
    value: {
      type: Object,
      required: true,
    },
  },

  data() {
    return {
      showSelectAudiencesDrawer: false,
      showAddAudiencesDrawer: false,
      showSelectDestinationsDrawer: false,
      showDataExtensionDrawer: false,
      selectedAudienceId: null,
      selectedDestination: null,
      selectedStartDate: "Select date",
      selectedEndDate: "Select date",
      disableEndDate: true,
      errorMessages: [],
      schedule: JSON.parse(JSON.stringify(deliverySchedule())),
      endMinDate: new Date(
        new Date().getTime() - new Date().getTimezoneOffset() * 60000
      ).toISOString(),
      engagementList: {},
    }
  },

  computed: {
    ...mapGetters({
      destination: "destinations/single",
    }),

    getRouteId() {
      return this.$route.params.id
    },

    isEditable() {
      return this.$route.name === "EngagementUpdate" ? true : false
    },

    payload() {
      return {
        name: this.value.name,
        description: this.value.description,
        delivery_schedule: this.value.delivery_schedule,
        audiences: Object.values(this.value.audiences).map((audience) => {
          return {
            id: audience.id,
            destinations: audience.destinations,
          }
        }),
        start_date: !this.isManualDelivery
          ? new Date(this.selectedStartDate).toISOString()
          : null,
        end_date:
          !this.isManualDelivery && this.selectedEndDate
            ? new Date(this.selectedEndDate).toISOString()
            : null,
      }
    },

    isValid() {
      return this.value.name.length
    },

    isDateValid() {
      if (this.value.delivery_schedule == 1) {
        if (this.selectedStartDate == "Select date") {
          return false
        } else {
          return true
        }
      } else {
        return true
      }
    },

    hasAudiences() {
      return Boolean(this.totalSelectedAudiences > 0)
    },

    hasDestinations() {
      return Object.values(this.value.audiences).find((audience) => {
        return audience.destinations && audience.destinations.length
      })
    },

    isManualDelivery() {
      return this.value.delivery_schedule === 0
    },

    totalSelectedAudiences() {
      return Object.values(this.value.audiences).length
    },

    isRecurring() {
      return this.value.delivery_schedule == 1
    },
  },

  methods: {
    ...mapActions({
      addEngagement: "engagements/add",
      deliverEngagement: "engagements/deliver",
      updateEngagement: "engagements/updateEngagement",
    }),

    resetSchedule() {
      this.schedule = JSON.parse(JSON.stringify(deliverySchedule()))
    },

    changeSchedule() {
      if (this.value.delivery_schedule) {
        this.selectedStartDate = "Select date"
        this.selectedEndDate = "Select date"
        this.disableEndDate = true
        this.endMinDate = new Date(
          new Date().getTime() - new Date().getTimezoneOffset() * 60000
        ).toISOString()
        this.$set(this.value, "recurring", null)
        this.resetSchedule()
      }
    },

    closeAllDrawers() {
      this.showSelectAudiencesDrawer = false
      this.showAddAudiencesDrawer = false
      this.showSelectDestinationsDrawer = false
      this.showDataExtensionDrawer = false
    },

    scrollToTop() {
      window.scrollTo({
        top: 100,
        left: 100,
        behavior: "auto",
      })
    },

    openSelectAudiencesDrawer() {
      this.closeAllDrawers()
      this.$refs.selectAudiences.fetchAudiences()
      this.showSelectAudiencesDrawer = true
    },

    openAddAudiencesDrawer() {
      this.closeAllDrawers()
      this.$refs.addNewAudience.fetchDependencies()
      this.showAddAudiencesDrawer = true
    },

    openSelectDestinationsDrawer(audienceId) {
      // set the selected audience on which we want to manage its destinations
      this.selectedAudienceId = audienceId
      this.$refs.selectDestinations.fetchDependencies()
      this.closeAllDrawers()
      this.showSelectDestinationsDrawer = true
    },

    openDataExtensionDrawer(destination) {
      this.closeAllDrawers()
      this.selectedDestination = destination
      this.showDataExtensionDrawer = true
    },

    removeAudience(audience) {
      this.$delete(this.value.audiences, audience.id)
    },

    isLastItem(index) {
      return Boolean(index === this.totalSelectedAudiences - 1)
    },

    destinationType(id) {
      return this.destination(id) && this.destination(id).type
    },

    async addNewEngagement() {
      try {
        const engagement = await this.addEngagement(this.payload)
        this.$router.push({
          name: "EngagementDashboard",
          params: { id: engagement.id },
        })
      } catch (error) {
        this.errorMessages.push(error.response.data.message)
        this.scrollToTop()
      }
    },

    async deliverNewEngagement() {
      try {
        const engagement = await this.addEngagement(this.payload)
        await this.deliverEngagement(engagement.id)
        this.$router.push({
          name: "EngagementDashboard",
          params: { id: engagement.id },
        })
      } catch (error) {
        this.errorMessages.push(error.response.data.message)
        this.scrollToTop()
      }
    },

    async restoreEngagement() {
      try {
        const requestPayload = { ...this.payload }
        if (requestPayload.delivery_schedule === 0) {
          delete requestPayload.start_date
          delete requestPayload.end_date
        }
        const payload = { id: this.getRouteId, data: requestPayload }
        await this.updateEngagement(payload)
        this.$router.push({
          name: "EngagementDashboard",
          params: { id: this.getRouteId },
        })
      } catch (error) {
        this.errorMessages.push(error.response.data.message)
        this.scrollToTop()
      }
    },

    removeDestination(deleteAudience, id) {
      const index = this.value.audiences[
        deleteAudience.item.id
      ].destinations.findIndex((destination) => destination.id === id)
      this.value.audiences[deleteAudience.item.id].destinations.splice(index, 1)
    },

    onStartDateSelect(val) {
      this.selectedStartDate = val
<<<<<<< HEAD
      this.disableEndDate = false
      this.$set(this.value, "recurring", {
        start: this.$options.filters.Date(this.selectedStartDate, "MMM D"),
=======
      this.$set(this.value, "recurring", {
        start: this.$options.filters.Date(this.selectedStartDate, "MMM D"),
        end: this.$options.filters.Date(this.selectedEndDate, "MMM D") || null,
>>>>>>> c371ae02
      })
      this.endMinDate = val
    },

    onEndDateSelect(val) {
      if (!val) {
        this.selectedEndDate = "No end date"
        this.$set(this.value, "recurring", {
          start: this.$options.filters.Date(this.selectedStartDate, "MMM D"),
          end: null,
        })
      } else {
        this.selectedEndDate = val
        this.$set(this.value, "recurring", {
          start: this.$options.filters.Date(this.selectedStartDate, "MMM D"),
          end: this.$options.filters.Date(this.selectedEndDate, "MMM D"),
        })
      }
    },
  },
}
</script>

<style lang="scss" scoped>
.btn-radio {
  padding: 8px 16px;
  border-radius: 4px;

  &.v-radio--is-disabled {
    border-color: var(--v-black-lighten3);
  }
}
.btn-radio-inactive {
  border: 1px solid var(--v-black-lighten3);
  @extend .btn-radio;
}
.btn-radio-active {
  border: 1px solid var(--v-primary-base);
  @extend .btn-radio;
}
.radio-div {
  margin-top: -11px !important;
  .v-radio {
    width: 175px;
  }
}
.destinations-wrap {
  display: flex;
  align-items: center;
  justify-content: flex-end;
  flex-direction: row-reverse;

  .destination-logo-wrapper {
    display: inline-flex;
    .logo-wrapper {
      position: relative;
      .added-logo {
        margin-top: 8px;
      }
      .delete-icon {
        z-index: 1;
        position: absolute;
        left: 8px;
        top: 8px;
        background: var(--v-white-base);
        display: none;
      }
      &:hover {
        .delete-icon {
          display: block;
        }
      }
    }
  }
}
.delivery-schedule {
  margin-left: auto;
  .icon-right {
    transform: scale(1.5);
    margin-left: 12px;
    margin-right: 12px;
    margin-top: -30px;
    color: var(--v-black-lighten3) !important;
  }
}
.date-picker-label {
  position: absolute;
  margin-top: -30px;
  margin-left: 8px;
}
.form-steps {
  ::v-deep .form-step__content {
    padding-top: 0px !important;
  }
}
</style><|MERGE_RESOLUTION|>--- conflicted
+++ resolved
@@ -610,15 +610,9 @@
 
     onStartDateSelect(val) {
       this.selectedStartDate = val
-<<<<<<< HEAD
-      this.disableEndDate = false
-      this.$set(this.value, "recurring", {
-        start: this.$options.filters.Date(this.selectedStartDate, "MMM D"),
-=======
       this.$set(this.value, "recurring", {
         start: this.$options.filters.Date(this.selectedStartDate, "MMM D"),
         end: this.$options.filters.Date(this.selectedEndDate, "MMM D") || null,
->>>>>>> c371ae02
       })
       this.endMinDate = val
     },
