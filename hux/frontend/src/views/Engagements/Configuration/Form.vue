--- conflicted
+++ resolved
@@ -53,11 +53,7 @@
           </h5>
         </template>
 
-<<<<<<< HEAD
         <v-row class="delivery-schedule mt-4">
-=======
-        <v-row class="delivery-schedule mt-3">
->>>>>>> e31f3e1c
           <v-radio-group
             v-model="value.delivery_schedule"
             row
