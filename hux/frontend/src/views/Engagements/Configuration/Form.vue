<template>
  <v-form>
    <FormSteps>
      <FormStep :step="1" label="General information">
        <v-row>
          <v-col>
            <TextField
              v-model="value.name"
              labelText="Engagement name"
              placeholder="Give this engagement a name"
              :rules="[(value) => !!value || 'Engagement name is required']"
              :error-messages="errorMessages"
              @blur="errorMessages = []"
              required
            />
          </v-col>
          <v-col>
            <TextField
              v-model="value.description"
              labelText="Description"
              placeholder="What is the purpose of this engagement?"
            />
          </v-col>
        </v-row>
      </FormStep>

      <FormStep :step="2">
        <template slot="label">
          <h5 class="text-h5 d-flex align-start">
            Setup a delivery schedule

            <Tooltip>
              <template #label-content>
                <v-icon color="primary" :size="12" class="ml-1">
                  mdi-information-outline
                </v-icon>
              </template>
              <template #hover-content>
                <v-sheet max-width="240px">
                  <h6 class="text-caption mb-2">Manual delivery</h6>
                  <p class="gray--text">
                    Choose this option if you want the engagement delivered
                    immediately or at a future date and time.
                  </p>
                  <h6 class="text-caption mb-2">Recurring delivery</h6>
                  <p class="gray--text">
                    Choose this option if you want the engagement delivered on a
                    specific recurring basis you selected.
                  </p>
                </v-sheet>
              </template>
            </Tooltip>
          </h5>
        </template>

        <v-row class="delivery-schedule mt-3">
          <v-radio-group
            v-model="value.delivery_schedule"
            row
            class="ma-0 radio-div"
          >
            <v-radio :value="0" selected class="btn-radio">
              <template #label>
                <v-icon small color="primary" class="mr-1">
                  mdi-gesture-tap
                </v-icon>
                <span class="primary--text">Manual</span>
              </template>
            </v-radio>

            <v-radio :value="1" class="btn-radio">
              <template #label>
                <v-icon small class="mr-1">mdi-clock-check-outline</v-icon>
                <span>Recurring</span>
              </template>
            </v-radio>
          </v-radio-group>

          <div v-if="value.delivery_schedule == 1">
            <span class="text-h5 date-picker-label">Start date</span>
            <hux-start-date
              class="mt-n4"
              :label="selectedStartDate"
              :selected="selectedStartDate"
              @on-date-select="onStartDateSelect"
            />
          </div>

          <v-icon
            class="icon icon-right"
            size="16"
            v-if="value.delivery_schedule == 1"
          >
            mdi-arrow-right
          </v-icon>
          <div v-if="value.delivery_schedule == 1">
            <span class="text-h5 date-picker-label">End date</span>
            <hux-end-date
              class="mt-n4"
              :label="selectedEndDate"
              :selected="selectedEndDate"
              :isSubMenu="true"
              :minDate="selectedStartDate"
              @on-date-select="onEndDateSelect"
              :isDisabled="disableEndDate"
            />
          </div>
        </v-row>
      </FormStep>

      <FormStep :step="3" label="Select audience(s) and destination(s)">
        <DataCards
          bordered
          :items="Object.values(value.audiences)"
          :fields="[
            {
              key: 'name',
              label: 'Audience name',
            },
            {
              key: 'size',
              label: 'Target size',
            },
            {
              key: 'destinations',
              label: 'Destinations',
            },
            {
              key: 'manage',
            },
          ]"
        >
          <template #field:size="row">
            <Tooltip>
              <template #label-content>
                {{ row.value | Numeric(true, true) | Empty }}
              </template>
              <template #hover-content>
                {{
                  row.value | Numeric | Empty("Size unavailable at this time")
                }}
              </template>
            </Tooltip>
          </template>

          <template #field:destinations="row">
            <div class="destinations-wrap">
              <v-row class="align-center">
                <div>
                  <Tooltip
                    v-for="destination in row.value"
                    :key="destination.id"
                  >
                    <template #label-content>
                      <div class="destination-logo-wrapper">
                        <div class="logo-wrapper">
                          <Logo
                            class="added-logo ml-2 svg-icon"
                            :type="destinationType(destination.id)"
                            :size="24"
                          />
                          <Logo
                            class="delete-icon"
                            type="delete"
                            @click.native="
                              removeDestination(row, destination.id)
                            "
                          />
                        </div>
                      </div>
                    </template>
                    <template #hover-content>
                      <div class="d-flex align-center">Remove</div>
                    </template>
                  </Tooltip>
                </div>
                <div>
                  <Tooltip>
                    <template #label-content>
                      <v-btn
                        x-small
                        fab
                        class="primary ml-2"
                        @click="openSelectDestinationsDrawer(row.item.id)"
                      >
                        <v-icon size="16">mdi-plus</v-icon>
                      </v-btn>
                    </template>
                    <template #hover-content>Add destination(s)</template>
                  </Tooltip>
                </div>
              </v-row>
            </div>
          </template>

          <template #field:manage="row">
            <div class="d-flex align-center justify-end">
              <Tooltip v-if="isLastItem(row.index)">
                <template #label-content>
                  <v-btn
                    x-small
                    fab
                    class="primary mr-2"
                    @click="openSelectAudiencesDrawer()"
                  >
                    <v-icon>mdi-plus</v-icon>
                  </v-btn>
                </template>
                <template #hover-content>Add another audience</template>
              </Tooltip>

              <v-btn icon color="primary" @click="removeAudience(row.item)">
                <v-icon>mdi-delete-outline</v-icon>
              </v-btn>
            </div>
          </template>

          <template slot="empty">
            <v-col class="grow">You have not added any audiences, yet.</v-col>
            <v-col class="shrink">
              <v-btn
                x-small
                fab
                color="primary"
                elevation="0"
                @click="openSelectAudiencesDrawer()"
              >
                <v-icon>mdi-plus</v-icon>
              </v-btn>
            </v-col>
          </template>
        </DataCards>
      </FormStep>
    </FormSteps>

    <HuxFooter>
      <template #left>
        <v-btn tile color="white" height="40" @click.native="$router.go(-1)">
          <span class="primary--text">Cancel</span>
        </v-btn>
      </template>

      <template #right>
        <v-btn
          v-if="hasDestinations && isManualDelivery"
          tile
          color="primary"
          height="44"
          :disabled="!isValid"
          @click="deliverNewEngagement()"
        >
          Create &amp; deliver
        </v-btn>

        <v-btn
          v-else
          tile
          color="primary"
          height="44"
          :disabled="!isValid || !isDateValid"
          @click="addNewEngagement()"
        >
          Create
        </v-btn>
      </template>
    </HuxFooter>

    <SelectAudiencesDrawer
      v-model="value.audiences"
      :toggle="showSelectAudiencesDrawer"
      @onToggle="(val) => (showSelectAudiencesDrawer = val)"
      @onAdd="openAddAudiencesDrawer()"
    />

    <AddAudienceDrawer
      v-model="value.audiences"
      :toggle="showAddAudiencesDrawer"
      @onToggle="(val) => (showAddAudiencesDrawer = val)"
      @onCancelAndBack="openSelectAudiencesDrawer()"
    />

    <SelectDestinationsDrawer
      v-model="value.audiences"
      :selected-audience-id="selectedAudienceId"
      :toggle="showSelectDestinationsDrawer"
      @onToggle="(val) => (showSelectDestinationsDrawer = val)"
      @onSalesforce="openDataExtensionDrawer"
    />

    <DestinationDataExtensionDrawer
      v-model="value.audiences"
      :selected-destination="selectedDestination"
      :selected-audience-id="selectedAudienceId"
      :toggle="showDataExtensionDrawer"
      @onToggle="(val) => (showDataExtensionDrawer = val)"
      @onBack="openSelectDestinationsDrawer"
    />
  </v-form>
</template>

<script>
import { mapActions, mapGetters } from "vuex"
import DataCards from "@/components/common/DataCards.vue"
import FormStep from "@/components/common/FormStep.vue"
import FormSteps from "@/components/common/FormSteps.vue"
import HuxFooter from "@/components/common/HuxFooter.vue"
import Logo from "@/components/common/Logo.vue"
import TextField from "@/components/common/TextField.vue"
import Tooltip from "@/components/common/Tooltip.vue"
import AddAudienceDrawer from "./Drawers/AddAudienceDrawer.vue"
import SelectAudiencesDrawer from "./Drawers/SelectAudiencesDrawer.vue"
import SelectDestinationsDrawer from "./Drawers/SelectDestinationsDrawer.vue"
import DestinationDataExtensionDrawer from "./Drawers/DestinationDataExtensionDrawer.vue"
import HuxStartDate from "@/components/common/DatePicker/HuxStartDate"
import HuxEndDate from "@/components/common/DatePicker/HuxEndDate"

export default {
  name: "EngagementsForm",

  components: {
    DataCards,
    FormStep,
    FormSteps,
    Logo,
    HuxFooter,
    TextField,
    Tooltip,
    AddAudienceDrawer,
    SelectAudiencesDrawer,
    SelectDestinationsDrawer,
    DestinationDataExtensionDrawer,
    HuxStartDate,
    HuxEndDate,
  },

  props: {
    value: {
      type: Object,
      required: true,
    },
  },

  data() {
    return {
      showSelectAudiencesDrawer: false,
      showAddAudiencesDrawer: false,
      showSelectDestinationsDrawer: false,
      showDataExtensionDrawer: false,
      selectedAudienceId: null,
      selectedDestination: null,
      selectedStartDate: "Select date",
      selectedEndDate: "Select date",
<<<<<<< HEAD
      disableEndDate: true,
=======
      errorMessages: [],
>>>>>>> 3ffe123d
    }
  },

  computed: {
    ...mapGetters({
      destination: "destinations/single",
    }),

    payload() {
      return {
        name: this.value.name,
        description: this.value.description,
        delivery_schedule: this.value.delivery_schedule,
        audiences: Object.values(this.value.audiences).map((audience) => {
          return {
            id: audience.id,
            destinations: audience.destinations,
          }
        }),
        start_date: this.selectedStartDate,
        end_date: this.selectedEndDate,
      }
    },

    isValid() {
      return this.value.name.length
    },
    isDateValid() {
      if (this.value.delivery_schedule == 1) {
        if (this.selectedStartDate == "Select date") {
          return false
        } else {
          return true
        }
      } else {
        return true
      }
    },

    hasDestinations() {
      return Object.values(this.value.audiences).find((audience) => {
        return audience.destinations && audience.destinations.length
      })
    },

    isManualDelivery() {
      return this.value.delivery_schedule === 0
    },

    totalSelectedAudiences() {
      return Object.values(this.value.audiences).length
    },
  },

  methods: {
    ...mapActions({
      addEngagement: "engagements/add",
      deliverEngagement: "engagements/deliver",
    }),

    closeAllDrawers() {
      this.showSelectAudiencesDrawer = false
      this.showAddAudiencesDrawer = false
      this.showSelectDestinationsDrawer = false
      this.showDataExtensionDrawer = false
    },

    scrollToTop() {
      window.scrollTo({
        top: 100,
        left: 100,
        behavior: "auto",
      })
    },

    openSelectAudiencesDrawer() {
      this.closeAllDrawers()
      this.showSelectAudiencesDrawer = true
    },

    openAddAudiencesDrawer() {
      this.closeAllDrawers()
      this.showAddAudiencesDrawer = true
    },

    openSelectDestinationsDrawer(audienceId) {
      // set the selected audience on which we want to manage its destinations
      this.selectedAudienceId = audienceId
      this.closeAllDrawers()
      this.showSelectDestinationsDrawer = true
    },

    openDataExtensionDrawer(destination) {
      this.closeAllDrawers()
      this.selectedDestination = destination
      this.showDataExtensionDrawer = true
    },

    removeAudience(audience) {
      this.$delete(this.value.audiences, audience.id)
    },

    isLastItem(index) {
      return Boolean(index === this.totalSelectedAudiences - 1)
    },

    destinationType(id) {
      return this.destination(id).type
    },

    async addNewEngagement() {
      try {
        const engagement = await this.addEngagement(this.payload)
        this.$router.push({
          name: "EngagementDashboard",
          params: { id: engagement.id },
        })
      } catch (error) {
        this.errorMessages.push(error.response.data.message)
        this.scrollToTop()
      }
    },

    async deliverNewEngagement() {
      try {
        const engagement = await this.addEngagement(this.payload)
        await this.deliverEngagement(engagement.id)
        this.$router.push({
          name: "EngagementDashboard",
          params: { id: engagement.id },
        })
      } catch (error) {
        this.errorMessages.push(error.response.data.message)
        this.scrollToTop()
      }
    },

    removeDestination(deleteAudience, id) {
      const index = this.value.audiences[
        deleteAudience.item.id
      ].destinations.findIndex((destination) => destination.id === id)
      this.value.audiences[deleteAudience.item.id].destinations.splice(index, 1)
    },

    onStartDateSelect(val) {
      this.selectedStartDate = val
      this.selectedEndDate = null
      this.disableEndDate = false
      this.$set(this.value, "recurring", {
        start: this.$options.filters.Date(this.selectedStartDate, "MMMM D"),
        end: null,
      })
    },

    onEndDateSelect(val) {
      this.selectedEndDate = val
      this.$set(this.value, "recurring", {
        start: this.$options.filters.Date(this.selectedStartDate, "MMMM D"),
        end: this.$options.filters.Date(this.selectedEndDate, "MMMM D"),
      })
    },
  },
}
</script>

<style lang="scss" scoped>
.btn-radio {
  border: 1px solid var(--v-primary-base);
  padding: 8px 16px;
  border-radius: 4px;

  &.v-radio--is-disabled {
    border-color: var(--v-lightGrey-base);
  }
}
.radio-div {
  margin-top: -11px !important;
}
.destinations-wrap {
  display: flex;
  align-items: center;
  justify-content: flex-end;
  flex-direction: row-reverse;

  .destination-logo-wrapper {
    display: inline-flex;
    .logo-wrapper {
      position: relative;
      .added-logo {
        margin-top: 8px;
      }
      .delete-icon {
        z-index: 1;
        position: absolute;
        left: 8px;
        top: 8px;
        background: var(--v-white-base);
        display: none;
      }
      &:hover {
        .delete-icon {
          display: block;
        }
      }
    }
  }
}
.delivery-schedule {
  margin-left: auto;
  .icon-right {
    transform: scale(1.5);
    margin-left: 12px;
    margin-right: 12px;
    margin-top: -30px;
    color: var(--v-lightGrey-base) !important;
  }
}
.date-picker-label {
  position: absolute;
  margin-top: -30px;
  margin-left: 8px;
}
</style><|MERGE_RESOLUTION|>--- conflicted
+++ resolved
@@ -350,11 +350,8 @@
       selectedDestination: null,
       selectedStartDate: "Select date",
       selectedEndDate: "Select date",
-<<<<<<< HEAD
       disableEndDate: true,
-=======
       errorMessages: [],
->>>>>>> 3ffe123d
     }
   },
 
