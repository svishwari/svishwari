--- conflicted
+++ resolved
@@ -104,17 +104,9 @@
               @on-date-select="onStartDateSelect"
             />
           </div>
-<<<<<<< HEAD
-          <icon v-if="isRecurring" class="ml-2 mr-2" type="arrow" :size="28" />
-          <div v-if="isRecurring">
-            <span
-              class="date-picker-label black--text text--darken-4 text-caption"
-            >
-=======
           <icon class="mx-2" type="arrow" :size="28" color="lightGrey" />
           <div>
-            <span class="date-picker-label neroBlack--text text-caption">
->>>>>>> 7ef4b909
+            <span class="date-picker-label black--text text--darken-4 text-caption">
               End date
             </span>
             <hux-end-date
