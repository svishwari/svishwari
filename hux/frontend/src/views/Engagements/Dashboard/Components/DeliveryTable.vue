--- conflicted
+++ resolved
@@ -1,32 +1,4 @@
 <template>
-<<<<<<< HEAD
-  <div>
-    <v-list dense class="pa-0 delivery-table">
-      <hux-data-table
-        v-if="section[audienceKey].length > 0"
-        :columns="headers"
-        :sort-desc="true"
-        :data-items="section[audienceKey]"
-      >
-        <template #row-item="{ item }">
-          <td
-            v-for="header in headers"
-            :key="header.value"
-            class="text-body-2 column"
-            :style="{ width: header.width }"
-            data-e2e="map-state-list"
-          >
-            <div v-if="header.value == 'name'" class="text-body-1 h-25">
-              <span class="d-flex">
-                <hux-icon
-                  v-if="item.is_lookalike"
-                  type="lookalike"
-                  :size="24"
-                ></hux-icon>
-                <span class="ml-1 ellipsis primary--text">
-                  {{ item.name }}
-                </span>
-=======
   <v-list dense class="pa-0 delivery-table">
     <hux-data-table
       v-if="section[audienceKey].length > 0"
@@ -59,7 +31,6 @@
             >
               <span class="ellipsis primary--text">
                 {{ item.name }}
->>>>>>> 9b4b51e7
               </span>
             </router-link>
             <v-spacer> </v-spacer>
@@ -182,46 +153,6 @@
                       text-color="primary"
                       color="var(--v-primary-lighten3)"
                     >
-<<<<<<< HEAD
-                      <v-chip
-                        v-if="filterIndex >= 4"
-                        small
-                        class="mr-1 ml-0 mt-0 mb-1 text-subtitle-2"
-                        text-color="primary"
-                        color="var(--v-primary-lighten3)"
-                      >
-                        {{ formatText(filter) }}
-                      </v-chip>
-                      <br v-if="filterIndex >= 4" />
-                    </span>
-                  </template>
-                </tooltip>
-              </span>
-            </div>
-            <div v-if="header.value == 'update_time'" class="text-body-1">
-              <time-stamp
-                :value="
-                  tableData != ''
-                    ? item[tableData]['update_time']
-                    : item['update_time']
-                "
-              />
-            </div>
-            <div v-if="header.value == 'match_rate'" class="text-body-1">
-              {{
-                tableData != ""
-                  ? item[tableData]["match_rate"]
-                    ? item[tableData]["match_rate"]
-                    : "—"
-                  : item["match_rate"]
-                  ? item["match_rate"]
-                  : "—" | Percentage
-              }}
-            </div>
-          </td>
-        </template>
-      </hux-data-table>
-=======
                       {{ formatText(filter) }}
                     </v-chip>
                     <br v-if="filterIndex >= 4" />
@@ -243,13 +174,16 @@
             {{
               tableData != ""
                 ? item[tableData]["match_rate"]
-                : item["match_rate"] | Percentage
+                  ? item[tableData]["match_rate"]
+                  : "—"
+                : item["match_rate"]
+                ? item["match_rate"]
+                : "—" | Percentage
             }}
           </div>
         </td>
       </template>
     </hux-data-table>
->>>>>>> 9b4b51e7
 
     <v-list dense class="add-list audience-block" :height="45">
       <v-list-item @click="$emit('triggerSelectAudience', $event)">
@@ -400,15 +334,14 @@
     }
   }
 }
-<<<<<<< HEAD
 .h-25 {
   height: 25px;
-=======
+}
+
 ::v-deep .v-data-table__wrapper tbody tr td {
   height: 45px !important;
 }
 .audience-block {
   padding: 5px 0px 0px 0px !important;
->>>>>>> 9b4b51e7
 }
 </style>