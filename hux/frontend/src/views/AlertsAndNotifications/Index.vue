<template>
  <div class="notification-wrap">
    <page-header :header-height-changes="'py-3'">
      <template slot="left">
        <breadcrumb :items="breadcrumbItems" />
      </template>
      <template #right>
        <v-btn icon @click.native="isFilterToggled = !isFilterToggled">
          <icon
            type="filter"
            :size="27"
            :color="isFilterToggled ? 'primary' : 'black'"
            :variant="isFilterToggled ? 'lighten6' : 'darken4'"
          />
          <v-badge
            v-if="finalFilterApplied > 0"
            :content="finalFilterApplied"
            color="white"
            offset-x="6"
            offset-y="4"
            light
            bottom
            overlap
            bordered
          />
        </v-btn>
        <v-btn icon class="ml-5" @click.native="toggleAlertConfigure()">
          <icon type="setting-gear" :size="27" color="black" />
        </v-btn>
      </template>
    </page-header>
    <div
      class="d-flex flex-nowrap align-stretch flex-grow-1 flex-shrink-0 mw-100"
    >
      <div class="flex-grow-1 flex-shrink-1 overflow-hidden mw-100">
        <page-header class="top-bar mb-3" :header-height="70">
          <template #left>
            <v-btn disabled icon color="black">
              <icon type="search" :size="20" color="black" variant="lighten3" />
            </v-btn>
          </template>

          <template #right>
            <huxButton
              variant="primary base"
              icon="keyboard-return"
              is-custom-icon
              class="ma-2 text-button no-shadow mr-0"
              size="large"
              is-tile
              :height="'40'"
              :icon-size="18"
              icon-color="white"
              icon-variant="base"
              data-e2e="notification-return"
              @click="goBack()"
            >
              Return to previous page
            </huxButton>
          </template>
        </page-header>
        <v-progress-linear :active="loading" :indeterminate="loading" />
        <v-row
          v-if="notificationData.length > 0 && !loading"
          class="pb-7 pl-3 white"
        >
          <hux-lazy-data-table
            :columns="columnDefs"
            :data-items="notificationData"
            sort-column="create_time"
            sort-desc
            class="big-table"
            :enable-lazy-load="enableLazyLoad"
            view-height="calc(100vh - 230px)"
            @bottomScrollEvent="intersected"
          >
            <template #row-item="{ item }">
              <td
                v-for="header in columnDefs"
                :key="header.value"
                :class="{
                  'fixed-column': header.fixed,
                  'v-data-table__divider': header.fixed,
                  'primary--text': header.fixed,
                }"
                class="col-overflow text-body-1"
                :style="{ width: header.width, left: 0 }"
              >
                <div v-if="header.value == 'id'">
                  <a @click="toggleDrawer(item[header.value])"
                    >{{ item[header.value] | Shorten | Empty("-") }}
                  </a>
                </div>

                <div v-if="header.value == 'category'">
                  {{ formatText(item[header.value]) | Empty("-") }}
                </div>

                <div v-if="header.value == 'notification_type'" class="d-flex">
                  <status
                    :status="formatText(item['notification_type'])"
                    :show-label="false"
                    class="d-flex"
                    :icon-size="18"
                  />
                  {{ formatText(item["notification_type"]) | Empty("-") }}
                </div>

                <tooltip v-if="header.value == 'description'" max-width="47%">
                  <template #label-content>
                    <span>{{ item[header.value] }}</span>
                  </template>
                  <template #hover-content>
                    {{ item[header.value] | Empty("-") }}
                  </template>
                </tooltip>

                <div v-if="header.value == 'create_time'">
                  <time-stamp :value="item['create_time']" />
                </div>
              </td>
            </template>
          </hux-lazy-data-table>
        </v-row>
        <v-row
          v-if="notificationData.length == 0 && !isEmptyError && !loading"
          class="background-empty"
        >
          <empty-page type="no-alerts" :size="50">
            <template #title>
              <div class="title-no-notification">No alerts yet</div></template
            >
            <template #subtitle>
              <div class="des-no-notification">
                Currently there are no alerts available.<br />
                Check back later or change your filters.
              </div>
            </template>
            <template #button>
              <huxButton
                button-text="Clear filters"
                variant="primary base"
                size="large"
                class="ma-2 font-weight-regular text-button"
                is-tile
                :height="'40'"
                @click="clearFilters()"
              >
                Clear filters
              </huxButton>
            </template>
          </empty-page>
        </v-row>
        <v-row
          v-if="notificationData.length == 0 && isEmptyError && !loading"
          class="d-flex justify-center align-center"
        >
          <error
            icon-type="error-on-screens"
            :icon-size="50"
            title="Alerts &amp; notifications is currently unavailable"
            subtitle="Our team is working hard to fix it. Please be patient and try again soon!"
          >
          </error>
        </v-row>
        <alert-drawer v-model="alertDrawer" :notification-id="notificationId" />
      </div>
      <div class="ml-auto">
        <alert-filter-drawer
          ref="filters"
          v-model="isFilterToggled"
          :users="getNotificationUsers"
          @onSectionAction="alertfunction"
          @selected-filters="totalFiltersSelected"
        />
        <alert-configure-drawer
          v-model="isAlertsToggled"
          @onDrawerClose="onConfigClose"
        />
      </div>
    </div>
  </div>
</template>

<script>
import { mapActions, mapGetters } from "vuex"
import { formatRequestText, formatText } from "@/utils"
import PageHeader from "@/components/PageHeader"
import Breadcrumb from "@/components/common/Breadcrumb"
import huxButton from "@/components/common/huxButton"
import HuxLazyDataTable from "@/components/common/dataTable/HuxLazyDataTable.vue"
import TimeStamp from "../../components/common/huxTable/TimeStamp.vue"
import Tooltip from "@/components/common/Tooltip.vue"
import Icon from "@/components/common/Icon"
import AlertFilterDrawer from "./AlertFilter"
import AlertDrawer from "./Drawer/AlertDrawer"
import EmptyPage from "@/components/common/EmptyPage"
import Error from "@/components/common/screens/Error"
import AlertConfigureDrawer from "./Drawer/AlertConfigure.vue"
import Status from "@/components/common/Status.vue"

export default {
  name: "AlertsAndNotifications",
  components: {
    PageHeader,
    Breadcrumb,
    huxButton,
    HuxLazyDataTable,
    TimeStamp,
    Tooltip,
    Icon,
    AlertFilterDrawer,
    AlertDrawer,
    EmptyPage,
    Error,
    Status,
    AlertConfigureDrawer,
  },
  data() {
    return {
      breadcrumbItems: [
        {
          text: "Alerts & Notifications",
          disabled: true,
          icon: "bell",
        },
      ],
      alertDrawer: false,
      categoryItems: [
        { name: "Orchestration" },
        { name: "Decisioning" },
        { name: "Data management" },
      ],
      alertTypeItems: [
        { name: "Success", modelIcon: "Success" },
        { name: "Critical", modelIcon: "Critical" },
        { name: "Feedback", modelIcon: "Feedback" },
        { name: "Informational", modelIcon: "Informational" },
      ],
      columnDefs: [
        {
          text: "Alert ID",
          value: "id",
          width: "150",
        },
        {
          text: "Category",
          value: "category",
          width: "200px",
        },
        {
          text: "Type",
          value: "notification_type",
          width: "180px",
        },
        {
          text: "Brief description",
          value: "description",
          width: "auto",
        },
        {
          text: "Time",
<<<<<<< HEAD
          value: "created",
          width: "200px",
=======
          value: "create_time",
          width: "220px",
>>>>>>> c53689f8
        },
      ],
      sortColumn: "create_time",
      sortDesc: true,
      loading: false,
      enableLazyLoad: false,
      lastBatch: 0,
      batchDetails: {},
      isFilterToggled: false,
      isAlertsToggled: false,
      isEmptyError: false,
      notificationId: null,
      numFiltersSelected: 0,
      finalFilterApplied: 1,
      getAllUsers: [],
    }
  },
  computed: {
    ...mapGetters({
      notifications: "notifications/list",
      totalNotifications: "notifications/total",
      getUserEmail: "users/getEmailAddress",
      getUserAlerts: "users/getUserAlerts",
      getUsers: "notifications/userList",
    }),

    notificationData() {
      let sortedNotificaitonList = this.notifications
      return sortedNotificaitonList.sort((a, b) => a.id - b.id)
    },
    getNotificationUsers() {
      let sortedUsers = this.getUsers
      return sortedUsers.sort(function (a, b) {
        var textA = a?.toUpperCase()
        var textB = b?.toUpperCase()
        return textA < textB ? -1 : textA > textB ? 1 : 0
      })
    },
  },

  async mounted() {
    this.loading = true
    try {
      this.setDefaultData()
      await this.getUserData()
      await this.fetchNotificationsByBatch()
      this.calculateLastBatch()
    } catch (error) {
      this.isEmptyError = true
    } finally {
      this.loading = false
    }
  },

  beforeDestroy() {
    delete this.batchDetails.notification_types
    delete this.batchDetails.category
    delete this.batchDetails.users
    this.setDefaultData()
    this.calculateLastBatch()
  },
  methods: {
    ...mapActions({
      getAllNotifications: "notifications/getAll",
      getNotificationByID: "notifications/getById",
      getUsersNoti: "notifications/getAllUsers",
    }),
    goBack() {
      this.$router.go(-1)
    },
    totalFiltersSelected(value) {
      this.numFiltersSelected = value
    },
    async toggleDrawer(notificationId) {
      this.notificationId = notificationId
      await this.getNotificationByID(notificationId)
      this.alertDrawer = !this.alertDrawer
    },
    intersected() {
      if (this.batchDetails.batch_number <= this.lastBatch) {
        this.batchDetails.isLazyLoad = true
        this.enableLazyLoad = true
        this.fetchNotificationsByBatch()
      } else {
        this.enableLazyLoad = false
      }
    },
    async fetchNotificationsByBatch() {
      await this.getAllNotifications(this.batchDetails)
      this.batchDetails.batch_number++
    },
    async getUserData() {
      await this.getUsersNoti()
    },
    calculateLastBatch() {
      this.lastBatch = Math.ceil(
        this.totalNotifications / this.batchDetails.batch_size
      )
    },
    toggleFilterDrawer() {
      this.isFilterToggled = !this.isFilterToggled
    },
    toggleAlertDrawer() {
      this.isAlertsToggled = !this.isAlertsToggled
    },
    setDefaultData() {
      let today_date = new Date()
      let getStartDate = new Date(
        today_date.getFullYear(),
        today_date.getMonth(),
        today_date.getDate() - 7
      )
      let getEndDate = new Date(
        today_date.getFullYear(),
        today_date.getMonth(),
        today_date.getDate()
      )
      this.batchDetails.start_date = this.$options.filters.Date(
        getStartDate,
        "YYYY-MM-DD"
      )
      this.batchDetails.end_date = this.$options.filters.Date(
        getEndDate,
        "YYYY-MM-DD"
      )
      this.batchDetails.batch_size = 25
      this.batchDetails.batch_number = 1
      this.batchDetails.isLazyLoad = false
    },
    async alertfunction(data) {
      this.finalFilterApplied = data.filterApplied
      this.isFilterToggled = true
      this.enableLazyLoad = false
      this.isEmptyError = false
      this.loading = true
      try {
        let today_date = new Date()
        let getEndDate = new Date(
          today_date.getFullYear(),
          today_date.getMonth(),
          today_date.getDate()
        )
        this.batchDetails.batch_size = 25
        this.batchDetails.batch_number = 1
        this.batchDetails.isLazyLoad = false
        if (data.selectedAlertType.length !== 0) {
          this.batchDetails.notification_types = formatRequestText(
            data.selectedAlertType.toString()
          )
        } else {
          delete this.batchDetails.notification_types
        }
        if (data.selectedCategory.length !== 0) {
          this.batchDetails.category = formatRequestText(
            data.selectedCategory.toString()
          )
        } else {
          delete this.batchDetails.category
        }
        if (data.selectedUsers.length !== 0) {
          this.batchDetails.users = data.selectedUsers.toString()
        } else {
          delete this.batchDetails.users
        }

        if (data.getTime === null || "") {
          this.batchDetails.start_date = ""
          this.batchDetails.end_date = ""
        } else {
          this.batchDetails.start_date = data.getTime
          this.batchDetails.end_date = this.$options.filters.Date(
            getEndDate,
            "YYYY-MM-DD"
          )
        }
        await this.fetchNotificationsByBatch()
        this.calculateLastBatch()
        this.loading = false
      } finally {
        this.isFilterToggled = true
        this.loading = false
      }
    },
    clearFilters() {
      this.$refs.filters.clearAndReload()
    },
    toggleAlertConfigure() {
      this.getAllUsers = this.getUsers
      this.isAlertsToggled = !this.isAlertsToggled
    },
    async onConfigClose() {
      await this.getUsersNoti()
      this.getAllUsers = this.getUsers
    },
    formatText: formatText,
  },
}
</script>
<style lang="scss" scoped>
.notification-wrap {
  background: var(--v-white-base);
  ::v-deep .menu-cell-wrapper .action-icon {
    display: none;
  }
  .top-bar {
    margin-top: 1px;
    .v-icon--disabled {
      color: var(--v-black-lighten3) !important;
      font-size: 24px;
    }
    .text--refresh {
      margin-right: 10px;
    }
  }
  .hux-data-table {
    margin-top: 1px;
    table {
      tr {
        td {
          font-size: 14px;
          height: 63px;
        }
      }
    }
  }
  ::v-deep .menu-cell-wrapper :hover .action-icon {
    display: initial;
  }
  .icon-border {
    cursor: default !important;
  }
}
.radio-div {
  margin-top: -11px !important;
}

.backGround-header-dropdown {
  background-color: var(--v-primary-lighten2) !important;
}
::v-deep .hux-dropdown {
  .v-btn__content {
    color: var(--v-darkBlue-base) !important;
  }
}
.col-overflow {
  white-space: nowrap !important;
  overflow: hidden !important;
  text-overflow: ellipsis !important;
}

::v-deep
  .theme--light.v-data-table
  > .v-data-table__wrapper
  > table
  > tbody
  > tr:hover:not(.v-data-table__expanded__content):not(.v-data-table__empty-wrapper) {
  background: var(--v-white-base) !important;
}
::v-deep
  .theme--light.v-data-table
  > .v-data-table__wrapper
  > table
  > thead
  > tr:last-child
  > th {
  padding-left: 32px !important;
}
::v-deep
  .theme--light.v-data-table
  > .v-data-table__wrapper
  > table
  > tbody
  > tr:not(:last-child)
  > td:not(.v-data-table__mobile-row),
.theme--light.v-data-table
  > .v-data-table__wrapper
  > table
  > tbody
  > tr:not(:last-child)
  > th:not(.v-data-table__mobile-row) {
  padding-left: 32px !important;
}
::v-deep .v-data-table > .v-data-table__wrapper > table > tbody > tr > td,
.v-data-table > .v-data-table__wrapper > table > thead > tr > td,
.v-data-table > .v-data-table__wrapper > table > tfoot > tr > td {
  padding-left: 32px !important;
}
.hr-divider {
  margin-top: -27px !important;
}
.background-empty {
  height: 70vh !important;
  background-image: url("../../assets/images/no-alert-frame.png");
  background-position: center;
}

//to overwrite the classes

.title-no-notification {
  font-size: 24px !important;
  line-height: 34px !important;
  font-weight: 300 !important;
  letter-spacing: 0 !important;
  color: var(--v-black-base);
}
.des-no-notification {
  font-size: 14px !important;
  line-height: 16px !important;
  font-weight: 400 !important;
  letter-spacing: 0 !important;
  color: var(--v-black-base);
}
::v-deep .empty-page {
  max-height: 0 !important;
  min-height: 100% !important;
  min-width: 100% !important;
}
</style><|MERGE_RESOLUTION|>--- conflicted
+++ resolved
@@ -260,13 +260,8 @@
         },
         {
           text: "Time",
-<<<<<<< HEAD
-          value: "created",
+          value: "create_time",
           width: "200px",
-=======
-          value: "create_time",
-          width: "220px",
->>>>>>> c53689f8
         },
       ],
       sortColumn: "create_time",
