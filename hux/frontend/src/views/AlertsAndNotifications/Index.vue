--- conflicted
+++ resolved
@@ -14,14 +14,6 @@
         />
       </template>
     </page-header>
-<<<<<<< HEAD
-    <page-header class="top-bar mb-3" :header-height="71">
-      <template #left>
-        <v-btn disabled icon color="black">
-          <icon type="search" :size="20" color="black" variant="lighten3" />
-        </v-btn>
-      </template>
-=======
     <div
       class="d-flex flex-nowrap align-stretch flex-grow-1 flex-shrink-0 mw-100"
     >
@@ -32,7 +24,6 @@
               <icon type="search" :size="20" color="black" variant="lighten3" />
             </v-btn>
           </template>
->>>>>>> bfd7be7b
 
           <template #right>
             <huxButton
@@ -58,31 +49,12 @@
           v-if="notificationData.length > 0 && !loading"
           class="pb-7 pl-3 white"
         >
-<<<<<<< HEAD
-          Return to previous page
-        </huxButton>
-      </template>
-    </page-header>
-    <div
-      class="d-flex flex-nowrap align-stretch flex-grow-1 flex-shrink-0 mw-100"
-    >
-      <div class="flex-grow-1 flex-shrink-1 overflow-hidden mw-100">
-        <v-progress-linear :active="loading" :indeterminate="loading" />
-        <v-row
-          v-if="notificationData.length > 0 && !loading"
-          class="pb-7 pl-3 white"
-        >
-=======
->>>>>>> bfd7be7b
           <hux-data-table
             :columns="columnDefs"
             :data-items="notificationData"
             sort-column="created"
             sort-desc
-<<<<<<< HEAD
-=======
             class="big-table"
->>>>>>> bfd7be7b
           >
             <template #row-item="{ item }">
               <td
@@ -141,7 +113,6 @@
         <v-row
           v-if="notificationData.length == 0 && !loading"
           class="background-empty"
-<<<<<<< HEAD
         >
           <empty-page type="no-alerts" :size="50">
             <template #title>
@@ -175,41 +146,6 @@
           "
           class="d-flex justify-center align-center"
         >
-=======
-        >
-          <empty-page type="no-alerts" :size="50">
-            <template #title>
-              <div class="title-no-notification">No alerts yet</div></template
-            >
-            <template #subtitle>
-              <div class="des-no-notification">
-                Currently there are no alerts available.<br />
-                Check back later or change your filters.
-              </div>
-            </template>
-            <template #button>
-              <huxButton
-                button-text="Clear filters"
-                variant="primary base"
-                size="large"
-                class="ma-2 font-weight-regular text-button"
-                is-tile
-                :height="'40'"
-              >
-                Clear filters
-              </huxButton>
-            </template>
-          </empty-page>
-        </v-row>
-        <v-row
-          v-if="
-            notificationData.length > 0 &&
-            notificationData.length <= 0 &&
-            !loading
-          "
-          class="d-flex justify-center align-center"
-        >
->>>>>>> bfd7be7b
           <error
             icon-type="error-on-screens"
             :icon-size="50"
@@ -226,11 +162,7 @@
           @intersect="intersected"
         ></observer>
       </div>
-<<<<<<< HEAD
-      <div class="ml-auto mt-n3">
-=======
       <div class="ml-auto">
->>>>>>> bfd7be7b
         <alert-filter-drawer
           v-model="isFilterToggled"
           :users="getNotificationUsers"
@@ -452,10 +384,7 @@
     },
     async alertfunction(data) {
       this.isFilterToggled = false
-<<<<<<< HEAD
-=======
       this.loading = true
->>>>>>> bfd7be7b
       try {
         let today_date = new Date()
         let getEndDate = new Date(
@@ -493,11 +422,8 @@
           )
         }
         await this.fetchNotificationsByBatch()
-<<<<<<< HEAD
-=======
         this.calculateLastBatch()
         this.loading = false
->>>>>>> bfd7be7b
         this.batchDetails.isLazyLoad = false
       } finally {
         this.isFilterToggled = false
