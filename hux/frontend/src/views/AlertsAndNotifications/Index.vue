<template>
  <div class="notification-wrap">
    <page-header :header-height-changes="'py-3'">
      <template slot="left">
        <breadcrumb :items="breadcrumbItems" />
      </template>
      <template #right>
        <icon
          type="filter"
          :size="22"
          class="cursor-pointer"
          color="black-darken4"
          @click.native="toggleFilterDrawer()"
        />
      </template>
    </page-header>
    <page-header class="top-bar mb-3" :header-height="71">
      <template #left>
        <v-icon medium color="black lighten-3">mdi-magnify</v-icon>
      </template>

      <template #right>
        <huxButton
          variant="primary base"
          icon="keyboard-return"
          is-custom-icon
          class="ma-2 text-button no-shadow mr-0"
          size="large"
          is-tile
          :height="'40'"
          :icon-size="18"
          icon-color="white"
          icon-variant="base"
          data-e2e="notification-return"
          @click="goBack()"
        >
          Return to previous page
        </huxButton>
      </template>
    </page-header>
    <alert-filter-drawer
      v-model="isFilterToggled"
      :users="getNotificationUsers"
      @onSectionAction="alertfunction"
    />
    <v-progress-linear :active="loading" :indeterminate="loading" />
    <v-row
      v-if="notificationData.length > 0 && !loading"
      class="pb-7 pl-3 white"
    >
      <hux-data-table
        :columns="columnDefs"
        :data-items="notificationData"
        sort-column="created"
        sort-desc
      >
        <template #row-item="{ item }">
          <td
            v-for="header in columnDefs"
            :key="header.value"
            :class="{
              'fixed-column': header.fixed,
              'v-data-table__divider': header.fixed,
              'primary--text': header.fixed,
            }"
            class="col-overflow"
            :style="{ width: header.width, left: 0 }"
          >
            <div v-if="header.value == 'id'">
              <a @click="toggleDrawer(item[header.value])"
                >{{ item[header.value] }}
              </a>
            </div>

            <div v-if="header.value == 'category'">
              {{ item[header.value] }}
            </div>

            <div v-if="header.value == 'notification_type'" class="d-flex">
              <icon
                :type="
                  item['notification_type'] === 'Success'
                    ? 'success_new'
                    : item['notification_type']
                "
                :size="18"
                :color="getIconColor(item['notification_type'])"
                :variant="getVariantColor(item['notification_type'])"
                class="d-block mr-1"
              />
              {{ item["notification_type"] }}
            </div>

            <tooltip v-if="header.value == 'description'" position-top>
              <template #label-content>
                <span>{{ item[header.value] }}</span>
              </template>
              <template #hover-content>
                <div class="text--body-1 pb-2">Description</div>
                {{ item[header.value] }}
              </template>
            </tooltip>

            <div v-if="header.value == 'created'">
              <time-stamp :value="item['created']" />
            </div>
          </td>
        </template>
      </hux-data-table>
    </v-row>
    <v-row
      v-if="notificationData.length == 0 && !loading"
      class="background-empty"
    >
      <empty-page type="no-alerts" :size="50">
        <template #title>
          <div class="title-no-notification">No alerts yet</div></template
        >
        <template #subtitle>
          <div class="des-no-notification">
            Currently there are no alerts available.<br />
            Check back later or change your filters.
          </div>
        </template>
        <template #button>
          <huxButton
            button-text="Clear filters"
            variant="primary base"
            size="large"
            class="ma-2 font-weight-regular text-button"
            is-tile
            :height="'40'"
          >
            Clear filters
          </huxButton>
        </template>
      </empty-page>
    </v-row>
    <v-row
      v-if="
        notificationData.length > 0 && notificationData.length <= 0 && !loading
      "
      class="d-flex justify-center align-center"
    >
      <error
        icon-type="error-on-screens"
        :icon-size="50"
        title="Alerts &amp; notifications is currently unavailable"
        subtitle="Our team is working hard to fix it. Please be patient and try again soon!"
      >
      </error>
    </v-row>
    <alert-drawer v-model="alertDrawer" :notification-id="notificationId" />
    <v-divider v-if="enableLazyLoad" class="hr-devider"></v-divider>
    <v-progress-linear v-if="enableLazyLoad" active indeterminate />
    <observer v-if="notifications.length" @intersect="intersected"></observer>
  </div>
</template>

<script>
import { mapActions, mapGetters } from "vuex"
import PageHeader from "@/components/PageHeader"
import Breadcrumb from "@/components/common/Breadcrumb"
import huxButton from "@/components/common/huxButton"
import HuxDataTable from "../../components/common/dataTable/HuxDataTable.vue"
import TimeStamp from "../../components/common/huxTable/TimeStamp.vue"
import Tooltip from "@/components/common/Tooltip.vue"
import Observer from "@/components/common/Observer"
import Icon from "@/components/common/Icon"
import AlertFilterDrawer from "./AlertFilter"
import AlertDrawer from "./Drawer/AlertDrawer"
import EmptyPage from "@/components/common/EmptyPage"
import Error from "@/components/common/screens/Error"

export default {
  name: "AlertsAndNotifications",
  components: {
    PageHeader,
    Breadcrumb,
    huxButton,
    HuxDataTable,
    TimeStamp,
    Tooltip,
    Observer,
    Icon,
    AlertFilterDrawer,
    AlertDrawer,
    EmptyPage,
    Error,
  },
  data() {
    return {
      breadcrumbItems: [
        {
          text: "Alerts & Notifications",
          disabled: true,
          icon: "bell",
        },
      ],
      alertDrawer: false,
      categoryItems: [
        { name: "Orchestration" },
        { name: "Decisioning" },
        { name: "Data management" },
      ],
      alertTypeItems: [
        { name: "Success", modelIcon: "Success" },
        { name: "Critical", modelIcon: "Critical" },
        { name: "Feedback", modelIcon: "Feedback" },
        { name: "Informational", modelIcon: "Informational" },
      ],
      columnDefs: [
        {
          text: "Alert ID",
          value: "id",
          width: "260",
        },
        {
          text: "Category",
          value: "category",
          width: "180px",
        },
        {
          text: "Type",
          value: "notification_type",
          width: "180px",
        },
        {
          text: "Brief Description",
          value: "description",
          width: "auto",
        },
        {
          text: "Time",
          value: "created",
          width: "220px",
        },
      ],
      sortColumn: "created",
      sortDesc: true,
      loading: false,
      enableLazyLoad: false,
      lastBatch: 0,
      batchDetails: {},
      isFilterToggled: false,
      notificationId: null,
    }
  },
  computed: {
    ...mapGetters({
      notifications: "notifications/list",
      totalNotifications: "notifications/total",
      getUsers: "notifications/uersList",
    }),

    notificationData() {
      let sortedNotificaitonList = this.notifications
      return sortedNotificaitonList.sort((a, b) => a.id - b.id)
    },
    getNotificationUsers() {
      return this.getUsers
    },
  },

  async mounted() {
    this.loading = true
<<<<<<< HEAD
    this.setDefaultDate()
    await this.fetchNotificationsByBatch()
    this.calculateLastBatch()
    this.getUserData()
    this.loading = false
    this.enableLazyLoad = true
    if (this.notifications.length === 0) {
      this.enableLazyLoad = false
=======
    try {
      await this.fetchNotificationsByBatch()
      this.calculateLastBatch()
    } finally {
      this.loading = false
      this.enableLazyLoad = true
      if (this.notifications.length === 0) {
        this.enableLazyLoad = false
      }
>>>>>>> 5ce79194
    }
  },
  methods: {
    ...mapActions({
      getAllNotifications: "notifications/getAll",
      getNotificationByID: "notifications/getById",
      getUsersNoti: "notifications/getAllUsers",
    }),
    goBack() {
      this.$router.go(-1)
    },
    async toggleDrawer(notificationId) {
      this.notificationId = notificationId
      await this.getNotificationByID(notificationId)
      this.alertDrawer = !this.alertDrawer
    },
    intersected() {
      if (this.batchDetails.batchNumber <= this.lastBatch) {
        this.batchDetails.isLazyLoad = true
        this.fetchNotificationsByBatch()
      } else {
        this.enableLazyLoad = false
      }
    },
    async fetchNotificationsByBatch() {
      await this.getAllNotifications(this.batchDetails)
      this.batchDetails.batchNumber++
    },
    async getUserData() {
      await this.getUsersNoti()
    },
    calculateLastBatch() {
      this.lastBatch = Math.ceil(
        this.totalNotifications / this.batchDetails.batchSize
      )
    },
    toggleFilterDrawer() {
      this.isFilterToggled = !this.isFilterToggled
    },
    getIconColor(value) {
      if (value) {
        return value === "Success"
          ? "success"
          : value === "Critical"
          ? "error"
          : "primary"
      }
    },
    getVariantColor(value) {
      if (value) {
        return value === "Informational" ? "lighten6" : "base"
      }
    },
    setDefaultDate() {
      let today_date = new Date()
      let getStartDate = new Date(
        today_date.getFullYear(),
        today_date.getMonth(),
        today_date.getDate() - 7
      )
       let getEndDate = new Date(
        today_date.getFullYear(),
        today_date.getMonth(),
        today_date.getDate() - 7
      )
      this.batchDetails.start_date = this.$options.filters.Date(getStartDate, "YYYY-MM-DD")
      this.batchDetails.end_date = this.$options.filters.Date(getEndDate, "YYYY-MM-DD")
      this.batchDetails.batchSize = 25
      this.batchDetails.batchNumber = 1
      this.batchDetails.isLazyLoad = false
    },
    alertfunction(value) {
      console.log("data", value)
      // this.fetchNotificationsByBatch()
    },
  },
}
</script>
<style lang="scss" scoped>
.notification-wrap {
  background: white;
  ::v-deep .menu-cell-wrapper .action-icon {
    display: none;
  }
  .top-bar {
    margin-top: 1px;
    .v-icon--disabled {
      color: var(--v-black-lighten3) !important;
      font-size: 24px;
    }
    .text--refresh {
      margin-right: 10px;
    }
  }
  .hux-data-table {
    margin-top: 1px;
    table {
      tr {
        td {
          font-size: 14px;
          height: 63px;
        }
      }
    }
  }
  ::v-deep .menu-cell-wrapper :hover .action-icon {
    display: initial;
  }
  .icon-border {
    cursor: default !important;
  }
}
.radio-div {
  margin-top: -11px !important;
}

.backGround-header-dropdown {
  background-color: var(--v-primary-lighten2) !important;
}
::v-deep .hux-dropdown {
  .v-btn__content {
    color: var(--v-darkBlue-base) !important;
  }
}
.col-overflow {
  white-space: nowrap !important;
  overflow: hidden !important;
  text-overflow: ellipsis !important;
}

::v-deep
  .theme--light.v-data-table
  > .v-data-table__wrapper
  > table
  > tbody
  > tr:hover:not(.v-data-table__expanded__content):not(.v-data-table__empty-wrapper) {
  background: white !important;
}
::v-deep
  .theme--light.v-data-table
  > .v-data-table__wrapper
  > table
  > thead
  > tr:last-child
  > th {
  padding-left: 32px !important;
}
::v-deep
  .theme--light.v-data-table
  > .v-data-table__wrapper
  > table
  > tbody
  > tr:not(:last-child)
  > td:not(.v-data-table__mobile-row),
.theme--light.v-data-table
  > .v-data-table__wrapper
  > table
  > tbody
  > tr:not(:last-child)
  > th:not(.v-data-table__mobile-row) {
  padding-left: 32px !important;
}
::v-deep .v-data-table > .v-data-table__wrapper > table > tbody > tr > td,
.v-data-table > .v-data-table__wrapper > table > thead > tr > td,
.v-data-table > .v-data-table__wrapper > table > tfoot > tr > td {
  padding-left: 32px !important;
}
.hr-devider {
  margin-top: -27px !important;
}
.background-empty {
  background-image: url("../../assets/images/no-alert-frame.png");
  background-position: center;
}

//to overwrite the classes

.title-no-notification {
  font-size: 24px !important;
  line-height: 34px !important;
  font-weight: 300 !important;
  letter-spacing: 0 !important;
  color: var(--v-black-base);
}
.des-no-notification {
  font-size: 14px !important;
  line-height: 16px !important;
  font-weight: 400 !important;
  letter-spacing: 0 !important;
  color: var(--v-black-base);
}
</style><|MERGE_RESOLUTION|>--- conflicted
+++ resolved
@@ -258,23 +258,15 @@
       return sortedNotificaitonList.sort((a, b) => a.id - b.id)
     },
     getNotificationUsers() {
-      return this.getUsers
+      return this.getUsers.length != 0 ? this.getUsers : []
     },
   },
 
   async mounted() {
     this.loading = true
-<<<<<<< HEAD
-    this.setDefaultDate()
-    await this.fetchNotificationsByBatch()
-    this.calculateLastBatch()
     this.getUserData()
-    this.loading = false
-    this.enableLazyLoad = true
-    if (this.notifications.length === 0) {
-      this.enableLazyLoad = false
-=======
     try {
+      this.setDefaultData()
       await this.fetchNotificationsByBatch()
       this.calculateLastBatch()
     } finally {
@@ -283,7 +275,6 @@
       if (this.notifications.length === 0) {
         this.enableLazyLoad = false
       }
->>>>>>> 5ce79194
     }
   },
   methods: {
@@ -337,27 +328,14 @@
         return value === "Informational" ? "lighten6" : "base"
       }
     },
-    setDefaultDate() {
-      let today_date = new Date()
-      let getStartDate = new Date(
-        today_date.getFullYear(),
-        today_date.getMonth(),
-        today_date.getDate() - 7
-      )
-       let getEndDate = new Date(
-        today_date.getFullYear(),
-        today_date.getMonth(),
-        today_date.getDate() - 7
-      )
-      this.batchDetails.start_date = this.$options.filters.Date(getStartDate, "YYYY-MM-DD")
-      this.batchDetails.end_date = this.$options.filters.Date(getEndDate, "YYYY-MM-DD")
+    setDefaultData() {
       this.batchDetails.batchSize = 25
       this.batchDetails.batchNumber = 1
       this.batchDetails.isLazyLoad = false
     },
     alertfunction(value) {
+      //TODO
       console.log("data", value)
-      // this.fetchNotificationsByBatch()
     },
   },
 }
