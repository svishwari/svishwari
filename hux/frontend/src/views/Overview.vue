--- conflicted
+++ resolved
@@ -2,7 +2,6 @@
   <div class="overview-wrap">
     <PageHeader :title="`Welcome back, ${fullName}!`" class="py-7">
       <template slot="description">
-<<<<<<< HEAD
         <div class="font-weight-regular">
           Hux is here to help you make better, faster decisions to improve your
           Customer Experiences.
@@ -13,16 +12,6 @@
             >Learn More &gt;</a
           >
         </div>
-=======
-        Hux is here to help you make better, faster decisions to improve your
-        Customer Experiences.
-        <a
-          class="text-decoration-none"
-          href="https://consulting.deloitteresources.com/offerings/customer-marketing/advertising-marketing-commerce/Pages/hux_marketing.aspx"
-        >
-          Learn More &gt;
-        </a>
->>>>>>> 2bdbbf94
       </template>
       <template slot="right" class="paheHeadRightPanel">
         <v-menu offset-y :close-on-content-click="false">
