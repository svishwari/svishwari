--- conflicted
+++ resolved
@@ -280,12 +280,10 @@
     color: var(--v-success-lighten3);
   }
 }
-<<<<<<< HEAD
+.attri-overflow {
+  overflow-x: auto;
+}
 .progress-section {
   display: none;
-=======
-.attri-overflow {
-  overflow-x: auto;
->>>>>>> e717c1ec
 }
 </style>