<template>
  <page max-width="100%" class="hx-trust-id-wrapper">
    <template #header>
      <page-header
        class="page-header py-5"
        header-min-height="110"
        header-max-height="120"
      >
        <template #left>
          <div>
            <breadcrumb
              :items="[
                {
                  text: 'HX TrustID',
                  disabled: true,
                  href: '/hx-trustid',
                  icon: 'hx-trustid-colored',
                  iconSize: 36,
                  iconColor: 'black',
                  iconColorVariant: 'base',
                },
              ]"
            />
          </div>
          <div class="text-subtitle-1 font-weight-regular pt-0 pl-0">
            Measure the signals of trust, predict how trust sentiment will
            impact customer &nbsp; employee behaviors, and identify actions to
            (re)build trust.
          </div>
        </template>
      </page-header>
      <v-progress-linear :active="loading" :indeterminate="loading" />
    </template>
<<<<<<< HEAD
    <template>
      <div class="d-flex">
        <div
          class="flex-grow-1 flex-shrink-1 overflow-auto mw-100 content-section"
        >
          <v-tabs v-model="tabOption" class="mt-8">
            <v-tabs-slider color="primary" class="tab-slider"></v-tabs-slider>
            <div class="d-flex">
              <v-tab
                key="comparison"
                class="pa-2 mr-3 text-h3"
                color
                data-e2e="comparison-tab"
              >
                Comparison
              </v-tab>
              <v-tab key="attributes" class="text-h3" data-e2e="attributes-tab">
                Attributes
              </v-tab>
            </div>
          </v-tabs>
          <v-tabs-items v-model="tabOption" class="mt-2 tabs-item">
            <v-tab-item key="comparison" class="tab-item">
              <v-row>
                <v-col md="12">
                  <v-card
                    class="mt-3 rounded-lg box-shadow-5 tab-card-1"
                    height="365"
                  >
                    <v-progress-linear
                      v-if="segmentComparisonLoading"
                      :active="segmentComparisonLoading"
                      :indeterminate="segmentComparisonLoading"
                    />
                    <v-card-title class="pb-2 pl-6 pt-5">
                      <span class="d-flex">
                        <h3 class="text-h3">
                          HX TrustID scores across segments
                        </h3>
                      </span>
                    </v-card-title>
                    <trust-comparison-chart
                      v-if="!segmentComparisonLoading"
                      :segment-scores="segmentScores"
                      data-e2e="trust-comparison-chart"
                    />
                  </v-card>
                </v-col>
              </v-row>
              <link-dropdown
                v-if="!segmentComparisonLoading"
                :data-list="getSegment"
                :width="245"
                @onselect="getSelectedData"
=======
    <overview v-if="!loading" :data="overviewData" />
    <div>
      <v-tabs v-model="tabOption" class="mt-8">
        <v-tabs-slider color="primary" class="tab-slider"></v-tabs-slider>
        <div class="d-flex">
          <v-tab
            key="comparison"
            class="pa-2 mr-3 text-h3"
            color
            data-e2e="comparison-tab"
          >
            Comparison
          </v-tab>
          <v-tab key="attributes" class="text-h3" data-e2e="attributes-tab">
            Attributes
          </v-tab>
        </div>
      </v-tabs>
      <v-tabs-items v-model="tabOption" class="mt-2 tabs-item">
        <v-tab-item key="comparison" class="tab-item">
          <v-row>
            <v-col md="12">
              <v-card
                class="mt-3 rounded-lg box-shadow-5 tab-card-1"
                height="365"
>>>>>>> 25d5684a
              >
              </link-dropdown>
              <div>
                <v-list class="add-segment no-data-width" :height="22">
                  <v-list-item @click="filterToggle()">
                    <hux-icon
                      type="plus"
                      :size="16"
                      color="primary"
                      class="mr-4 ml-2"
                    />
                    <v-btn
                      text
                      min-width="7rem"
                      height="2rem"
                      class="primary--text text-body-1"
                    >
                      New segment to compare
                    </v-btn>
                  </v-list-item>
                </v-list>
              </div>
            </v-tab-item>
            <v-tab-item key="attributes" class="tab-item"> </v-tab-item>
          </v-tabs-items>
        </div>
        <div class="ml-auto segment-drawer">
          <add-segment-drawer
            ref="filters"
            v-model="isFilterToggled"
            view-height="calc(100vh - 180px)"
            :segment-data="addSegmentData"
            :segment-length="segmentLength"
            @onSectionAction="addSegment"
          />
        </div>
      </div>
    </template>
  </page>
</template>

<script>
import { mapGetters, mapActions } from "vuex"
import Overview from "./Overview.vue"
import Breadcrumb from "@/components/common/Breadcrumb.vue"
import LinkDropdown from "@/components/common/LinkDropdown.vue"
import Page from "@/components/Page.vue"
import PageHeader from "@/components/PageHeader.vue"
import TrustComparisonChart from "@/components/common/TrustIDComparisonChart/TrustComparisonChart"
<<<<<<< HEAD
import HuxIcon from "@/components/common/Icon.vue"
import AddSegmentDrawer from "@/views/HXTrustId/Drawers/AddSegmentDrawer.vue"
import addSegmentData from "@/api/mock/fixtures/addSegmentData.js"
=======
import segmentScores from "@/api/mock/fixtures/segmentComparisonScores.js"
>>>>>>> 25d5684a

export default {
  name: "HXTrustID",
  components: {
    Overview,
    Breadcrumb,
    LinkDropdown,
    Page,
    PageHeader,
    TrustComparisonChart,
    HuxIcon,
    AddSegmentDrawer,
  },
  data() {
    return {
      loading: false,
      segmentComparisonLoading: false,
      tabOption: 0,
      selectedSegment: null,
      isFilterToggled: false,
      segmentLength: 1,
      addSegmentData: addSegmentData,
      segmentScores: segmentScores,
    }
  },
  computed: {
    ...mapGetters({
      // TODO: enable this once API endpoint available
      // segmentScores: "trustId/getSegmentsComparison",
      overviewData: "trustId/getTrustOverview",
    }),
    getSegment() {
      return this.segmentScores.map((item) => {
        return item.segment_filter
      })
    },
  },
  async mounted() {
    this.loading = true
    this.segmentComparisonLoading = true
    try {
      await this.getOverview()
      await this.getTrustIdComparison()
    } finally {
      this.loading = false
      this.segmentComparisonLoading = false
    }
  },
  methods: {
    ...mapActions({
      getOverview: "trustId/getTrustIdOverview",
      getTrustIdComparison: "trustId/getTrustIdComparison",
    }),
    getSelectedData(value) {
      this.selectedSegment = value
    },
    filterToggle() {
      this.isFilterToggled = !this.isFilterToggled
    },
    addSegment() {
      this.isFilterToggled = !this.isFilterToggled
    },
  },
}
</script>

<style lang="scss" scoped>
.v-application {
  .hx-trust-id-wrapper {
    ::v-deep .v-breadcrumbs {
      li {
        font-family: Open Sans Light;
        font-size: 28px;
        font-style: normal;
        font-weight: 400 !important;
        line-height: 40px;
        letter-spacing: 0px;
        text-align: left;
      }
    }
<<<<<<< HEAD
  }
  ::v-deep .theme--light.v-tabs {
    .v-tabs-bar .v-tab:not(.v-tab--active) {
      color: var(--v-black-lighten4) !important;
    }
  }
  .tab-slider {
    position: absolute;
    top: 2px;
  }
  .overview-card {
    border-radius: 12px !important;
=======
    ::v-deep .theme--light.v-tabs {
      .v-tabs-bar .v-tab:not(.v-tab--active) {
        color: var(--v-black-lighten4) !important;
      }
    }
    .tab-slider {
      position: absolute;
      top: 2px;
    }
>>>>>>> 25d5684a
  }
}
.add-segment {
  height: 60px !important;
  display: inline-table;
  background: var(--v-white-base);
  border: 1px solid var(--v-black-lighten2);
  border-radius: 5px;
}
.no-data-width {
  width: 100%;
}
::-webkit-scrollbar {
  width: 5px;
}
::-webkit-scrollbar-track {
  box-shadow: inset 0 0 5px var(--v-white-base);
  border-radius: 10px;
}
::-webkit-scrollbar-thumb {
  background: var(--v-black-lighten3);
  border-radius: 5px;
}
::-webkit-scrollbar-thumb:hover {
  background: var(--v-black-lighten3);
}
.content-section {
  height: calc(100vh - 200px);
  overflow-y: auto !important;
  overflow-x: hidden !important;
}
.segment-drawer {
  margin-top: -30px;
  margin-right: -30px;
}
::v-deep .hux-filters-drawer {
  width: 320px !important;
}
::v-deep .header-height-fix {
  height: 70px !important;
}
::v-deep .wrapper {
  width: 320px !important;
}
</style><|MERGE_RESOLUTION|>--- conflicted
+++ resolved
@@ -31,12 +31,12 @@
       </page-header>
       <v-progress-linear :active="loading" :indeterminate="loading" />
     </template>
-<<<<<<< HEAD
     <template>
       <div class="d-flex">
         <div
           class="flex-grow-1 flex-shrink-1 overflow-auto mw-100 content-section"
         >
+          <overview v-if="!loading" :data="overviewData" />
           <v-tabs v-model="tabOption" class="mt-8">
             <v-tabs-slider color="primary" class="tab-slider"></v-tabs-slider>
             <div class="d-flex">
@@ -82,39 +82,10 @@
                 </v-col>
               </v-row>
               <link-dropdown
-                v-if="!segmentComparisonLoading"
                 :data-list="getSegment"
                 :width="245"
                 @onselect="getSelectedData"
-=======
-    <overview v-if="!loading" :data="overviewData" />
-    <div>
-      <v-tabs v-model="tabOption" class="mt-8">
-        <v-tabs-slider color="primary" class="tab-slider"></v-tabs-slider>
-        <div class="d-flex">
-          <v-tab
-            key="comparison"
-            class="pa-2 mr-3 text-h3"
-            color
-            data-e2e="comparison-tab"
-          >
-            Comparison
-          </v-tab>
-          <v-tab key="attributes" class="text-h3" data-e2e="attributes-tab">
-            Attributes
-          </v-tab>
-        </div>
-      </v-tabs>
-      <v-tabs-items v-model="tabOption" class="mt-2 tabs-item">
-        <v-tab-item key="comparison" class="tab-item">
-          <v-row>
-            <v-col md="12">
-              <v-card
-                class="mt-3 rounded-lg box-shadow-5 tab-card-1"
-                height="365"
->>>>>>> 25d5684a
-              >
-              </link-dropdown>
+              ></link-dropdown>
               <div>
                 <v-list class="add-segment no-data-width" :height="22">
                   <v-list-item @click="filterToggle()">
@@ -162,13 +133,10 @@
 import Page from "@/components/Page.vue"
 import PageHeader from "@/components/PageHeader.vue"
 import TrustComparisonChart from "@/components/common/TrustIDComparisonChart/TrustComparisonChart"
-<<<<<<< HEAD
 import HuxIcon from "@/components/common/Icon.vue"
 import AddSegmentDrawer from "@/views/HXTrustId/Drawers/AddSegmentDrawer.vue"
 import addSegmentData from "@/api/mock/fixtures/addSegmentData.js"
-=======
 import segmentScores from "@/api/mock/fixtures/segmentComparisonScores.js"
->>>>>>> 25d5684a
 
 export default {
   name: "HXTrustID",
@@ -249,20 +217,6 @@
         text-align: left;
       }
     }
-<<<<<<< HEAD
-  }
-  ::v-deep .theme--light.v-tabs {
-    .v-tabs-bar .v-tab:not(.v-tab--active) {
-      color: var(--v-black-lighten4) !important;
-    }
-  }
-  .tab-slider {
-    position: absolute;
-    top: 2px;
-  }
-  .overview-card {
-    border-radius: 12px !important;
-=======
     ::v-deep .theme--light.v-tabs {
       .v-tabs-bar .v-tab:not(.v-tab--active) {
         color: var(--v-black-lighten4) !important;
@@ -272,7 +226,6 @@
       position: absolute;
       top: 2px;
     }
->>>>>>> 25d5684a
   }
 }
 .add-segment {
