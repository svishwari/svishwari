<template>
  <page max-width="100%" class="hx-trust-id-wrapper">
    <template #header>
      <page-header
        class="page-header py-5"
        header-min-height="110"
        header-max-height="120"
      >
        <template #left>
          <div>
            <breadcrumb
              :items="[
                {
                  text: 'HX TrustID',
                  disabled: true,
                  href: '/hx-trustid',
                  icon: 'hx-trustid-colored',
                  iconSize: 36,
                  iconColor: 'black',
                  iconColorVariant: 'base',
                },
              ]"
            />
          </div>
          <div class="text-subtitle-1 font-weight-regular pt-0 pl-0">
            Measure the signals of trust, predict how trust sentiment will
            impact customer &nbsp; employee behaviors, and identify actions to
            (re)build trust.
          </div>
        </template>
      </page-header>
      <v-progress-linear :active="loading" :indeterminate="loading" />
    </template>
    <template>
      <div class="d-flex">
        <div
          class="flex-grow-1 flex-shrink-1 overflow-auto mw-100 content-section"
        >
          <overview v-if="!loading" :data="overviewData" />
          <v-tabs v-model="tabOption" class="mt-8">
            <v-tabs-slider color="primary" class="tab-slider"></v-tabs-slider>
            <div class="d-flex">
              <v-tab
                key="comparison"
                class="pa-2 mr-3 text-h3"
                color
                data-e2e="comparison-tab"
              >
<<<<<<< HEAD
                <v-progress-linear
                  v-if="loading"
                  :active="loading"
                  :indeterminate="loading"
                />
                <v-card-title class="pb-2 pl-6 pt-5">
                  <span class="d-flex">
                    <h3 class="text-h3">HX TrustID scores across segments</h3>
                  </span>
                </v-card-title>
                <trust-comparison-chart
                  :segment-scores="segmentScores"
                  data-e2e="trust-comparison-chart"
                />
              </v-card>
            </v-col>
          </v-row>
        </v-tab-item>
        <v-tab-item key="attributes" class="tab-item">
          <trustID-attributes :data="attributeData"> </trustID-attributes>
        </v-tab-item>
      </v-tabs-items>
    </div>
    <div>
      <link-dropdown
        :data-list="getSegment"
        :width="245"
        @onselect="getSelectedData"
      ></link-dropdown>
    </div>
=======
                Comparison
              </v-tab>
              <v-tab key="attributes" class="text-h3" data-e2e="attributes-tab">
                Attributes
              </v-tab>
            </div>
          </v-tabs>
          <v-tabs-items v-model="tabOption" class="mt-2 tabs-item">
            <v-tab-item key="comparison" class="tab-item">
              <v-row>
                <v-col md="12">
                  <v-card
                    class="mt-3 rounded-lg box-shadow-5 tab-card-1"
                    height="365"
                  >
                    <v-progress-linear
                      v-if="segmentComparisonLoading"
                      :active="segmentComparisonLoading"
                      :indeterminate="segmentComparisonLoading"
                    />
                    <v-card-title class="pb-2 pl-6 pt-5">
                      <span class="d-flex">
                        <h3 class="text-h3">
                          HX TrustID scores across segments
                        </h3>
                      </span>
                    </v-card-title>
                    <trust-comparison-chart
                      v-if="!segmentComparisonLoading"
                      :segment-scores="segmentScores"
                      data-e2e="trust-comparison-chart"
                    />
                  </v-card>
                </v-col>
              </v-row>
              <link-dropdown
                :data-list="getSegment"
                :width="245"
                @onselect="getSelectedData"
              ></link-dropdown>
              <div>
                <v-list class="add-segment no-data-width" :height="22">
                  <v-list-item @click="filterToggle()">
                    <hux-icon
                      type="plus"
                      :size="16"
                      color="primary"
                      class="mr-4 ml-2"
                    />
                    <v-btn
                      text
                      min-width="7rem"
                      height="2rem"
                      class="primary--text text-body-1"
                    >
                      New segment to compare
                    </v-btn>
                  </v-list-item>
                </v-list>
              </div>
            </v-tab-item>
            <v-tab-item key="attributes" class="tab-item"> </v-tab-item>
          </v-tabs-items>
        </div>
        <div class="ml-auto segment-drawer">
          <add-segment-drawer
            ref="filters"
            v-model="isFilterToggled"
            view-height="calc(100vh - 180px)"
            :segment-data="addSegmentData"
            :segment-length="segmentLength"
            @onSectionAction="addSegment"
          />
        </div>
      </div>
    </template>
>>>>>>> ecaf8667
  </page>
</template>

<script>
import { mapGetters, mapActions } from "vuex"
import Overview from "./Overview.vue"
import Breadcrumb from "@/components/common/Breadcrumb.vue"
import LinkDropdown from "@/components/common/LinkDropdown.vue"
import Page from "@/components/Page.vue"
import PageHeader from "@/components/PageHeader.vue"
import TrustComparisonChart from "@/components/common/TrustIDComparisonChart/TrustComparisonChart"
<<<<<<< HEAD
import TrustIDAttributes from "./AttributeTable.vue"
=======
import HuxIcon from "@/components/common/Icon.vue"
import AddSegmentDrawer from "@/views/HXTrustId/Drawers/AddSegmentDrawer.vue"
import addSegmentData from "@/api/mock/fixtures/addSegmentData.js"
import segmentScores from "@/api/mock/fixtures/segmentComparisonScores.js"
import overviewData from "@/api/mock/fixtures/trustIdOverview.js"
>>>>>>> ecaf8667

export default {
  name: "HXTrustID",
  components: {
    Overview,
    Breadcrumb,
    LinkDropdown,
    Page,
    PageHeader,
    TrustComparisonChart,
<<<<<<< HEAD
    TrustIDAttributes,
=======
    HuxIcon,
    AddSegmentDrawer,
>>>>>>> ecaf8667
  },
  data() {
    return {
      loading: false,
      segmentComparisonLoading: false,
      tabOption: 0,
      selectedSegment: null,
<<<<<<< HEAD
      attributeData: [
        {
            "attribute_name": "humanity",
            "attribute_score": 71,
            "attribute_description": "Humanity is demonstrating empathy and kindness towards customers, and treating everyone fairly. It is scored on a scale between -100 to 100",
            "overall_customer_rating":{
                    "total_customers": 190909,
                    "rating":{
                        "agree": {"percentage": 0.25, "count":156545},
                        "neutral": {"percentage": 0.35, "count":13363},
                        "disagree": {"percentage": 0.40, "count":21001},
                    }
            }
        },
        {
            "attribute_name": "transparency",
            "attribute_score": 71,
            "attribute_description": "Transparency is openly sharing all information, motives, and choices in straightforward and plain language. It is scored on a scale between -100 to 100",
            "overall_customer_rating":{
                    "total_customers": 190909,
                    "rating":{                        
                        "agree": {"percentage": 0.30, "count":156545},
                        "neutral": {"percentage": 0.28, "count":13363},
                        "disagree": {"percentage": 0.48, "count":21001},
                    }
            }
        },
        {
            "attribute_name": "capability",
            "attribute_score": 78,
            "attribute_description": "Capability is creating quality products, services, and/or experiences. It is scored on a scale between -100 to 100",
            "overall_customer_rating":{
                    "total_customers": 190909,
                    "rating":{
                        "agree": {"percentage": 20, "count":168000},
                        "neutral": {"percentage": 28, "count":3818},
                        "disagree": {"percentage": 52, "count":19091},
                    }
            }
        },
        {
            "attribute_name": "reliability",
            "attribute_score": 71,
            "attribute_description": "Reliability is consistently and dependably delivering on promises. It is scored on a scale between -100 to 100",
            "overall_customer_rating":{
                    "total_customers": 190909,
                     "rating":{                        
                        "agree": {"percentage": 0.30, "count":156545},
                        "neutral": {"percentage": 0.38, "count":13363},
                        "disagree": {"percentage": 0.32, "count":21001},
                    }
             }
        }
    ]
=======
      isFilterToggled: false,
      segmentLength: 1,
      addSegmentData: addSegmentData,
      segmentScores: segmentScores,
      overviewData: overviewData,
>>>>>>> ecaf8667
    }
  },
  computed: {
    ...mapGetters({
      // TODO: enable this once API endpoint available
      // segmentScores: "trustId/getSegmentsComparison",
      // overviewData: "trustId/getTrustOverview",
    }),
    getSegment() {
      return this.segmentScores.map((item) => {
        return item.segment_filter
      })
    },
  },
  async mounted() {
    this.loading = true
    this.segmentComparisonLoading = true
    try {
      await this.getOverview()
      await this.getTrustIdComparison()
    } finally {
      this.loading = false
      this.segmentComparisonLoading = false
    }
  },
  methods: {
    ...mapActions({
      getOverview: "trustId/getTrustIdOverview",
      getTrustIdComparison: "trustId/getTrustIdComparison",
    }),
    getSelectedData(value) {
      this.selectedSegment = value
    },
    filterToggle() {
      this.isFilterToggled = !this.isFilterToggled
    },
    addSegment() {
      this.isFilterToggled = !this.isFilterToggled
    },
  },
}
</script>

<style lang="scss" scoped>
.v-application {
  .hx-trust-id-wrapper {
    ::v-deep .v-breadcrumbs {
      li {
        font-family: Open Sans Light;
        font-size: 28px;
        font-style: normal;
        font-weight: 400 !important;
        line-height: 40px;
        letter-spacing: 0px;
        text-align: left;
      }
    }
    ::v-deep .theme--light.v-tabs {
      .v-tabs-bar .v-tab:not(.v-tab--active) {
        color: var(--v-black-lighten4) !important;
      }
    }
    .tab-slider {
      position: absolute;
      top: 2px;
    }
  }
}
.add-segment {
  height: 60px !important;
  display: inline-table;
  background: var(--v-white-base);
  border: 1px solid var(--v-black-lighten2);
  border-radius: 5px;
}
.no-data-width {
  width: 100%;
}
::-webkit-scrollbar {
  width: 5px;
}
::-webkit-scrollbar-track {
  box-shadow: inset 0 0 5px var(--v-white-base);
  border-radius: 10px;
}
::-webkit-scrollbar-thumb {
  background: var(--v-black-lighten3);
  border-radius: 5px;
}
::-webkit-scrollbar-thumb:hover {
  background: var(--v-black-lighten3);
}
.content-section {
  height: calc(100vh - 200px);
  overflow-y: auto !important;
  overflow-x: hidden !important;
}
.segment-drawer {
  margin-top: -30px;
  margin-right: -30px;
}
::v-deep .hux-filters-drawer {
  width: 320px !important;
}
::v-deep .header-height-fix {
  height: 70px !important;
}
::v-deep .wrapper {
  width: 320px !important;
}
</style><|MERGE_RESOLUTION|>--- conflicted
+++ resolved
@@ -46,38 +46,6 @@
                 color
                 data-e2e="comparison-tab"
               >
-<<<<<<< HEAD
-                <v-progress-linear
-                  v-if="loading"
-                  :active="loading"
-                  :indeterminate="loading"
-                />
-                <v-card-title class="pb-2 pl-6 pt-5">
-                  <span class="d-flex">
-                    <h3 class="text-h3">HX TrustID scores across segments</h3>
-                  </span>
-                </v-card-title>
-                <trust-comparison-chart
-                  :segment-scores="segmentScores"
-                  data-e2e="trust-comparison-chart"
-                />
-              </v-card>
-            </v-col>
-          </v-row>
-        </v-tab-item>
-        <v-tab-item key="attributes" class="tab-item">
-          <trustID-attributes :data="attributeData"> </trustID-attributes>
-        </v-tab-item>
-      </v-tabs-items>
-    </div>
-    <div>
-      <link-dropdown
-        :data-list="getSegment"
-        :width="245"
-        @onselect="getSelectedData"
-      ></link-dropdown>
-    </div>
-=======
                 Comparison
               </v-tab>
               <v-tab key="attributes" class="text-h3" data-e2e="attributes-tab">
@@ -113,33 +81,10 @@
                   </v-card>
                 </v-col>
               </v-row>
-              <link-dropdown
-                :data-list="getSegment"
-                :width="245"
-                @onselect="getSelectedData"
-              ></link-dropdown>
-              <div>
-                <v-list class="add-segment no-data-width" :height="22">
-                  <v-list-item @click="filterToggle()">
-                    <hux-icon
-                      type="plus"
-                      :size="16"
-                      color="primary"
-                      class="mr-4 ml-2"
-                    />
-                    <v-btn
-                      text
-                      min-width="7rem"
-                      height="2rem"
-                      class="primary--text text-body-1"
-                    >
-                      New segment to compare
-                    </v-btn>
-                  </v-list-item>
-                </v-list>
-              </div>
             </v-tab-item>
-            <v-tab-item key="attributes" class="tab-item"> </v-tab-item>
+            <v-tab-item key="attributes" class="tab-item">
+              <trustID-attributes :data="attributeData"> </trustID-attributes>
+            </v-tab-item>
           </v-tabs-items>
         </div>
         <div class="ml-auto segment-drawer">
@@ -153,8 +98,32 @@
           />
         </div>
       </div>
+      <link-dropdown
+        :data-list="getSegment"
+        :width="245"
+        @onselect="getSelectedData"
+      ></link-dropdown>
+      <div>
+        <v-list class="add-segment no-data-width" :height="22">
+          <v-list-item @click="filterToggle()">
+            <hux-icon
+              type="plus"
+              :size="16"
+              color="primary"
+              class="mr-4 ml-2"
+            />
+            <v-btn
+              text
+              min-width="7rem"
+              height="2rem"
+              class="primary--text text-body-1"
+            >
+              New segment to compare
+            </v-btn>
+          </v-list-item>
+        </v-list>
+      </div>
     </template>
->>>>>>> ecaf8667
   </page>
 </template>
 
@@ -166,15 +135,12 @@
 import Page from "@/components/Page.vue"
 import PageHeader from "@/components/PageHeader.vue"
 import TrustComparisonChart from "@/components/common/TrustIDComparisonChart/TrustComparisonChart"
-<<<<<<< HEAD
 import TrustIDAttributes from "./AttributeTable.vue"
-=======
 import HuxIcon from "@/components/common/Icon.vue"
 import AddSegmentDrawer from "@/views/HXTrustId/Drawers/AddSegmentDrawer.vue"
 import addSegmentData from "@/api/mock/fixtures/addSegmentData.js"
 import segmentScores from "@/api/mock/fixtures/segmentComparisonScores.js"
 import overviewData from "@/api/mock/fixtures/trustIdOverview.js"
->>>>>>> ecaf8667
 
 export default {
   name: "HXTrustID",
@@ -185,12 +151,9 @@
     Page,
     PageHeader,
     TrustComparisonChart,
-<<<<<<< HEAD
     TrustIDAttributes,
-=======
     HuxIcon,
     AddSegmentDrawer,
->>>>>>> ecaf8667
   },
   data() {
     return {
@@ -198,68 +161,69 @@
       segmentComparisonLoading: false,
       tabOption: 0,
       selectedSegment: null,
-<<<<<<< HEAD
-      attributeData: [
-        {
-            "attribute_name": "humanity",
-            "attribute_score": 71,
-            "attribute_description": "Humanity is demonstrating empathy and kindness towards customers, and treating everyone fairly. It is scored on a scale between -100 to 100",
-            "overall_customer_rating":{
-                    "total_customers": 190909,
-                    "rating":{
-                        "agree": {"percentage": 0.25, "count":156545},
-                        "neutral": {"percentage": 0.35, "count":13363},
-                        "disagree": {"percentage": 0.40, "count":21001},
-                    }
-            }
-        },
-        {
-            "attribute_name": "transparency",
-            "attribute_score": 71,
-            "attribute_description": "Transparency is openly sharing all information, motives, and choices in straightforward and plain language. It is scored on a scale between -100 to 100",
-            "overall_customer_rating":{
-                    "total_customers": 190909,
-                    "rating":{                        
-                        "agree": {"percentage": 0.30, "count":156545},
-                        "neutral": {"percentage": 0.28, "count":13363},
-                        "disagree": {"percentage": 0.48, "count":21001},
-                    }
-            }
-        },
-        {
-            "attribute_name": "capability",
-            "attribute_score": 78,
-            "attribute_description": "Capability is creating quality products, services, and/or experiences. It is scored on a scale between -100 to 100",
-            "overall_customer_rating":{
-                    "total_customers": 190909,
-                    "rating":{
-                        "agree": {"percentage": 20, "count":168000},
-                        "neutral": {"percentage": 28, "count":3818},
-                        "disagree": {"percentage": 52, "count":19091},
-                    }
-            }
-        },
-        {
-            "attribute_name": "reliability",
-            "attribute_score": 71,
-            "attribute_description": "Reliability is consistently and dependably delivering on promises. It is scored on a scale between -100 to 100",
-            "overall_customer_rating":{
-                    "total_customers": 190909,
-                     "rating":{                        
-                        "agree": {"percentage": 0.30, "count":156545},
-                        "neutral": {"percentage": 0.38, "count":13363},
-                        "disagree": {"percentage": 0.32, "count":21001},
-                    }
-             }
-        }
-    ]
-=======
       isFilterToggled: false,
       segmentLength: 1,
       addSegmentData: addSegmentData,
       segmentScores: segmentScores,
       overviewData: overviewData,
->>>>>>> ecaf8667
+      attributeData: [
+        {
+          attribute_name: "humanity",
+          attribute_score: 71,
+          attribute_description:
+            "Humanity is demonstrating empathy and kindness towards customers, and treating everyone fairly. It is scored on a scale between -100 to 100",
+          overall_customer_rating: {
+            total_customers: 190909,
+            rating: {
+              agree: { percentage: 0.25, count: 156545 },
+              neutral: { percentage: 0.35, count: 13363 },
+              disagree: { percentage: 0.4, count: 21001 },
+            },
+          },
+        },
+        {
+          attribute_name: "transparency",
+          attribute_score: 71,
+          attribute_description:
+            "Transparency is openly sharing all information, motives, and choices in straightforward and plain language. It is scored on a scale between -100 to 100",
+          overall_customer_rating: {
+            total_customers: 190909,
+            rating: {
+              agree: { percentage: 0.3, count: 156545 },
+              neutral: { percentage: 0.28, count: 13363 },
+              disagree: { percentage: 0.48, count: 21001 },
+            },
+          },
+        },
+        {
+          attribute_name: "capability",
+          attribute_score: 78,
+          attribute_description:
+            "Capability is creating quality products, services, and/or experiences. It is scored on a scale between -100 to 100",
+          overall_customer_rating: {
+            total_customers: 190909,
+            rating: {
+              agree: { percentage: 20, count: 168000 },
+              neutral: { percentage: 28, count: 3818 },
+              disagree: { percentage: 52, count: 19091 },
+            },
+          },
+        },
+        {
+          attribute_name: "reliability",
+          attribute_score: 71,
+          attribute_description:
+            "Reliability is consistently and dependably delivering on promises. It is scored on a scale between -100 to 100",
+          overall_customer_rating: {
+            total_customers: 190909,
+            rating: {
+              agree: { percentage: 0.3, count: 156545 },
+              neutral: { percentage: 0.38, count: 13363 },
+              disagree: { percentage: 0.32, count: 21001 },
+            },
+          },
+        },
+      ],
     }
   },
   computed: {
