--- conflicted
+++ resolved
@@ -377,11 +377,8 @@
       // segmentScores: "trustId/getSegmentsComparison",
       // TODO: enable this once API endpoint available
       // overviewData: "trustId/getTrustOverview",
-<<<<<<< HEAD
       addSegmentData: "trustId/getFilters",
-=======
       attributeData: "trustId/getTrustAttributes",
->>>>>>> 1793faac
     }),
     getSegment() {
       return this.segmentScores.map((item) => {
@@ -449,11 +446,8 @@
     try {
       // await this.getOverview()
       // await this.getTrustIdComparison()
-<<<<<<< HEAD
       await this.getUserFilters()
-=======
       await this.getTrustIdAttribute()
->>>>>>> 1793faac
     } finally {
       this.loading = false
       this.segmentComparisonLoading = false
@@ -463,12 +457,9 @@
     ...mapActions({
       // getOverview: "trustId/getTrustIdOverview",
       // getTrustIdComparison: "trustId/getTrustIdComparison",
-<<<<<<< HEAD
       getUserFilters: "trustId/getUserFilters",
       addNewSegment: "trustId/addSegment",
-=======
       getTrustIdAttribute: "trustId/getTrustAttributes",
->>>>>>> 1793faac
     }),
     getSelectedData(value) {
       this.selectedSegment = value
