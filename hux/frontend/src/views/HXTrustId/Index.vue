--- conflicted
+++ resolved
@@ -248,13 +248,6 @@
 import TrustIdAttributes from "./AttributeTable.vue"
 import HuxIcon from "@/components/common/Icon.vue"
 import AddSegmentDrawer from "@/views/HXTrustId/Drawers/AddSegmentDrawer.vue"
-// TODO: will romve after checking in dev
-// import addSegmentData from "@/api/mock/fixtures/addSegmentData.js"
-<<<<<<< HEAD
-import segmentComparisonScores from "@/api/mock/fixtures/segmentComparisonScores.js"
-=======
-import overviewData from "@/api/mock/fixtures/trustIdOverview.js"
->>>>>>> 831ead99
 
 export default {
   name: "HXTrustID",
@@ -280,11 +273,6 @@
       isFilterToggled: false,
       segmentLength: 1,
       addSegments: [],
-<<<<<<< HEAD
-      segmentScores: segmentComparisonScores,
-=======
-      overviewData: overviewData,
->>>>>>> 831ead99
       borderColorArr: [
         {
           color: "primary",
@@ -394,14 +382,8 @@
   },
   computed: {
     ...mapGetters({
-<<<<<<< HEAD
-      // segmentScores: "trustId/getSegmentsComparison",
-      // TODO: enable this once API endpoint available
+      segmentScores: "trustId/getSegmentsComparison",
       trustIdOverview: "trustId/getTrustOverview",
-=======
-      // overviewData: "trustId/getTrustOverview",
-      segmentScores: "trustId/getSegmentsComparison",
->>>>>>> 831ead99
       addSegmentData: "trustId/getAddSegment",
       attributeData: "trustId/getTrustAttributes",
     }),
@@ -469,13 +451,8 @@
     this.loading = true
     this.segmentComparisonLoading = true
     try {
-<<<<<<< HEAD
       await this.getOverview()
-      //   await this.getTrustIdComparison()
-=======
-      // await this.getOverview()
       await this.getTrustIdComparison()
->>>>>>> 831ead99
       await this.getSegmentData()
       await this.getTrustIdAttribute()
     } finally {
@@ -485,14 +462,9 @@
   },
   methods: {
     ...mapActions({
-<<<<<<< HEAD
       getOverview: "trustId/getTrustIdOverview",
-      // getTrustIdComparison: "trustId/getTrustIdComparison",
+      getTrustIdComparison: "trustId/getTrustIdComparison",
       addNewSegment: "trustId/addSegment",
-=======
-      // getOverview: "trustId/getTrustIdOverview",
-      getTrustIdComparison: "trustId/getTrustIdComparison",
->>>>>>> 831ead99
       getSegmentData: "trustId/getSegmentData",
       getTrustIdAttribute: "trustId/getTrustAttributes",
     }),
