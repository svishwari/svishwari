--- conflicted
+++ resolved
@@ -45,7 +45,6 @@
                 color
                 data-e2e="comparison-tab"
               >
-<<<<<<< HEAD
                 Comparison
               </v-tab>
               <v-tab key="attributes" class="text-h3" data-e2e="attributes-tab">
@@ -114,41 +113,13 @@
             ref="filters"
             v-model="isFilterToggled"
             view-height="calc(100vh - 180px)"
-            :segment-data="segmentData"
+            :segment-data="addSegmentData"
+            :segment-length="segmentLength"
+            @onSectionAction="addSegment"
           />
         </div>
       </div>
     </template>
-=======
-                <v-progress-linear
-                  v-if="loading"
-                  :active="loading"
-                  :indeterminate="loading"
-                />
-                <v-card-title class="pb-2 pl-6 pt-5">
-                  <span class="d-flex">
-                    <h3 class="text-h3">HX TrustID scores across segments</h3>
-                  </span>
-                </v-card-title>
-                <trust-comparison-chart
-                  :segment-scores="segmentScores"
-                  data-e2e="trust-comparison-chart"
-                />
-              </v-card>
-            </v-col>
-          </v-row>
-        </v-tab-item>
-        <v-tab-item key="attributes" class="tab-item"> </v-tab-item>
-      </v-tabs-items>
-    </div>
-    <div>
-      <link-dropdown
-        :data-list="getSegment"
-        :width="245"
-        @onselect="getSelectedData"
-      ></link-dropdown>
-    </div>
->>>>>>> a0d276d7
   </page>
 </template>
 
@@ -173,7 +144,6 @@
     TrustComparisonChart,
     HuxIcon,
     AddSegmentDrawer,
-    addSegmentData
   },
   data() {
     return {
@@ -182,7 +152,8 @@
       segmentScores: segmentScores,
       selectedSegment: null,
       isFilterToggled: false,
-      segmentData: addSegmentData
+      segmentLength: 1,
+      addSegmentData: addSegmentData,
     }
   },
   computed: {
@@ -197,6 +168,10 @@
       this.selectedSegment = value
     },
     filterToggle() {
+      this.isFilterToggled = !this.isFilterToggled
+    },
+    addSegment(param) {
+      console.log("param", param)
       this.isFilterToggled = !this.isFilterToggled
     },
   },
