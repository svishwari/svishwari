--- conflicted
+++ resolved
@@ -214,13 +214,8 @@
             v-model="isFilterToggled"
             view-height="calc(100vh - 180px)"
             :segment-data="addSegmentData"
-<<<<<<< HEAD
-            :segment-length="segmentLength"
+            :segment-length="segmentScores.length"
             @onSectionAction="addSegment($event)"
-=======
-            :segment-length="segmentScores.length"
-            @onSectionAction="addSegment"
->>>>>>> cb824c57
           />
         </div>
       </div>
@@ -242,13 +237,9 @@
 import TrustIdAttributes from "./AttributeTable.vue"
 import HuxIcon from "@/components/common/Icon.vue"
 import AddSegmentDrawer from "@/views/HXTrustId/Drawers/AddSegmentDrawer.vue"
-<<<<<<< HEAD
-import overviewData from "@/api/mock/fixtures/trustIdAttribute.js"
-=======
 // TODO: will romve after checking in dev
 // import addSegmentData from "@/api/mock/fixtures/addSegmentData.js"
-import overviewData from "@/api/mock/fixtures/trustIdOverview.js"
->>>>>>> cb824c57
+import overviewData from "@/api/mock/fixtures/trustIdAttribute.js"
 import segmentComparisonScores from "@/api/mock/fixtures/segmentComparisonScores.js"
 
 export default {
@@ -274,10 +265,7 @@
       selectedSegment: "composite & signal scores",
       isFilterToggled: false,
       segmentLength: 1,
-<<<<<<< HEAD
-=======
       addSegments: [],
->>>>>>> cb824c57
       overviewData: overviewData,
       segmentScores: segmentComparisonScores,
       borderColorArr: [
@@ -391,13 +379,8 @@
     ...mapGetters({
       // segmentScores: "trustId/getSegmentsComparison",
       // TODO: enable this once API endpoint available
-<<<<<<< HEAD
       trustIdOverview: "trustId/getTrustOverview",
-      addSegmentData: "trustId/getFilters",
-=======
-      // overviewData: "trustId/getTrustOverview",
       addSegmentData: "trustId/getAddSegment",
->>>>>>> cb824c57
       attributeData: "trustId/getTrustAttributes",
     }),
     getSegment() {
@@ -464,15 +447,9 @@
     this.loading = true
     this.segmentComparisonLoading = true
     try {
-<<<<<<< HEAD
-       await this.getOverview()
-      // await this.getTrustIdComparison()
-      await this.getUserFilters()
-=======
-      // await this.getOverview()
+      await this.getOverview()
       //   await this.getTrustIdComparison()
       await this.getSegmentData()
->>>>>>> cb824c57
       await this.getTrustIdAttribute()
     } finally {
       this.loading = false
@@ -483,12 +460,8 @@
     ...mapActions({
        getOverview: "trustId/getTrustIdOverview",
       // getTrustIdComparison: "trustId/getTrustIdComparison",
-<<<<<<< HEAD
-      getUserFilters: "trustId/getUserFilters",
       addNewSegment: "trustId/addSegment",
-=======
       getSegmentData: "trustId/getSegmentData",
->>>>>>> cb824c57
       getTrustIdAttribute: "trustId/getTrustAttributes",
     }),
     getSelectedData(value) {
