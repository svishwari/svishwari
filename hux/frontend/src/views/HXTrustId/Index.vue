--- conflicted
+++ resolved
@@ -87,14 +87,11 @@
 import Breadcrumb from "@/components/common/Breadcrumb.vue"
 import Page from "@/components/Page.vue"
 import PageHeader from "@/components/PageHeader.vue"
-<<<<<<< HEAD
 import scoreCard from "@/components/common/scoreCard/scoreCard.vue"
 import ProgressStackBar from "@/components/common/ProgressStackBar/ProgressStackBar.vue"
 import HuxSelect from "@/components/common/HuxSelect.vue"
-=======
 import TrustComparisonChart from "@/components/common/TrustIDComparisonChart/TrustComparisonChart"
 import segmentScores from "@/api/mock/fixtures/segmentComparisonScores.js"
->>>>>>> 13a12f3c
 
 export default {
   name: "HXTrustID",
@@ -102,13 +99,10 @@
     Page,
     PageHeader,
     Breadcrumb,
-<<<<<<< HEAD
     scoreCard,
     ProgressStackBar,
     HuxSelect,
-=======
     TrustComparisonChart,
->>>>>>> 13a12f3c
   },
   data() {
     return {
