--- conflicted
+++ resolved
@@ -47,12 +47,10 @@
               view-height="calc(100vh - 180px)"
             />
           </div>
-<<<<<<< HEAD
         </div>
       </template>
     </page>
   </div>
-=======
         </template>
       </page-header>
       <v-progress-linear :active="loading" :indeterminate="loading" />
@@ -110,7 +108,6 @@
       ></link-dropdown>
     </div>
   </page>
->>>>>>> 089a22c0
 </template>
 
 <script>
@@ -118,13 +115,10 @@
 import LinkDropdown from "@/components/common/LinkDropdown.vue"
 import Page from "@/components/Page.vue"
 import PageHeader from "@/components/PageHeader.vue"
-<<<<<<< HEAD
 import scoreCard from "@/components/common/scoreCard/scoreCard.vue"
 import AddSegmentDrawer from "@/views/HXTrustId/Drawers/AddSegmentDrawer.vue"
-=======
 import segmentScores from "@/api/mock/fixtures/segmentComparisonScores.js"
 import TrustComparisonChart from "@/components/common/TrustIDComparisonChart/TrustComparisonChart"
->>>>>>> 089a22c0
 
 export default {
   name: "HXTrustID",
@@ -133,28 +127,18 @@
     LinkDropdown,
     Page,
     PageHeader,
-<<<<<<< HEAD
     Breadcrumb,
     scoreCard,
     AddSegmentDrawer,
-=======
     TrustComparisonChart,
->>>>>>> 089a22c0
   },
   data() {
     return {
       loading: false,
-<<<<<<< HEAD
-      isFilterToggled: false,
-    }
-  },
-  methods: {
-    filterToggle() {
-      this.isFilterToggled = !this.isFilterToggled
-=======
       tabOption: 0,
       segmentScores: segmentScores,
       selectedSegment: null,
+      isFilterToggled: false,
     }
   },
   computed: {
@@ -162,13 +146,15 @@
       return this.segmentScores.map((item) => {
         return item.segment_filter
       })
-    },
   },
   methods: {
     getSelectedData(value) {
       this.selectedSegment = value
->>>>>>> 089a22c0
     },
+        },
+     filterToggle() {
+      this.isFilterToggled = !this.isFilterToggled
+     }
   },
 }
 </script>
@@ -186,8 +172,6 @@
       text-align: left;
     }
   }
-<<<<<<< HEAD
-=======
 
   ::v-deep .theme--light.v-tabs {
     .v-tabs-bar .v-tab:not(.v-tab--active) {
@@ -200,7 +184,6 @@
     top: 2px;
   }
 
->>>>>>> 089a22c0
   .overview-card {
     border-radius: 12px !important;
   }
