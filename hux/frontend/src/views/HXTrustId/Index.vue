--- conflicted
+++ resolved
@@ -46,7 +46,6 @@
       </score-card>
     </div>
     <div>
-<<<<<<< HEAD
       <score-card :width="150" :height="90" />
       <v-tabs v-model="tabOption" class="mt-8">
         <v-tabs-slider color="primary" class="sliderCss"></v-tabs-slider>
@@ -92,9 +91,7 @@
         </v-tab-item>
         <v-tab-item key="attributes" class="tab-item"> </v-tab-item>
       </v-tabs-items>
-=======
       <progress-stack-bar :width="180" :height="6" :show-percentage="true" />
->>>>>>> 2a7216c2
     </div>
   </page>
 </template>
@@ -104,12 +101,9 @@
 import Page from "@/components/Page.vue"
 import PageHeader from "@/components/PageHeader.vue"
 import scoreCard from "@/components/common/scoreCard/scoreCard.vue"
-<<<<<<< HEAD
 import TrustComparisonChart from "@/components/common/TrustIDComparisonChart/TrustComparisonChart"
 import segmentScores from "@/api/mock/fixtures/segmentScores.js"
-=======
 import ProgressStackBar from "@/components/common/ProgressStackBar/ProgressStackBar.vue"
->>>>>>> 2a7216c2
 
 export default {
   name: "HXTrustID",
@@ -118,11 +112,8 @@
     PageHeader,
     Breadcrumb,
     scoreCard,
-<<<<<<< HEAD
     TrustComparisonChart,
-=======
     ProgressStackBar,
->>>>>>> 2a7216c2
   },
   data() {
     return {
