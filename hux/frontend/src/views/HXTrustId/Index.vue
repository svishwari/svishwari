--- conflicted
+++ resolved
@@ -82,7 +82,6 @@
                   </v-card>
                 </v-col>
               </v-row>
-<<<<<<< HEAD
               <link-dropdown
                 :data-list="getSegment"
                 :width="245"
@@ -203,8 +202,6 @@
                   </span>
                 </v-card>
               </div>
-=======
->>>>>>> 157c61f0
             </v-tab-item>
             <v-tab-item key="attributes" class="tab-item">
               <trust-id-attributes :data="overviewData.attributes" />
@@ -259,13 +256,10 @@
 import Page from "@/components/Page.vue"
 import PageHeader from "@/components/PageHeader.vue"
 import TrustComparisonChart from "@/components/common/TrustIDComparisonChart/TrustComparisonChart"
-<<<<<<< HEAD
 import DataCards from "@/components/common/DataCards.vue"
 import { formatText } from "@/utils"
 import RhombusNumber from "@/components/common/RhombusNumber.vue"
-=======
 import TrustIdAttributes from "./AttributeTable.vue"
->>>>>>> 157c61f0
 import HuxIcon from "@/components/common/Icon.vue"
 import AddSegmentDrawer from "@/views/HXTrustId/Drawers/AddSegmentDrawer.vue"
 import addSegmentData from "@/api/mock/fixtures/addSegmentData.js"
@@ -281,12 +275,9 @@
     Page,
     PageHeader,
     TrustComparisonChart,
-<<<<<<< HEAD
     DataCards,
     RhombusNumber,
-=======
     TrustIdAttributes,
->>>>>>> 157c61f0
     HuxIcon,
     AddSegmentDrawer,
   },
