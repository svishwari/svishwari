<template>
  <page max-width="100%" class="hx-trust-id-wrapper">
    <template #header>
      <page-header
        class="page-header py-5"
        header-min-height="110"
        header-max-height="120"
      >
        <template #left>
          <div>
            <breadcrumb
              :items="[
                {
                  text: 'HX TrustID',
                  superscript: 'TM',
                  disabled: true,
                  href: '/hx-trustid',
                  icon: 'hx-trustid-header',
                  iconSize: 36,
                  iconColor: 'black',
                  iconColorVariant: 'base',
                },
              ]"
            />
          </div>
          <div class="text-subtitle-1 font-weight-regular pt-0 pl-0">
            Measure the signals of trust, predict how trust sentiment will
            impact customer &amp; employee behaviors, and identify actions to
            (re)build trust.
          </div>
        </template>
      </page-header>
      <v-progress-linear :active="loading" :indeterminate="loading" />
    </template>
    <template>
      <div class="d-flex">
        <div
          class="flex-grow-1 flex-shrink-1 overflow-auto mw-100 content-section"
        >
          <overview v-if="!loading" :data="overviewData" />
          <v-tabs v-model="tabOption" class="mt-8">
            <v-tabs-slider color="primary" class="tab-slider"></v-tabs-slider>
            <div class="d-flex">
              <v-tab
                key="comparison"
                class="pa-2 mr-3 text-h3"
                color
                data-e2e="comparison-tab"
              >
<<<<<<< HEAD
                <v-progress-linear
                  v-if="segmentComparisonLoading"
                  :active="segmentComparisonLoading"
                  :indeterminate="segmentComparisonLoading"
                />
                <v-card-title class="pb-2 pl-6 pt-5">
                  <span class="d-flex">
                    <h3 class="text-h3">HX TrustID scores across segments</h3>
                  </span>
                </v-card-title>
                <trust-comparison-chart
                  v-if="!segmentComparisonLoading"
                  :segment-scores="segmentScores"
                  data-e2e="trust-comparison-chart"
                />
                <link-dropdown
                  v-if="!segmentComparisonLoading"
                  :data-list="getSegment"
                  :width="245"
                  @onselect="getSelectedData"
                ></link-dropdown>
                <data-cards
                  bordered
                  class="mr-4"
                  card-class="py-5 pa-4"
                  :items="getSegmentTableData"
                  :fields="getSegmentTableHeaders"
                >
                  <template
                    v-for="header in getSegmentTableHeaders"
                    #[`field:${header.key}`]="row"
                  >
                    <rhombus-number
                      v-if="
                        !['segment_name', 'attribute_filters'].includes(
                          header.key
                        )
                      "
                      :key="header.key"
                      :value="row.value"
                      :text-color="
                        row.value < 0 ? 'error--text' : 'black--text'
                      "
                    ></rhombus-number>

                    <span
                      v-else-if="header.key == 'attribute_filters'"
                      :key="header.key"
                    >
                      <span v-if="row.value.length != 0">
                        <v-chip
                          v-for="(filter, filterIndex) in row.value"
                          :key="filterIndex"
                          small
                          class="mr-1 ml-0 mt-0 mb-1 text-subtitle-2"
                          text-color="primary"
                          color="var(--v-primary-lighten3)"
                        >
                          {{ formatText(filter) }}
                        </v-chip>
                      </span>
                      <span v-else>
                        <v-chip
                          small
                          class="mr-1 ml-0 mt-0 mb-1 text-subtitle-2"
                          text-color="primary"
                          color="var(--v-primary-lighten3)"
                        >
                          All customers
                        </v-chip>
                      </span>
                    </span>
                  </template>

                  <template #field:delete="row">
                    <div class="d-flex align-center justify-end mr-2">
                      <icon
                        type="trash"
                        class="cursor-pointer"
                        :size="18"
                        color="black"
                        @click.native="removeAudience(row.item)"
                      />
                    </div>
                  </template>
                </data-cards>
              </v-card>
            </v-col>
          </v-row>
        </v-tab-item>
        <v-tab-item key="attributes" class="tab-item"> </v-tab-item>
      </v-tabs-items>
    </div>
=======
                Comparison
              </v-tab>
              <v-tab key="attributes" class="text-h3" data-e2e="attributes-tab">
                Attributes
              </v-tab>
            </div>
          </v-tabs>
          <v-tabs-items v-model="tabOption" class="mt-2 tabs-item">
            <v-tab-item key="comparison" class="tab-item">
              <v-row>
                <v-col md="12">
                  <v-card
                    class="mt-3 rounded-lg box-shadow-5 tab-card-1"
                    height="365"
                  >
                    <v-progress-linear
                      v-if="segmentComparisonLoading"
                      :active="segmentComparisonLoading"
                      :indeterminate="segmentComparisonLoading"
                    />
                    <v-card-title class="pb-2 pl-6 pt-5">
                      <span class="d-flex">
                        <h3 class="text-h3">
                          HX TrustID scores across segments
                        </h3>
                      </span>
                    </v-card-title>
                    <trust-comparison-chart
                      v-if="!segmentComparisonLoading"
                      :segment-scores="segmentScores"
                      data-e2e="trust-comparison-chart"
                    />
                  </v-card>
                </v-col>
              </v-row>
              <link-dropdown
                :data-list="getSegment"
                :width="245"
                @onselect="getSelectedData"
              ></link-dropdown>
              <div>
                <v-list class="add-segment no-data-width" :height="22">
                  <v-list-item @click="filterToggle()">
                    <hux-icon
                      type="plus"
                      :size="16"
                      color="primary"
                      class="mr-4 ml-2"
                    />
                    <v-btn
                      text
                      min-width="7rem"
                      height="2rem"
                      class="primary--text text-body-1"
                    >
                      New segment to compare
                    </v-btn>
                  </v-list-item>
                </v-list>
              </div>
            </v-tab-item>
            <v-tab-item key="attributes" class="tab-item"> </v-tab-item>
          </v-tabs-items>
        </div>
        <div class="ml-auto segment-drawer">
          <add-segment-drawer
            ref="filters"
            v-model="isFilterToggled"
            view-height="calc(100vh - 180px)"
            :segment-data="addSegmentData"
            :segment-length="segmentLength"
            @onSectionAction="addSegment"
          />
        </div>
      </div>
    </template>
>>>>>>> 32c2d5d0
  </page>
</template>

<script>
import { mapGetters, mapActions } from "vuex"
import Overview from "./Overview.vue"
import Breadcrumb from "@/components/common/Breadcrumb.vue"
import LinkDropdown from "@/components/common/LinkDropdown.vue"
import Page from "@/components/Page.vue"
import PageHeader from "@/components/PageHeader.vue"
import TrustComparisonChart from "@/components/common/TrustIDComparisonChart/TrustComparisonChart"
<<<<<<< HEAD
import DataCards from "@/components/common/DataCards.vue"
import { formatText } from "@/utils"
import RhombusNumber from "@/components/common/RhombusNumber.vue"
import Icon from "@/components/common/Icon.vue"
=======
import HuxIcon from "@/components/common/Icon.vue"
import AddSegmentDrawer from "@/views/HXTrustId/Drawers/AddSegmentDrawer.vue"
import addSegmentData from "@/api/mock/fixtures/addSegmentData.js"
import segmentScores from "@/api/mock/fixtures/segmentComparisonScores.js"
import overviewData from "@/api/mock/fixtures/trustIdOverview.js"
>>>>>>> 32c2d5d0

export default {
  name: "HXTrustID",
  components: {
    Overview,
    Breadcrumb,
    LinkDropdown,
    Page,
    PageHeader,
    TrustComparisonChart,
<<<<<<< HEAD
    DataCards,
    RhombusNumber,
    Icon,
=======
    HuxIcon,
    AddSegmentDrawer,
>>>>>>> 32c2d5d0
  },
  data() {
    return {
      loading: false,
      segmentComparisonLoading: false,
      tabOption: 0,
      selectedSegment: null,
      isFilterToggled: false,
      segmentLength: 1,
      addSegmentData: addSegmentData,
      segmentScores: segmentScores,
      overviewData: overviewData,
    }
  },
  computed: {
    ...mapGetters({
      // TODO: enable this once API endpoint available
      // segmentScores: "trustId/getSegmentsComparison",
      // overviewData: "trustId/getTrustOverview",
    }),
    getSegment() {
      return this.segmentScores.map((item) => {
        return item.segment_filter
      })
    },
    getSegmentTableData() {
      return this.segmentScores[0].segments.map((x) => {
        let segment = {
          segment_name: x.segment_name,
          attribute_filters: x.attribute_filters,
        }

        x.attributes.forEach((item) => {
          segment[item.attribute_type] = item.attribute_score
        })
        return segment
      })
    },
    getSegmentTableHeaders() {
      let headers = Object.keys(this.getSegmentTableData[0]).map((item) => {
        return {
          key: item,
          label: formatText(item),
        }
      })

      headers.push({
        key: "delete",
      })

      return headers
    },
  },
  async mounted() {
    this.loading = true
    this.segmentComparisonLoading = true
    try {
      await this.getOverview()
      await this.getTrustIdComparison()
    } finally {
      this.loading = false
      this.segmentComparisonLoading = false
    }
  },
  methods: {
    ...mapActions({
      getOverview: "trustId/getTrustIdOverview",
      getTrustIdComparison: "trustId/getTrustIdComparison",
    }),
    getSelectedData(value) {
      this.selectedSegment = value
    },
<<<<<<< HEAD
    formatText: formatText,
=======
    filterToggle() {
      this.isFilterToggled = !this.isFilterToggled
    },
    addSegment() {
      this.isFilterToggled = !this.isFilterToggled
    },
>>>>>>> 32c2d5d0
  },
}
</script>

<style lang="scss" scoped>
.v-application {
  .hx-trust-id-wrapper {
    ::v-deep .v-breadcrumbs {
      li {
        font-family: Open Sans Light;
        font-size: 28px;
        font-style: normal;
        font-weight: 400 !important;
        line-height: 40px;
        letter-spacing: 0px;
        text-align: left;
      }
    }
    ::v-deep .theme--light.v-tabs {
      .v-tabs-bar .v-tab:not(.v-tab--active) {
        color: var(--v-black-lighten4) !important;
      }
    }
    .tab-slider {
      position: absolute;
      top: 2px;
    }
  }
}
.add-segment {
  height: 60px !important;
  display: inline-table;
  background: var(--v-white-base);
  border: 1px solid var(--v-black-lighten2);
  border-radius: 5px;
}
.no-data-width {
  width: 100%;
}
::-webkit-scrollbar {
  width: 5px;
}
::-webkit-scrollbar-track {
  box-shadow: inset 0 0 5px var(--v-white-base);
  border-radius: 10px;
}
::-webkit-scrollbar-thumb {
  background: var(--v-black-lighten3);
  border-radius: 5px;
}
::-webkit-scrollbar-thumb:hover {
  background: var(--v-black-lighten3);
}
.content-section {
  height: calc(100vh - 200px);
  overflow-y: auto !important;
  overflow-x: hidden !important;
}
.segment-drawer {
  margin-top: -30px;
  margin-right: -30px;
}
::v-deep .hux-filters-drawer {
  width: 320px !important;
}
::v-deep .header-height-fix {
  height: 70px !important;
}
::v-deep .wrapper {
  width: 320px !important;
}
</style><|MERGE_RESOLUTION|>--- conflicted
+++ resolved
@@ -47,101 +47,6 @@
                 color
                 data-e2e="comparison-tab"
               >
-<<<<<<< HEAD
-                <v-progress-linear
-                  v-if="segmentComparisonLoading"
-                  :active="segmentComparisonLoading"
-                  :indeterminate="segmentComparisonLoading"
-                />
-                <v-card-title class="pb-2 pl-6 pt-5">
-                  <span class="d-flex">
-                    <h3 class="text-h3">HX TrustID scores across segments</h3>
-                  </span>
-                </v-card-title>
-                <trust-comparison-chart
-                  v-if="!segmentComparisonLoading"
-                  :segment-scores="segmentScores"
-                  data-e2e="trust-comparison-chart"
-                />
-                <link-dropdown
-                  v-if="!segmentComparisonLoading"
-                  :data-list="getSegment"
-                  :width="245"
-                  @onselect="getSelectedData"
-                ></link-dropdown>
-                <data-cards
-                  bordered
-                  class="mr-4"
-                  card-class="py-5 pa-4"
-                  :items="getSegmentTableData"
-                  :fields="getSegmentTableHeaders"
-                >
-                  <template
-                    v-for="header in getSegmentTableHeaders"
-                    #[`field:${header.key}`]="row"
-                  >
-                    <rhombus-number
-                      v-if="
-                        !['segment_name', 'attribute_filters'].includes(
-                          header.key
-                        )
-                      "
-                      :key="header.key"
-                      :value="row.value"
-                      :text-color="
-                        row.value < 0 ? 'error--text' : 'black--text'
-                      "
-                    ></rhombus-number>
-
-                    <span
-                      v-else-if="header.key == 'attribute_filters'"
-                      :key="header.key"
-                    >
-                      <span v-if="row.value.length != 0">
-                        <v-chip
-                          v-for="(filter, filterIndex) in row.value"
-                          :key="filterIndex"
-                          small
-                          class="mr-1 ml-0 mt-0 mb-1 text-subtitle-2"
-                          text-color="primary"
-                          color="var(--v-primary-lighten3)"
-                        >
-                          {{ formatText(filter) }}
-                        </v-chip>
-                      </span>
-                      <span v-else>
-                        <v-chip
-                          small
-                          class="mr-1 ml-0 mt-0 mb-1 text-subtitle-2"
-                          text-color="primary"
-                          color="var(--v-primary-lighten3)"
-                        >
-                          All customers
-                        </v-chip>
-                      </span>
-                    </span>
-                  </template>
-
-                  <template #field:delete="row">
-                    <div class="d-flex align-center justify-end mr-2">
-                      <icon
-                        type="trash"
-                        class="cursor-pointer"
-                        :size="18"
-                        color="black"
-                        @click.native="removeAudience(row.item)"
-                      />
-                    </div>
-                  </template>
-                </data-cards>
-              </v-card>
-            </v-col>
-          </v-row>
-        </v-tab-item>
-        <v-tab-item key="attributes" class="tab-item"> </v-tab-item>
-      </v-tabs-items>
-    </div>
-=======
                 Comparison
               </v-tab>
               <v-tab key="attributes" class="text-h3" data-e2e="attributes-tab">
@@ -182,6 +87,69 @@
                 :width="245"
                 @onselect="getSelectedData"
               ></link-dropdown>
+              <data-cards
+                bordered
+                class="mr-4"
+                card-class="py-5 pa-4"
+                :items="getSegmentTableData"
+                :fields="getSegmentTableHeaders"
+              >
+                <template
+                  v-for="header in getSegmentTableHeaders"
+                  #[`field:${header.key}`]="row"
+                >
+                  <rhombus-number
+                    v-if="
+                      !['segment_name', 'attribute_filters'].includes(
+                        header.key
+                      )
+                    "
+                    :key="header.key"
+                    :value="row.value"
+                    :text-color="row.value < 0 ? 'error--text' : 'black--text'"
+                  ></rhombus-number>
+
+                  <span
+                    v-else-if="header.key == 'attribute_filters'"
+                    :key="header.key"
+                  >
+                    <span v-if="row.value.length != 0">
+                      <v-chip
+                        v-for="(filter, filterIndex) in row.value"
+                        :key="filterIndex"
+                        small
+                        class="mr-1 ml-0 mt-0 mb-1 text-subtitle-2"
+                        text-color="primary"
+                        color="var(--v-primary-lighten3)"
+                      >
+                        {{ formatText(filter) }}
+                      </v-chip>
+                    </span>
+                    <span v-else>
+                      <v-chip
+                        small
+                        class="mr-1 ml-0 mt-0 mb-1 text-subtitle-2"
+                        text-color="primary"
+                        color="var(--v-primary-lighten3)"
+                      >
+                        All customers
+                      </v-chip>
+                    </span>
+                  </span>
+                </template>
+
+                <template #field:delete="row">
+                  <div class="d-flex align-center justify-end mr-2">
+                    <hux-icon
+                      type="trash"
+                      class="cursor-pointer"
+                      :size="18"
+                      color="black"
+                      @click.native="removeAudience(row.item)"
+                    />
+                  </div>
+                </template>
+              </data-cards>
               <div>
                 <v-list class="add-segment no-data-width" :height="22">
                   <v-list-item @click="filterToggle()">
@@ -218,7 +186,6 @@
         </div>
       </div>
     </template>
->>>>>>> 32c2d5d0
   </page>
 </template>
 
@@ -230,18 +197,14 @@
 import Page from "@/components/Page.vue"
 import PageHeader from "@/components/PageHeader.vue"
 import TrustComparisonChart from "@/components/common/TrustIDComparisonChart/TrustComparisonChart"
-<<<<<<< HEAD
 import DataCards from "@/components/common/DataCards.vue"
 import { formatText } from "@/utils"
 import RhombusNumber from "@/components/common/RhombusNumber.vue"
-import Icon from "@/components/common/Icon.vue"
-=======
 import HuxIcon from "@/components/common/Icon.vue"
 import AddSegmentDrawer from "@/views/HXTrustId/Drawers/AddSegmentDrawer.vue"
 import addSegmentData from "@/api/mock/fixtures/addSegmentData.js"
 import segmentScores from "@/api/mock/fixtures/segmentComparisonScores.js"
 import overviewData from "@/api/mock/fixtures/trustIdOverview.js"
->>>>>>> 32c2d5d0
 
 export default {
   name: "HXTrustID",
@@ -252,14 +215,10 @@
     Page,
     PageHeader,
     TrustComparisonChart,
-<<<<<<< HEAD
     DataCards,
     RhombusNumber,
-    Icon,
-=======
     HuxIcon,
     AddSegmentDrawer,
->>>>>>> 32c2d5d0
   },
   data() {
     return {
@@ -332,16 +291,13 @@
     getSelectedData(value) {
       this.selectedSegment = value
     },
-<<<<<<< HEAD
     formatText: formatText,
-=======
     filterToggle() {
       this.isFilterToggled = !this.isFilterToggled
     },
     addSegment() {
       this.isFilterToggled = !this.isFilterToggled
     },
->>>>>>> 32c2d5d0
   },
 }
 </script>
