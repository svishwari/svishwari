--- conflicted
+++ resolved
@@ -50,17 +50,13 @@
 export default {
   name: "data-sources-list",
 
-<<<<<<< HEAD
-  components: { EmptyStateData, AddDataSource, CardHorizontal, Status, Icon },
+  components: { EmptyStateData, CardHorizontal, Status, Icon },
 
   data() {
     return {
       drawer: false,
     }
   },
-=======
-  components: { EmptyStateData, CardHorizontal, Status },
->>>>>>> 175573ab
 
   computed: {
     ...mapGetters({
