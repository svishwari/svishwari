<template>
  <div>
    <div class="d-flex align-end mb-4">
      <v-icon> mdi-map-marker-circle </v-icon>
      <h5 class="font-weight-light text-h5 ml-2 mt-1">Destinations</h5>
      <router-link
        :to="{ name: 'add-destination' }"
        class="text-decoration-none"
      >
        <v-icon class="ml-2 add-icon" color="primary"> mdi-plus-circle </v-icon>
      </router-link>
    </div>
    <template v-if="hasAddedDestinations">
      <CardHorizontal
        v-for="destination in addedDestinations"
        :key="destination.id"
        :title="destination.name"
        :icon="destination.type"
        hideButton
        class="mb-3"
      />
    </template>
    <EmptyStateData v-else>
      <template v-slot:icon> mdi-alert-circle-outline </template>
      <template v-slot:title> Oops! There’s nothing here yet </template>
      <template v-slot:subtitle>
        To create a connection, you need to select a destination!
        <br />
        Begin by selecting the plus button above.
      </template>
    </EmptyStateData>
  </div>
</template>

<script>
import { mapGetters, mapActions } from "vuex"

<<<<<<< HEAD
import CardHorizontal from "@/components/common/CardHorizontal"
import EmptyState from "@/components/EmptyState"
=======
import DestinationListCard from "@/components/DestinationListCard"
import Logo from "@/components/common/Logo"
import EmptyStateData from "@/components/common/EmptyStateData"
>>>>>>> 61c19416

export default {
  name: "destinations-list",

  components: {
<<<<<<< HEAD
    CardHorizontal,
    EmptyState,
=======
    DestinationListCard,
    EmptyStateData,
    Logo,
>>>>>>> 61c19416
  },

  computed: {
    ...mapGetters({
      destinations: "destinations/list",
    }),

    addedDestinations() {
      return this.destinations.filter((destination) => destination.is_added)
    },

    hasAddedDestinations() {
      return Boolean(this.addedDestinations && this.addedDestinations.length)
    },
  },

  methods: {
    ...mapActions({
      getDestinations: "destinations/getAll",
    }),
  },

  async mounted() {
    await this.getDestinations()
  },
}
</script><|MERGE_RESOLUTION|>--- conflicted
+++ resolved
@@ -35,27 +35,15 @@
 <script>
 import { mapGetters, mapActions } from "vuex"
 
-<<<<<<< HEAD
 import CardHorizontal from "@/components/common/CardHorizontal"
-import EmptyState from "@/components/EmptyState"
-=======
-import DestinationListCard from "@/components/DestinationListCard"
-import Logo from "@/components/common/Logo"
 import EmptyStateData from "@/components/common/EmptyStateData"
->>>>>>> 61c19416
 
 export default {
   name: "destinations-list",
 
   components: {
-<<<<<<< HEAD
     CardHorizontal,
-    EmptyState,
-=======
-    DestinationListCard,
     EmptyStateData,
-    Logo,
->>>>>>> 61c19416
   },
 
   computed: {
