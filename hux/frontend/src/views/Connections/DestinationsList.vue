<template>
  <div>
    <div class="d-flex align-end mb-4">
      <v-icon> mdi-map-marker-circle </v-icon>
      <h5 class="font-weight-light text-h5 ml-2 mt-1">Destinations</h5>
      <router-link
        :to="{ name: 'add-destination' }"
        class="text-decoration-none"
      >
        <v-icon class="ml-2 add-icon" color="primary"> mdi-plus-circle </v-icon>
      </router-link>
    </div>
    <template v-if="hasAddedDestinations">
      <CardHorizontal
        v-for="destination in addedDestinations"
        :key="destination.id"
<<<<<<< HEAD
      >
        <template v-slot:logo> <Logo :type="destination.type" />∏ </template>
        <template v-slot:title>
          {{ destination.name }}
        </template>
      </DestinationListCard>
=======
        :title="destination.name"
        :icon="destination.type"
        hideButton
        class="mb-3"
      />
>>>>>>> 9cbc2dc1
    </template>
    <EmptyStateData v-else>
      <template v-slot:icon> mdi-alert-circle-outline </template>
      <template v-slot:title> Oops! There’s nothing here yet </template>
      <template v-slot:subtitle>
        To create a connection, you need to select a destination!
        <br />
        Begin by selecting the plus button above.
      </template>
    </EmptyStateData>
  </div>
</template>

<script>
import { mapGetters, mapActions } from "vuex"

import CardHorizontal from "@/components/common/CardHorizontal"
import EmptyStateData from "@/components/common/EmptyStateData"

export default {
  name: "destinations-list",

  components: {
    CardHorizontal,
    EmptyStateData,
  },

  computed: {
    ...mapGetters({
      destinations: "destinations/list",
    }),

    addedDestinations() {
      return this.destinations.filter((destination) => destination.is_added)
    },

    hasAddedDestinations() {
      return Boolean(this.addedDestinations && this.addedDestinations.length)
    },
  },

  methods: {
    ...mapActions({
      getDestinations: "destinations/getAll",
    }),
  },

  async mounted() {
    await this.getDestinations()
  },
}
</script><|MERGE_RESOLUTION|>--- conflicted
+++ resolved
@@ -14,20 +14,11 @@
       <CardHorizontal
         v-for="destination in addedDestinations"
         :key="destination.id"
-<<<<<<< HEAD
-      >
-        <template v-slot:logo> <Logo :type="destination.type" />∏ </template>
-        <template v-slot:title>
-          {{ destination.name }}
-        </template>
-      </DestinationListCard>
-=======
         :title="destination.name"
         :icon="destination.type"
         hideButton
         class="mb-3"
       />
->>>>>>> 9cbc2dc1
     </template>
     <EmptyStateData v-else>
       <template v-slot:icon> mdi-alert-circle-outline </template>
