<template>
  <page>
    <page-header slot="header">
      <template slot="left">
        <breadcrumb :items="breadcrumbs" />
      </template>
    </page-header>
<<<<<<< HEAD
    <v-row v-if="isConnectionStarted">
      <v-col cols="6">
        <data-sources-list></data-sources-list>
      </v-col>
      <v-col cols="6">
        <destinations-list></destinations-list>
      </v-col>
    </v-row>
    <div class="empty-state-wrap text-center" v-else>
      <v-icon color="secondary" x-large> mdi-alert-circle-outline </v-icon>
      <div class="text-h3">Oops! There’s nothing here yet</div>
      <div class="font-weight-regular text-h6 my-2">
        To create a connection, you need to add a destination or a data source!
        <br />
        Begin by selecting a button below.
      </div>
      <router-link
        :to="{ name: 'add-destination' }"
        class="text-decoration-none"
      >
=======
    <v-progress-linear :active="loading" :indeterminate="loading" />
    <div v-if="!loading">
      <v-row class="pa-10" v-if="isConnectionStarted">
        <v-col cols="6">
          <data-sources-list></data-sources-list>
        </v-col>
        <v-col cols="6">
          <destinations-list></destinations-list>
        </v-col>
      </v-row>
      <div class="empty-state-wrap text-center" v-else>
        <v-icon color="secondary" x-large> mdi-alert-circle-outline </v-icon>
        <div class="text-h3">Oops! There’s nothing here yet</div>
        <div class="font-weight-regular text-h6 my-2">
          To create a connection, you need to add a destination or a data
          source!
          <br />
          Begin by selecting a button below.
        </div>
        <router-link
          :to="{ name: 'add-destination' }"
          class="text-decoration-none"
        >
          <huxButton
            ButtonText="Destination"
            icon="mdi-plus"
            iconPosition="left"
            variant="primary"
            size="small"
            iconSize="small"
            v-bind:isTile="true"
            class="ma-2 text-h6 font-weight-regular"
          />
        </router-link>
>>>>>>> 165228b4
        <huxButton
          ButtonText="Data source"
          icon="mdi-plus"
          iconPosition="left"
          variant="primary"
          size="small"
          v-bind:isTile="true"
          class="ma-2 text-h6 font-weight-regular"
          @click="toggleDrawer"
        />
      </div>
      <AddDataSource v-model="drawer" />
    </div>
<<<<<<< HEAD
    <AddDataSource v-model="drawer" />
  </page>
=======
  </div>
>>>>>>> 165228b4
</template>

<script>
import { mapGetters, mapActions } from "vuex"

import DataSourcesList from "./DataSourcesList"
import DestinationsList from "./DestinationsList"
import Page from "@/components/Page"
import PageHeader from "@/components/PageHeader"
import Breadcrumb from "@/components/common/Breadcrumb"
import huxButton from "@/components/common/huxButton"
import AddDataSource from "@/views/DataSources/Configuration"

export default {
  name: "connections",

  components: {
    DataSourcesList,
    DestinationsList,
    Page,
    PageHeader,
    Breadcrumb,
    huxButton,
    AddDataSource,
  },

  computed: {
    ...mapGetters({
      dataSources: "dataSources/list",
      destinations: "destinations/list",
    }),

    isConnectionStarted() {
      const availableDataSources = this.dataSources.filter(
        (each) => each.is_added
      )
      const availableDestinations = this.destinations.filter(
        (each) => each.is_added
      )
      return availableDataSources.length > 0 || availableDestinations.length > 0
    },
  },

  data() {
    return {
      breadcrumbs: [
        {
          text: "Connections",
          icon: "mdi-connection",
        },
      ],
      drawer: false,
      loading: false,
    }
  },

  methods: {
    ...mapActions({
      getDataSources: "dataSources/getAll",
      getDestinations: "destinations/getAll",
    }),
    toggleDrawer() {
      this.drawer = !this.drawer
    },
  },

  async mounted() {
    this.loading = true
    await this.getDataSources()
    await this.getDestinations()
    this.loading = false
  },
}
</script>

<style lang="scss" scoped>
.empty-state-wrap {
  padding-top: 160px;
}
</style><|MERGE_RESOLUTION|>--- conflicted
+++ resolved
@@ -1,35 +1,15 @@
 <template>
   <page>
-    <page-header slot="header">
-      <template slot="left">
-        <breadcrumb :items="breadcrumbs" />
-      </template>
-    </page-header>
-<<<<<<< HEAD
-    <v-row v-if="isConnectionStarted">
-      <v-col cols="6">
-        <data-sources-list></data-sources-list>
-      </v-col>
-      <v-col cols="6">
-        <destinations-list></destinations-list>
-      </v-col>
-    </v-row>
-    <div class="empty-state-wrap text-center" v-else>
-      <v-icon color="secondary" x-large> mdi-alert-circle-outline </v-icon>
-      <div class="text-h3">Oops! There’s nothing here yet</div>
-      <div class="font-weight-regular text-h6 my-2">
-        To create a connection, you need to add a destination or a data source!
-        <br />
-        Begin by selecting a button below.
-      </div>
-      <router-link
-        :to="{ name: 'add-destination' }"
-        class="text-decoration-none"
-      >
-=======
-    <v-progress-linear :active="loading" :indeterminate="loading" />
+    <div slot="header">
+      <page-header>
+        <template slot="left">
+          <breadcrumb :items="breadcrumbs" />
+        </template>
+      </page-header>
+      <v-progress-linear :active="loading" :indeterminate="loading" />
+    </div>
     <div v-if="!loading">
-      <v-row class="pa-10" v-if="isConnectionStarted">
+      <v-row v-if="isConnectionStarted">
         <v-col cols="6">
           <data-sources-list></data-sources-list>
         </v-col>
@@ -61,7 +41,6 @@
             class="ma-2 text-h6 font-weight-regular"
           />
         </router-link>
->>>>>>> 165228b4
         <huxButton
           ButtonText="Data source"
           icon="mdi-plus"
@@ -75,12 +54,7 @@
       </div>
       <AddDataSource v-model="drawer" />
     </div>
-<<<<<<< HEAD
-    <AddDataSource v-model="drawer" />
   </page>
-=======
-  </div>
->>>>>>> 165228b4
 </template>
 
 <script>
