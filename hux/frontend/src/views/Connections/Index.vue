<template>
  <page>
    <div slot="header">
      <page-header>
        <template slot="left">
          <breadcrumb :items="breadcrumbs" />
        </template>
      </page-header>
      <v-progress-linear :active="loading" :indeterminate="loading" />
    </div>
    <div v-if="!loading">
      <v-row v-if="isConnectionStarted">
        <v-col cols="6">
          <data-sources-list></data-sources-list>
        </v-col>
        <v-col cols="6">
          <destinations-list></destinations-list>
        </v-col>
      </v-row>
      <div class="empty-state-wrap text-center" v-else>
        <v-icon color="secondary" x-large> mdi-alert-circle-outline </v-icon>
        <div class="text-h3">Oops! There’s nothing here yet</div>
        <div class="font-weight-regular text-h6 my-2">
          To create a connection, you need to add a destination or a data
          source!
          <br />
          Begin by selecting a button below.
        </div>
        <router-link
          :to="{ name: 'DestinationConfiguration' }"
          class="text-decoration-none"
        >
          <huxButton
            ButtonText="Destination"
            icon="mdi-plus"
            iconPosition="left"
            variant="primary"
            size="small"
            iconSize="small"
            :isTile="true"
            class="ma-2 text-h6 font-weight-regular"
          />
        </router-link>
        <router-link
          :to="{ name: 'DataSourceConfiguration', query: { select: true } }"
          class="text-decoration-none"
        >
          <huxButton
            ButtonText="Data source"
            icon="mdi-plus"
            iconPosition="left"
            variant="primary"
            size="small"
            :isTile="true"
            class="ma-2 text-h6 font-weight-regular"
          />
        </router-link>
      </div>
    </div>
<<<<<<< HEAD
    <DataSourceConfiguration v-model="drawer" />
  </div>
=======
  </page>
>>>>>>> 5224c830
</template>

<script>
import { mapGetters, mapActions } from "vuex"

import DataSourcesList from "./DataSourcesList"
import DestinationsList from "./DestinationsList"
import Page from "@/components/Page"
import PageHeader from "@/components/PageHeader"
import Breadcrumb from "@/components/common/Breadcrumb"
import huxButton from "@/components/common/huxButton"
import DataSourceConfiguration from "@/views/DataSources/Configuration"

export default {
  name: "connections",

  components: {
    DataSourcesList,
    DestinationsList,
    Page,
    PageHeader,
    Breadcrumb,
    huxButton,
    DataSourceConfiguration,
  },

  computed: {
    ...mapGetters({
      dataSources: "dataSources/list",
      destinations: "destinations/list",
    }),

    isConnectionStarted() {
      const availableDataSources = this.dataSources.filter(
        (each) => each.is_added
      )
      const availableDestinations = this.destinations.filter(
        (each) => each.is_added
      )
      return availableDataSources.length > 0 || availableDestinations.length > 0
    },
  },

  data() {
    return {
      breadcrumbs: [
        {
          text: "Connections",
          icon: "mdi-connection",
        },
      ],
      drawer: false,
      loading: false,
    }
  },

  watch: {
    $route() {
      if (this.$route.query.select) {
        this.drawer = true
      } else {
        this.drawer = false
      }
    },

    drawer() {
      if (!this.drawer) {
        this.$router.replace({ query: null })
      }
    },
  },

  methods: {
    ...mapActions({
      getDataSources: "dataSources/getAll",
      getDestinations: "destinations/getAll",
    }),
    toggleDrawer() {
      this.drawer = !this.drawer
    },
  },

  async mounted() {
    this.loading = true
    await this.getDataSources()
    await this.getDestinations()
    this.loading = false

    if (this.$route.query.select) {
      this.drawer = true
    }
  },
}
</script>

<style lang="scss" scoped>
.empty-state-wrap {
  padding-top: 160px;
}
</style><|MERGE_RESOLUTION|>--- conflicted
+++ resolved
@@ -57,12 +57,8 @@
         </router-link>
       </div>
     </div>
-<<<<<<< HEAD
     <DataSourceConfiguration v-model="drawer" />
-  </div>
-=======
   </page>
->>>>>>> 5224c830
 </template>
 
 <script>
