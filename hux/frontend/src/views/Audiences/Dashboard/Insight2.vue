--- conflicted
+++ resolved
@@ -291,11 +291,7 @@
                 </v-card-title>
                 <v-card-text v-if="showAdvertising">
                   <div class="match-rates mx-2 my-1">
-<<<<<<< HEAD
-                    <matchrate :deliveries="audienceData.digital_advertising && audienceData.digital_advertising.match_rates ? audienceData.digital_advertising.match_rates : []"/>
-=======
-                    <matchrate :matchrate="audience.match_rates" />
->>>>>>> e2ed6555
+                    <matchrate :match-rate="audienceData.digital_advertising && audienceData.digital_advertising.match_rates ? audienceData.digital_advertising.match_rates : []"/>
                   </div>
                   <div ref="advertisingcard" class="lookalikes mx-2 my-6">
                     <lookalikes
