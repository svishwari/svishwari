<template>
  <page class="white create-audience-wrap" maxWidth="100%">
    <div>
      <div class="heading font-weight-light neroBlack--text">
        Add an audience
      </div>
      <div class="sub-heading text-h6 neroBlack--text">
        Build a target audience from the data you own. Add the attributes you
        want to involve in this particular audience and where you wish to send
        this audience.
      </div>

      <div class="overview font-weight-regular neroBlack--text mt-15">
        Audience overview
      </div>
      <div class="row overview-list mb-0 ml-0 mt-1">
        <MetricCard
          class="list-item mr-3"
          v-for="(item, i) in overviewListItems"
          :key="i"
          :grow="i === 0 ? 2 : 1"
          :title="item.title"
          :icon="item.icon"
        >
          <template #subtitle-extended>
            <tooltip>
              <template #label-content>
                <span class="font-weight-semi-bold">
                  {{ getFormattedValue(item) }}
                </span>
              </template>
              <template #hover-content>
                {{ item.subtitle | Empty }}
              </template>
            </tooltip>
          </template>
        </MetricCard>
      </div>
      <v-divider class="divider mt-2 mb-9"></v-divider>
    </div>

    <div class="timeline-wrapper">
      <v-form ref="form" class="ml-0" v-model="isFormValid" lazy-validation>
        <v-timeline align-top dense class="">
          <v-timeline-item color="blue" class="timeline-section mb-7">
            <template #icon class="timeline-icon-section">
              <span>1</span>
            </template>
            <v-row class="pt-1">
              <v-col cols="4">
                <strong class="text-h5 neroBlack--text"
                  >General information</strong
                >
                <TextField
                  placeholderText="What is the name for this audience ?"
                  height="40"
                  labelText="Audience name"
                  backgroundColor="white"
                  required
                  v-model="audience.audienceName"
                  class="mt-1 text-caption neroBlack--text pt-2"
                  :rules="audienceNamesRules"
                />
              </v-col>
              <v-col cols="8">
                <div class="mt-8 ml-15 text-caption neroBlack--text">
                  Add to an engagement -
                  <i style="tilt">you must have at least one</i>
                  <div class="mt-2 d-flex align-center">
                    <v-icon
                      size="30"
                      class="add-icon cursor-pointer"
                      color="primary"
                      @click="engagementDrawer = !engagementDrawer"
                      >mdi-plus-circle</v-icon
                    >
                    <div>
                      <v-chip
                        v-for="item in selectedEngagements"
                        :close="isMinEngagementSelected"
                        small
                        class="mx-2 my-1 font-weight-semi-bold"
                        text-color="primary"
                        color="pillBlue"
                        close-icon="mdi-close"
                        @click:close="detachEngagement(item)"
                        :key="item.id"
                      >
                        {{ item.name }}
                      </v-chip>
                    </div>
                  </div>
                </div>
              </v-col>
            </v-row>
          </v-timeline-item>
          <v-timeline-item color="blue" class="timeline-section mb-7">
            <template #icon class="timeline-icon-section">
              <span>2</span>
            </template>
            <v-col class="pt-1 pa-0">
              <attribute-rules :rules="attributeRules"></attribute-rules>
            </v-col>
          </v-timeline-item>
          <v-timeline-item
            color="blue"
            class="timeline-section disable-down-timeline mb-15"
          >
            <template #icon class="timeline-icon-section">
              <span>3</span>
            </template>
            <v-row class="pt-1">
              <v-col cols="12">
                <strong class="text-h5 neroBlack--text">
                  Select destination(s) -
                  <i style="font-size: 12px">Optional</i>
                </strong>
                <div class="d-flex align-center">
                  <v-icon
                    size="30"
                    class="add-icon mt-1"
                    color="primary"
                    @click="openSelectDestinationsDrawer()"
                  >
                    mdi-plus-circle
                  </v-icon>
                  <tooltip
                    v-for="destination in audience.destinations"
                    :key="destination.id"
                  >
                    <template #label-content>
<<<<<<< HEAD
                      <Logo
                        class="added-logo ml-2"
                        v-for="destination in selectedDestinations"
                        :key="destination.id"
                        :type="destination.type"
                        :size="18"
                        @mouseover.native="hoverItem = destination.name"
                      />
=======
                      <div class="destination-logo-wrapper">
                        <div class="logo-wrapper">
                          <Logo
                            class="added-logo ml-2 svg-icon"
                            :type="destination.type.toLowerCase()"
                            :size="18"
                          />
                          <Logo
                            class="delete-icon"
                            type="delete"
                            @click.native="removeDestination(destination.id)"
                          />
                        </div>
                      </div>
>>>>>>> 859d2ed4
                    </template>
                    <template #hover-content>
                      <div class="d-flex align-center">
                        Remove {{ destination.name }}
                      </div>
                    </template>
                  </tooltip>
                </div>
              </v-col>
            </v-row>
          </v-timeline-item>
          <v-timeline-item class="timeline-section disabled">
            <template #icon class="timeline-icon-section">
              <span>4</span>
            </template>
            <v-row class="pt-1">
              <v-col cols="12">
                <strong class="text-h5"
                  >Create a lookalike audience -
                  <i>This feature will be coming soon</i>
                </strong>
              </v-col>
            </v-row>
          </v-timeline-item>
        </v-timeline>
      </v-form>

      <HuxFooter maxWidth="inherit">
        <template #left>
          <huxButton
            variant="white"
            isTile
            width="94"
            height="40"
            @click.native="$router.go(-1)"
          >
            <span class="primary--text">Cancel</span>
          </huxButton>
        </template>
        <template #right>
          <huxButton
            variant="primary"
            isTile
            width="94"
            height="44"
            @click="createAudience()"
            :isDisabled="!isAudienceFormValid"
          >
            Create
          </huxButton>
        </template>
      </HuxFooter>
    </div>

    <!-- Add destination workflow -->
    <SelectDestinationsDrawer
      v-model="selectedDestinations"
      :toggle="showSelectDestinationsDrawer"
      @onToggle="(val) => (showSelectDestinationsDrawer = val)"
      @onSalesforceAdd="openSalesforceExtensionDrawer"
      @onSalesforceRemove="deleteSalesforceExtension"
    />

    <!-- Salesforce extension workflow -->
    <SalesforceExtensionDrawer
      v-model="selectedDestinations"
      :toggle="showSalesforceExtensionDrawer"
      :destination="salesforceDestination"
      @onToggle="(val) => (showSalesforceExtensionDrawer = val)"
      @onAdd="addDataExtension"
      @onBack="openSelectDestinationsDrawer"
    />

    <!-- Engagement workflow -->
    <AttachEngagement
      v-model="engagementDrawer"
      :finalEngagements="selectedEngagements"
      @onEngagementChange="setSelectedEngagements"
    />
  </page>
</template>

<script>
import { mapGetters, mapActions } from "vuex"
import Page from "@/components/Page"
import MetricCard from "@/components/common/MetricCard"
import HuxFooter from "@/components/common/HuxFooter"
import huxButton from "@/components/common/huxButton"
import TextField from "@/components/common/TextField"
import AttributeRules from "./AttributeRules.vue"
import AttachEngagement from "@/views/Audiences/AttachEngagement"
import SelectDestinationsDrawer from "@/views/Audiences/Configuration/Drawers/SelectDestinations"
import SalesforceExtensionDrawer from "@/views/Audiences/Configuration/Drawers/SalesforceExtension"
import Logo from "@/components/common/Logo"
import Tooltip from "@/components/common/Tooltip.vue"

export default {
  name: "Configuration",
  components: {
    Page,
    MetricCard,
    HuxFooter,
    huxButton,
    TextField,
    AttributeRules,
    Logo,
    AttachEngagement,
    Tooltip,
    SelectDestinationsDrawer,
    SalesforceExtensionDrawer,
  },
  data() {
    return {
      overviewListItems: [
        { title: "Target size", subtitle: "" },
        { title: "Countries", subtitle: "", icon: "mdi-earth" },
        { title: "US States", subtitle: "", icon: "mdi-map" },
        { title: "Cities", subtitle: "", icon: "mdi-map-marker-radius" },
        { title: "Age", subtitle: "", icon: "mdi-cake-variant" },
        { title: "Women", subtitle: "", icon: "mdi-gender-female" },
        { title: "Men", subtitle: "", icon: "mdi-gender-male" },
        { title: "Other", subtitle: "", icon: "mdi-gender-male-female" },
      ],
      selectedDestinations: [],
      showSelectDestinationsDrawer: false,
      showSalesforceExtensionDrawer: false,
      salesforceDestination: {},
      salesforceDestinations: [],

      engagementDrawer: false,
      audience: {
        name: null,
        attributeRules: [],
      },
      selectedEngagements: [],
      newEngagementValid: true,
      engagement: {
        name: "",
        description: "",
        deliveryType: 0,
      },
      audienceNamesRules: [(v) => !!v || "Audience name is required"],
      isFormValid: false,
<<<<<<< HEAD
      hoverItem: "",
=======
      destinationDrawer: {
        insideFlow: false,
        viewStep: 1,
        selectedDestination: [],
      },
>>>>>>> 859d2ed4
      loading: false,
    }
  },

  computed: {
    ...mapGetters({
      destinations: "destinations/enabledDestination",
      AudiencesRules: "audiences/audiencesRules",
      getAudience: "audiences/audience",
      overview: "customers/overview",
    }),

    attributeRules() {
      return this.audience ? this.audience.attributeRules : []
    },

    isMinEngagementSelected() {
      return this.selectedEngagements.length > 1
    },

    isAudienceFormValid() {
      return !!this.audience.audienceName && this.selectedEngagements.length > 0
    },

    selectedEngagementIds() {
      // This will be used when sending data to create an audience
      return this.selectedEngagements.map((each) => {
        return each["id"]
      })
    },
  },

  methods: {
    ...mapActions({
      fetchEngagements: "engagements/getAll",
      addAudienceToDB: "audiences/add",
      getAudiencesRules: "audiences/fetchConstants",
      getAudienceById: "audiences/getAudienceById",
      getOverview: "customers/getOverview",
    }),

    addDataExtension(data) {
      this.salesforceDestinations.push(data)
    },

    deleteSalesforceExtension(destination) {
      let index = this.salesforceDestinations.findIndex((each) => {
        each.id === destination.id
      })
      this.salesforceDestinations.splice(index, 1)
    },

    closeAllDrawers() {
      this.engagementDrawer = false
      this.showSelectDestinationsDrawer = false
      this.showSalesforceExtensionDrawer = false
    },

    openSelectDestinationsDrawer() {
      this.closeAllDrawers()
      this.showSelectDestinationsDrawer = true
    },

    openSalesforceExtensionDrawer(destination) {
      this.closeAllDrawers()
      this.salesforceDestination = destination
      this.showSalesforceExtensionDrawer = true
    },

    getFormattedValue(item) {
      switch (item.title) {
        case "Target size":
        case "Countries":
        case "US States":
        case "Cities":
          return this.$options.filters.Numeric(
            item.subtitle,
            false,
            false,
            true
          )
        case "Women":
        case "Men":
        case "Other":
          return this.$options.filters.percentageConvert(
            item.subtitle,
            true,
            true
          )
        default:
          return item.subtitle
      }
    },

    // Mapping Overview Data
    mapCDMOverview() {
      this.overviewListItems[0].subtitle = this.overview.total_customers
      this.overviewListItems[1].subtitle = this.overview.total_countries
      this.overviewListItems[2].subtitle = this.overview.total_us_states
      this.overviewListItems[3].subtitle = this.overview.total_cities
      this.overviewListItems[4].subtitle = this.overview.max_age
      this.overviewListItems[5].subtitle = this.overview.gender_women
      this.overviewListItems[6].subtitle = this.overview.gender_men
      this.overviewListItems[7].subtitle = this.overview.gender_other
    },

    // Engagements
    detachEngagement(engagement) {
      const existingIndex = this.selectedEngagements.findIndex(
        (each) => engagement.id === each.id
      )
      if (existingIndex > -1) {
        this.selectedEngagements.splice(existingIndex, 1)
      }
    },

    setSelectedEngagements(engagementsList) {
      this.selectedEngagements = engagementsList
    },

    async createAudience() {
      let filteredDestinations = []

<<<<<<< HEAD
      for (let i = 0; i < this.selectedDestinations.length; i++) {
        if (this.selectedDestinations[i].type !== "salesforce") {
          filteredDestinations.push({
            id: this.selectedDestinations[i].id,
          })
=======
    onSelectDestination(selected) {
      // check to avoid duplicate destination
      if (!this.isDestinationAdded(selected.type)) {
        if (selected && selected.type === "SFMC") {
          if (!this.isDestinationAddedOnDrawer(selected)) {
            this.destinationDrawer.selectedDestination.push(selected)
          }
          this.destinationDrawer.viewStep = 2
        } else {
          this.audience.destinations.push(selected)
          this.toggleDrawer()
        }
      } else {
        var idx = this.audience.destinations.findIndex(
          (item) => item.id == selected.id
        )
        if (idx > -1) {
          this.audience.destinations.splice(idx, 1)
>>>>>>> 859d2ed4
        }
      }

      filteredDestinations.push(...this.salesforceDestinations)

      const engagementIdArray = this.selectedEngagements.map(
        (engagement) => engagement.id
      )
      const filtersArray = []
      for (
        let ruleIndex = 0;
        ruleIndex < this.audience.attributeRules.length;
        ruleIndex++
      ) {
        var filter = {
          section_aggregator: this.audience.attributeRules[ruleIndex].operand
            ? "ALL"
            : "ANY",
          section_filters: [],
        }
        for (
          let conditionIndex = 0;
          conditionIndex <
          this.audience.attributeRules[ruleIndex].conditions.length;
          conditionIndex++
        ) {
          filter.section_filters.push({
            field:
              this.audience.attributeRules[ruleIndex].conditions[conditionIndex]
                .attribute.key,
            type: this.audience.attributeRules[ruleIndex].conditions[
              conditionIndex
            ].operator
              ? this.audience.attributeRules[ruleIndex].conditions[
                  conditionIndex
                ].operator.key
              : "range",
            value: this.audience.attributeRules[ruleIndex].conditions[
              conditionIndex
            ].operator
              ? this.audience.attributeRules[ruleIndex].conditions[
                  conditionIndex
                ].text
              : this.audience.attributeRules[ruleIndex].conditions[
                  conditionIndex
                ].range,
          })
        }
        filtersArray.push(filter)
      }
      const payload = {
        destinations: filteredDestinations,
        engagements: engagementIdArray,
        filters: filtersArray,
        name: this.audience.audienceName,
      }
      await this.addAudienceToDB(payload)
      this.$router.push({ name: "Audiences" })
    },
    removeDestination(id) {
      const existingIndex = this.audience.destinations.findIndex(
        (each) => id === each.id
      )
      if (existingIndex > -1) {
        this.audience.destinations.splice(existingIndex, 1)
      }
    },
  },
  async mounted() {
    this.loading = true
    await this.getOverview()
    if (this.$route.params.id) await this.getAudienceById(this.$route.params.id)
    await this.getAudiencesRules()
    this.mapCDMOverview()
    this.loading = false
  },
}
</script>

<style lang="scss" scoped>
.create-audience-wrap {
  .heading {
    font-size: 24px;
    line-height: 40px;
  }
  .sub-heading {
    line-height: 22px;
    max-width: 910px;
  }
  .overview {
    font-size: 15px;
    line-height: 20px;
  }
  .divider {
    width: 100%;
  }
  ::v-deep .timeline-wrapper {
    max-width: 1230px;
    padding-right: 30px;
    .theme--light.v-timeline {
      padding-top: 0px;
      left: -30px;
      .theme--light.v-timeline-item:last-child {
        padding-bottom: 0px;
      }
      .theme--light.v-timeline-item.disabled {
        .v-timeline-item__divider {
          .v-timeline-item__dot {
            background: var(--v-lightGrey-base);
            .v-timeline-item__inner-dot {
              background-color: var(--v-white-base) !important;
              color: var(--v-lightGrey-base);
              height: 34.2px;
              margin: 2.1px;
              width: 34.2px;
            }
          }
        }
      }
    }
    .theme--light.v-timeline:before {
      background: linear-gradient(
          to right,
          var(--v-secondary-base) 50%,
          rgba(255, 255, 255, 0) 0%
        ),
        linear-gradient(var(--v-secondary-base) 50%, rgba(255, 255, 255, 0) 0%),
        linear-gradient(
          to right,
          var(--v-secondary-base) 49%,
          rgba(255, 255, 255, 0) 0%
        ),
        linear-gradient(var(--v-secondary-base) 50%, rgba(255, 255, 255, 0) 0%);
      background-position: top, right, bottom, left;
      background-repeat: repeat-x, repeat-y;
      background-size: 12px 0px, 1px 12px;
    }
    .theme--light.v-timeline-item {
      .v-timeline-item__divider {
        .v-timeline-item__dot {
          background: var(--v-info-base);
          .v-timeline-item__inner-dot {
            background-color: var(--v-white-base) !important;
            color: var(--v-info-base);
            height: 34.2px;
            margin: 2.1px;
            width: 34.2px;
          }
        }
      }
    }
    .theme--light.v-timeline-item {
      &.disabled {
        .v-timeline-item__body {
          color: var(--v-lightGrey-base);
        }
        .v-timeline-item__divider {
          .v-timeline-item__dot {
            color: var(--v-lightGrey-base);
            .v-timeline-item__inner-dot {
              background-color: var(--v-white-base) !important;
              color: var(--v-lightGrey-base);
            }
          }
        }
      }
    }
    .destination-logo-wrapper {
      display: inline-flex;
      .logo-wrapper {
        position: relative;
        .added-logo {
          margin-top: 8px;
        }
        .delete-icon {
          z-index: 1;
          position: absolute;
          left: 3px;
          top: 5px;
          background: var(--v-white-base);
          display: none;
        }
        &:hover {
          .delete-icon {
            display: block;
          }
        }
      }
    }
  }

  .destination-drawer {
    .stepper {
      box-shadow: none !important;
    }
    .drawer-back {
      @extend .box-shadow-25;
    }
  }
}
</style><|MERGE_RESOLUTION|>--- conflicted
+++ resolved
@@ -125,35 +125,24 @@
                     mdi-plus-circle
                   </v-icon>
                   <tooltip
-                    v-for="destination in audience.destinations"
+                    v-for="destination in selectedDestinations"
                     :key="destination.id"
                   >
                     <template #label-content>
-<<<<<<< HEAD
-                      <Logo
-                        class="added-logo ml-2"
-                        v-for="destination in selectedDestinations"
-                        :key="destination.id"
-                        :type="destination.type"
-                        :size="18"
-                        @mouseover.native="hoverItem = destination.name"
-                      />
-=======
                       <div class="destination-logo-wrapper">
                         <div class="logo-wrapper">
                           <Logo
                             class="added-logo ml-2 svg-icon"
-                            :type="destination.type.toLowerCase()"
+                            :type="destination.type"
                             :size="18"
                           />
                           <Logo
                             class="delete-icon"
                             type="delete"
-                            @click.native="removeDestination(destination.id)"
+                            @click.native="removeDestination(destination)"
                           />
                         </div>
                       </div>
->>>>>>> 859d2ed4
                     </template>
                     <template #hover-content>
                       <div class="d-flex align-center">
@@ -297,15 +286,7 @@
       },
       audienceNamesRules: [(v) => !!v || "Audience name is required"],
       isFormValid: false,
-<<<<<<< HEAD
       hoverItem: "",
-=======
-      destinationDrawer: {
-        insideFlow: false,
-        viewStep: 1,
-        selectedDestination: [],
-      },
->>>>>>> 859d2ed4
       loading: false,
     }
   },
@@ -429,32 +410,11 @@
     async createAudience() {
       let filteredDestinations = []
 
-<<<<<<< HEAD
       for (let i = 0; i < this.selectedDestinations.length; i++) {
         if (this.selectedDestinations[i].type !== "salesforce") {
           filteredDestinations.push({
             id: this.selectedDestinations[i].id,
           })
-=======
-    onSelectDestination(selected) {
-      // check to avoid duplicate destination
-      if (!this.isDestinationAdded(selected.type)) {
-        if (selected && selected.type === "SFMC") {
-          if (!this.isDestinationAddedOnDrawer(selected)) {
-            this.destinationDrawer.selectedDestination.push(selected)
-          }
-          this.destinationDrawer.viewStep = 2
-        } else {
-          this.audience.destinations.push(selected)
-          this.toggleDrawer()
-        }
-      } else {
-        var idx = this.audience.destinations.findIndex(
-          (item) => item.id == selected.id
-        )
-        if (idx > -1) {
-          this.audience.destinations.splice(idx, 1)
->>>>>>> 859d2ed4
         }
       }
 
@@ -514,13 +474,12 @@
       await this.addAudienceToDB(payload)
       this.$router.push({ name: "Audiences" })
     },
-    removeDestination(id) {
-      const existingIndex = this.audience.destinations.findIndex(
-        (each) => id === each.id
-      )
-      if (existingIndex > -1) {
-        this.audience.destinations.splice(existingIndex, 1)
-      }
+    removeDestination(destination) {
+      if (destination.type === "salesforce") {
+        this.deleteSalesforceExtension(destination)
+      }
+      let index = this.selectedDestinations.indexOf(destination)
+      this.selectedDestinations.splice(index, 1)
     },
   },
   async mounted() {
