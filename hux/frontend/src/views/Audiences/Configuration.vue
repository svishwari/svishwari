--- conflicted
+++ resolved
@@ -86,7 +86,7 @@
             <template v-slot:icon class="timeline-icon-section">
               <span>2</span>
             </template>
-            <v-row class="pt-1 pr-10">
+            <v-row class="pt-1 pr-0">
               <attribute-rules :rules="attributeRules"></attribute-rules>
             </v-row>
           </v-timeline-item>
@@ -108,56 +108,6 @@
                     mdi-plus-circle
                   </v-icon>
                 </div>
-<<<<<<< HEAD
-              </div>
-            </v-col>
-          </v-row>
-        </v-timeline-item>
-        <v-timeline-item color="blue" class="timeline-section">
-          <template v-slot:icon class="timeline-icon-section">
-            <span>2</span>
-          </template>
-          <v-row class="pt-1 pr-10 mr-10">
-            <attribute-rules :rules="attributeRules"></attribute-rules>
-          </v-row>
-        </v-timeline-item>
-        <v-timeline-item color="blue" class="timeline-section">
-          <template v-slot:icon class="timeline-icon-section">
-            <span>3</span>
-          </template>
-          <v-row class="pt-1">
-            <v-col cols="12">
-              <strong class="text-h6">
-                Select destination(s) - <i style="font-size: 12px">Optional</i>
-              </strong>
-              <div>
-                <v-icon
-                  size="30"
-                  class="add-icon"
-                  color="primary"
-                  @click="toggleDrawer()"
-                >
-                  mdi-plus-circle
-                </v-icon>
-                <!-- <v-btn fab x-small color="primary" @click="toggleDrawer()">
-                  <v-icon dark> mdi-plus-circle </v-icon>
-                </v-btn> -->
-              </div>
-            </v-col>
-          </v-row>
-        </v-timeline-item>
-        <v-timeline-item class="timeline-section disabled">
-          <template v-slot:icon class="timeline-icon-section">
-            <span>4</span>
-          </template>
-          <v-row class="pt-1">
-            <v-col cols="12">
-              <strong> Create lookalike audience </strong>
-            </v-col>
-          </v-row>
-        </v-timeline-item>
-      </v-timeline>
-=======
               </v-col>
             </v-row>
           </v-timeline-item>
@@ -173,7 +123,6 @@
           </v-timeline-item>
         </v-timeline>
       </v-form>
->>>>>>> 98fe7919
 
       <HuxFooter>
         <template v-slot:left>
@@ -350,7 +299,7 @@
                       placeholder="What is the purpose of this engagement?"
                       v-model="engagement.description"
                     />
-                    <div class="delivery-options">
+                    <div class="d-flex flex-column">
                       <span class="my-1">Delivery schedule</span>
                       <v-btn-toggle v-model="engagement.deliveryType">
                         <v-btn>
@@ -541,7 +490,6 @@
       )
       if (existingIndex > -1) this.selectedEngagements.splice(existingIndex, 1)
     },
-<<<<<<< HEAD
 
     toggleDrawer() {
       this.drawer = !this.drawer
@@ -552,9 +500,6 @@
       this.selectedDestination = selected
       console.log(this.selectedDestination)
     },
-=======
-    createAudience() {},
->>>>>>> 98fe7919
   },
   async mounted() {
     await this.getDestinations()
