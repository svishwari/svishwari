--- conflicted
+++ resolved
@@ -48,12 +48,8 @@
                 backgroundColor="white"
                 v-bind:required="true"
                 v-model="audience.audienceName"
-<<<<<<< HEAD
-                class="mt-1 text-caption neroBlack--text"
+                class="mt-1 aud-name-field text-caption neroBlack--text"
                 :rules="audienceNamesRules"
-=======
-                class="mt-1 text-body-1 aud-name-field"
->>>>>>> f3f30c3f
               ></TextField>
             </v-col>
             <v-col cols="8">
