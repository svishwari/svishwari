--- conflicted
+++ resolved
@@ -439,7 +439,6 @@
         default:
           return item.subtitle
       }
-      return "Numeric(false, false, true) | Empty"
     },
 
     // Mapping Overview Data
@@ -507,10 +506,9 @@
         this.destinationDrawer &&
         this.destinationDrawer.selectedDestination
       ) {
-        const existingIndex =
-          this.destinationDrawer.selectedDestination.findIndex(
-            (destination) => destination.type === selected.type
-          )
+        const existingIndex = this.destinationDrawer.selectedDestination.findIndex(
+          (destination) => destination.type === selected.type
+        )
         return existingIndex > -1
       }
     },
@@ -549,7 +547,6 @@
           conditionIndex++
         ) {
           filter.section_filters.push({
-<<<<<<< HEAD
             field: this.audience.attributeRules[ruleIndex].conditions[
               conditionIndex
             ].attribute.key,
@@ -569,17 +566,6 @@
               : this.audience.attributeRules[ruleIndex].conditions[
                   conditionIndex
                 ].range,
-=======
-            field:
-              this.audience.attributeRules[ruleIndex].conditions[conditionIndex]
-                .attribute,
-            type: this.audience.attributeRules[ruleIndex].conditions[
-              conditionIndex
-            ].operator,
-            value:
-              this.audience.attributeRules[ruleIndex].conditions[conditionIndex]
-                .text,
->>>>>>> 24b79197
           })
         }
         debugger
