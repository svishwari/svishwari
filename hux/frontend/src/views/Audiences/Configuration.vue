<template>
  <page class="white create-audience-wrap" maxWidth="100%">
    <div>
      <div class="heading font-weight-light neroBlack--text">
        Add an audience
      </div>
      <div class="sub-heading text-h6 neroBlack--text">
        Build a target audience from the data you own. Add the attributes you
        want to involve in this particular audience and where you wish to send
        this audience.
      </div>

      <div class="overview font-weight-regular neroBlack--text mt-15">
        Audience overview
      </div>
      <div class="row overview-list mb-0 ml-0 mt-1">
        <MetricCard
          class="list-item mr-3"
          v-for="(item, i) in overviewListItems"
          :key="i"
          :grow="i === 0 ? 2 : 1"
          :title="item.title"
          :icon="item.icon"
        >
          <template #subtitle-extended>
            <tooltip>
              <template #label-content>
                <span class="font-weight-semi-bold">
                  {{ getFormattedValue(item) }}
                </span>
              </template>
              <template #hover-content>
                {{ item.subtitle | Empty }}
              </template>
            </tooltip>
          </template>
        </MetricCard>
      </div>
      <v-divider class="divider mt-2 mb-9"></v-divider>
    </div>

    <div class="timeline-wrapper">
      <v-form ref="form" class="ml-0" v-model="isFormValid" lazy-validation>
        <v-timeline align-top dense class="">
          <v-timeline-item color="blue" class="timeline-section mb-7">
            <template #icon class="timeline-icon-section">
              <span>1</span>
            </template>
            <v-row class="pt-1">
              <v-col cols="4">
                <strong class="text-h5 neroBlack--text"
                  >General information</strong
                >
                <TextField
                  placeholderText="What is the name for this audience ?"
                  height="40"
                  labelText="Audience name"
                  backgroundColor="white"
                  required
                  v-model="audience.audienceName"
                  class="mt-1 text-caption neroBlack--text pt-2"
                  :rules="audienceNamesRules"
                />
              </v-col>
              <v-col cols="8">
                <div class="mt-8 ml-15 text-caption neroBlack--text">
                  Add to an engagement -
                  <i style="tilt">you must have at least one</i>
                  <div class="mt-2 d-flex align-center">
                    <v-icon
                      size="30"
                      class="add-icon cursor-pointer"
                      color="primary"
                      @click="engagementDrawer = !engagementDrawer"
                      >mdi-plus-circle</v-icon
                    >
                    <div>
                      <v-chip
                        v-for="item in selectedEngagements"
                        :close="isMinEngagementSelected"
                        small
                        class="mx-2 my-1 font-weight-semi-bold"
                        text-color="primary"
                        color="pillBlue"
                        close-icon="mdi-close"
                        @click:close="detachEngagement(item)"
                        :key="item.id"
                      >
                        {{ item.name }}
                      </v-chip>
                    </div>
                  </div>
                </div>
              </v-col>
            </v-row>
          </v-timeline-item>
          <v-timeline-item color="blue" class="timeline-section mb-7">
            <template #icon class="timeline-icon-section">
              <span>2</span>
            </template>
            <v-col class="pt-1 pa-0">
              <attribute-rules :rules="attributeRules"></attribute-rules>
            </v-col>
          </v-timeline-item>
          <v-timeline-item
            color="blue"
            class="timeline-section disable-down-timeline mb-15"
          >
            <template #icon class="timeline-icon-section">
              <span>3</span>
            </template>
            <v-row class="pt-1">
              <v-col cols="12">
                <strong class="text-h5 neroBlack--text">
                  Select destination(s) -
                  <i style="font-size: 12px">Optional</i>
                </strong>
                <div class="d-flex align-center">
                  <v-icon
                    size="30"
                    class="add-icon mt-1"
                    color="primary"
                    @click="openSelectDestinationsDrawer()"
                  >
                    mdi-plus-circle
                  </v-icon>
                  <tooltip
                    v-for="destination in selectedDestinations"
                    :key="destination.id"
                  >
                    <template #label-content>
                      <div class="destination-logo-wrapper">
                        <div class="logo-wrapper">
                          <Logo
                            class="added-logo ml-2 svg-icon"
                            :type="destination.type"
                            :size="18"
                          />
                          <Logo
                            class="delete-icon"
                            type="delete"
                            @click.native="removeDestination(destination)"
                          />
                        </div>
                      </div>
                    </template>
                    <template #hover-content>
                      <div class="d-flex align-center">
                        Remove {{ destination.name }}
                      </div>
                    </template>
                  </tooltip>
                </div>
              </v-col>
            </v-row>
          </v-timeline-item>
          <v-timeline-item class="timeline-section disabled">
            <template #icon class="timeline-icon-section">
              <span>4</span>
            </template>
            <v-row class="pt-1">
              <v-col cols="12">
                <strong class="text-h5"
                  >Create a lookalike audience -
                  <i>This feature will be coming soon</i>
                </strong>
              </v-col>
            </v-row>
          </v-timeline-item>
        </v-timeline>
      </v-form>

      <HuxFooter maxWidth="inherit">
        <template #left>
          <huxButton
            variant="white"
            isTile
            width="94"
            height="40"
            @click.native="$router.go(-1)"
          >
            <span class="primary--text">Cancel</span>
          </huxButton>
        </template>
        <template #right>
          <huxButton
            variant="primary"
            isTile
            width="94"
            height="44"
            @click="createAudience()"
            :isDisabled="!isAudienceFormValid"
          >
            Create
          </huxButton>
        </template>
      </HuxFooter>
    </div>

<<<<<<< HEAD
    <!-- Add destination workflow -->
    <SelectDestinationsDrawer
      v-model="selectedDestinations"
      :toggle="showSelectDestinationsDrawer"
      @onToggle="(val) => (showSelectDestinationsDrawer = val)"
      @onSalesforceAdd="openSalesforceExtensionDrawer"
      @onSalesforceRemove="deleteSalesforceExtension"
    />

    <!-- Salesforce extension workflow -->
    <SalesforceExtensionDrawer
      v-model="selectedDestinations"
      :toggle="showSalesforceExtensionDrawer"
      :destination="salesforceDestination"
      @onToggle="(val) => (showSalesforceExtensionDrawer = val)"
      @onAdd="addDataExtension"
      @onBack="openSelectDestinationsDrawer"
    />
=======
        <template #default>
          <v-stepper v-model="destinationDrawer.viewStep" class="stepper mt-1">
            <v-stepper-items>
              <v-stepper-content step="1">
                <div class="mx-1">
                  <CardHorizontal
                    v-for="destination in destinationsList"
                    :key="destination.id"
                    :title="destination.name"
                    :icon="destination.type.toLowerCase()"
                    :enableBlueBackground="
                      destination.is_added ||
                      isDestinationAdded(destination.type)
                    "
                    :isAdded="
                      destination.is_added ||
                      isDestinationAdded(destination.type)
                    "
                    :isAvailable="destination.is_enabled"
                    :isAlreadyAdded="destination.is_added"
                    @click="onSelectDestination(destination)"
                    class="my-3"
                  />
                </div>
              </v-stepper-content>
              <v-stepper-content step="2">
                <AddDestination
                  @onformchange="validateForm"
                  :dropdownItems="dataExtensions"
                  ref="childComponent"
                />
              </v-stepper-content>
            </v-stepper-items>
          </v-stepper>
        </template>

        <template #footer-right>
          <div
            class="d-flex align-baseline"
            v-if="destinationDrawer.viewStep == 2"
          >
            <huxButton
              variant="primary"
              isTile
              width="80"
              height="40"
              class="ma-2"
              :disabled="!addDestinationFormValid"
              @click="addDestinationToAudience()"
            >
              Add
            </huxButton>
          </div>
        </template>
>>>>>>> d1c6dbc4

    <!-- Engagement workflow -->
    <AttachEngagement
      v-model="engagementDrawer"
      :finalEngagements="selectedEngagements"
      @onEngagementChange="setSelectedEngagements"
    />
  </page>
</template>

<script>
import { mapGetters, mapActions } from "vuex"
import Page from "@/components/Page"
import MetricCard from "@/components/common/MetricCard"
import HuxFooter from "@/components/common/HuxFooter"
import huxButton from "@/components/common/huxButton"
import TextField from "@/components/common/TextField"
import AttributeRules from "./AttributeRules.vue"
import AttachEngagement from "@/views/Audiences/AttachEngagement"
import SelectDestinationsDrawer from "@/views/Audiences/Configuration/Drawers/SelectDestinations"
import SalesforceExtensionDrawer from "@/views/Audiences/Configuration/Drawers/SalesforceExtension"
import Logo from "@/components/common/Logo"
import Tooltip from "@/components/common/Tooltip.vue"

export default {
  name: "Configuration",
  components: {
    Page,
    MetricCard,
    HuxFooter,
    huxButton,
    TextField,
    AttributeRules,
    Logo,
    AttachEngagement,
    Tooltip,
    SelectDestinationsDrawer,
    SalesforceExtensionDrawer,
  },
  data() {
    return {
      overviewListItems: [
        { title: "Target size", subtitle: "" },
        { title: "Countries", subtitle: "", icon: "mdi-earth" },
        { title: "US States", subtitle: "", icon: "mdi-map" },
        { title: "Cities", subtitle: "", icon: "mdi-map-marker-radius" },
        { title: "Age", subtitle: "", icon: "mdi-cake-variant" },
        { title: "Women", subtitle: "", icon: "mdi-gender-female" },
        { title: "Men", subtitle: "", icon: "mdi-gender-male" },
        { title: "Other", subtitle: "", icon: "mdi-gender-male-female" },
      ],
      selectedDestinations: [],
      showSelectDestinationsDrawer: false,
      showSalesforceExtensionDrawer: false,
      salesforceDestination: {},
      salesforceDestinations: [],

      engagementDrawer: false,
      audience: {
        name: null,
        attributeRules: [],
      },
      selectedEngagements: [],
      newEngagementValid: true,
      engagement: {
        name: "",
        description: "",
        deliveryType: 0,
      },
      audienceNamesRules: [(v) => !!v || "Audience name is required"],
      isFormValid: false,
      hoverItem: "",
      loading: false,
      addDestinationFormValid: false,
    }
  },

  computed: {
    ...mapGetters({
      destinations: "destinations/enabledDestination",
      AudiencesRules: "audiences/audiencesRules",
      getAudience: "audiences/audience",
      overview: "customers/overview",
<<<<<<< HEAD
=======
      availableDestinations: "destinations/availableDestinations",
      dataExtensions: "destinations/dataExtensions",
>>>>>>> d1c6dbc4
    }),

    attributeRules() {
      return this.audience ? this.audience.attributeRules : []
    },

    isMinEngagementSelected() {
      return this.selectedEngagements.length > 1
    },

    isAudienceFormValid() {
      return !!this.audience.audienceName && this.selectedEngagements.length > 0
    },

    selectedEngagementIds() {
      // This will be used when sending data to create an audience
      return this.selectedEngagements.map((each) => {
        return each["id"]
      })
    },
  },

  methods: {
    ...mapActions({
      fetchEngagements: "engagements/getAll",
      addAudienceToDB: "audiences/add",
      getAudiencesRules: "audiences/fetchConstants",
      getAudienceById: "audiences/getAudienceById",
      getOverview: "customers/getOverview",
<<<<<<< HEAD
=======
      getAvailableDestinations: "destinations/getAvailableDestinations",
      dataExtensionLists: "destinations/dataExtensions",
>>>>>>> d1c6dbc4
    }),

    addDataExtension(data) {
      this.salesforceDestinations.push(data)
    },

    deleteSalesforceExtension(destination) {
      let index = this.salesforceDestinations.findIndex((each) => {
        each.id === destination.id
      })
      this.salesforceDestinations.splice(index, 1)
    },

    closeAllDrawers() {
      this.engagementDrawer = false
      this.showSelectDestinationsDrawer = false
      this.showSalesforceExtensionDrawer = false
    },

    openSelectDestinationsDrawer() {
      this.closeAllDrawers()
      this.showSelectDestinationsDrawer = true
    },

    openSalesforceExtensionDrawer(destination) {
      this.closeAllDrawers()
      this.salesforceDestination = destination
      this.showSalesforceExtensionDrawer = true
    },

    getFormattedValue(item) {
      switch (item.title) {
        case "Target size":
        case "Countries":
        case "US States":
        case "Cities":
          return this.$options.filters.Numeric(
            item.subtitle,
            false,
            false,
            true
          )
        case "Women":
        case "Men":
        case "Other":
          return this.$options.filters.percentageConvert(
            item.subtitle,
            true,
            true
          )
        default:
          return item.subtitle
      }
    },

    // Mapping Overview Data
    mapCDMOverview() {
      this.overviewListItems[0].subtitle = this.overview.total_customers
      this.overviewListItems[1].subtitle = this.overview.total_countries
      this.overviewListItems[2].subtitle = this.overview.total_us_states
      this.overviewListItems[3].subtitle = this.overview.total_cities
      this.overviewListItems[4].subtitle = this.overview.max_age
      this.overviewListItems[5].subtitle = this.overview.gender_women
      this.overviewListItems[6].subtitle = this.overview.gender_men
      this.overviewListItems[7].subtitle = this.overview.gender_other
    },

    // Engagements
    detachEngagement(engagement) {
      const existingIndex = this.selectedEngagements.findIndex(
        (each) => engagement.id === each.id
      )
      if (existingIndex > -1) {
        this.selectedEngagements.splice(existingIndex, 1)
      }
    },

    setSelectedEngagements(engagementsList) {
      this.selectedEngagements = engagementsList
    },

<<<<<<< HEAD
    async createAudience() {
      let filteredDestinations = []

      for (let i = 0; i < this.selectedDestinations.length; i++) {
        if (this.selectedDestinations[i].type !== "salesforce") {
          filteredDestinations.push({
            id: this.selectedDestinations[i].id,
          })
=======
    // Destinations
    toggleDrawer() {
      this.destinationDrawer.insideFlow = !this.destinationDrawer.insideFlow
      this.destinationDrawer.viewStep = 1
    },

    async onSelectDestination(selected) {
      // check to avoid duplicate destination
      if (!this.isDestinationAdded(selected.type)) {
        if (selected && selected.type === "SFMC") {
          if (!this.isDestinationAddedOnDrawer(selected)) {
            this.destinationDrawer.selectedDestination.push(selected)
          }
          await this.dataExtensionLists(selected.id)
          this.destinationDrawer.viewStep = 2
          this.$refs.childComponent.resetForm()
        } else {
          this.audience.destinations.push(selected)
          this.toggleDrawer()
        }
      } else {
        var idx = this.audience.destinations.findIndex(
          (item) => item.id == selected.id
        )
        if (idx > -1) {
          this.audience.destinations.splice(idx, 1)
>>>>>>> d1c6dbc4
        }
      }

      filteredDestinations.push(...this.salesforceDestinations)

      const engagementIdArray = this.selectedEngagements.map(
        (engagement) => engagement.id
      )
      const filtersArray = []
      for (
        let ruleIndex = 0;
        ruleIndex < this.audience.attributeRules.length;
        ruleIndex++
      ) {
        var filter = {
          section_aggregator: this.audience.attributeRules[ruleIndex].operand
            ? "ALL"
            : "ANY",
          section_filters: [],
        }
        for (
          let conditionIndex = 0;
          conditionIndex <
          this.audience.attributeRules[ruleIndex].conditions.length;
          conditionIndex++
        ) {
          filter.section_filters.push({
            field:
              this.audience.attributeRules[ruleIndex].conditions[conditionIndex]
                .attribute.key,
            type: this.audience.attributeRules[ruleIndex].conditions[
              conditionIndex
            ].operator
              ? this.audience.attributeRules[ruleIndex].conditions[
                  conditionIndex
                ].operator.key
              : "range",
            value: this.audience.attributeRules[ruleIndex].conditions[
              conditionIndex
            ].operator
              ? this.audience.attributeRules[ruleIndex].conditions[
                  conditionIndex
                ].text
              : this.audience.attributeRules[ruleIndex].conditions[
                  conditionIndex
                ].range,
          })
        }
        filtersArray.push(filter)
      }
      const payload = {
        destinations: filteredDestinations,
        engagements: engagementIdArray,
        filters: filtersArray,
        name: this.audience.audienceName,
      }
      await this.addAudienceToDB(payload)
      this.$router.push({ name: "Audiences" })
    },
<<<<<<< HEAD
    removeDestination(destination) {
      if (destination.type === "salesforce") {
        this.deleteSalesforceExtension(destination)
=======
    validateForm(value) {
      this.addDestinationFormValid = value
    },
    removeDestination(id) {
      const existingIndex = this.audience.destinations.findIndex(
        (each) => id === each.id
      )
      if (existingIndex > -1) {
        this.audience.destinations.splice(existingIndex, 1)
>>>>>>> d1c6dbc4
      }
      let index = this.selectedDestinations.indexOf(destination)
      this.selectedDestinations.splice(index, 1)
    },
  },
  async mounted() {
    this.loading = true
    await this.getOverview()
    if (this.$route.params.id) await this.getAudienceById(this.$route.params.id)
    await this.getAudiencesRules()
    this.mapCDMOverview()
    this.loading = false
  },
}
</script>

<style lang="scss" scoped>
.create-audience-wrap {
  .heading {
    font-size: 24px;
    line-height: 40px;
  }
  .sub-heading {
    line-height: 22px;
    max-width: 910px;
  }
  .overview {
    font-size: 15px;
    line-height: 20px;
  }
  .divider {
    width: 100%;
  }
  ::v-deep .timeline-wrapper {
    max-width: 1230px;
    padding-right: 30px;
    .theme--light.v-timeline {
      padding-top: 0px;
      left: -30px;
      .theme--light.v-timeline-item:last-child {
        padding-bottom: 0px;
      }
      .theme--light.v-timeline-item.disabled {
        .v-timeline-item__divider {
          .v-timeline-item__dot {
            background: var(--v-lightGrey-base);
            .v-timeline-item__inner-dot {
              background-color: var(--v-white-base) !important;
              color: var(--v-lightGrey-base);
              height: 34.2px;
              margin: 2.1px;
              width: 34.2px;
            }
          }
        }
      }
    }
    .theme--light.v-timeline:before {
      background: linear-gradient(
          to right,
          var(--v-secondary-base) 50%,
          rgba(255, 255, 255, 0) 0%
        ),
        linear-gradient(var(--v-secondary-base) 50%, rgba(255, 255, 255, 0) 0%),
        linear-gradient(
          to right,
          var(--v-secondary-base) 49%,
          rgba(255, 255, 255, 0) 0%
        ),
        linear-gradient(var(--v-secondary-base) 50%, rgba(255, 255, 255, 0) 0%);
      background-position: top, right, bottom, left;
      background-repeat: repeat-x, repeat-y;
      background-size: 12px 0px, 1px 12px;
    }
    .theme--light.v-timeline-item {
      .v-timeline-item__divider {
        .v-timeline-item__dot {
          background: var(--v-info-base);
          .v-timeline-item__inner-dot {
            background-color: var(--v-white-base) !important;
            color: var(--v-info-base);
            height: 34.2px;
            margin: 2.1px;
            width: 34.2px;
          }
        }
      }
    }
    .theme--light.v-timeline-item {
      &.disabled {
        .v-timeline-item__body {
          color: var(--v-lightGrey-base);
        }
        .v-timeline-item__divider {
          .v-timeline-item__dot {
            color: var(--v-lightGrey-base);
            .v-timeline-item__inner-dot {
              background-color: var(--v-white-base) !important;
              color: var(--v-lightGrey-base);
            }
          }
        }
      }
    }
    .destination-logo-wrapper {
      display: inline-flex;
      .logo-wrapper {
        position: relative;
        .added-logo {
          margin-top: 8px;
        }
        .delete-icon {
          z-index: 1;
          position: absolute;
          left: 3px;
          top: 5px;
          background: var(--v-white-base);
          display: none;
        }
        &:hover {
          .delete-icon {
            display: block;
          }
        }
      }
    }
  }

  .destination-drawer {
    .stepper {
      box-shadow: none !important;
    }
    .drawer-back {
      @extend .box-shadow-25;
    }
  }
}
</style><|MERGE_RESOLUTION|>--- conflicted
+++ resolved
@@ -197,7 +197,6 @@
       </HuxFooter>
     </div>
 
-<<<<<<< HEAD
     <!-- Add destination workflow -->
     <SelectDestinationsDrawer
       v-model="selectedDestinations"
@@ -216,62 +215,6 @@
       @onAdd="addDataExtension"
       @onBack="openSelectDestinationsDrawer"
     />
-=======
-        <template #default>
-          <v-stepper v-model="destinationDrawer.viewStep" class="stepper mt-1">
-            <v-stepper-items>
-              <v-stepper-content step="1">
-                <div class="mx-1">
-                  <CardHorizontal
-                    v-for="destination in destinationsList"
-                    :key="destination.id"
-                    :title="destination.name"
-                    :icon="destination.type.toLowerCase()"
-                    :enableBlueBackground="
-                      destination.is_added ||
-                      isDestinationAdded(destination.type)
-                    "
-                    :isAdded="
-                      destination.is_added ||
-                      isDestinationAdded(destination.type)
-                    "
-                    :isAvailable="destination.is_enabled"
-                    :isAlreadyAdded="destination.is_added"
-                    @click="onSelectDestination(destination)"
-                    class="my-3"
-                  />
-                </div>
-              </v-stepper-content>
-              <v-stepper-content step="2">
-                <AddDestination
-                  @onformchange="validateForm"
-                  :dropdownItems="dataExtensions"
-                  ref="childComponent"
-                />
-              </v-stepper-content>
-            </v-stepper-items>
-          </v-stepper>
-        </template>
-
-        <template #footer-right>
-          <div
-            class="d-flex align-baseline"
-            v-if="destinationDrawer.viewStep == 2"
-          >
-            <huxButton
-              variant="primary"
-              isTile
-              width="80"
-              height="40"
-              class="ma-2"
-              :disabled="!addDestinationFormValid"
-              @click="addDestinationToAudience()"
-            >
-              Add
-            </huxButton>
-          </div>
-        </template>
->>>>>>> d1c6dbc4
 
     <!-- Engagement workflow -->
     <AttachEngagement
@@ -355,11 +298,7 @@
       AudiencesRules: "audiences/audiencesRules",
       getAudience: "audiences/audience",
       overview: "customers/overview",
-<<<<<<< HEAD
-=======
-      availableDestinations: "destinations/availableDestinations",
       dataExtensions: "destinations/dataExtensions",
->>>>>>> d1c6dbc4
     }),
 
     attributeRules() {
@@ -389,11 +328,7 @@
       getAudiencesRules: "audiences/fetchConstants",
       getAudienceById: "audiences/getAudienceById",
       getOverview: "customers/getOverview",
-<<<<<<< HEAD
-=======
-      getAvailableDestinations: "destinations/getAvailableDestinations",
       dataExtensionLists: "destinations/dataExtensions",
->>>>>>> d1c6dbc4
     }),
 
     addDataExtension(data) {
@@ -475,7 +410,6 @@
       this.selectedEngagements = engagementsList
     },
 
-<<<<<<< HEAD
     async createAudience() {
       let filteredDestinations = []
 
@@ -484,34 +418,6 @@
           filteredDestinations.push({
             id: this.selectedDestinations[i].id,
           })
-=======
-    // Destinations
-    toggleDrawer() {
-      this.destinationDrawer.insideFlow = !this.destinationDrawer.insideFlow
-      this.destinationDrawer.viewStep = 1
-    },
-
-    async onSelectDestination(selected) {
-      // check to avoid duplicate destination
-      if (!this.isDestinationAdded(selected.type)) {
-        if (selected && selected.type === "SFMC") {
-          if (!this.isDestinationAddedOnDrawer(selected)) {
-            this.destinationDrawer.selectedDestination.push(selected)
-          }
-          await this.dataExtensionLists(selected.id)
-          this.destinationDrawer.viewStep = 2
-          this.$refs.childComponent.resetForm()
-        } else {
-          this.audience.destinations.push(selected)
-          this.toggleDrawer()
-        }
-      } else {
-        var idx = this.audience.destinations.findIndex(
-          (item) => item.id == selected.id
-        )
-        if (idx > -1) {
-          this.audience.destinations.splice(idx, 1)
->>>>>>> d1c6dbc4
         }
       }
 
@@ -571,24 +477,15 @@
       await this.addAudienceToDB(payload)
       this.$router.push({ name: "Audiences" })
     },
-<<<<<<< HEAD
     removeDestination(destination) {
       if (destination.type === "salesforce") {
         this.deleteSalesforceExtension(destination)
-=======
+      }
+      let index = this.selectedDestinations.indexOf(destination)
+      this.selectedDestinations.splice(index, 1)
+    },
     validateForm(value) {
       this.addDestinationFormValid = value
-    },
-    removeDestination(id) {
-      const existingIndex = this.audience.destinations.findIndex(
-        (each) => id === each.id
-      )
-      if (existingIndex > -1) {
-        this.audience.destinations.splice(existingIndex, 1)
->>>>>>> d1c6dbc4
-      }
-      let index = this.selectedDestinations.indexOf(destination)
-      this.selectedDestinations.splice(index, 1)
     },
   },
   async mounted() {
