--- conflicted
+++ resolved
@@ -178,13 +178,8 @@
         </template>
       </HuxFooter>
       <!-- Add destination workflow -->
-<<<<<<< HEAD
-      <drawer v-model="destinationDrawer.insideFlow">
+      <drawer v-model="destinationDrawer.insideFlow" class="destination-drawer">
         <template #header-left>
-=======
-      <drawer v-model="destinationDrawer.insideFlow" class="destination-drawer">
-        <template v-slot:header-left>
->>>>>>> bd8e05a6
           <div
             class="d-flex align-baseline"
             v-if="destinationDrawer.viewStep == 1"
@@ -206,13 +201,8 @@
           </div>
         </template>
 
-<<<<<<< HEAD
         <template #default>
-          <v-stepper v-model="destinationDrawer.viewStep">
-=======
-        <template v-slot:default>
           <v-stepper v-model="destinationDrawer.viewStep" class="stepper mt-1">
->>>>>>> bd8e05a6
             <v-stepper-items>
               <v-stepper-content step="1">
                 <div>
