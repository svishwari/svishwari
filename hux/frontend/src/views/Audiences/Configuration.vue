<template>
<<<<<<< HEAD
  <page class="white create-audience-wrap" max-width="100%">
    <div>
      <div class="heading font-weight-light black--text text--darken-4">
        Add an audience
      </div>
      <div class="sub-heading text-h6 black--text text--darken-4">
        Build a target audience from the data you own. Add the attributes you
        want to involve in this particular audience and where you wish to send
        this audience.
      </div>

      <div class="overview font-weight-regular black--text text--darken-4 mt-8">
        Audience overview
      </div>
      <div class="row overview-list mb-0 ml-0 mt-1">
        <metric-card
          v-for="(item, i) in overviewListItems"
          :key="i"
          class="list-item mr-3"
          :grow="i === 0 ? 2 : 1"
          :title="item.title"
          :icon="item.icon"
          :height="80"
        >
          <template #subtitle-extended>
            <tooltip>
              <template #label-content>
                <span class="font-weight-semi-bold">
                  {{ getFormattedValue(item) | Empty }}
                </span>
              </template>
              <template #hover-content>
                {{ item.subtitle | Empty }}
              </template>
            </tooltip>
          </template>
        </metric-card>
      </div>
      <v-divider class="divider mt-2 mb-9"></v-divider>
    </div>

    <div class="timeline-wrapper">
      <v-form ref="form" v-model="isFormValid" class="ml-0" lazy-validation>
        <!-- TODO: this can be moved Configuration folder -->
        <form-steps>
          <form-step
            :step="1"
            label="General information"
            class="black--text text--darken-4 step-1"
          >
            <v-row class="pt-1 mt-n10">
              <v-col cols="4">
                <text-field
                  v-model="audience.audienceName"
                  placeholder-text="What is the name for this audience ?"
                  height="40"
                  label-text="Audience name"
                  background-color="white"
                  required
                  class="
                    mt-1
                    text-caption
                    black--text
                    text--darken-4
                    pt-2
                    input-placeholder
                  "
                  :rules="audienceNamesRules"
                  help-text="This audience will appear in the delivered destinations as the provided Audience name. In Facebook it will appear as the provided Audience name with the timestamp of delivery."
                  icon="mdi-information-outline"
                />
              </v-col>
              <v-col cols="8">
                <div class="mt-3 ml-15 text-caption black--text text--darken-4">
                  Add to an engagement -
                  <i style="tilt">you must have at least one</i>
                  <div class="mt-2 d-flex align-center">
                    <span @click="openAttachEngagementsDrawer()">
=======
  <div>
    <v-progress-linear
      v-if="loading"
      :active="loading"
      :indeterminate="loading"
    />
    <page class="white create-audience-wrap" max-width="100%">
      <div>
        <div class="heading font-weight-light neroBlack--text">
          {{ !isEdit ? "Add" : "Update" }} an audience
        </div>
        <div class="sub-heading text-h6 neroBlack--text">
          Build a target audience from the data you own. Add the attributes you
          want to involve in this particular audience and where you wish to send
          this audience.
        </div>

        <div class="overview font-weight-regular neroBlack--text mt-8">
          Audience overview
        </div>
        <div class="row overview-list mb-0 ml-0 mt-1">
          <metric-card
            v-for="(item, i) in overviewListItems"
            :key="i"
            class="list-item mr-3"
            :grow="i === 0 ? 2 : 1"
            :title="item.title"
            :icon="item.icon"
            :height="80"
          >
            <template #subtitle-extended>
              <tooltip>
                <template #label-content>
                  <span class="font-weight-semi-bold">
                    {{ getFormattedValue(item) | Empty }}
                  </span>
                </template>
                <template #hover-content>
                  {{ item.subtitle | Empty }}
                </template>
              </tooltip>
            </template>
          </metric-card>
        </div>
        <v-divider class="divider mt-2 mb-9"></v-divider>
      </div>

      <div class="timeline-wrapper">
        <v-form ref="form" v-model="isFormValid" class="ml-0" lazy-validation>
          <!-- TODO: this can be moved Configuration folder -->
          <form-steps>
            <form-step
              :step="1"
              label="General information"
              class="neroBlack--text step-1"
            >
              <v-row class="pt-1 mt-n10">
                <v-col cols="4">
                  <text-field
                    v-model="audience.audienceName"
                    placeholder-text="What is the name for this audience ?"
                    height="40"
                    label-text="Audience name"
                    background-color="white"
                    required
                    class="
                      mt-1
                      text-caption
                      neroBlack--text
                      pt-2
                      input-placeholder
                    "
                    :rules="audienceNamesRules"
                    help-text="This audience will appear in the delivered destinations as the provided Audience name. In Facebook it will appear as the provided Audience name with the timestamp of delivery."
                    icon="mdi-information-outline"
                  />
                </v-col>
                <v-col cols="8">
                  <div class="mt-3 ml-15 text-caption neroBlack--text">
                    Add to an engagement -
                    <i style="tilt">you must have at least one</i>
                    <div class="mt-2 d-flex align-center">
                      <span @click="openAttachEngagementsDrawer()">
                        <icon
                          class="add-icon cursor-pointer"
                          type="add"
                          :size="41"
                        />
                      </span>
                      <div>
                        <v-chip
                          v-for="item in selectedEngagements"
                          :key="item.id"
                          :close="isMinEngagementSelected"
                          small
                          class="mx-2 my-1 font-weight-semi-bold"
                          text-color="primary"
                          color="pillBlue"
                          close-icon="mdi-close"
                          @click:close="detachEngagement(item)"
                        >
                          {{ item.name }}
                        </v-chip>
                      </div>
                    </div>
                  </div>
                </v-col>
              </v-row>
            </form-step>

            <form-step
              :step="2"
              label="Select attribute(s)"
              optional="- Optional"
              class="neroBlack--text step-2"
            >
              <v-col class="pa-0">
                <attribute-rules
                  ref="filters"
                  :rules="attributeRules"
                  @updateOverview="(data) => mapCDMOverview(data)"
                />
              </v-col>
            </form-step>

            <form-step
              :step="3"
              label="Select destination(s)"
              optional="- Optional"
              :border="!isLookAlikeCreateable ? 'inactive' : ''"
              class="neroBlack--text step-3"
            >
              <template slot="label">
                <h5 class="text-h5 d-flex align-start">
                  Select destination(s)
                  <tooltip>
                    <template #label-content>
                      <v-icon color="primary" :size="12" class="ml-1 mb-2 mr-1">
                        mdi-information-outline
                      </v-icon>
                    </template>
                    <template
                      #hover-content
                      class="white neroBlack--text shadow pa-2 text-caption"
                    >
                      <v-sheet max-width="240px">
                        The location(s) where Audiences are planned to be run.
                      </v-sheet>
                    </template>
                  </tooltip>
                </h5>
              </template>

              <v-row>
                <v-col cols="12" class="pt-2">
                  <div class="d-flex align-center">
                    <span @click="openSelectDestinationsDrawer()">
>>>>>>> 5e95a633
                      <icon
                        class="add-icon cursor-pointer"
                        type="add"
                        :size="41"
                      />
                    </span>
<<<<<<< HEAD
                    <div>
                      <v-chip
                        v-for="item in selectedEngagements"
                        :key="item.id"
                        :close="isMinEngagementSelected"
                        small
                        class="mx-2 my-1 font-weight-semi-bold"
                        text-color="primary"
                        color="primary lighten-4"
                        close-icon="mdi-close"
                        @click:close="detachEngagement(item)"
                      >
                        {{ item.name }}
                      </v-chip>
                    </div>
                  </div>
                </div>
              </v-col>
            </v-row>
          </form-step>

          <form-step
            :step="2"
            label="Select attribute(s)"
            optional="- Optional"
            class="black--text text--darken-4 step-2"
          >
            <v-col class="pa-0">
              <attribute-rules
                :rules="attributeRules"
                @updateOverview="(data) => mapCDMOverview(data)"
              />
            </v-col>
          </form-step>

          <form-step
            :step="3"
            label="Select destination(s)"
            optional="- Optional"
            :border="!isLookAlikeCreateable ? 'inactive' : ''"
            class="black--text text--darken-4 step-3"
          >
            <template slot="label">
              <h5 class="text-h5 d-flex align-start">
                Select destination(s)
                <tooltip>
                  <template #label-content>
                    <v-icon color="primary" :size="12" class="ml-1 mb-2 mr-1">
                      mdi-information-outline
                    </v-icon>
                  </template>
                  <template
                    #hover-content
                    class="
                      white
                      black--text
                      text--darken-4
                      shadow
                      pa-2
                      text-caption
                    "
                  >
                    <v-sheet max-width="240px">
                      The location(s) where Audiences are planned to be run.
                    </v-sheet>
                  </template>
                </tooltip>
              </h5>
            </template>

            <v-row>
              <v-col cols="12" class="pt-2">
                <div class="d-flex align-center">
                  <span @click="openSelectDestinationsDrawer()">
                    <icon
                      class="add-icon cursor-pointer"
                      type="add"
                      :size="41"
                    />
                  </span>
                  <tooltip
                    v-for="destination in selectedDestinations"
                    :key="destination.id"
                  >
                    <template #label-content>
                      <div class="destination-logo-wrapper">
                        <div class="logo-wrapper">
                          <logo
                            class="added-logo ml-2 svg-icon"
                            :type="destination.type"
                            :size="24"
                          />
                          <logo
                            class="delete-icon"
                            type="delete"
                            @click.native="removeDestination(destination)"
                          />
                        </div>
                      </div>
                    </template>
                    <template #hover-content>
                      <div class="d-flex align-center">
                        Remove {{ destination.name }}
                      </div>
                    </template>
                  </tooltip>
                </div>
              </v-col>
            </v-row>
          </form-step>

          <form-step
            v-if="isLookAlikeCreateable"
            :step="4"
            label="Create a lookalike audience"
            :optional="
              !isLookAlikeCreateable
                ? '- Enabled if Facebook is added as a destination'
                : ''
            "
            class="black--text text--darken-4"
          >
            <div v-if="isLookAlikeCreateable" class="dark--text">
              Would you like to create a lookalike audience from this audience?
              This will create a one-off new audience in Facebook when this<br />
              audience is first delivered.
            </div>
            <v-row v-if="isLookAlikeCreateable">
              <v-col col="12">
                <v-radio-group v-model="isLookAlikeNeeeded" column mandatory>
                  <v-radio
                    :value="0"
                    color="primary darken-3"
                    class="pb-3"
                    :ripple="false"
                  >
                    <template #label>
                      <span class="black--text text--darken-4"
                        >Nope! Not interested</span
                      >
                    </template>
                  </v-radio>
                  <v-radio :value="1" color="primary darken-3" :ripple="false">
                    <template #label>
                      <span class="black--text text--darken-4">
                        Auto-create a lookalike based on this audience
                      </span>
                    </template>
                  </v-radio>
                </v-radio-group>
              </v-col>
            </v-row>
            <v-row
              v-if="isLookAlikeCreateable && isLookAlikeNeeeded"
              class="mt-0"
            >
              <v-col col="6" class="pr-14">
                <text-field
                  v-model="lookalikeAudience.name"
                  placeholder-text="What is the name for this new lookalike audience?"
                  height="40"
                  label-text="Lookalike audience name"
                  background-color="white"
                  required
                  class="text-caption black--text text--darken-4"
                />
              </v-col>
              <v-col col="6" class="pr-14">
                <div class="black--text text--darken-4 text-caption">
                  Audience reach
                </div>
                <look-alike-slider v-model="lookalikeAudience.value" />
                <div class="black--text text--darken-1 text-caption pt-4">
                  Audience reach ranges from 1% to 10% of the combined
                  population of your selected locations. A 1% lookalike consists
                  of the people most similar to your lookalike source.
                  Increasing the percentage creates a bigger, broader audience.
                </div>
              </v-col>
            </v-row>
          </form-step>
        </form-steps>
      </v-form>

      <hux-footer max-width="inherit">
        <template #left>
          <huxButton
            variant="white"
            is-tile
            width="94"
            height="40"
            @click.native="$router.go(-1)"
          >
            <span class="primary--text">Cancel</span>
          </huxButton>
        </template>
        <template #right>
          <huxButton
            variant="primary"
            is-tile
            width="94"
            height="44"
            :is-disabled="!isAudienceFormValid"
            @click="createAudience()"
          >
            Create
          </huxButton>
        </template>
      </hux-footer>
    </div>

    <!-- Add destination workflow -->
    <select-destinations-drawer
      ref="selectDestinations"
      v-model="selectedDestinations"
      :toggle="showSelectDestinationsDrawer"
      @onToggle="(val) => (showSelectDestinationsDrawer = val)"
      @onSalesforceAdd="openSalesforceExtensionDrawer"
    />

    <!-- Salesforce extension workflow -->
    <destination-data-extension-drawer
      v-model="selectedDestinations"
      :toggle="showSalesforceExtensionDrawer"
      :destination="salesforceDestination"
      @onToggle="(val) => (showSalesforceExtensionDrawer = val)"
      @onBack="openSelectDestinationsDrawer"
    />
=======
                    <tooltip
                      v-for="destination in selectedDestinations"
                      :key="destination.id"
                    >
                      <template #label-content>
                        <div class="destination-logo-wrapper">
                          <div class="logo-wrapper">
                            <logo
                              class="added-logo ml-2 svg-icon"
                              :type="destination.type"
                              :size="24"
                            />
                            <logo
                              class="delete-icon"
                              type="delete"
                              @click.native="removeDestination(destination)"
                            />
                          </div>
                        </div>
                      </template>
                      <template #hover-content>
                        <div class="d-flex align-center">
                          Remove {{ destination.name }}
                        </div>
                      </template>
                    </tooltip>
                  </div>
                </v-col>
              </v-row>
            </form-step>

            <form-step
              v-if="isLookAlikeCreateable"
              :step="4"
              label="Create a lookalike audience"
              :optional="
                !isLookAlikeCreateable
                  ? '- Enabled if Facebook is added as a destination'
                  : ''
              "
              class="neroBlack--text"
            >
              <div v-if="isLookAlikeCreateable" class="dark--text">
                Would you like to create a lookalike audience from this
                audience? This will create a one-off new audience in Facebook
                when this<br />
                audience is first delivered.
              </div>
              <v-row v-if="isLookAlikeCreateable">
                <v-col col="12">
                  <v-radio-group v-model="isLookAlikeNeeeded" column mandatory>
                    <v-radio
                      :value="0"
                      color="pantoneBlue"
                      class="pb-3"
                      :ripple="false"
                    >
                      <template #label>
                        <span class="neroBlack--text"
                          >Nope! Not interested</span
                        >
                      </template>
                    </v-radio>
                    <v-radio :value="1" color="pantoneBlue" :ripple="false">
                      <template #label>
                        <span class="neroBlack--text">
                          Auto-create a lookalike based on this audience
                        </span>
                      </template>
                    </v-radio>
                  </v-radio-group>
                </v-col>
              </v-row>
              <v-row
                v-if="isLookAlikeCreateable && isLookAlikeNeeeded"
                class="mt-0"
              >
                <v-col col="6" class="pr-14">
                  <text-field
                    v-model="lookalikeAudience.name"
                    placeholder-text="What is the name for this new lookalike audience?"
                    height="40"
                    label-text="Lookalike audience name"
                    background-color="white"
                    required
                    class="text-caption neroBlack--text"
                  />
                </v-col>
                <v-col col="6" class="pr-14">
                  <div class="neroBlack--text text-caption">Audience reach</div>
                  <look-alike-slider v-model="lookalikeAudience.value" />
                  <div class="gray--text text-caption pt-4">
                    Audience reach ranges from 1% to 10% of the combined
                    population of your selected locations. A 1% lookalike
                    consists of the people most similar to your lookalike
                    source. Increasing the percentage creates a bigger, broader
                    audience.
                  </div>
                </v-col>
              </v-row>
            </form-step>
          </form-steps>
        </v-form>

        <hux-footer max-width="inherit">
          <template #left>
            <huxButton
              variant="white"
              is-tile
              width="94"
              height="40"
              @click.native="$router.go(-1)"
            >
              <span class="primary--text">Cancel</span>
            </huxButton>
          </template>
          <template #right>
            <huxButton
              variant="primary"
              is-tile
              width="94"
              height="44"
              :is-disabled="!isAudienceFormValid"
              @click="createAudience()"
            >
              {{ !isEdit ? "Create" : "Update" }}
            </huxButton>
          </template>
        </hux-footer>
      </div>
>>>>>>> 5e95a633

      <!-- Add destination workflow -->
      <select-destinations-drawer
        ref="selectDestinations"
        v-model="selectedDestinations"
        :toggle="showSelectDestinationsDrawer"
        @onToggle="(val) => (showSelectDestinationsDrawer = val)"
        @onSalesforceAdd="openSalesforceExtensionDrawer"
      />

      <!-- Salesforce extension workflow -->
      <destination-data-extension-drawer
        v-model="selectedDestinations"
        :toggle="showSalesforceExtensionDrawer"
        :destination="salesforceDestination"
        @onToggle="(val) => (showSalesforceExtensionDrawer = val)"
        @onBack="openSelectDestinationsDrawer"
      />

      <!-- Engagement workflow -->
      <attach-engagement
        ref="selectEngagements"
        v-model="engagementDrawer"
        :final-engagements="selectedEngagements"
        @onEngagementChange="setSelectedEngagements"
      />
    </page>
  </div>
</template>

<script>
import { mapGetters, mapActions } from "vuex"
import Page from "@/components/Page"
import MetricCard from "@/components/common/MetricCard"
import HuxFooter from "@/components/common/HuxFooter"
import huxButton from "@/components/common/huxButton"
import TextField from "@/components/common/TextField"
import FormSteps from "@/components/common/FormSteps"
import FormStep from "@/components/common/FormStep"
import LookAlikeSlider from "@/components/common/LookAlikeSlider"
import AttributeRules from "./AttributeRules.vue"
import AttachEngagement from "@/views/Audiences/AttachEngagement"
import SelectDestinationsDrawer from "@/views/Audiences/Configuration/Drawers/SelectDestinations"
import DestinationDataExtensionDrawer from "@/views/Audiences/Configuration/Drawers/DestinationDataExtension"
import Logo from "@/components/common/Logo"
import Tooltip from "@/components/common/Tooltip.vue"
import Icon from "@/components/common/Icon"

export default {
  name: "Configuration",
  components: {
    Page,
    MetricCard,
    HuxFooter,
    huxButton,
    TextField,
    FormSteps,
    FormStep,
    LookAlikeSlider,
    AttributeRules,
    Logo,
    AttachEngagement,
    Tooltip,
    SelectDestinationsDrawer,
    DestinationDataExtensionDrawer,
    Icon,
  },
  data() {
    return {
      overviewListItems: [
        { title: "Target size", subtitle: "" },
        { title: "Countries", subtitle: "", icon: "mdi-earth" },
        { title: "US States", subtitle: "", icon: "mdi-map" },
        { title: "Cities", subtitle: "", icon: "mdi-map-marker-radius" },
        { title: "Age", subtitle: "", icon: "mdi-cake-variant" },
        { title: "Women", subtitle: "", icon: "mdi-gender-female" },
        { title: "Men", subtitle: "", icon: "mdi-gender-male" },
        { title: "Other", subtitle: "", icon: "mdi-gender-male-female" },
      ],
      selectedDestinations: [],
      showSelectDestinationsDrawer: false,
      showSalesforceExtensionDrawer: false,
      salesforceDestination: {},
      isEdit: false,
      audienceId: "",
      engagementDrawer: false,
      audience: {
        name: null,
        attributeRules: [],
      },
      selectedEngagements: [],
      newEngagementValid: true,
      engagement: {
        name: "",
        description: "",
        deliveryType: 0,
      },
      audienceNamesRules: [(v) => !!v || "Audience name is required"],
      isFormValid: false,
      hoverItem: "",
      loading: false,
      addDestinationFormValid: false,
      // TODO: API integration HUS-649
      isLookAlikeNeeeded: 0,
      lookalikeAudience: {
        name: null,
        value: 5,
      },
    }
  },

  computed: {
    ...mapGetters({
      destinations: "destinations/enabledDestination",
      AudiencesRules: "audiences/audiencesRules",
      getAudience: "audiences/audience",
      overview: "customers/overview",
    }),

    attributeRules() {
      return this.audience ? this.audience.attributeRules : []
    },

    isMinEngagementSelected() {
      return this.selectedEngagements.length > 1
    },

    isLookAlikeCreateable() {
      return (
        this.selectedDestinations.filter((each) => each.type === "facebook")
          .length > 0
      )
    },

    isAudienceFormValid() {
      return !!this.audience.audienceName && this.selectedEngagements.length > 0
    },

    selectedEngagementIds() {
      // This will be used when sending data to create an audience
      return this.selectedEngagements.map((each) => {
        return each["id"]
      })
    },
  },

  async mounted() {
    this.loading = true
    await this.getOverview()
    this.mapCDMOverview(this.overview)
    if (this.$route.name === "AudienceUpdate") {
      this.audienceId = this.$route.params.id
      this.isEdit = true
      await this.getAudienceById(this.audienceId)
      const data = this.getAudience(this.audienceId)
      this.mapAudienceData(data)
    }
    this.loading = false
  },

  methods: {
    ...mapActions({
      fetchEngagements: "engagements/getAll",
      saveAudience: "audiences/add",
      updateAudience: "audiences/update",
      getAudienceById: "audiences/getAudienceById",
      getOverview: "customers/getOverview",
    }),

    closeAllDrawers() {
      this.engagementDrawer = false
      this.showSelectDestinationsDrawer = false
      this.showSalesforceExtensionDrawer = false
    },

    openSelectDestinationsDrawer() {
      this.closeAllDrawers()
      this.$refs.selectDestinations.fetchDependencies()
      this.showSelectDestinationsDrawer = true
    },

    openAttachEngagementsDrawer() {
      this.closeAllDrawers()
      this.$refs.selectEngagements.fetchDependencies()
      this.engagementDrawer = true
    },

    openSalesforceExtensionDrawer(destination) {
      this.closeAllDrawers()
      this.salesforceDestination = destination
      this.showSalesforceExtensionDrawer = true
    },

    getFormattedValue(item) {
      switch (item.title) {
        case "Target size":
        case "Countries":
        case "US States":
        case "Cities":
          return this.$options.filters.Numeric(
            item.subtitle,
            false,
            false,
            true
          )
        case "Women":
        case "Men":
        case "Other":
          return this.$options.filters.Percentage(item.subtitle)
        default:
          return item.subtitle
      }
    },

    // Mapping Overview Data
    mapCDMOverview(data) {
      this.overviewListItems[0].subtitle = data.total_customers
      this.overviewListItems[1].subtitle = data.total_countries
      this.overviewListItems[2].subtitle = data.total_us_states
      this.overviewListItems[3].subtitle = data.total_cities
      let min_age = data.min_age
      let max_age = data.max_age
      if (min_age && max_age && min_age === max_age) {
        this.overviewListItems[4].subtitle = min_age
      } else if (min_age && max_age) {
        this.overviewListItems[4].subtitle = `${min_age}-${max_age}`
      } else {
        this.overviewListItems[4].subtitle = "-"
      }
      this.overviewListItems[5].subtitle = data.gender_women
      this.overviewListItems[6].subtitle = data.gender_men
      this.overviewListItems[7].subtitle = data.gender_other
    },

    // Engagements
    detachEngagement(engagement) {
      const existingIndex = this.selectedEngagements.findIndex(
        (each) => engagement.id === each.id
      )
      if (existingIndex > -1) {
        this.selectedEngagements.splice(existingIndex, 1)
      }
    },

    setSelectedEngagements(engagementsList) {
      this.selectedEngagements = engagementsList
    },

    async createAudience() {
      let filteredDestinations = []

      for (let i = 0; i < this.selectedDestinations.length; i++) {
        if (this.selectedDestinations[i].type !== "sfmc") {
          filteredDestinations.push({
            id: this.selectedDestinations[i].id,
          })
        } else {
          filteredDestinations.push({
            id: this.selectedDestinations[i].id,
            delivery_platform_config:
              this.selectedDestinations[i].delivery_platform_config,
          })
        }
      }

      const engagementIdArray = this.selectedEngagements.map(
        (engagement) => engagement.id
      )
      const filtersArray = []
      for (
        let ruleIndex = 0;
        ruleIndex < this.audience.attributeRules.length;
        ruleIndex++
      ) {
        var filter = {
          section_aggregator: this.audience.attributeRules[ruleIndex].operand
            ? "ALL"
            : "ANY",
          section_filters: [],
        }
        for (
          let conditionIndex = 0;
          conditionIndex <
          this.audience.attributeRules[ruleIndex].conditions.length;
          conditionIndex++
        ) {
          filter.section_filters.push({
            field:
              this.audience.attributeRules[ruleIndex].conditions[conditionIndex]
                .attribute.key,
            type: this.audience.attributeRules[ruleIndex].conditions[
              conditionIndex
            ].operator
              ? this.audience.attributeRules[ruleIndex].conditions[
                  conditionIndex
                ].operator.key
              : "range",
            value: this.audience.attributeRules[ruleIndex].conditions[
              conditionIndex
            ].operator
              ? this.audience.attributeRules[ruleIndex].conditions[
                  conditionIndex
                ].text
              : this.audience.attributeRules[ruleIndex].conditions[
                  conditionIndex
                ].range,
          })
        }
        filtersArray.push(filter)
      }
      const payload = {
        destinations: filteredDestinations,
        engagements: engagementIdArray,
        filters: filtersArray,
        name: this.audience.audienceName,
      }
      let response = {}
      if (!this.isEdit) {
        response = await this.saveAudience(payload)
      } else {
        payload["engagement_ids"] = payload.engagements
        delete payload["engagements"]
        response = await this.updateAudience({
          id: this.audienceId,
          payload: payload,
        })
      }
      this.$router.push({
        name: "AudienceInsight",
        params: { id: response.id },
      })
    },
    removeDestination(destination) {
      let index = this.selectedDestinations.indexOf(destination)
      this.selectedDestinations.splice(index, 1)
    },
    validateForm(value) {
      this.addDestinationFormValid = value
    },
    getAttributeOption(attribute_key, options) {
      for (let opt of options) {
        if (opt.menu && opt.menu.length > 0) {
          return opt.menu.filter((menuOpt) => menuOpt.key === attribute_key)[0]
        } else if (opt.key === attribute_key) {
          return opt
        }
      }
    },
    mapAudienceData(data) {
      const _audienceObject = JSON.parse(JSON.stringify(data))
      _audienceObject.audienceName = _audienceObject.name
      // Mapping the filters of audience.
      const attributeOptions = this.$refs.filters.attributeOptions()
      _audienceObject.attributeRules = _audienceObject.filters.map(
        (filter) => ({
          id: Math.floor(Math.random() * 1024).toString(16),
          operand: filter.section_aggregator === "ALL",
          conditions: filter.section_filters.map((cond) => ({
            id: Math.floor(Math.random() * 1024).toString(16),
            attribute: cond.field,
            operator: cond.type === "range" ? "" : cond.type,
            text: cond.type !== "range" ? cond.value : "",
            range: cond.type === "range" ? cond.value : [],
          })),
        })
      )
      _audienceObject.attributeRules.forEach((section) => {
        section.conditions.forEach((cond) => {
          cond.attribute = this.getAttributeOption(
            cond.attribute,
            attributeOptions
          )
          let _operators = this.$refs.filters.operatorOptions(cond)
          cond.operator =
            cond.operator !== "range"
              ? _operators.filter((opt) => opt.key === cond.operator)[0]
              : cond.operator
          this.$refs.filters.triggerSizing(cond, false)
        })
      })
      this.selectedEngagements = _audienceObject.engagements.map((eng) => ({
        id: eng.id,
        name: eng.name,
      }))
      this.selectDestinations = _audienceObject.destinations
        ? _audienceObject.destinations.map((dest) => ({
            id: dest.id,
            type: dest.delivery_platform_type,
            name: dest.name,
          }))
        : []
      this.$set(this, "audience", _audienceObject)
      this.$nextTick(function () {
        this.$refs.filters.getOverallSize()
      })
    },
  },
}
</script>

<style lang="scss" scoped>
.create-audience-wrap {
  .heading {
    font-size: 24px;
    line-height: 40px;
  }
  .sub-heading {
    line-height: 22px;
    max-width: 910px;
  }
  .overview {
    font-size: 15px;
    line-height: 20px;
  }
  .divider {
    width: 100%;
  }
  ::v-deep .timeline-wrapper {
    max-width: 1230px;
    padding-right: 30px;
    .theme--light.v-timeline {
      padding-top: 0px;
      left: -30px;
      .theme--light.v-timeline-item:last-child {
        padding-bottom: 0px;
      }
      .theme--light.v-timeline-item.disabled {
        .v-timeline-item__divider {
          .v-timeline-item__dot {
            background: var(--v-black-lighten3);
            .v-timeline-item__inner-dot {
              background-color: var(--v-white-base) !important;
              color: var(--v-black-lighten3);
              height: 34.2px;
              margin: 2.1px;
              width: 34.2px;
            }
          }
        }
      }
    }
    .theme--light.v-timeline:before {
      background: linear-gradient(
          to right,
          var(--v-primary-lighten8) 50%,
          rgba(255, 255, 255, 0) 0%
        ),
        linear-gradient(
          var(--v-primary-lighten8) 50%,
          rgba(255, 255, 255, 0) 0%
        ),
        linear-gradient(
          to right,
          var(--v-primary-lighten8) 49%,
          rgba(255, 255, 255, 0) 0%
        ),
        linear-gradient(
          var(--v-primary-lighten8) 50%,
          rgba(255, 255, 255, 0) 0%
        );
      background-position: top, right, bottom, left;
      background-repeat: repeat-x, repeat-y;
      background-size: 12px 0px, 1px 12px;
    }
    .theme--light.v-timeline-item {
      .v-timeline-item__divider {
        .v-timeline-item__dot {
          background: var(--v-primary-lighten8);
          .v-timeline-item__inner-dot {
            background-color: var(--v-white-base) !important;
            color: var(--v-primary-lighten8);
            height: 34.2px;
            margin: 2.1px;
            width: 34.2px;
          }
        }
      }
    }
    .theme--light.v-timeline-item {
      &.disabled {
        .v-timeline-item__body {
          color: var(--v-black-lighten3);
        }
        .v-timeline-item__divider {
          .v-timeline-item__dot {
            color: var(--v-black-lighten3);
            .v-timeline-item__inner-dot {
              background-color: var(--v-white-base) !important;
              color: var(--v-black-lighten3);
            }
          }
        }
      }
    }
    .destination-logo-wrapper {
      display: inline-flex;
      .logo-wrapper {
        position: relative;
        .delete-icon {
          z-index: 1;
          position: absolute;
          left: 8px;
          top: 0px;
          background: var(--v-white-base);
          display: none;
        }
        &:hover {
          .delete-icon {
            display: block;
          }
        }
      }
    }
    .input-placeholder {
      .v-text-field {
        .v-text-field__slot {
          label {
            color: var(--v-black-darken1) !important;
          }
        }
      }
      label {
        margin-bottom: 2px !important;
      }
    }
    .form-steps {
      .step-1 {
        .form-step__label {
          padding-bottom: 14px;
        }
        .form-step__content {
          padding-bottom: 25px !important;
        }
      }
      .step-2 {
        .form-step__label {
          padding-bottom: 7px;
        }
        .form-step__content {
          padding-top: 0px !important;
          margin-top: 0px;
          padding-bottom: 30px !important;
        }
      }
      .step-3 {
        .form-step__label {
          padding-bottom: 6px;
        }
        .form-step__content {
          padding-top: 0px !important;
          margin-top: 0px;
        }
      }
    }
  }

  .destination-drawer {
    .stepper {
      box-shadow: none !important;
    }
    .drawer-back {
      @extend .box-shadow-25;
    }
  }
}
</style><|MERGE_RESOLUTION|>--- conflicted
+++ resolved
@@ -1,84 +1,4 @@
 <template>
-<<<<<<< HEAD
-  <page class="white create-audience-wrap" max-width="100%">
-    <div>
-      <div class="heading font-weight-light black--text text--darken-4">
-        Add an audience
-      </div>
-      <div class="sub-heading text-h6 black--text text--darken-4">
-        Build a target audience from the data you own. Add the attributes you
-        want to involve in this particular audience and where you wish to send
-        this audience.
-      </div>
-
-      <div class="overview font-weight-regular black--text text--darken-4 mt-8">
-        Audience overview
-      </div>
-      <div class="row overview-list mb-0 ml-0 mt-1">
-        <metric-card
-          v-for="(item, i) in overviewListItems"
-          :key="i"
-          class="list-item mr-3"
-          :grow="i === 0 ? 2 : 1"
-          :title="item.title"
-          :icon="item.icon"
-          :height="80"
-        >
-          <template #subtitle-extended>
-            <tooltip>
-              <template #label-content>
-                <span class="font-weight-semi-bold">
-                  {{ getFormattedValue(item) | Empty }}
-                </span>
-              </template>
-              <template #hover-content>
-                {{ item.subtitle | Empty }}
-              </template>
-            </tooltip>
-          </template>
-        </metric-card>
-      </div>
-      <v-divider class="divider mt-2 mb-9"></v-divider>
-    </div>
-
-    <div class="timeline-wrapper">
-      <v-form ref="form" v-model="isFormValid" class="ml-0" lazy-validation>
-        <!-- TODO: this can be moved Configuration folder -->
-        <form-steps>
-          <form-step
-            :step="1"
-            label="General information"
-            class="black--text text--darken-4 step-1"
-          >
-            <v-row class="pt-1 mt-n10">
-              <v-col cols="4">
-                <text-field
-                  v-model="audience.audienceName"
-                  placeholder-text="What is the name for this audience ?"
-                  height="40"
-                  label-text="Audience name"
-                  background-color="white"
-                  required
-                  class="
-                    mt-1
-                    text-caption
-                    black--text
-                    text--darken-4
-                    pt-2
-                    input-placeholder
-                  "
-                  :rules="audienceNamesRules"
-                  help-text="This audience will appear in the delivered destinations as the provided Audience name. In Facebook it will appear as the provided Audience name with the timestamp of delivery."
-                  icon="mdi-information-outline"
-                />
-              </v-col>
-              <v-col cols="8">
-                <div class="mt-3 ml-15 text-caption black--text text--darken-4">
-                  Add to an engagement -
-                  <i style="tilt">you must have at least one</i>
-                  <div class="mt-2 d-flex align-center">
-                    <span @click="openAttachEngagementsDrawer()">
-=======
   <div>
     <v-progress-linear
       v-if="loading"
@@ -87,16 +7,16 @@
     />
     <page class="white create-audience-wrap" max-width="100%">
       <div>
-        <div class="heading font-weight-light neroBlack--text">
+        <div class="heading font-weight-light black--text text--darken-4">
           {{ !isEdit ? "Add" : "Update" }} an audience
         </div>
-        <div class="sub-heading text-h6 neroBlack--text">
+        <div class="sub-heading text-h6 black--text text--darken-4">
           Build a target audience from the data you own. Add the attributes you
           want to involve in this particular audience and where you wish to send
           this audience.
         </div>
 
-        <div class="overview font-weight-regular neroBlack--text mt-8">
+        <div class="overview font-weight-regular black--text text--darken-4 mt-8">
           Audience overview
         </div>
         <div class="row overview-list mb-0 ml-0 mt-1">
@@ -133,7 +53,7 @@
             <form-step
               :step="1"
               label="General information"
-              class="neroBlack--text step-1"
+              class="black--text text--darken-4 step-1"
             >
               <v-row class="pt-1 mt-n10">
                 <v-col cols="4">
@@ -147,7 +67,7 @@
                     class="
                       mt-1
                       text-caption
-                      neroBlack--text
+                      black--text text--darken-4
                       pt-2
                       input-placeholder
                     "
@@ -157,7 +77,7 @@
                   />
                 </v-col>
                 <v-col cols="8">
-                  <div class="mt-3 ml-15 text-caption neroBlack--text">
+                  <div class="mt-3 ml-15 text-caption black--text text--darken-4">
                     Add to an engagement -
                     <i style="tilt">you must have at least one</i>
                     <div class="mt-2 d-flex align-center">
@@ -193,7 +113,7 @@
               :step="2"
               label="Select attribute(s)"
               optional="- Optional"
-              class="neroBlack--text step-2"
+              class="black--text text--darken-4 step-2"
             >
               <v-col class="pa-0">
                 <attribute-rules
@@ -209,7 +129,7 @@
               label="Select destination(s)"
               optional="- Optional"
               :border="!isLookAlikeCreateable ? 'inactive' : ''"
-              class="neroBlack--text step-3"
+              class="black--text text--darken-4 step-3"
             >
               <template slot="label">
                 <h5 class="text-h5 d-flex align-start">
@@ -222,7 +142,7 @@
                     </template>
                     <template
                       #hover-content
-                      class="white neroBlack--text shadow pa-2 text-caption"
+                      class="black--text text--darken-4 shadow pa-2 text-caption"
                     >
                       <v-sheet max-width="240px">
                         The location(s) where Audiences are planned to be run.
@@ -236,243 +156,12 @@
                 <v-col cols="12" class="pt-2">
                   <div class="d-flex align-center">
                     <span @click="openSelectDestinationsDrawer()">
->>>>>>> 5e95a633
                       <icon
                         class="add-icon cursor-pointer"
                         type="add"
                         :size="41"
                       />
                     </span>
-<<<<<<< HEAD
-                    <div>
-                      <v-chip
-                        v-for="item in selectedEngagements"
-                        :key="item.id"
-                        :close="isMinEngagementSelected"
-                        small
-                        class="mx-2 my-1 font-weight-semi-bold"
-                        text-color="primary"
-                        color="primary lighten-4"
-                        close-icon="mdi-close"
-                        @click:close="detachEngagement(item)"
-                      >
-                        {{ item.name }}
-                      </v-chip>
-                    </div>
-                  </div>
-                </div>
-              </v-col>
-            </v-row>
-          </form-step>
-
-          <form-step
-            :step="2"
-            label="Select attribute(s)"
-            optional="- Optional"
-            class="black--text text--darken-4 step-2"
-          >
-            <v-col class="pa-0">
-              <attribute-rules
-                :rules="attributeRules"
-                @updateOverview="(data) => mapCDMOverview(data)"
-              />
-            </v-col>
-          </form-step>
-
-          <form-step
-            :step="3"
-            label="Select destination(s)"
-            optional="- Optional"
-            :border="!isLookAlikeCreateable ? 'inactive' : ''"
-            class="black--text text--darken-4 step-3"
-          >
-            <template slot="label">
-              <h5 class="text-h5 d-flex align-start">
-                Select destination(s)
-                <tooltip>
-                  <template #label-content>
-                    <v-icon color="primary" :size="12" class="ml-1 mb-2 mr-1">
-                      mdi-information-outline
-                    </v-icon>
-                  </template>
-                  <template
-                    #hover-content
-                    class="
-                      white
-                      black--text
-                      text--darken-4
-                      shadow
-                      pa-2
-                      text-caption
-                    "
-                  >
-                    <v-sheet max-width="240px">
-                      The location(s) where Audiences are planned to be run.
-                    </v-sheet>
-                  </template>
-                </tooltip>
-              </h5>
-            </template>
-
-            <v-row>
-              <v-col cols="12" class="pt-2">
-                <div class="d-flex align-center">
-                  <span @click="openSelectDestinationsDrawer()">
-                    <icon
-                      class="add-icon cursor-pointer"
-                      type="add"
-                      :size="41"
-                    />
-                  </span>
-                  <tooltip
-                    v-for="destination in selectedDestinations"
-                    :key="destination.id"
-                  >
-                    <template #label-content>
-                      <div class="destination-logo-wrapper">
-                        <div class="logo-wrapper">
-                          <logo
-                            class="added-logo ml-2 svg-icon"
-                            :type="destination.type"
-                            :size="24"
-                          />
-                          <logo
-                            class="delete-icon"
-                            type="delete"
-                            @click.native="removeDestination(destination)"
-                          />
-                        </div>
-                      </div>
-                    </template>
-                    <template #hover-content>
-                      <div class="d-flex align-center">
-                        Remove {{ destination.name }}
-                      </div>
-                    </template>
-                  </tooltip>
-                </div>
-              </v-col>
-            </v-row>
-          </form-step>
-
-          <form-step
-            v-if="isLookAlikeCreateable"
-            :step="4"
-            label="Create a lookalike audience"
-            :optional="
-              !isLookAlikeCreateable
-                ? '- Enabled if Facebook is added as a destination'
-                : ''
-            "
-            class="black--text text--darken-4"
-          >
-            <div v-if="isLookAlikeCreateable" class="dark--text">
-              Would you like to create a lookalike audience from this audience?
-              This will create a one-off new audience in Facebook when this<br />
-              audience is first delivered.
-            </div>
-            <v-row v-if="isLookAlikeCreateable">
-              <v-col col="12">
-                <v-radio-group v-model="isLookAlikeNeeeded" column mandatory>
-                  <v-radio
-                    :value="0"
-                    color="primary darken-3"
-                    class="pb-3"
-                    :ripple="false"
-                  >
-                    <template #label>
-                      <span class="black--text text--darken-4"
-                        >Nope! Not interested</span
-                      >
-                    </template>
-                  </v-radio>
-                  <v-radio :value="1" color="primary darken-3" :ripple="false">
-                    <template #label>
-                      <span class="black--text text--darken-4">
-                        Auto-create a lookalike based on this audience
-                      </span>
-                    </template>
-                  </v-radio>
-                </v-radio-group>
-              </v-col>
-            </v-row>
-            <v-row
-              v-if="isLookAlikeCreateable && isLookAlikeNeeeded"
-              class="mt-0"
-            >
-              <v-col col="6" class="pr-14">
-                <text-field
-                  v-model="lookalikeAudience.name"
-                  placeholder-text="What is the name for this new lookalike audience?"
-                  height="40"
-                  label-text="Lookalike audience name"
-                  background-color="white"
-                  required
-                  class="text-caption black--text text--darken-4"
-                />
-              </v-col>
-              <v-col col="6" class="pr-14">
-                <div class="black--text text--darken-4 text-caption">
-                  Audience reach
-                </div>
-                <look-alike-slider v-model="lookalikeAudience.value" />
-                <div class="black--text text--darken-1 text-caption pt-4">
-                  Audience reach ranges from 1% to 10% of the combined
-                  population of your selected locations. A 1% lookalike consists
-                  of the people most similar to your lookalike source.
-                  Increasing the percentage creates a bigger, broader audience.
-                </div>
-              </v-col>
-            </v-row>
-          </form-step>
-        </form-steps>
-      </v-form>
-
-      <hux-footer max-width="inherit">
-        <template #left>
-          <huxButton
-            variant="white"
-            is-tile
-            width="94"
-            height="40"
-            @click.native="$router.go(-1)"
-          >
-            <span class="primary--text">Cancel</span>
-          </huxButton>
-        </template>
-        <template #right>
-          <huxButton
-            variant="primary"
-            is-tile
-            width="94"
-            height="44"
-            :is-disabled="!isAudienceFormValid"
-            @click="createAudience()"
-          >
-            Create
-          </huxButton>
-        </template>
-      </hux-footer>
-    </div>
-
-    <!-- Add destination workflow -->
-    <select-destinations-drawer
-      ref="selectDestinations"
-      v-model="selectedDestinations"
-      :toggle="showSelectDestinationsDrawer"
-      @onToggle="(val) => (showSelectDestinationsDrawer = val)"
-      @onSalesforceAdd="openSalesforceExtensionDrawer"
-    />
-
-    <!-- Salesforce extension workflow -->
-    <destination-data-extension-drawer
-      v-model="selectedDestinations"
-      :toggle="showSalesforceExtensionDrawer"
-      :destination="salesforceDestination"
-      @onToggle="(val) => (showSalesforceExtensionDrawer = val)"
-      @onBack="openSelectDestinationsDrawer"
-    />
-=======
                     <tooltip
                       v-for="destination in selectedDestinations"
                       :key="destination.id"
@@ -513,7 +202,7 @@
                   ? '- Enabled if Facebook is added as a destination'
                   : ''
               "
-              class="neroBlack--text"
+              class="black--text text--darken-4"
             >
               <div v-if="isLookAlikeCreateable" class="dark--text">
                 Would you like to create a lookalike audience from this
@@ -526,19 +215,19 @@
                   <v-radio-group v-model="isLookAlikeNeeeded" column mandatory>
                     <v-radio
                       :value="0"
-                      color="pantoneBlue"
+                      color="primary darken-3"
                       class="pb-3"
                       :ripple="false"
                     >
                       <template #label>
-                        <span class="neroBlack--text"
+                        <span class="black--text text--darken-4"
                           >Nope! Not interested</span
                         >
                       </template>
                     </v-radio>
-                    <v-radio :value="1" color="pantoneBlue" :ripple="false">
+                    <v-radio :value="1" color="primary darken-3" :ripple="false">
                       <template #label>
-                        <span class="neroBlack--text">
+                        <span class="black--text text--darken-4">
                           Auto-create a lookalike based on this audience
                         </span>
                       </template>
@@ -558,11 +247,11 @@
                     label-text="Lookalike audience name"
                     background-color="white"
                     required
-                    class="text-caption neroBlack--text"
+                    class="text-caption black--text text--darken-4"
                   />
                 </v-col>
                 <v-col col="6" class="pr-14">
-                  <div class="neroBlack--text text-caption">Audience reach</div>
+                  <div class="black--text text--darken-4 text-caption">Audience reach</div>
                   <look-alike-slider v-model="lookalikeAudience.value" />
                   <div class="gray--text text-caption pt-4">
                     Audience reach ranges from 1% to 10% of the combined
@@ -603,7 +292,6 @@
           </template>
         </hux-footer>
       </div>
->>>>>>> 5e95a633
 
       <!-- Add destination workflow -->
       <select-destinations-drawer
