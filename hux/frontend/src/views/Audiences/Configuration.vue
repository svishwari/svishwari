--- conflicted
+++ resolved
@@ -493,11 +493,7 @@
     async onSelectDestination(selected) {
       // check to avoid duplicate destination
       if (!this.isDestinationAdded(selected.type)) {
-<<<<<<< HEAD
-        if (selected && selected.type === "sfmc") {
-=======
         if (selected && selected.type === "SFMC") {
->>>>>>> 859d2ed4
           if (!this.isDestinationAddedOnDrawer(selected)) {
             this.destinationDrawer.selectedDestination.push(selected)
           }
@@ -604,10 +600,9 @@
       await this.addAudienceToDB(payload)
       this.$router.push({ name: "Audiences" })
     },
-<<<<<<< HEAD
     validateForm(value) {
       this.addDestinationFormValid = value
-=======
+    },
     removeDestination(id) {
       const existingIndex = this.audience.destinations.findIndex(
         (each) => id === each.id
@@ -615,7 +610,6 @@
       if (existingIndex > -1) {
         this.audience.destinations.splice(existingIndex, 1)
       }
->>>>>>> 859d2ed4
     },
   },
   async mounted() {
