<template>
  <page class="white create-audience-wrap" maxWidth="100%">
    <div>
      <div class="heading font-weight-light neroBlack--text">
        Add an audience
      </div>
      <div class="sub-heading font-weight-regular">
        Build a target Audience from the data you own. Feel free to save and
        complete later as a draft or simply create and fill in the information
        when you are ready.
      </div>

      <div class="overview font-weight-regular neroBlack--text mt-15">
        Audience overview
      </div>
      <div class="row overview-list mb-0 ml-0 mt-1">
        <MetricCard
          class="list-item mr-3"
          width="11.368852459016393%"
          :min-width="126.5"
          :height="80"
          v-for="(item, i) in overviewListItems"
          :key="i"
          :title="item.title"
          :subtitle="item.subtitle"
          :icon="item.icon"
          :interactable="true"
        ></MetricCard>
      </div>
      <v-divider class="divider mt-2 mb-9"></v-divider>
    </div>

    <div class="timeline-wrapper">
      <v-form ref="form" class="ml-0" v-model="isFormValid" lazy-validation>
        <v-timeline align-top dense class="">
          <v-timeline-item color="blue" class="timeline-section mb-7">
            <template v-slot:icon class="timeline-icon-section">
              <span>1</span>
            </template>
            <v-row class="pt-1">
              <v-col cols="4">
                <strong class="text-h5 neroBlack--text"
                  >General information</strong
                >
                <TextField
                  placeholderText="What is the name for this audience ?"
                  height="40"
                  labelText="Audience name"
                  backgroundColor="white"
                  v-bind:required="true"
                  v-model="audience.audienceName"
                  class="mt-1 aud-name-field text-caption neroBlack--text pt-2"
                  :rules="audienceNamesRules"
                ></TextField>
              </v-col>
              <v-col cols="8">
                <div class="mt-8 ml-15 text-caption neroBlack--text">
                  Add to an engagement -
                  <i style="tilt">you must have at least one</i>
                  <div class="mt-2 d-flex align-center">
                    <v-icon
                      size="30"
                      class="add-icon cursor-pointer"
                      color="primary"
                      @click="engagementDrawer = !engagementDrawer"
                      >mdi-plus-circle</v-icon
                    >
                    <div>
                      <v-chip
                        v-for="item in selectedEngagements"
                        :close="isMinEngagementSelected"
                        small
                        class="mx-2 my-1 font-weight-semi-bold"
                        text-color="primary"
                        color="pillBlue"
                        close-icon="mdi-close"
                        @click:close="detachEngagement(item)"
                        :key="item.id"
                      >
                        {{ item.name }}
                      </v-chip>
                    </div>
                  </div>
                </div>
              </v-col>
            </v-row>
          </v-timeline-item>
          <v-timeline-item color="blue" class="timeline-section mb-7">
            <template v-slot:icon class="timeline-icon-section">
              <span>2</span>
            </template>
            <v-row class="pt-1 pr-0">
              <attribute-rules :rules="attributeRules"></attribute-rules>
            </v-row>
          </v-timeline-item>
          <v-timeline-item
            color="blue"
            class="timeline-section disable-down-timeline mb-15"
          >
            <template v-slot:icon class="timeline-icon-section">
              <span>3</span>
            </template>
            <v-row class="pt-1">
              <v-col cols="12">
                <strong class="text-h5 neroBlack--text">
                  Select destination(s) -
                  <i style="font-size: 12px">Optional</i>
                </strong>
                <div class="d-flex align-center">
                  <v-icon
                    size="30"
                    class="add-icon mt-1"
                    color="primary"
                    @click="toggleDrawer()"
                    >mdi-plus-circle</v-icon
                  >
                  <Logo
                    class="added-logo ml-2"
                    v-for="destination in audience.destinations"
                    :key="destination.id"
                    :type="destination.type"
                    :size="18"
                  />
                </div>
              </v-col>
            </v-row>
          </v-timeline-item>
          <v-timeline-item class="timeline-section disabled">
            <template v-slot:icon class="timeline-icon-section">
              <span>4</span>
            </template>
            <v-row class="pt-1">
              <v-col cols="12">
                <strong class="text-h5"
                  >Create a lookalike audience -
                  <i>This feature will be coming soon</i>
                </strong>
              </v-col>
            </v-row>
          </v-timeline-item>
        </v-timeline>
      </v-form>

      <HuxFooter maxWidth="inherit">
        <template v-slot:left>
          <huxButton
            ButtonText="Cancel"
            variant="tertiary"
            v-bind:isTile="true"
            width="94"
            height="40"
            class="ma-2 ml-0"
            @click.native="$router.go(-1)"
          ></huxButton>
        </template>
        <template v-slot:right>
          <huxButton
            ButtonText="Create"
            variant="primary"
            v-bind:isTile="true"
            width="94"
            height="44"
            class="ma-2"
            @click="createAudience()"
            :isDisabled="!isAudienceFormValid"
          ></huxButton>
        </template>
      </HuxFooter>
      <!-- Add destination workflow -->
      <drawer v-model="destinationDrawer.insideFlow">
        <template v-slot:header-left>
          <div
            class="d-flex align-baseline"
            v-if="destinationDrawer.viewStep == 1"
          >
            <h5 class="text-h5 font-weight-regular pr-2">
              Select a destination to add
            </h5>
          </div>
          <div
            class="d-flex align-baseline"
            v-if="destinationDrawer.viewStep == 2"
          >
            <h5 class="text-h5 font-weight-regular pr-2 d-flex align-center">
              <Logo :type="destinationDrawer.selectedDestination[0].type" />
              <div class="pl-2 font-weight-regular">
                {{ destinationDrawer.selectedDestination[0].name }}
              </div>
            </h5>
          </div>
        </template>

        <template v-slot:default>
          <v-stepper v-model="destinationDrawer.viewStep">
            <v-stepper-items>
              <v-stepper-content step="1">
                <div class="ma-5">
                  <CardHorizontal
                    v-for="destination in destinations"
                    :key="destination.id"
                    :title="destination.name"
                    :icon="destination.type"
                    :isAdded="
                      destination.is_added ||
                      isDestinationAdded(destination.type)
                    "
                    :isAvailable="destination.is_enabled"
                    :isAlreadyAdded="destination.is_added"
                    @click="onSelectDestination(index, destination)"
                    class="my-3"
                  />
                </div>
              </v-stepper-content>
              <v-stepper-content step="2">
                <AddDestination />
              </v-stepper-content>
            </v-stepper-items>
          </v-stepper>
        </template>

        <template v-slot:footer-right>
          <div
            class="d-flex align-baseline"
            v-if="destinationDrawer.viewStep == 2"
          >
            <huxButton
              ButtonText="Add"
              variant="primary"
              v-bind:isTile="true"
              width="80"
              height="40"
              class="ma-2"
              @click="addDestinationToAudience()"
            ></huxButton>
          </div>
        </template>

        <template v-slot:footer-left>
          <div
            class="d-flex align-baseline"
            v-if="destinationDrawer.viewStep == 1"
          >
            {{ destinations.length }} results
          </div>
          <div
            class="d-flex align-baseline"
            v-if="destinationDrawer.viewStep == 2"
          >
            <huxButton
              ButtonText="Back"
              variant="white"
              v-bind:isTile="true"
              width="80"
              height="40"
              class="ma-2"
              @click.native="destinationDrawer.viewStep = 1"
            ></huxButton>
          </div>
        </template>
      </drawer>
      <!-- Engagement workflow -->
      <AttachEngagement
        v-model="engagementDrawer"
        :finalEngagements="selectedEngagements"
        @onEngagementChange="setSelectedEngagements"
      />
    </div>
  </page>
</template>

<script>
import { mapGetters, mapActions } from "vuex"
import Page from "@/components/Page"
import MetricCard from "@/components/common/MetricCard"
import HuxFooter from "@/components/common/HuxFooter"
import huxButton from "@/components/common/huxButton"
import TextField from "@/components/common/TextField"
import Drawer from "@/components/common/Drawer"
import AttributeRules from "./AttributeRules.vue"
import CardHorizontal from "@/components/common/CardHorizontal"
import AddDestination from "@/views/Audiences/AddDestination"
import AttachEngagement from "@/views/Audiences/AttachEngagement"
import Logo from "@/components/common/Logo"

export default {
  name: "Configuration",
  components: {
    Page,
    MetricCard,
    HuxFooter,
    huxButton,
    TextField,
    Drawer,
    AttributeRules,
    CardHorizontal,
    AddDestination,
    Logo,
    AttachEngagement,
  },
  data() {
    return {
      // selectedDestinationIndex: -1,
      // selectedDestination: null,
      overviewListItems: [
        { title: "Target size", subtitle: "34,203,204" },
        { title: "Countries", subtitle: "2", icon: "mdi-earth" },
        { title: "US States", subtitle: "52", icon: "mdi-map" },
        { title: "Cities", subtitle: "19,495", icon: "mdi-map-marker-radius" },
        { title: "Age", subtitle: "-", icon: "mdi-cake-variant" },
        { title: "Women", subtitle: "52%", icon: "mdi-gender-female" },
        { title: "Men", subtitle: "46%", icon: "mdi-gender-male" },
        { title: "Other", subtitle: "2%", icon: "mdi-gender-male-female" },
      ],

      engagementDrawer: false,
      audience: {
        name: null,
        attributeRules: [],
        destinations: [],
      },
      selectedEngagements: [],
      newEngagementValid: true,
      engagement: {
        name: "",
        description: "",
        deliveryType: 0,
      },
      audienceNamesRules: [(v) => !!v || "Audience name is required"],
      isFormValid: false,
      destinationDrawer: {
        insideFlow: false,
        viewStep: 1,
        selectedDestination: [],
      },
    }
  },

  computed: {
    ...mapGetters({
      destinations: "destinations/list",
    }),

    destination() {
      return this.destinations[this.selectedDestinationIndex] || null
    },

    isDestinationSelected() {
      return Boolean(this.destination)
    },
    attributeRules() {
      return this.audience ? this.audience.attributeRules : []
    },
    isMinEngagementSelected() {
      return this.selectedEngagements.length > 1
    },
    isAudienceFormValid() {
      return !!this.audience.audienceName && this.selectedEngagements.length > 0
    },
    selectedEngagementIds() {
      // This will be used when sending data to create an audience
      return this.selectedEngagements.map((each) => {
        return each["id"]
      })
    },
  },

  methods: {
    ...mapActions({
      getDestinations: "destinations/getAll",
<<<<<<< HEAD
      fetchEngagements: "engagements/getAll",
      addAudienceToDB: "audiences/add",
=======
>>>>>>> c29656fe
    }),
    // Engagements
    detachEngagement(engagement) {
      const existingIndex = this.selectedEngagements.findIndex(
        (each) => engagement.id === each.id
      )
      if (existingIndex > -1) {
        this.selectedEngagements.splice(existingIndex, 1)
      }
    },
    setSelectedEngagements(engagementsList) {
      this.selectedEngagements = engagementsList
    },

    // Destinations
    toggleDrawer() {
      this.destinationDrawer.insideFlow = !this.destinationDrawer.insideFlow
    },

    onSelectDestination(index, selected) {
      // check to avoid duplicate destination
      if (!this.isDestinationAdded(selected.type)) {
        if (selected && selected.type === "salesforce") {
          if (!this.isDestinationAddedOnDrawer(selected)) {
            this.destinationDrawer.selectedDestination.push(selected)
          }
          this.destinationDrawer.viewStep = 2
        } else {
          this.audience.destinations.push(selected)
          this.toggleDrawer()
        }
      }
    },
    addDestinationToAudience() {
      this.audience.destinations.push(
        ...this.destinationDrawer.selectedDestination
      )
      this.destinationDrawer.insideFlow = false
      this.destinationDrawer.viewStep = 1
    },
    isDestinationAddedOnDrawer(selected) {
      if (
        this.destinationDrawer &&
        this.destinationDrawer.selectedDestination
      ) {
        const existingIndex = this.destinationDrawer.selectedDestination.findIndex(
          (destination) => destination.type === selected.type
        )
        return existingIndex > -1
      }
    },
    isDestinationAdded(title) {
      if (this.audience && this.audience.destinations) {
        const existingIndex = this.audience.destinations.findIndex(
          (destination) => destination.type === title
        )
        return existingIndex > -1
      }
    },
    createAudience() {
      const destinationIdArray = this.audience.destinations.map(
        (destination) => destination.id
      )
      const engagementIdArray = this.selectedEngagements.map(
        (engagement) => engagement.id
      )
      const filtersArray = []
      for (let f = 0; f < this.audience.attributeRules.length; f++) {
        var obj = {
          section_aggregator: this.audience.attributeRules[f].operand
            ? "ALL"
            : "ANY",
          section_filters: [],
        }
        for (
          let c = 0;
          c < this.audience.attributeRules[f].conditions.length;
          c++
        ) {
          obj.section_filters.push({
            field: this.audience.attributeRules[f].conditions[c].attribute,
            type: this.audience.attributeRules[f].conditions[c].operator,
            value: this.audience.attributeRules[f].conditions[c].text,
          })
        }
        filtersArray.push(obj)
      }
      const payload = {
        destinations: destinationIdArray,
        engagements: engagementIdArray,
        filters: filtersArray,
        name: this.audience.audienceName,
      }
      this.addAudienceToDB(payload)
      this.$router.push({ name: "Audiences" })
    },
  },
  async mounted() {
    await this.getDestinations()
  },
}
</script>

<style lang="scss" scoped>
.create-audience-wrap {
  .heading {
    font-size: 24px;
    line-height: 40px;
  }
  .sub-heading {
    font-size: 14px;
    line-height: 22px;
    max-width: 910px;
  }
  .overview {
    font-size: 15px;
    line-height: 20px;
  }
  .divider {
    width: 100%;
  }
  ::v-deep .timeline-wrapper {
    max-width: 1230px;
    padding-right: 30px;
    .theme--light.v-timeline {
      padding-top: 0px;
      left: -30px;
      .theme--light.v-timeline-item:last-child {
        padding-bottom: 0px;
      }
      .theme--light.v-timeline-item.disabled {
        .v-timeline-item__divider {
          .v-timeline-item__dot {
            background: var(--v-lightGrey-base);
            .v-timeline-item__inner-dot {
              background-color: var(--v-white-base) !important;
              color: var(--v-lightGrey-base);
              height: 34.2px;
              margin: 2.1px;
              width: 34.2px;
            }
          }
        }
      }
    }
    .theme--light.v-timeline:before {
      background: linear-gradient(
          to right,
          var(--v-skyBlueDark-base) 50%,
          rgba(255, 255, 255, 0) 0%
        ),
        linear-gradient(
          var(--v-skyBlueDark-base) 50%,
          rgba(255, 255, 255, 0) 0%
        ),
        linear-gradient(
          to right,
          var(--v-skyBlueDark-base) 49%,
          rgba(255, 255, 255, 0) 0%
        ),
        linear-gradient(
          var(--v-skyBlueDark-base) 50%,
          rgba(255, 255, 255, 0) 0%
        );
      background-position: top, right, bottom, left;
      background-repeat: repeat-x, repeat-y;
      background-size: 12px 0px, 1px 12px;
    }
    .aud-name-field {
      .v-input {
        .v-input__control {
          .v-input__slot {
            min-height: 40px;
            .v-text-field__slot {
              .v-label {
                top: 9px;
              }
            }
            fieldset {
              color: var(--v-lightGrey-base);
            }
          }
        }
        &.error--text {
          .v-input__control {
            .v-input__slot {
              fieldset {
                color: inherit;
              }
            }
          }
        }
      }
    }
    .theme--light.v-timeline-item {
      .v-timeline-item__divider {
        .v-timeline-item__dot {
          background: var(--v-info-base);
          .v-timeline-item__inner-dot {
            background-color: var(--v-white-base) !important;
            color: var(--v-info-base);
            height: 34.2px;
            margin: 2.1px;
            width: 34.2px;
          }
        }
      }
    }
    .theme--light.v-timeline-item {
      &.disabled {
        .v-timeline-item__body {
          color: var(--v-lightGrey-base);
        }
        .v-timeline-item__divider {
          .v-timeline-item__dot {
            color: var(--v-lightGrey-base);
            .v-timeline-item__inner-dot {
              background-color: var(--v-white-base) !important;
              color: var(--v-lightGrey-base);
            }
          }
        }
      }
    }
    .added-logo {
      margin-top: 6px;
    }
  }
}
</style><|MERGE_RESOLUTION|>--- conflicted
+++ resolved
@@ -367,11 +367,8 @@
   methods: {
     ...mapActions({
       getDestinations: "destinations/getAll",
-<<<<<<< HEAD
       fetchEngagements: "engagements/getAll",
       addAudienceToDB: "audiences/add",
-=======
->>>>>>> c29656fe
     }),
     // Engagements
     detachEngagement(engagement) {
