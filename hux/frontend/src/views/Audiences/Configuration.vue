--- conflicted
+++ resolved
@@ -446,15 +446,12 @@
         description: "",
         deliveryType: 0,
       },
-<<<<<<< HEAD
       audienceNamesRules: [(v) => !!v || "Audience name is required"],
       isFormValid: false,
-=======
       destinationDrawer: {
         insideFlow: false,
         viewStep: 1,
       },
->>>>>>> ac1f55cd
     }
   },
 
