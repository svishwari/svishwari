<template>
  <div class="audiences-wrap white">
    <page-header class="py-5" :header-height="110">
      <template #left>
        <div>
          <breadcrumb :items="breadcrumbItems" />
        </div>
        <div class="text-subtitle-1 font-weight-regular">
          Segment your customers into audiences based on your customer data and
          model scores.
        </div>
      </template>
      <template #right>
        <icon
          type="filter"
          :size="22"
          class="cursor-pointer"
          color="black-darken4"
<<<<<<< HEAD
=======
          data-e2e="audienceFilterToggle"
>>>>>>> bfd7be7b
          @click.native="isFilterToggled = !isFilterToggled"
        />
      </template>
    </page-header>
<<<<<<< HEAD
    <page-header class="top-bar" :header-height="71">
      <template slot="left">
        <v-btn disabled icon color="black">
          <icon type="search" :size="20" color="black" variant="lighten3" />
        </v-btn>
      </template>

      <template slot="right">
        <router-link
          :to="{ name: 'AudienceConfiguration' }"
          class="text-decoration-none"
          append
        >
          <huxButton
            variant="primary base"
            icon-color="white"
            icon-variant="base"
            icon="plus"
            size="large"
            is-custom-icon
            is-tile
            class="ma-2 font-weight-regular no-shadow mr-0"
          >
            Audience
          </huxButton>
        </router-link>
      </template>
    </page-header>
    <v-progress-linear :active="loading" :indeterminate="loading" />
    <div
      class="d-flex flex-nowrap align-stretch flex-grow-1 flex-shrink-0 mw-100"
    >
      <div class="flex-grow-1 flex-shrink-1 overflow-hidden mw-100">
=======
    <div
      class="d-flex flex-nowrap align-stretch flex-grow-1 flex-shrink-0 mw-100"
    >
      <div class="flex-grow-1 flex-shrink-1 overflow-hidden mw-100">
        <page-header class="top-bar" :header-height="71">
          <template slot="left">
            <v-btn disabled icon color="black">
              <icon type="search" :size="20" color="black" variant="lighten3" />
            </v-btn>
          </template>

          <template slot="right">
            <router-link
              :to="{ name: 'SegmentPlayground' }"
              class="text-decoration-none"
              append
            >
              <huxButton
                variant="primary base"
                icon-color="white"
                icon-variant="base"
                icon="plus"
                size="large"
                is-custom-icon
                is-tile
                class="ma-2 font-weight-regular no-shadow mr-0"
              >
                Audience
              </huxButton>
            </router-link>
          </template>
        </page-header>
        <v-progress-linear :active="loading" :indeterminate="loading" />
>>>>>>> bfd7be7b
        <div v-if="!loading" class="white">
          <hux-data-table
            v-if="isDataExists"
            :columns="columnDefs"
            :data-items="audienceList"
<<<<<<< HEAD
            view-height="calc(100vh - 210px)"
=======
            view-height="calc(100vh - 253px)"
>>>>>>> bfd7be7b
            sort-column="update_time"
            sort-desc="false"
            data-e2e="audience-table"
            class="big-table"
          >
            <template #row-item="{ item }">
              <td
                v-for="header in columnDefs"
                :key="header.value"
                :class="{
                  'fixed-column': header.fixed,
                  'v-data-table__divider': header.fixed,
                  'primary--text': header.fixed,
                }"
                :style="{ minWidth: header.width, left: 0 }"
              >
                <div
                  v-if="header.value == 'name'"
                  class="w-100 d-flex"
                  data-e2e="audiencelist"
                >
                  <span v-if="item.is_lookalike == true" class="mr-3">
                    <tooltip>
                      <template #label-content>
<<<<<<< HEAD
                        <icon type="lookalike" :size="20" class="mr-2" />
=======
                        <icon type="lookalike" :size="20" />
>>>>>>> bfd7be7b
                      </template>
                      <template #hover-content>Lookalike audience</template>
                    </tooltip>
                  </span>
                  <menu-cell
                    :value="item[header.value]"
                    :menu-options="getActionItems(item)"
                    route-name="AudienceInsight"
                    :route-param="item['id']"
                    data-e2e="audiencename"
                    has-favorite
                    :is-favorite="isUserFavorite(item, 'audiences')"
                    class="text-body-1"
<<<<<<< HEAD
                    @actionFavorite="handleActionFavorite(item, 'audiences')"
                  />
                </div>
                <div v-if="header.value == 'status'">
                  <status
                    :status="item[header.value]"
                    :show-label="true"
                    class="d-flex"
                    :icon-size="18"
                  />
                </div>
                <div v-if="header.value == 'size'">
                  <size :value="item[header.value]" />
                </div>
                <div
                  v-if="header.value == 'filters' && item[header.value]"
                  class="filter_col"
                >
                  <span v-if="item[header.value] === 'null'">—</span>
                  <span v-else>
                    <span
                      v-for="(filter, filterIndex) in filterTags[item.name]"
                      :key="filterIndex"
                    >
                      <v-chip
                        v-if="filterIndex < 4"
                        small
                        class="mr-1 ml-0 mt-0 mb-1 text-subtitle-2"
                        text-color="primary"
                        color="var(--v-primary-lighten3)"
                      >
                        {{ formatText(filter) }}
                      </v-chip>
                    </span>
                    <tooltip>
                      <template #label-content>
                        <span
                          v-if="filterTags[item.name].size > 4"
                          class="text-subtitle-2 primary--text"
                        >
                          +{{ filterTags[item.name].size - 4 }}
                        </span>
                      </template>
                      <template #hover-content>
                        <span
                          v-for="(filter, filterIndex) in filterTags[item.name]"
                          :key="filterIndex"
                        >
                          <v-chip
                            v-if="filterIndex >= 4"
                            small
                            class="mr-1 ml-0 mt-0 mb-1 text-subtitle-2"
                            text-color="primary"
                            color="var(--v-primary-lighten3)"
                          >
                            {{ formatText(filter) }}
                          </v-chip>
                          <br v-if="filterIndex >= 4" />
                        </span>
                      </template>
                    </tooltip>
                  </span>
                </div>
=======
                    :show-star="!item.is_lookalike"
                    @actionFavorite="handleActionFavorite(item, 'audiences')"
                  />
                </div>
                <div v-if="header.value == 'status'">
                  <status
                    :status="item[header.value]"
                    :show-label="true"
                    class="d-flex"
                    :icon-size="18"
                  />
                </div>
                <div v-if="header.value == 'size'">
                  <size :value="item[header.value]" />
                </div>
                <div v-if="header.value == 'filters'" class="filter_col">
                  <span
                    v-if="
                      item[header.value] == 'null' ||
                      !item[header.value] ||
                      item[header.value].length == 0
                    "
                  >
                    —
                  </span>
                  <span v-else>
                    <span
                      v-for="(filter, filterIndex) in filterTags[item.name]"
                      :key="filterIndex"
                    >
                      <v-chip
                        v-if="filterIndex < 4"
                        small
                        class="mr-1 ml-0 mt-0 mb-1 text-subtitle-2"
                        text-color="primary"
                        color="var(--v-primary-lighten3)"
                      >
                        {{ formatText(filter) }}
                      </v-chip>
                    </span>
                    <tooltip>
                      <template #label-content>
                        <span
                          v-if="filterTags[item.name].size > 4"
                          class="text-subtitle-2 primary--text"
                        >
                          +{{ filterTags[item.name].size - 4 }}
                        </span>
                      </template>
                      <template #hover-content>
                        <span
                          v-for="(filter, filterIndex) in filterTags[item.name]"
                          :key="filterIndex"
                        >
                          <v-chip
                            v-if="filterIndex >= 4"
                            small
                            class="mr-1 ml-0 mt-0 mb-1 text-subtitle-2"
                            text-color="primary"
                            color="var(--v-primary-lighten3)"
                          >
                            {{ formatText(filter) }}
                          </v-chip>
                          <br v-if="filterIndex >= 4" />
                        </span>
                      </template>
                    </tooltip>
                  </span>
                </div>
>>>>>>> bfd7be7b
                <div v-if="header.value == 'destinations'">
                  <div
                    v-if="item[header.value] && item[header.value].length > 0"
                    class="d-flex align-center"
                  >
                    <div class="d-flex align-center destination-ico">
                      <tooltip
                        v-for="destination in getOverallDestinations(
                          item[header.value]
                        )"
                        :key="`${item.id}-${destination.type}`"
                      >
                        <template #label-content>
                          <logo
                            :key="destination.id"
                            class="mr-1"
                            :type="destination.type"
                            :size="18"
                          />
                        </template>
                        <template #hover-content>
                          <span>{{ destination.name }}</span>
                        </template>
                      </tooltip>
                    </div>

                    <span
<<<<<<< HEAD
                      v-if="item[header.value] && item[header.value].length > 2"
=======
                      v-if="item[header.value] && item[header.value].length > 3"
>>>>>>> bfd7be7b
                      class="ml-1 text-body-1 black--text"
                    >
                      <tooltip>
                        <template #label-content>
<<<<<<< HEAD
                          +{{ item[header.value].length - 2 }}
=======
                          +{{ item[header.value].length - 3 }}
>>>>>>> bfd7be7b
                        </template>
                        <template #hover-content>
                          <div class="d-flex flex-column">
                            <div
                              v-for="extraDestination in getExtraDestinations(
                                item[header.value]
                              )"
                              :key="extraDestination.id"
                              class="d-flex align-center py-2"
                            >
                              <logo
                                :key="extraDestination.id"
                                class="mr-4"
                                :type="extraDestination.type"
                                :size="18"
                              />
                              <span>{{ extraDestination.name }}</span>
                            </div>
                          </div>
                        </template>
                      </tooltip>
                    </span>
                  </div>
                  <span v-else>—</span>
                </div>
                <div v-if="header.value == 'last_delivered'">
                  <tooltip>
                    <template #label-content>
                      {{ item[header.value] | Date("relative") | Empty }}
                    </template>
                    <template #hover-content>
                      <div>
                        <div class="neroBlack--text text-body-2 mb-2">
                          Delivered to:
                        </div>
                        <div
                          v-for="deliveries in item['deliveries']"
                          :key="deliveries.last_delivered"
                          class="mb-2"
                        >
                          <div class="d-flex align-center mb-1">
                            <logo
                              :type="deliveries.delivery_platform_type"
                              :size="18"
                            />
                            <span class="ml-1 neroBlack--text text-body-2">
                              {{ deliveries.delivery_platform_name }}
                            </span>
                          </div>
                          <div class="neroBlack--text text-body-2">
                            {{ deliveries.last_delivered | Date | Empty }}
                          </div>
                        </div>
                      </div>
                    </template>
                  </tooltip>
                </div>
                <div
                  v-if="
                    header.value == 'update_time' ||
                    header.value == 'create_time'
                  "
                >
                  <time-stamp :value="item[header.value]" />
                </div>
                <div
                  v-if="
                    header.value == 'updated_by' || header.value == 'created_by'
                  "
                >
                  <avatar :name="item[header.value]" />
                </div>
              </td>
            </template>
          </hux-data-table>
          <empty-page v-if="!isDataExists" type="no-audience" size="50">
            <template #title>Oops! There’s nothing here yet</template>
            <template #subtitle>
              You currently have no audiences created! You can create the
              <br />framework first then complete the details later. <br />Begin
              by selecting the button below.
            </template>
            <template #button>
              <router-link
                :to="{ name: 'AudienceConfiguration' }"
                class="route-link text-decoration-none"
                append
              >
                <huxButton
                  variant="primary base"
                  icon-color="white"
                  icon-variant="base"
                  icon="plus"
                  size="large"
                  is-custom-icon
                  is-tile
                  class="ma-2 font-weight-regular caption"
                >
                  Audience
                </huxButton>
              </router-link>
            </template>
          </empty-page>
        </div>

        <look-alike-audience
          ref="lookalikeWorkflow"
          :toggle="showLookAlikeDrawer"
          :selected-audience="selectedAudience"
          @onToggle="(val) => (showLookAlikeDrawer = val)"
        />
      </div>
      <div class="ml-auto">
        <audience-filter
          v-model="isFilterToggled"
<<<<<<< HEAD
=======
          view-height="calc(100vh - 180px)"
          :filter-options="attributeOptions()"
>>>>>>> bfd7be7b
          @onSectionAction="applyFilter"
        />
      </div>
    </div>

    <confirm-modal
      v-model="confirmModal"
      icon="sad-face"
      type="error"
      title="You are about to delete"
      :sub-title="`${confirmSubtitle}`"
      right-btn-text="Yes, delete it"
      left-btn-text="Nevermind!"
      data-e2e="remove-audience-confirmation"
      @onCancel="confirmModal = !confirmModal"
      @onConfirm="confirmRemoval()"
    >
      <template #body>
        <div
          class="
            black--text
            text--darken-4 text-subtitle-1
            pt-6
            font-weight-regular
          "
        >
          Are you sure you want to delete this audience&#63;
        </div>
        <div
          class="black--text text--darken-4 text-subtitle-1 font-weight-regular"
        >
          By deleting this audience you will not be able to recover it and it
          may impact any associated engagements.
        </div>
      </template>
    </confirm-modal>
  </div>
</template>

<script>
import { mapGetters, mapActions } from "vuex"

import PageHeader from "@/components/PageHeader"
import EmptyPage from "@/components/common/EmptyPage"
import Breadcrumb from "@/components/common/Breadcrumb"
import huxButton from "@/components/common/huxButton"
import HuxDataTable from "@/components/common/dataTable/HuxDataTable.vue"
import Avatar from "@/components/common/Avatar.vue"
import Size from "@/components/common/huxTable/Size.vue"
import TimeStamp from "@/components/common/huxTable/TimeStamp.vue"
import MenuCell from "@/components/common/huxTable/MenuCell.vue"
import LookAlikeAudience from "./Configuration/Drawers/LookAlikeAudience"
import Icon from "@/components/common/Icon.vue"
import Status from "../../components/common/Status.vue"
import Tooltip from "../../components/common/Tooltip.vue"
import Logo from "../../components/common/Logo.vue"
import ConfirmModal from "@/components/common/ConfirmModal"
import AudienceFilter from "./Configuration/Drawers/AudienceFilter"
import { formatText } from "@/utils.js"

export default {
  name: "Audiences",
  components: {
    PageHeader,
    Breadcrumb,
    huxButton,
    EmptyPage,
    HuxDataTable,
    Avatar,
    Size,
    TimeStamp,
    MenuCell,
    LookAlikeAudience,
    Icon,
    Status,
    Tooltip,
    Logo,
    ConfirmModal,
    AudienceFilter,
  },
  data() {
    return {
      breadcrumbItems: [
        {
          text: "Audiences",
          disabled: true,
          icon: "audiences",
        },
      ],
      columnDefs: [
        {
          text: "Audience name",
          value: "name",
          width: "331px",
          fixed: true,
          divider: true,
        },
        {
          text: "Status",
          value: "status",
          width: "200px",
        },
        {
          text: "Size",
          value: "size",
          width: "112px",
          hoverTooltip:
            "Current number of customers who fit the selected attributes.",
        },
        {
          text: "Attributes",
          value: "filters",
<<<<<<< HEAD
          width: "411px",
=======
          width: "362px",
>>>>>>> bfd7be7b
        },
        {
          text: "Destinations",
          value: "destinations",
          width: "150px",
        },
        {
          text: "Last delivered",
          value: "last_delivered",
          width: "170",
        },
        {
          text: "Last updated",
          value: "update_time",
          width: "180",
        },
        {
          text: "Last updated by",
          value: "updated_by",
          width: "181",
        },
        {
          text: "Created",
          value: "create_time",
          width: "182",
        },
        {
          text: "Created by",
          value: "created_by",
          width: "182",
        },
      ],
      loading: false,
      selectedAudience: null,
      showLookAlikeDrawer: false,
      confirmModal: false,
      confirmSubtitle: "",
      isFilterToggled: false,
    }
  },
  computed: {
    ...mapGetters({
      rowData: "audiences/list",
      userFavorites: "users/favorites",
      ruleAttributes: "audiences/audiencesRules",
    }),
    audienceList() {
      let audienceValue = JSON.parse(JSON.stringify(this.rowData))
      audienceValue.forEach((audience) => {
        if (!("filters" in audience)) {
          audience["filters"] = "null"
        }
      })
      audienceValue.forEach((audience) => {
        audience.destinations.sort((a, b) => a.name.localeCompare(b.name))
      })
      return audienceValue
    },
    isDataExists() {
      if (this.rowData) return this.rowData.length > 0
      return false
    },
    filterTags() {
      let filterTagsObj = {}
      let audienceValue = JSON.parse(JSON.stringify(this.rowData))
      audienceValue.forEach((audience) => {
        if (audience.filters) {
          filterTagsObj[audience.name] = new Set()
          audience.filters.forEach((item) => {
            item.section_filters.forEach((obj) => {
<<<<<<< HEAD
              filterTagsObj[audience.name].add(obj.field)
=======
              let nameObj = this.attributeOptions().find(
                (item) => item.key == obj.field.toLowerCase()
              )
              if (nameObj) {
                filterTagsObj[audience.name].add(nameObj.name)
              }
>>>>>>> bfd7be7b
            })
          })
        }
      })
      return filterTagsObj
    },
  },
  async mounted() {
    this.loading = true
    try {
      await this.getAllAudiences({})
<<<<<<< HEAD
=======
      await this.getAudiencesRules()
>>>>>>> bfd7be7b
    } finally {
      this.loading = false
    }
  },
  methods: {
    ...mapActions({
      getAllAudiences: "audiences/getAll",
      markFavorite: "users/markFavorite",
      clearFavorite: "users/clearFavorite",
      deleteAudience: "audiences/remove",
      getAudiencesRules: "audiences/fetchConstants",
    }),

    attributeOptions() {
      const options = []
      if (this.ruleAttributes && this.ruleAttributes.rule_attributes) {
        Object.entries(this.ruleAttributes.rule_attributes).forEach((attr) => {
          Object.keys(attr[1]).forEach((optionKey) => {
            if (
              Object.values(attr[1][optionKey])
                .map((o) => typeof o === "object" && !Array.isArray(o))
                .includes(Boolean(true))
            ) {
              Object.keys(attr[1][optionKey]).forEach((att) => {
                if (typeof attr[1][optionKey][att] === "object") {
                  options.push({
                    key: att,
                    name: attr[1][optionKey][att]["name"],
                    category: attr[0],
                  })
                }
              })
            } else {
              options.push({
                key: optionKey,
                name: attr[1][optionKey]["name"],
                category: attr[0],
              })
            }
          })
        })
      }
      return options
    },

    isUserFavorite(entity, type) {
      return (
        this.userFavorites &&
        this.userFavorites[type] &&
        this.userFavorites[type].includes(entity.id)
      )
    },
    handleActionFavorite(item, type) {
      if (!this.isUserFavorite(item, type)) {
        this.markFavorite({ id: item.id, type: type })
      } else {
        this.clearFavorite({ id: item.id, type: type })
      }
    },
    openModal(audience) {
      this.selectedAudience = audience
      this.confirmSubtitle = audience.name
      this.confirmModal = true
    },
    async confirmRemoval() {
      await this.deleteAudience({ id: this.selectedAudience.id })
      this.confirmModal = false
    },
    getActionItems(audience) {
      // This assumes we cannot create a lookalike audience from a lookalike audience
      let isLookalikeableActive =
        audience.lookalikeable === "Active" && !audience.is_lookalike
      let isFavorite = this.isUserFavorite(audience, "audiences")
      let actionItems = [
        {
          title: isFavorite ? "Unfavorite" : "Favorite",
          isDisabled: audience.is_lookalike,
          onClick: () => {
            this.handleActionFavorite(audience, "audiences")
          },
        },
        { title: "Export", isDisabled: true },
        {
          title: "Edit audience",
          isDisabled: false,
          onClick: () => {
            this.editAudience(audience.id)
          },
        },
        { title: "Duplicate", isDisabled: true },
        {
          title: "Create a lookalike",
          isDisabled: !isLookalikeableActive,
          menu: {
            title: "Facebook",
            onClick: () => {
              this.$refs.lookalikeWorkflow.prefetchLookalikeDependencies()
              this.openLookAlikeDrawer(audience)
            },
            icon: "facebook",
          },
        },
        {
          title: "Delete audience",
          isDisabled: false,
          onClick: () => {
            this.openModal(audience)
          },
        },
      ]

      return actionItems
    },
    getOverallDestinations(audienceDestinations) {
      let destinations = [...audienceDestinations]
      if (destinations.length > 2) {
        return destinations
          .slice(0, 2)
          .sort((a, b) => a.name.localeCompare(b.name))
      }
      return destinations.sort((a, b) => a.name.localeCompare(b.name))
    },
    getExtraDestinations(audienceDestinations) {
      let destinations = [...audienceDestinations]
      if (destinations.length > 2) {
        return destinations
          .slice(2)
          .sort((a, b) => a.name.localeCompare(b.name))
      }
      return destinations.sort((a, b) => a.name.localeCompare(b.name))
    },
    editAudience(id) {
      this.$router.push({
        name: "AudienceUpdate",
        params: { id: id },
      })
    },

    openLookAlikeDrawer(audience) {
      this.selectedAudience = audience
      this.showLookAlikeDrawer = true
    },

    async applyFilter(params) {
      await this.getAllAudiences({
        favorites: params.selectedFavourite,
        worked_by: params.selectedAudienceWorkedWith,
        attribute: params.selectedAttributes,
      })
      this.isFilterToggled = false
    },
    formatText: formatText,
  },
}
</script>
<style lang="scss" scoped>
.audiences-wrap {
  ::v-deep .menu-cell-wrapper .action-icon {
    .fav-action {
      display: none;
    }
    .more-action {
      display: none;
    }
  }
  .top-bar {
    margin-top: 1px;
    .v-icon--disabled {
      color: var(--v-black-lighten3) !important;
      font-size: 24px;
    }
    .text--refresh {
      margin-right: 10px;
    }
  }
  // This CSS is to avoid conflict with Tooltip component.
  ::v-deep .destination-ico {
    span {
      display: flex;
      align-items: center;
    }
  }
  .hux-data-table {
    margin-top: 1px;
    ::v-deep table {
      .v-data-table-header {
        th:nth-child(1) {
          position: sticky;
          left: 0;
          z-index: 3;
          border-right: thin solid rgba(0, 0, 0, 0.12);
          overflow-y: visible;
          overflow-x: visible;
        }
        border-radius: 12px 12px 0px 0px;
      }
      tr {
        td:nth-child(1) {
          position: sticky;
          left: 0;
          border-right: thin solid rgba(0, 0, 0, 0.12);
        }
        &:hover {
          td:nth-child(1) {
            z-index: 1 !important;
            background: var(--v-primary-lighten2) !important;
            box-shadow: 0px 4px 4px rgba(0, 0, 0, 0.25) !important;
            .menu-cell-wrapper .action-icon {
              .fav-action {
                display: block;
              }
              .more-action {
                display: block;
              }
            }
          }
          background: var(--v-primary-lighten2) !important;
          box-shadow: 0px 4px 4px rgba(0, 0, 0, 0.25) !important;
          td.fixed-column {
            z-index: 2 !important;
            background: var(--v-primary-lighten2) !important;
            box-shadow: 0px 4px 4px rgba(0, 0, 0, 0.25) !important;
          }
        }
        td.fixed-column {
          z-index: 1 !important;
          box-shadow: 0px 4px 4px rgba(0, 0, 0, 0.25) !important;
          &:hover {
            z-index: 2 !important;
            background: var(--v-primary-lighten2) !important;
            box-shadow: 0px 4px 4px rgba(0, 0, 0, 0.25) !important;
          }
        }
      }
    }

    table {
      tr {
        td {
          font-size: 16px;
        }
      }
      tbody {
        tr:last-child {
          td {
            border-bottom: 1px solid var(--v-black-lighten3) !important;
          }
        }
      }
    }
  }
  ::v-deep .menu-cell-wrapper :hover .action-icon {
    display: initial;
  }
  .icon-border {
    cursor: default !important;
  }
  .v-chip.v-size--small {
    height: 20px;
  }
}
.radio-div {
  margin-top: -11px !important;
}
.filter_col {
  height: 59px !important;
  overflow: auto;
  display: table-cell;
  vertical-align: middle;
}
</style><|MERGE_RESOLUTION|>--- conflicted
+++ resolved
@@ -16,49 +16,11 @@
           :size="22"
           class="cursor-pointer"
           color="black-darken4"
-<<<<<<< HEAD
-=======
           data-e2e="audienceFilterToggle"
->>>>>>> bfd7be7b
           @click.native="isFilterToggled = !isFilterToggled"
         />
       </template>
     </page-header>
-<<<<<<< HEAD
-    <page-header class="top-bar" :header-height="71">
-      <template slot="left">
-        <v-btn disabled icon color="black">
-          <icon type="search" :size="20" color="black" variant="lighten3" />
-        </v-btn>
-      </template>
-
-      <template slot="right">
-        <router-link
-          :to="{ name: 'AudienceConfiguration' }"
-          class="text-decoration-none"
-          append
-        >
-          <huxButton
-            variant="primary base"
-            icon-color="white"
-            icon-variant="base"
-            icon="plus"
-            size="large"
-            is-custom-icon
-            is-tile
-            class="ma-2 font-weight-regular no-shadow mr-0"
-          >
-            Audience
-          </huxButton>
-        </router-link>
-      </template>
-    </page-header>
-    <v-progress-linear :active="loading" :indeterminate="loading" />
-    <div
-      class="d-flex flex-nowrap align-stretch flex-grow-1 flex-shrink-0 mw-100"
-    >
-      <div class="flex-grow-1 flex-shrink-1 overflow-hidden mw-100">
-=======
     <div
       class="d-flex flex-nowrap align-stretch flex-grow-1 flex-shrink-0 mw-100"
     >
@@ -92,17 +54,12 @@
           </template>
         </page-header>
         <v-progress-linear :active="loading" :indeterminate="loading" />
->>>>>>> bfd7be7b
         <div v-if="!loading" class="white">
           <hux-data-table
             v-if="isDataExists"
             :columns="columnDefs"
             :data-items="audienceList"
-<<<<<<< HEAD
-            view-height="calc(100vh - 210px)"
-=======
             view-height="calc(100vh - 253px)"
->>>>>>> bfd7be7b
             sort-column="update_time"
             sort-desc="false"
             data-e2e="audience-table"
@@ -127,11 +84,7 @@
                   <span v-if="item.is_lookalike == true" class="mr-3">
                     <tooltip>
                       <template #label-content>
-<<<<<<< HEAD
-                        <icon type="lookalike" :size="20" class="mr-2" />
-=======
                         <icon type="lookalike" :size="20" />
->>>>>>> bfd7be7b
                       </template>
                       <template #hover-content>Lookalike audience</template>
                     </tooltip>
@@ -145,71 +98,6 @@
                     has-favorite
                     :is-favorite="isUserFavorite(item, 'audiences')"
                     class="text-body-1"
-<<<<<<< HEAD
-                    @actionFavorite="handleActionFavorite(item, 'audiences')"
-                  />
-                </div>
-                <div v-if="header.value == 'status'">
-                  <status
-                    :status="item[header.value]"
-                    :show-label="true"
-                    class="d-flex"
-                    :icon-size="18"
-                  />
-                </div>
-                <div v-if="header.value == 'size'">
-                  <size :value="item[header.value]" />
-                </div>
-                <div
-                  v-if="header.value == 'filters' && item[header.value]"
-                  class="filter_col"
-                >
-                  <span v-if="item[header.value] === 'null'">—</span>
-                  <span v-else>
-                    <span
-                      v-for="(filter, filterIndex) in filterTags[item.name]"
-                      :key="filterIndex"
-                    >
-                      <v-chip
-                        v-if="filterIndex < 4"
-                        small
-                        class="mr-1 ml-0 mt-0 mb-1 text-subtitle-2"
-                        text-color="primary"
-                        color="var(--v-primary-lighten3)"
-                      >
-                        {{ formatText(filter) }}
-                      </v-chip>
-                    </span>
-                    <tooltip>
-                      <template #label-content>
-                        <span
-                          v-if="filterTags[item.name].size > 4"
-                          class="text-subtitle-2 primary--text"
-                        >
-                          +{{ filterTags[item.name].size - 4 }}
-                        </span>
-                      </template>
-                      <template #hover-content>
-                        <span
-                          v-for="(filter, filterIndex) in filterTags[item.name]"
-                          :key="filterIndex"
-                        >
-                          <v-chip
-                            v-if="filterIndex >= 4"
-                            small
-                            class="mr-1 ml-0 mt-0 mb-1 text-subtitle-2"
-                            text-color="primary"
-                            color="var(--v-primary-lighten3)"
-                          >
-                            {{ formatText(filter) }}
-                          </v-chip>
-                          <br v-if="filterIndex >= 4" />
-                        </span>
-                      </template>
-                    </tooltip>
-                  </span>
-                </div>
-=======
                     :show-star="!item.is_lookalike"
                     @actionFavorite="handleActionFavorite(item, 'audiences')"
                   />
@@ -279,7 +167,6 @@
                     </tooltip>
                   </span>
                 </div>
->>>>>>> bfd7be7b
                 <div v-if="header.value == 'destinations'">
                   <div
                     v-if="item[header.value] && item[header.value].length > 0"
@@ -307,20 +194,12 @@
                     </div>
 
                     <span
-<<<<<<< HEAD
-                      v-if="item[header.value] && item[header.value].length > 2"
-=======
                       v-if="item[header.value] && item[header.value].length > 3"
->>>>>>> bfd7be7b
                       class="ml-1 text-body-1 black--text"
                     >
                       <tooltip>
                         <template #label-content>
-<<<<<<< HEAD
-                          +{{ item[header.value].length - 2 }}
-=======
                           +{{ item[header.value].length - 3 }}
->>>>>>> bfd7be7b
                         </template>
                         <template #hover-content>
                           <div class="d-flex flex-column">
@@ -436,11 +315,8 @@
       <div class="ml-auto">
         <audience-filter
           v-model="isFilterToggled"
-<<<<<<< HEAD
-=======
           view-height="calc(100vh - 180px)"
           :filter-options="attributeOptions()"
->>>>>>> bfd7be7b
           @onSectionAction="applyFilter"
         />
       </div>
@@ -553,11 +429,7 @@
         {
           text: "Attributes",
           value: "filters",
-<<<<<<< HEAD
-          width: "411px",
-=======
           width: "362px",
->>>>>>> bfd7be7b
         },
         {
           text: "Destinations",
@@ -628,16 +500,12 @@
           filterTagsObj[audience.name] = new Set()
           audience.filters.forEach((item) => {
             item.section_filters.forEach((obj) => {
-<<<<<<< HEAD
-              filterTagsObj[audience.name].add(obj.field)
-=======
               let nameObj = this.attributeOptions().find(
                 (item) => item.key == obj.field.toLowerCase()
               )
               if (nameObj) {
                 filterTagsObj[audience.name].add(nameObj.name)
               }
->>>>>>> bfd7be7b
             })
           })
         }
@@ -649,10 +517,7 @@
     this.loading = true
     try {
       await this.getAllAudiences({})
-<<<<<<< HEAD
-=======
       await this.getAudiencesRules()
->>>>>>> bfd7be7b
     } finally {
       this.loading = false
     }
@@ -768,18 +633,18 @@
     },
     getOverallDestinations(audienceDestinations) {
       let destinations = [...audienceDestinations]
-      if (destinations.length > 2) {
+      if (destinations.length > 3) {
         return destinations
-          .slice(0, 2)
+          .slice(0, 3)
           .sort((a, b) => a.name.localeCompare(b.name))
       }
       return destinations.sort((a, b) => a.name.localeCompare(b.name))
     },
     getExtraDestinations(audienceDestinations) {
       let destinations = [...audienceDestinations]
-      if (destinations.length > 2) {
+      if (destinations.length > 3) {
         return destinations
-          .slice(2)
+          .slice(3)
           .sort((a, b) => a.name.localeCompare(b.name))
       }
       return destinations.sort((a, b) => a.name.localeCompare(b.name))
