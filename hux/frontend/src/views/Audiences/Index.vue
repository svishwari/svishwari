--- conflicted
+++ resolved
@@ -48,7 +48,7 @@
       <hux-table
         v-if="isDataExists"
         :columnDef="columnDefs"
-        :tableData="audiencesList"
+        :tableData="rowData"
         :rowHeight="60"
         height="calc(100vh - 220px)"
         class="pl-3"
@@ -182,28 +182,14 @@
   },
   computed: {
     ...mapGetters({
-<<<<<<< HEAD
-      audiencesList: "audiences/AllAudiences",
-=======
       rowData: "audiences/list",
->>>>>>> a77ed86a
     }),
     isDataExists() {
-      if (this.audiencesList) return this.audiencesList.length > 0
+      if (this.rowData) return this.rowData.length > 0
       return false
     },
   },
   methods: {
-<<<<<<< HEAD
-     ...mapActions({
-      getAudiences: "audiences/getAllAudiences",
-    }),
-    refresh() {},
-  },
-  async mounted() {
-    this.loading = true
-    await this.getAudiences()
-=======
     ...mapActions({
       getAllAudiences: "audiences/getAll",
     }),
@@ -211,7 +197,6 @@
   async mounted() {
     this.loading = true
     await this.getAllAudiences()
->>>>>>> a77ed86a
     this.loading = false
   },
 }
