--- conflicted
+++ resolved
@@ -400,12 +400,6 @@
         {
           text: "Size",
           value: "size",
-<<<<<<< HEAD
-          width: "179px",
-          hoverTooltip:
-            "Current number of customers who fit the selected attributes.",
-          tooltipWidth: 231,
-=======
           width: "112px",
           hoverTooltip:
             "Current number of customers who fit the selected attributes.",
@@ -414,7 +408,6 @@
           text: "Attributes",
           value: "filters",
           width: "411px",
->>>>>>> 9aa10734
         },
         {
           text: "Destinations",
@@ -693,12 +686,7 @@
     table {
       tr {
         td {
-<<<<<<< HEAD
-          font-size: 16px;
-=======
           font-size: 14px;
-          height: 60px;
->>>>>>> 9aa10734
         }
       }
       tbody {
