<template>
  <div class="audiences-wrap grey lighten-5">
    <PageHeader>
      <template slot="left">
        <Breadcrumb :items="breadcrumbItems" />
      </template>
      <template slot="right">
        <v-btn
          min-width="40"
          height="40"
          width="40"
          color="primary"
          :disabled="true"
        >
          <v-icon size="23" color="white">mdi-download</v-icon>
        </v-btn>
      </template>
    </PageHeader>
    <PageHeader class="top-bar" :headerHeight="71">
      <template slot="left">
        <v-icon medium :disabled="true">mdi-filter-variant</v-icon>
        <v-icon medium :disabled="true" class="pl-6">mdi-magnify</v-icon>
      </template>

      <template slot="right">
        <v-icon medium :disabled="true" color="primary refresh" @click="refresh"
          >mdi-refresh</v-icon
        >
        <router-link
          :to="{ name: 'AudienceConfiguration' }"
          class="text-decoration-none"
          append
        >
          <huxButton
            ButtonText="Audience"
            icon="mdi-plus"
            iconPosition="left"
            variant="primary"
            size="large"
            v-bind:isTile="true"
            class="ma-2 font-weight-regular no-shadow mr-0"
          ></huxButton>
        </router-link>
      </template>
    </PageHeader>
    <v-row class="pt-3 pb-7">
      <hux-table
        v-if="isDataExists"
        :columnDef="columnDefs"
        :tableData="rowData"
        :rowHeight="60"
        height="350px"
        class="pl-3"
      ></hux-table>

      <EmptyPage v-if="!isDataExists">
        <template v-slot:icon>mdi-alert-circle-outline</template>
        <template v-slot:title>Oops! There’s nothing here yet</template>
        <template v-slot:subtitle>
          You currently have no audiences created! You can create the
          <br />framework first then complete the details later. <br />Begin by
          selecting the button below.
        </template>
        <template v-slot:button>
          <router-link
            :to="{ name: 'AudienceConfiguration' }"
            class="route-link text-decoration-none"
            append
          >
            <huxButton
              ButtonText="Audience"
              icon="mdi-plus"
              iconPosition="left"
              variant="primary"
              size="large"
              v-bind:isTile="true"
              class="ma-2 font-weight-regular"
            ></huxButton>
          </router-link>
        </template>
      </EmptyPage>
    </v-row>
  </div>
</template>

<script>
import { mapGetters, mapActions } from "vuex"

import PageHeader from "@/components/PageHeader"
import EmptyPage from "@/components/common/EmptyPage"
import Breadcrumb from "@/components/common/Breadcrumb"
import huxButton from "@/components/common/huxButton"
import HuxTable from "@/components/common/huxTable.vue"
import UserAvatarCell from "@/components/common/huxTable/UserAvatarCell"
import MenuCell from "@/components/common/huxTable/MenuCell"
import DateTimeCell from "@/components/common/huxTable/DateTimeCell"
import sizeCell from "@/components/common/huxTable/sizeCell"

export default {
  name: "audiences",
  components: {
    PageHeader,
    Breadcrumb,
    huxButton,
    HuxTable,
    EmptyPage,
  },
  data() {
    return {
      breadcrumbItems: [
        {
          text: "Audiences",
          disabled: false,
          href: this.$route.path,
<<<<<<< HEAD
          icon: "audiences",
=======
          iconPath: "icons/audience_icon",
>>>>>>> 517df328
        },
      ],

      columnDefs: [
        {
          headerName: "Audience name",
          field: "audienceName",
          sortable: true,
          sort: "desc",
          pinned: "left",
          width: "300",
          cellRendererFramework: MenuCell,
          cellClass: "menu-cells",
          sortingOrder: ["desc", "asc"],
        },
        {
          headerName: "Size",
          field: "size",
          sortable: true,
          width: "100",
          cellRendererFramework: sizeCell,
          sortingOrder: ["desc", "asc"],
        },
        {
          headerName: "Last delivered",
          field: "lastDelivered",
          width: "170",
          sortable: true,
          cellRendererFramework: DateTimeCell,
          sortingOrder: ["desc", "asc"],
        },
        {
          headerName: "Last updated",
          field: "lastUpdated",
          sortable: true,
          width: "170",
          cellRendererFramework: DateTimeCell,
          sortingOrder: ["desc", "asc"],
        },
        {
          headerName: "Last updated by",
          field: "lastUpdatedBy",
          sortable: true,
          width: "140",
          cellRendererFramework: UserAvatarCell,
          sortingOrder: ["desc", "asc"],
        },
        {
          headerName: "Created",
          field: "created",
          sortable: true,
          width: "160",
          cellRendererFramework: DateTimeCell,
          sortingOrder: ["desc", "asc"],
        },
        {
          headerName: "Created by",
          field: "createdBy",
          sortable: true,
          cellRendererFramework: UserAvatarCell,
          sortingOrder: ["desc", "asc"],
        },
      ],
    }
  },
  computed: {
    ...mapGetters({
      rowData: "audiences/AllAudiences",
    }),
    isDataExists() {
      if (this.rowData) return this.rowData.length > 0
      return false
    },
  },
  methods: {
    ...mapActions(["getAllAudiences"]),
    refresh() {},
  },
  async mounted() {
    await this.getAllAudiences()
  },
}
</script>
<style lang="scss" scoped>
.audiences-wrap {
  ::v-deep .menu-cell-wrapper .action-icon {
    display: none;
  }
  .page-header--wrap {
    box-shadow: 0px 1px 1px -1px var(--v-lightGrey-base),
      0px 1px 1px 0px var(--v-lightGrey-base),
      0px 1px 2px 0px var(--v-lightGrey-base) !important;
  }
  .top-bar {
    margin-top: 1px;
    .v-icon--disabled {
      color: var(--v-lightGrey-base) !important;
      font-size: 20px;
    }
    .text--refresh {
      margin-right: 10px;
    }
  }
  ::v-deep .ag-row-hover .menu-cell-wrapper .action-icon {
    display: initial;
  }
}
</style><|MERGE_RESOLUTION|>--- conflicted
+++ resolved
@@ -112,11 +112,7 @@
           text: "Audiences",
           disabled: false,
           href: this.$route.path,
-<<<<<<< HEAD
           icon: "audiences",
-=======
-          iconPath: "icons/audience_icon",
->>>>>>> 517df328
         },
       ],
 
