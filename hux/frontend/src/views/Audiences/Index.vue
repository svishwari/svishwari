<template>
  <div class="audiences-wrap white">
    <page-header :header-height-changes="'py-3'">
      <template slot="left">
        <breadcrumb :items="breadcrumbItems" />
      </template>
<<<<<<< HEAD
      <template slot="right">
        <v-icon size="22" color="black lighten-3" class="icon-border pa-2 ma-1"
          >mdi-download</v-icon
        >
      </template>
=======
>>>>>>> 98e25ff2
    </page-header>
    <page-header class="top-bar" :header-height="71">
      <template slot="left">
        <v-icon medium color="black lighten-3">mdi-filter-variant</v-icon>
        <v-icon medium color="black lighten-3" class="pl-6">mdi-magnify</v-icon>
      </template>

      <template slot="right">
<<<<<<< HEAD
        <v-icon medium color="black lighten-3 refresh">mdi-refresh</v-icon>
=======
>>>>>>> 98e25ff2
        <router-link
          :to="{ name: 'AudienceConfiguration' }"
          class="text-decoration-none"
          append
        >
          <huxButton
            icon="mdi-plus"
            icon-position="left"
            variant="primary"
            size="large"
            is-tile
            class="ma-2 font-weight-regular no-shadow mr-0"
          >
            Audience
          </huxButton>
        </router-link>
      </template>
    </page-header>
    <v-progress-linear :active="loading" :indeterminate="loading" />
    <div v-if="!loading" class="white">
      <hux-data-table
        v-if="isDataExists"
        :columns="columnDefs"
        :data-items="audienceList"
        view-height="calc(100vh - 210px)"
      >
        <template #row-item="{ item }">
          <td
            v-for="header in columnDefs"
            :key="header.value"
            :class="{
              'fixed-column': header.fixed,
              'v-data-table__divider': header.fixed,
              'primary--text': header.fixed,
            }"
            :style="{ width: header.width, left: 0 }"
          >
            <div v-if="header.value == 'name'" class="w-100 d-flex">
              <span v-if="item.is_lookalike == true" class="mr-3">
                <tooltip>
                  <template #label-content>
                    <icon
                      type="lookalike"
                      :size="20"
                      color="black-darken4"
                      class="mr-2"
                    />
                  </template>
                  <template #hover-content>Lookalike audience</template>
                </tooltip>
              </span>
              <menu-cell
                :value="item[header.value]"
                :menu-options="getActionItems(item)"
                route-name="AudienceInsight"
                :route-param="item['id']"
              />
            </div>
            <div v-if="header.value == 'status'" class="text-caption">
              <status
                :status="item[header.value]"
                :show-label="true"
                class="d-flex"
                :icon-size="17"
              />
            </div>
            <div v-if="header.value == 'size'">
              <size :value="item[header.value]" />
            </div>
            <div v-if="header.value == 'destinations'">
              <div
                v-if="item[header.value] && item[header.value].length > 0"
                class="d-flex align-center"
              >
                <div class="d-flex align-center">
                  <tooltip
                    v-for="destination in item[header.value]"
                    :key="`${item.id}-${destination.type}`"
                  >
                    <template #label-content>
                      <logo
                        :key="destination.id"
                        class="mr-1"
                        :type="destination.type"
                        :size="18"
                      />
                    </template>
                    <template #hover-content>
                      <span>{{ destination.name }}</span>
                    </template>
                  </tooltip>
                </div>
                <span
                  v-if="item[header.value] && item[header.value].length > 3"
                  class="ml-1"
                >
                  + {{ item[header.value].length - 2 }}
                </span>
              </div>
              <span v-else>—</span>
            </div>
            <div v-if="header.value == 'last_delivered'">
              <tooltip>
                <template #label-content>
                  {{ item[header.value] | Date("relative") | Empty }}
                </template>
                <template #hover-content>
                  <div>
                    <div class="neroBlack--text text-caption mb-2">
                      Delivered to:
                    </div>
                    <div
                      v-for="deliveries in item['deliveries']"
                      :key="deliveries.last_delivered"
                      class="mb-2"
                    >
                      <div class="d-flex align-center mb-1">
                        <logo
                          :type="deliveries.delivery_platform_type"
                          :size="18"
                        />
                        <span class="ml-1 neroBlack--text text-caption">
                          {{ deliveries.delivery_platform_name }}
                        </span>
                      </div>
                      <div class="neroBlack--text text-caption">
                        {{ deliveries.last_delivered | Date | Empty }}
                      </div>
                    </div>
                  </div>
                </template>
              </tooltip>
            </div>
            <div
              v-if="
                header.value == 'update_time' || header.value == 'create_time'
              "
            >
              <time-stamp :value="item[header.value]" />
            </div>
            <div
              v-if="
                header.value == 'updated_by' || header.value == 'created_by'
              "
            >
              <avatar :name="item[header.value]" />
            </div>
          </td>
        </template>
      </hux-data-table>

      <empty-page v-if="!isDataExists">
        <template #icon>mdi-alert-circle-outline</template>
        <template #title>Oops! There’s nothing here yet</template>
        <template #subtitle>
          You currently have no audiences created! You can create the
          <br />framework first then complete the details later. <br />Begin by
          selecting the button below.
        </template>
        <template #button>
          <router-link
            :to="{ name: 'AudienceConfiguration' }"
            class="route-link text-decoration-none"
            append
          >
            <huxButton
              icon="mdi-plus"
              icon-position="left"
              variant="primary"
              size="large"
              is-tile
              class="ma-2 font-weight-regular"
            >
              Audience
            </huxButton>
          </router-link>
        </template>
      </empty-page>
    </div>

    <look-alike-audience
      ref="lookalikeWorkflow"
      :toggle="showLookAlikeDrawer"
      :selected-audience="selectedAudience"
      @onToggle="(val) => (showLookAlikeDrawer = val)"
      @onError="onError($event)"
    />

    <hux-alert
      v-model="flashAlert"
      :type="alert.type"
      :message="alert.message"
    />
  </div>
</template>

<script>
import { mapGetters, mapActions } from "vuex"

import PageHeader from "@/components/PageHeader"
import EmptyPage from "@/components/common/EmptyPage"
import Breadcrumb from "@/components/common/Breadcrumb"
import huxButton from "@/components/common/huxButton"
import HuxDataTable from "@/components/common/dataTable/HuxDataTable.vue"
import Avatar from "@/components/common/Avatar.vue"
import Size from "@/components/common/huxTable/Size.vue"
import TimeStamp from "@/components/common/huxTable/TimeStamp.vue"
import MenuCell from "@/components/common/huxTable/MenuCell.vue"
import LookAlikeAudience from "./Configuration/Drawers/LookAlikeAudience"
import Icon from "@/components/common/Icon.vue"
import Status from "../../components/common/Status.vue"
import Tooltip from "../../components/common/Tooltip.vue"
import Logo from "../../components/common/Logo.vue"
import HuxAlert from "@/components/common/HuxAlert.vue"

export default {
  name: "Audiences",
  components: {
    PageHeader,
    Breadcrumb,
    huxButton,
    EmptyPage,
    HuxDataTable,
    Avatar,
    Size,
    TimeStamp,
    MenuCell,
    LookAlikeAudience,
    Icon,
    Status,
    Tooltip,
    Logo,
    HuxAlert,
  },
  data() {
    return {
      flashAlert: false,
      alert: {
        type: "success",
        message: "",
      },
      breadcrumbItems: [
        {
          text: "Audiences",
          disabled: true,
          icon: "audiences",
        },
      ],
      columnDefs: [
        {
          text: "Audience name",
          value: "name",
          width: "331px",
          fixed: true,
          divider: true,
        },
        {
          text: "Status",
          value: "status",
          width: "160px",
        },
        {
          text: "Size",
          value: "size",
          width: "112px",
        },
        {
          text: "Destinations",
          value: "destinations",
          width: "150px",
        },
        {
          text: "Last delivered",
          value: "last_delivered",
          width: "162",
        },
        {
          text: "Last updated",
          value: "update_time",
          width: "154",
        },
        {
          text: "Last updated by",
          value: "updated_by",
          width: "148",
        },
        {
          text: "Created",
          value: "create_time",
          width: "154",
        },
        {
          text: "Created by",
          value: "created_by",
          width: "100%",
        },
      ],
      loading: false,
      selectedAudience: null,
      showLookAlikeDrawer: false,
    }
  },
  computed: {
    ...mapGetters({
      rowData: "audiences/list",
    }),
    audienceList() {
      let audienceValue = this.rowData
      return audienceValue.sort((a, b) =>
        a.name.toLowerCase() === b.name.toLowerCase()
          ? 0
          : a.name.toLowerCase() < b.name.toLowerCase()
          ? -1
          : 1
      )
    },
    isDataExists() {
      if (this.rowData) return this.rowData.length > 0
      return false
    },
  },
  async mounted() {
    this.loading = true
    await this.getAllAudiences()
    this.loading = false
  },
  methods: {
    ...mapActions({
      getAllAudiences: "audiences/getAll",
    }),

    getActionItems(audience) {
      // This assumes we cannot create a lookalike audience from a lookalike audience
      let isLookalikeableActive =
        audience.lookalikeable === "Active" && !audience.is_lookalike

      let actionItems = [
        { title: "Favorite", isDisabled: true },
        { title: "Export", isDisabled: true },
        {
          title: "Edit",
          isDisabled: false,
          onClick: () => {
            this.editAudience(audience.id)
          },
        },
        { title: "Duplicate", isDisabled: true },
        {
          title: "Create a lookalike",
          isDisabled: !isLookalikeableActive,
          menu: {
            title: "Facebook",
            onClick: () => {
              this.$refs.lookalikeWorkflow.prefetchLookalikeDependencies()
              this.openLookAlikeDrawer(audience)
            },
            icon: "facebook",
          },
        },
        { title: "Delete", isDisabled: true },
      ]

      return actionItems
    },
    editAudience(id) {
      this.$router.push({
        name: "AudienceUpdate",
        params: { id: id },
      })
    },

    openLookAlikeDrawer(audience) {
      this.selectedAudience = audience
      this.showLookAlikeDrawer = true
    },
    onError(message) {
      this.alert.type = "error"
      this.alert.message = message
      this.flashAlert = true
    },
  },
}
</script>
<style lang="scss" scoped>
.audiences-wrap {
  ::v-deep .menu-cell-wrapper .action-icon {
    display: none;
  }
<<<<<<< HEAD
  .page-header--wrap {
    box-shadow: 0px 1px 1px -1px var(--v-black-lighten3),
      0px 1px 1px 0px var(--v-black-lighten3),
      0px 1px 2px 0px var(--v-black-lighten3) !important;
  }
=======
>>>>>>> 98e25ff2
  .top-bar {
    margin-top: 1px;
    .v-icon--disabled {
      color: var(--v-black-lighten3) !important;
      font-size: 24px;
    }
    .text--refresh {
      margin-right: 10px;
    }
  }

  .hux-data-table {
    margin-top: 1px;
    ::v-deep table {
      .v-data-table-header {
        th:nth-child(1) {
          position: sticky;
          left: 0;
          z-index: 5;
          border-right: thin solid rgba(0, 0, 0, 0.12);
          overflow-y: visible;
          overflow-x: visible;
        }
        border-radius: 12px 12px 0px 0px;
      }
      tr {
        td:nth-child(1) {
          position: sticky;
          top: 0;
          left: 0;
          z-index: 4;
          background: var(--v-white-base);
          border-right: thin solid rgba(0, 0, 0, 0.12);
          &:hover {
            background: var(--v-aliceBlue-base) !important;
          }
        }
      }
    }

    table {
      tr {
        td {
          font-size: 14px;
          height: 63px;
        }
      }
      tbody {
        tr:last-child {
          td {
            border-bottom: 1px solid var(--v-black-lighten3) !important;
          }
        }
      }
    }
  }
  ::v-deep .menu-cell-wrapper :hover .action-icon {
    display: initial;
  }
  .icon-border {
    cursor: default !important;
  }
}
.radio-div {
  margin-top: -11px !important;
}
</style><|MERGE_RESOLUTION|>--- conflicted
+++ resolved
@@ -4,14 +4,6 @@
       <template slot="left">
         <breadcrumb :items="breadcrumbItems" />
       </template>
-<<<<<<< HEAD
-      <template slot="right">
-        <v-icon size="22" color="black lighten-3" class="icon-border pa-2 ma-1"
-          >mdi-download</v-icon
-        >
-      </template>
-=======
->>>>>>> 98e25ff2
     </page-header>
     <page-header class="top-bar" :header-height="71">
       <template slot="left">
@@ -20,10 +12,6 @@
       </template>
 
       <template slot="right">
-<<<<<<< HEAD
-        <v-icon medium color="black lighten-3 refresh">mdi-refresh</v-icon>
-=======
->>>>>>> 98e25ff2
         <router-link
           :to="{ name: 'AudienceConfiguration' }"
           class="text-decoration-none"
@@ -412,14 +400,6 @@
   ::v-deep .menu-cell-wrapper .action-icon {
     display: none;
   }
-<<<<<<< HEAD
-  .page-header--wrap {
-    box-shadow: 0px 1px 1px -1px var(--v-black-lighten3),
-      0px 1px 1px 0px var(--v-black-lighten3),
-      0px 1px 2px 0px var(--v-black-lighten3) !important;
-  }
-=======
->>>>>>> 98e25ff2
   .top-bar {
     margin-top: 1px;
     .v-icon--disabled {
