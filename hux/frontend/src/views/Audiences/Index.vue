--- conflicted
+++ resolved
@@ -11,15 +11,11 @@
         </div>
       </template>
       <template #right>
-<<<<<<< HEAD
         <v-btn
           icon
           data-e2e="audienceFilterToggle"
-          @click.native="isFilterToggled = !isFilterToggled"
+          @click.native="filterToggle()"
         >
-=======
-        <v-btn icon @click.native="filterToggle()">
->>>>>>> 10443ff0
           <icon
             type="filter"
             :size="27"
