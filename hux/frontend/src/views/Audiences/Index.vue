<template>
  <div class="audiences-wrap white">
    <page-header class="py-5" :header-height="110">
      <template #left>
        <div>
          <breadcrumb :items="breadcrumbItems" />
        </div>
        <div class="text-subtitle-1 font-weight-regular">
          Here are a list of audiences that you have saved and created from
          segmenting your customer list in the Segment Playground.
        </div>
      </template>
      <template #right>
        <icon
          type="filter"
          :size="22"
          class="cursor-pointer"
          color="black-darken4"
          @click.native="toggleFilterDrawer()"
        />
      </template>
    </page-header>
    <page-header class="top-bar" :header-height="71">
      <template slot="left">
        <v-icon medium color="black lighten-3">mdi-filter-variant</v-icon>
        <v-icon medium color="black lighten-3" class="pl-6">mdi-magnify</v-icon>
      </template>

      <template slot="right">
        <router-link
          :to="{ name: 'AudienceConfiguration' }"
          class="text-decoration-none"
          append
        >
          <huxButton
            variant="primary base"
            icon-color="white"
            icon-variant="base"
            icon="plus"
            size="large"
            is-custom-icon
            is-tile
            class="ma-2 font-weight-regular no-shadow mr-0"
          >
            Audience
          </huxButton>
        </router-link>
      </template>
    </page-header>
    <audience-filter v-model="isFilterToggled" @onSectionAction="applyFilter" />
    <v-progress-linear :active="loading" :indeterminate="loading" />
    <div v-if="!loading" class="white">
      <hux-data-table
        v-if="isDataExists"
        :columns="columnDefs"
        :data-items="audienceList"
        view-height="calc(100vh - 210px)"
        sort-column="update_time"
        sort-desc="false"
        data-e2e="audience-table"
        class="big-table"
      >
        <template #row-item="{ item }">
          <td
            v-for="header in columnDefs"
            :key="header.value"
            :class="{
              'fixed-column': header.fixed,
              'v-data-table__divider': header.fixed,
              'primary--text': header.fixed,
            }"
            :style="{ minWidth: header.width, left: 0 }"
          >
            <div
              v-if="header.value == 'name'"
              class="w-100 d-flex"
              data-e2e="audiencelist"
            >
              <span v-if="item.is_lookalike == true" class="mr-3">
                <tooltip>
                  <template #label-content>
                    <icon type="lookalike" :size="20" class="mr-2" />
                  </template>
                  <template #hover-content>Lookalike audience</template>
                </tooltip>
              </span>
              <menu-cell
                :value="item[header.value]"
                :menu-options="getActionItems(item)"
                route-name="AudienceInsight"
                :route-param="item['id']"
                data-e2e="audiencename"
                has-favorite
                :is-favorite="isUserFavorite(item, 'audiences')"
                @actionFavorite="handleActionFavorite(item, 'audiences')"
              />
            </div>
            <div v-if="header.value == 'status'">
              <status
                :status="item[header.value]"
                :show-label="true"
                class="d-flex"
                :icon-size="18"
              />
            </div>
            <div v-if="header.value == 'size'">
              <size :value="item[header.value]" />
            </div>
            <div
              v-if="header.value == 'filters' && item[header.value]"
              class="filter_col"
            >
              <span
                v-for="(filter, filterIndex) in filterTags[item.name]"
                :key="filterIndex"
              >
                <v-chip
                  v-if="filterIndex < 4"
                  small
                  class="mr-1 ml-0 mt-0 mb-1 text-subtitle-2"
                  text-color="primary"
                  color="var(--v-primary-lighten3)"
                >
                  {{ formatText(filter) }}
                </v-chip>
              </span>
              <tooltip>
                <template #label-content>
                  <span
                    v-if="filterTags[item.name].size > 4"
                    class="text-subtitle-2 primary--text"
                  >
                    +{{ filterTags[item.name].size - 4 }}
                  </span>
                </template>
                <template #hover-content>
                  <span
                    v-for="(filter, filterIndex) in filterTags[item.name]"
                    :key="filterIndex"
                  >
                    <v-chip
                      v-if="filterIndex >= 4"
                      small
                      class="mr-1 ml-0 mt-0 mb-1 text-subtitle-2"
                      text-color="primary"
                      color="var(--v-primary-lighten3)"
                    >
                      {{ formatText(filter) }}
                    </v-chip>
                    <br v-if="filterIndex >= 4" />
                  </span>
                </template>
              </tooltip>
            </div>
            <div v-if="header.value == 'destinations'">
              <div
                v-if="item[header.value] && item[header.value].length > 0"
                class="d-flex align-center"
              >
                <div class="d-flex align-center destination-ico">
                  <tooltip
                    v-for="destination in getOverallDestinations(
                      item[header.value]
                    )"
                    :key="`${item.id}-${destination.type}`"
                  >
                    <template #label-content>
                      <logo
                        :key="destination.id"
                        class="mr-1"
                        :type="destination.type"
                        :size="18"
                      />
                    </template>
                    <template #hover-content>
                      <span>{{ destination.name }}</span>
                    </template>
                  </tooltip>
                </div>

                <span
                  v-if="item[header.value] && item[header.value].length > 2"
                  class="ml-1 text-body-1 black--text"
                >
                  <tooltip>
                    <template #label-content>
                      +{{ item[header.value].length - 2 }}
                    </template>
                    <template #hover-content>
                      <div class="d-flex flex-column">
                        <div
                          v-for="extraDestination in getExtraDestinations(
                            item[header.value]
                          )"
                          :key="extraDestination.id"
                          class="d-flex align-center py-2"
                        >
                          <logo
                            :key="extraDestination.id"
                            class="mr-4"
                            :type="extraDestination.type"
                            :size="18"
                          />
                          <span>{{ extraDestination.name }}</span>
                        </div>
                      </div>
                    </template>
                  </tooltip>
                </span>
              </div>
              <span v-else>—</span>
            </div>
            <div v-if="header.value == 'last_delivered'">
              <tooltip>
                <template #label-content>
                  {{ item[header.value] | Date("relative") | Empty }}
                </template>
                <template #hover-content>
                  <div>
                    <div class="neroBlack--text text-body-2 mb-2">
                      Delivered to:
                    </div>
                    <div
                      v-for="deliveries in item['deliveries']"
                      :key="deliveries.last_delivered"
                      class="mb-2"
                    >
                      <div class="d-flex align-center mb-1">
                        <logo
                          :type="deliveries.delivery_platform_type"
                          :size="18"
                        />
                        <span class="ml-1 neroBlack--text text-body-2">
                          {{ deliveries.delivery_platform_name }}
                        </span>
                      </div>
                      <div class="neroBlack--text text-body-2">
                        {{ deliveries.last_delivered | Date | Empty }}
                      </div>
                    </div>
                  </div>
                </template>
              </tooltip>
            </div>
            <div
              v-if="
                header.value == 'update_time' || header.value == 'create_time'
              "
            >
              <time-stamp :value="item[header.value]" />
            </div>
            <div
              v-if="
                header.value == 'updated_by' || header.value == 'created_by'
              "
            >
              <avatar :name="item[header.value]" />
            </div>
          </td>
        </template>
      </hux-data-table>
      <empty-page v-if="!isDataExists" type="no-audience" size="50">
        <template #title>Oops! There’s nothing here yet</template>
        <template #subtitle>
          You currently have no audiences created! You can create the
          <br />framework first then complete the details later. <br />Begin by
          selecting the button below.
        </template>
        <template #button>
          <router-link
            :to="{ name: 'AudienceConfiguration' }"
            class="route-link text-decoration-none"
            append
          >
            <huxButton
              variant="primary base"
              icon-color="white"
              icon-variant="base"
              icon="plus"
              size="large"
              is-custom-icon
              is-tile
              class="ma-2 font-weight-regular caption"
            >
              Audience
            </huxButton>
          </router-link>
        </template>
      </empty-page>
    </div>

    <look-alike-audience
      ref="lookalikeWorkflow"
      :toggle="showLookAlikeDrawer"
      :selected-audience="selectedAudience"
      @onToggle="(val) => (showLookAlikeDrawer = val)"
    />

    <confirm-modal
      v-model="confirmModal"
      icon="sad-face"
      type="error"
      title="You are about to delete"
      :sub-title="`${confirmSubtitle}`"
      right-btn-text="Yes, delete it"
      left-btn-text="Nevermind!"
      data-e2e="remove-audience-confirmation"
      @onCancel="confirmModal = !confirmModal"
      @onConfirm="confirmRemoval()"
    >
      <template #body>
        <div
          class="
            black--text
            text--darken-4 text-subtitle-1
            pt-6
            font-weight-regular
          "
        >
          Are you sure you want to delete this audience&#63;
        </div>
        <div
          class="black--text text--darken-4 text-subtitle-1 font-weight-regular"
        >
          By deleting this audience you will not be able to recover it and it
          may impact any associated engagements.
        </div>
      </template>
    </confirm-modal>
  </div>
</template>

<script>
import { mapGetters, mapActions } from "vuex"

import PageHeader from "@/components/PageHeader"
import EmptyPage from "@/components/common/EmptyPage"
import Breadcrumb from "@/components/common/Breadcrumb"
import huxButton from "@/components/common/huxButton"
import HuxDataTable from "@/components/common/dataTable/HuxDataTable.vue"
import Avatar from "@/components/common/Avatar.vue"
import Size from "@/components/common/huxTable/Size.vue"
import TimeStamp from "@/components/common/huxTable/TimeStamp.vue"
import MenuCell from "@/components/common/huxTable/MenuCell.vue"
import LookAlikeAudience from "./Configuration/Drawers/LookAlikeAudience"
import Icon from "@/components/common/Icon.vue"
import Status from "../../components/common/Status.vue"
import Tooltip from "../../components/common/Tooltip.vue"
import Logo from "../../components/common/Logo.vue"
import ConfirmModal from "@/components/common/ConfirmModal"
import AudienceFilter from "./Configuration/Drawers/AudienceFilter"
import { formatText } from "@/utils.js"

export default {
  name: "Audiences",
  components: {
    PageHeader,
    Breadcrumb,
    huxButton,
    EmptyPage,
    HuxDataTable,
    Avatar,
    Size,
    TimeStamp,
    MenuCell,
    LookAlikeAudience,
    Icon,
    Status,
    Tooltip,
    Logo,
    ConfirmModal,
    AudienceFilter,
  },
  data() {
    return {
      breadcrumbItems: [
        {
          text: "Audiences",
          disabled: true,
          icon: "audiences",
        },
      ],
      columnDefs: [
        {
          text: "Audience name",
          value: "name",
          width: "331px",
          fixed: true,
          divider: true,
        },
        {
          text: "Status",
          value: "status",
          width: "200px",
        },
        {
          text: "Size",
          value: "size",
          width: "112px",
          hoverTooltip:
            "Current number of customers who fit the selected attributes.",
        },
        {
          text: "Attributes",
          value: "filters",
          width: "411px",
        },
        {
          text: "Destinations",
          value: "destinations",
          width: "150px",
        },
        {
          text: "Last delivered",
          value: "last_delivered",
          width: "170",
        },
        {
          text: "Last updated",
          value: "update_time",
          width: "180",
        },
        {
          text: "Last updated by",
          value: "updated_by",
          width: "181",
        },
        {
          text: "Created",
          value: "create_time",
          width: "182",
        },
        {
          text: "Created by",
          value: "created_by",
          width: "182",
        },
      ],
      loading: false,
      selectedAudience: null,
      showLookAlikeDrawer: false,
      confirmModal: false,
      confirmSubtitle: "",
      isFilterToggled: false,
    }
  },
  computed: {
    ...mapGetters({
      rowData: "audiences/list",
      userFavorites: "users/favorites",
    }),
    audienceList() {
      let audienceValue = JSON.parse(JSON.stringify(this.rowData))
      audienceValue.forEach((audience) => {
        audience.destinations.sort((a, b) => a.name.localeCompare(b.name))
      })
      return audienceValue
    },
    isDataExists() {
      if (this.rowData) return this.rowData.length > 0
      return false
    },
    filterTags() {
      let filterTagsObj = {}
      let audienceValue = JSON.parse(JSON.stringify(this.rowData))
      audienceValue.forEach((audience) => {
        if (audience.filters) {
          filterTagsObj[audience.name] = new Set()
          audience.filters.forEach((item) => {
            item.section_filters.forEach((obj) => {
              filterTagsObj[audience.name].add(obj.field)
            })
          })
        }
      })
      return filterTagsObj
    },
  },
  async mounted() {
    this.loading = true
    try {
      await this.getAllAudiences({})
    } finally {
      this.loading = false
    }
  },
  methods: {
    ...mapActions({
      getAllAudiences: "audiences/getAll",
      markFavorite: "users/markFavorite",
      clearFavorite: "users/clearFavorite",
      deleteAudience: "audiences/remove",
    }),

    isUserFavorite(entity, type) {
      return (
        this.userFavorites[type] && this.userFavorites[type].includes(entity.id)
      )
    },
    handleActionFavorite(item, type) {
      if (!this.isUserFavorite(item, type)) {
        this.markFavorite({ id: item.id, type: type })
      } else {
        this.clearFavorite({ id: item.id, type: type })
      }
    },
    openModal(audience) {
      this.selectedAudience = audience
      this.confirmSubtitle = audience.name
      this.confirmModal = true
    },
    async confirmRemoval() {
      await this.deleteAudience({ id: this.selectedAudience.id })
      this.confirmModal = false
    },
    getActionItems(audience) {
      // This assumes we cannot create a lookalike audience from a lookalike audience
      let isLookalikeableActive =
        audience.lookalikeable === "Active" && !audience.is_lookalike
      let isFavorite = this.isUserFavorite(audience, "audiences")
      let actionItems = [
        {
          title: isFavorite ? "Unfavorite" : "Favorite",
          isDisabled: false,
          onClick: () => {
            this.handleActionFavorite(audience, "audiences")
          },
        },
        { title: "Export", isDisabled: true },
        {
          title: "Edit audience",
          isDisabled: false,
          onClick: () => {
            this.editAudience(audience.id)
          },
        },
        { title: "Duplicate", isDisabled: true },
        {
          title: "Create a lookalike",
          isDisabled: !isLookalikeableActive,
          menu: {
            title: "Facebook",
            onClick: () => {
              this.$refs.lookalikeWorkflow.prefetchLookalikeDependencies()
              this.openLookAlikeDrawer(audience)
            },
            icon: "facebook",
          },
        },
        {
          title: "Delete audience",
          isDisabled: false,
          onClick: () => {
            this.openModal(audience)
          },
        },
      ]

      return actionItems
    },
    getOverallDestinations(audienceDestinations) {
      let destinations = [...audienceDestinations]
      if (destinations.length > 2) {
        return destinations
          .slice(0, 2)
          .sort((a, b) => a.name.localeCompare(b.name))
      }
      return destinations.sort((a, b) => a.name.localeCompare(b.name))
    },
    getExtraDestinations(audienceDestinations) {
      let destinations = [...audienceDestinations]
      if (destinations.length > 2) {
        return destinations
          .slice(2)
          .sort((a, b) => a.name.localeCompare(b.name))
      }
      return destinations.sort((a, b) => a.name.localeCompare(b.name))
    },
    editAudience(id) {
      this.$router.push({
        name: "AudienceUpdate",
        params: { id: id },
      })
    },

    openLookAlikeDrawer(audience) {
      this.selectedAudience = audience
      this.showLookAlikeDrawer = true
    },

    toggleFilterDrawer() {
      this.isFilterToggled = !this.isFilterToggled
    },
    async applyFilter(params) {
      await this.getAllAudiences({
        favorites: params.selectedFavourite,
        worked_by: params.selectedAudienceWorkedWith,
        attribute: params.selectedAttributes,
      })
      this.isFilterToggled = false
    },
    formatText: formatText,
  },
}
</script>
<style lang="scss" scoped>
.audiences-wrap {
  ::v-deep .menu-cell-wrapper .action-icon {
    .fav-action {
      display: none;
    }
    .more-action {
      display: none;
    }
  }
  .top-bar {
    margin-top: 1px;
    .v-icon--disabled {
      color: var(--v-black-lighten3) !important;
      font-size: 24px;
    }
    .text--refresh {
      margin-right: 10px;
    }
  }
  // This CSS is to avoid conflict with Tooltip component.
  ::v-deep .destination-ico {
    span {
      display: flex;
      align-items: center;
    }
  }
  .hux-data-table {
    margin-top: 1px;
    ::v-deep table {
      .v-data-table-header {
        th:nth-child(1) {
          position: sticky;
          left: 0;
          z-index: 3;
          border-right: thin solid rgba(0, 0, 0, 0.12);
          overflow-y: visible;
          overflow-x: visible;
        }
        border-radius: 12px 12px 0px 0px;
      }
      tr {
        td:nth-child(1) {
          position: sticky;
          top: 0;
          left: 0;
          border-right: thin solid rgba(0, 0, 0, 0.12);
        }
        &:hover {
          td:nth-child(1) {
            z-index: 1 !important;
            background: var(--v-primary-lighten2) !important;
            box-shadow: 0px 4px 4px rgba(0, 0, 0, 0.25) !important;
            .menu-cell-wrapper .action-icon {
              .fav-action {
                display: block;
              }
              .more-action {
                display: block;
              }
            }
          }
          background: var(--v-primary-lighten2) !important;
          box-shadow: 0px 4px 4px rgba(0, 0, 0, 0.25) !important;
          td.fixed-column {
            z-index: 2 !important;
            background: var(--v-primary-lighten2) !important;
            box-shadow: 0px 4px 4px rgba(0, 0, 0, 0.25) !important;
          }
        }
        td.fixed-column {
          z-index: 1 !important;
          box-shadow: 0px 4px 4px rgba(0, 0, 0, 0.25) !important;
          &:hover {
            z-index: 2 !important;
            background: var(--v-primary-lighten2) !important;
            box-shadow: 0px 4px 4px rgba(0, 0, 0, 0.25) !important;
          }
        }
      }
    }

    table {
      tr {
        td {
<<<<<<< HEAD
          font-size: 16px;
          height: 60px;
=======
          font-size: 14px;
>>>>>>> 73cc66ae
        }
      }
      tbody {
        tr:last-child {
          td {
            border-bottom: 1px solid var(--v-black-lighten3) !important;
          }
        }
      }
    }
  }
  ::v-deep .menu-cell-wrapper :hover .action-icon {
    display: initial;
  }
  .icon-border {
    cursor: default !important;
  }
  .v-chip.v-size--small {
    height: 20px;
  }
}
.radio-div {
  margin-top: -11px !important;
}
.filter_col {
  height: 59px !important;
  overflow: auto;
  display: table-cell;
  vertical-align: middle;
}
</style><|MERGE_RESOLUTION|>--- conflicted
+++ resolved
@@ -688,12 +688,7 @@
     table {
       tr {
         td {
-<<<<<<< HEAD
-          font-size: 16px;
-          height: 60px;
-=======
           font-size: 14px;
->>>>>>> 73cc66ae
         }
       }
       tbody {
