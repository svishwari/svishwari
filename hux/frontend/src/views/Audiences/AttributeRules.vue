--- conflicted
+++ resolved
@@ -8,12 +8,8 @@
           'text-caption': applyCaptionStyle,
         }"
       >
-<<<<<<< HEAD
-        Select attribute(s) - <i class="text-caption gray--text">optional</i>
-=======
         Select attribute(s) -
         <i class="text-caption black--text text--darken-1">optional</i>
->>>>>>> 99bcef5b
       </strong>
       <v-card v-if="rules.length == 0" tile elevation="0" class="blank-section">
         <div
