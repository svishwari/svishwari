--- conflicted
+++ resolved
@@ -92,19 +92,6 @@
                 </div>
               </div>
             </div>
-<<<<<<< HEAD
-          </div>
-          <div class="condition-summary col-2">
-            <span class="title text-caption">Size</span>
-            <span class="value text-h6 pt-1 font-weight-semi-bold">
-              <v-progress-circular
-                :value="16"
-                indeterminate
-                v-if="condition.awaitingSize"
-              />
-              <span v-if="!condition.awaitingSize">
-                {{ condition.size | Numeric(false, false, true) }}
-=======
           </v-col>
           <v-col md="2" class="pr-0 py-0 pl-5">
             <div class="condition-summary">
@@ -116,9 +103,8 @@
                   v-if="condition.awaitingSize"
                 />
                 <span v-if="!condition.awaitingSize">
-                  {{ fetchSize(condition.id) | Numeric(false, false, true) }}
+                  {{ condition.size | Numeric(false, false, true) }}
                 </span>
->>>>>>> 5cbba128
               </span>
             </div>
           </v-col>
@@ -138,27 +124,6 @@
         </div>
       </div>
       <div class="add-section-wrap">
-<<<<<<< HEAD
-        <div class="add-section pl-4 col-10">
-          <v-btn icon color="primary" @click="addNewSection()">
-            <v-icon>mdi-plus-circle</v-icon>
-          </v-btn>
-          <span class="primary--text pl-1">New section</span>
-        </div>
-        <div class="condition-summary col-2">
-          <span class="title text-caption">Result Size</span>
-          <span class="value text-h6 pt-1 font-weight-semi-bold">
-            <v-progress-circular
-              :value="16"
-              indeterminate
-              v-if="loadingOverAllSize"
-            />
-            <span v-else>
-              {{ overAllSize | Numeric(false, false, true) }}
-            </span>
-          </span>
-        </div>
-=======
         <v-col md="10" class="pa-0 pt-3">
           <div class="add-section pa-5">
             <v-btn icon color="primary" @click="addNewSection()">
@@ -170,10 +135,18 @@
         <v-col md="2" class="pr-0 pl-5">
           <div class="condition-summary">
             <span class="title text-caption">Result Size</span>
-            <span class="value text-h6 pt-1 font-weight-semi-bold">35.6M</span>
+            <span class="value text-h6 pt-1 font-weight-semi-bold">
+              <v-progress-circular
+                :value="16"
+                indeterminate
+                v-if="loadingOverAllSize"
+              />
+              <span v-else>
+                {{ overAllSize | Numeric(false, false, true) }}
+              </span>
+            </span>
           </div>
         </v-col>
->>>>>>> 5cbba128
       </div>
     </v-col>
   </v-col>
