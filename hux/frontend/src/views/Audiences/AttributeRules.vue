<template>
  <v-col cols="12" class="attribute-rule pt-0 pl-0 pr-0">
    <v-col cols="12" class="pa-0">
      <strong
        v-if="enableTitle"
        :class="{
          'text-h5 black--text text--darken-4': true,
          'text-caption': applyCaptionStyle,
        }"
      >
<<<<<<< HEAD
        Select attribute(s) -
        <i class="text-caption black--text text--darken-1">Optional</i>
=======
        Select attribute(s) - <i class="text-caption gray--text">optional</i>
>>>>>>> 98e25ff2
      </strong>
      <v-card v-if="rules.length == 0" tile elevation="0" class="blank-section">
        <div
          class="black--text text--darken-1 font-weight-normal new-attribute"
        >
          <span @click="addNewSection()">
            <icon class="add-icon cursor-pointer" type="add" :size="41" />
          </span>
          <span class="ml-4 no-attribute">
            You have not added any attributes, yet.
          </span>
        </div>
      </v-card>
    </v-col>
    <v-col v-if="rules.length > 0" col="12" class="pt-0 pr-0 pa-0">
      <div v-for="(rule, index) in rules" :key="rule.id">
        <div
          class="
            d-flex
            align-center
            col-12
            pa-0
            black--text
            text--darken-4 text-caption
          "
        >
          <span class="mr-2">Match</span>
          <hux-switch
            v-model="rule.operand"
            @input="triggerSizingForRule(rule)"
          />
          of the following
        </div>

        <v-col
          v-for="(condition, ixcondition) in rule.conditions"
          :key="condition.id"
          col="12"
          class="rule-section pa-0 mb-2"
        >
          <v-col md="10" class="pa-0">
            <div class="condition-card">
              <div class="condition-container pl-2">
                <div class="condition-items col-10 pa-0">
                  <hux-dropdown
                    :selected="condition.attribute"
                    :items="attributeOptions()"
                    label="Select attribute"
                    @on-select="onSelect('attribute', condition, $event)"
                  />
                  <hux-dropdown
                    v-if="isText(condition)"
                    label="Select operator"
                    :items="operatorOptions(condition)"
                    :selected="condition.operator"
                    @on-select="onSelect('operator', condition, $event)"
                  />
                  <text-field
                    v-if="condition.operator && isText(condition)"
                    v-model="condition.text"
                    class="item-text-field"
                    :placeholder="getPlaceHolderText(condition)"
                    required
                    @blur="triggerSizing(condition)"
                  />
                  <hux-slider
                    v-if="condition.attribute && !isText(condition)"
                    v-model="condition.range"
                    :read-only="false"
                    :min="condition.attribute.min"
                    :max="condition.attribute.max"
                    :step="condition.attribute.steps"
                    is-range-slider
                    @onFinalValue="triggerSizing(condition)"
                  />
                </div>
                <div class="condition-actions col-2 pa-0">
                  <v-icon color="primary" @click="addNewCondition(rule.id)">
                    mdi-plus-circle
                  </v-icon>
                  <v-icon
                    color="primary"
                    @click="removeCondition(rule, ixcondition)"
                  >
                    mdi-delete-outline
                  </v-icon>
                </div>
              </div>
            </div>
          </v-col>
          <v-col md="2" class="pr-0 py-0 pl-5">
            <div class="condition-summary">
              <span class="title text-caption">Size</span>
              <span class="value text-h6 pt-1 font-weight-semi-bold">
                <v-progress-circular
                  v-if="condition.awaitingSize"
                  :value="16"
                  indeterminate
                />
                <span v-if="!condition.awaitingSize">
                  {{ condition.size | Numeric(false, false, true) }}
                </span>
              </span>
            </div>
          </v-col>
        </v-col>

        <div v-if="index != lastIndex" class="col-12 seperator mt-5 mb-1">
          <hr class="zircon" />
          <v-chip
            small
            class="mx-2 my-1 font-weight-semi-bold"
            text-color="primary"
            color="primary lighten-4"
            :ripple="false"
          >
            OR
          </v-chip>
        </div>
      </div>
      <div class="add-section-wrap">
        <v-col md="10" class="pa-0 pt-3">
          <div class="add-section pa-5">
            <span @click="addNewSection()">
              <icon
                class="add-icon cursor-pointer mt-1"
                type="add"
                :size="30"
              />
            </span>
            <span class="primary--text pl-1 add-new">New section</span>
          </div>
        </v-col>
        <v-col md="2" class="pr-0 pl-5">
          <div class="condition-summary">
            <span class="title text-caption">Result Size</span>
            <span class="value text-h6 pt-1 font-weight-semi-bold">
              <v-progress-circular
                v-if="loadingOverAllSize"
                :value="16"
                indeterminate
              />
              <span v-else>
                {{ overAllSize | Numeric(false, false, true) }}
              </span>
            </span>
          </div>
        </v-col>
      </div>
    </v-col>
  </v-col>
</template>

<script>
import { mapGetters, mapActions } from "vuex"
import HuxDropdown from "../../components/common/HuxDropdown.vue"
import HuxSlider from "../../components/common/HuxSlider.vue"
import HuxSwitch from "../../components/common/Switch.vue"
import TextField from "../../components/common/TextField.vue"
import Icon from "@/components/common/Icon"

const NEW_RULE_SECTION = {
  id: "",
  operand: true,
  conditions: [],
}
const NEW_CONDITION = {
  id: "",
  attribute: "",
  operator: "",
  text: "",
  range: [],
  awaitingSize: false,
  outputSummary: "0",
  size: "-",
}

export default {
  name: "AttributeRules",
  components: {
    TextField,
    HuxSwitch,
    HuxDropdown,
    HuxSlider,
    Icon,
  },
  props: {
    rules: {
      type: Array,
      required: true,
      default: () => [],
    },
    applyCaptionStyle: {
      type: Boolean,
      required: false,
      default: false,
    },
    enableTitle: {
      type: Boolean,
      required: false,
      default: false,
    },
  },
  data() {
    return {
      loadingOverAllSize: false,
      overAllSize: 0,
    }
  },
  computed: {
    ...mapGetters({
      ruleAttributes: "audiences/audiencesRules",
    }),

    lastIndex() {
      return this.rules.length - 1
    },
  },
  async mounted() {
    await this.getAudiencesRules()
    this.updateSizes()
  },
  methods: {
    ...mapActions({
      getRealtimeSize: "audiences/fetchFilterSize",
      getAudiencesRules: "audiences/fetchConstants",
    }),
    isText(condition) {
      return condition.attribute ? condition.attribute.type === "text" : false
    },
    /**
     * This attributeOptions is transforming the API attributeRules into the Options Array
     *
     * Segregating the Groups which are the parent key.
     * Appending the sub options next to the group label.
     *
     * Also, having an Top Priority Order to Models.
     */
    attributeOptions() {
      if (this.ruleAttributes.rule_attributes) {
        const options = []

        const masterAttributes = this.ruleAttributes.rule_attributes
        Object.keys(masterAttributes).forEach((groupKey) => {
          const _group_items = []
          const order = groupKey.includes("model") ? 0 : 1
          const group = {
            name: groupKey.replace("_", " "),
            isGroup: true,
          }
          _group_items.push(group)
          _group_items.push(
            ...Object.keys(masterAttributes[groupKey]).map((key) => {
              const _subOption = masterAttributes[groupKey][key]
              const hasSubOptins = Object.keys(_subOption).filter(
                (item) => !!_subOption[item]["name"]
              )
              if (hasSubOptins.length > 0) {
                _subOption["menu"] = hasSubOptins.map((key) => {
                  const subOption = _subOption[key]
                  subOption["key"] = subOption.name
                  return subOption
                })
              }
              if (groupKey.includes("model")) _subOption["modelIcon"] = true
              _subOption.key = key
              return _subOption
            })
          )
          _group_items.forEach((item) => (item["order"] = order))
          options.push(..._group_items)
        })
        return options.sort(function (a, b) {
          return a.order - b.order
        })
      } else return []
    },
    operatorOptions(condition) {
      // Filter out only two options (equals and does_not_equals) for attribute type 'gender'
      if (condition.attribute.key === "gender") {
        return Object.keys(this.ruleAttributes.text_operators)
          .map((key) => {
            if (key.includes("equal")) {
              return {
                key: key,
                name: this.ruleAttributes.text_operators[key],
              }
            }
          })
          .filter(Boolean)
      } else {
        return Object.keys(this.ruleAttributes.text_operators).map((key) => ({
          key: key,
          name: this.ruleAttributes.text_operators[key],
        }))
      }
    },
    async triggerSizing(condition, triggerOverallSize = true) {
      condition.awaitingSize = true
      if (triggerOverallSize) {
        this.getOverallSize()
      }
      let value = null
      let type = null
      if (condition.attribute.type === "range") {
        value = [...condition.range]
        type = "range"
      } else {
        value = condition.text
        type = condition.operator.key
      }
      let filterJSON = {
        filters: [
          {
            section_aggregator: "ALL",
            section_filters: [
              {
                field: condition.attribute.key,
                type: type,
                value: value,
              },
            ],
          },
        ],
      }
      let data = await this.getRealtimeSize(filterJSON)
      condition.size = data.total_customers
      condition.awaitingSize = false
    },

    async triggerSizingForRule(rule) {
      for (let i = 0; i < rule.conditions.length; i++) {
        let triggerOverallSize = rule.conditions.length - 1 === i ? true : false
        this.triggerSizing(rule.conditions[i], triggerOverallSize)
      }
    },

    updateSizes() {
      this.rules.forEach((rule) => {
        this.triggerSizingForRule(rule)
      })
    },

    async getOverallSize() {
      this.loadingOverAllSize = true
      let filterJSON = {
        filters: [],
      }
      for (let i = 0; i < this.rules.length; i++) {
        let aggregatorOperand = this.rules[i].operand ? "ALL" : "ANY"
        let attributeRulesArray = []
        for (let j = 0; j < this.rules[i].conditions.length; j++) {
          let value = null
          let type = ""
          if (this.rules[i].conditions[j].attribute.type === "range") {
            value = [...this.rules[i].conditions[j].range]
            type = "range"
          } else {
            value = this.rules[i].conditions[j].text
            type = this.rules[i].conditions[j].operator.key
          }
          attributeRulesArray.push({
            field: this.rules[i].conditions[j].attribute.key,
            type: type,
            value: value,
          })
        }
        let sectionObject = {
          section_aggregator: aggregatorOperand,
          section_filters: attributeRulesArray,
        }
        filterJSON.filters.push(sectionObject)
      }
      let data = await this.getRealtimeSize(filterJSON)
      this.$emit("updateOverview", data)
      this.overAllSize = data.total_customers
      this.loadingOverAllSize = false
    },

    onSelect(type, condition, item) {
      condition[type] = item
      if (type === "attribute") {
        condition.operator = ""
        condition.text = ""
        condition.range = [condition.attribute.min, condition.attribute.max]
        condition.awaitingSize = false
        condition.outputSummary = 0
      } else if (type === "operator") {
        condition.text = ""
        condition.range = []
        condition.awaitingSize = false
        condition.outputSummary = 0
      }
    },
    addNewCondition(id) {
      const newCondition = JSON.parse(JSON.stringify(NEW_CONDITION))
      newCondition.id = Math.floor(Math.random() * 1024).toString(16)
      const sectionFound = this.rules.filter((rule) => rule.id === id)
      if (sectionFound.length > 0) sectionFound[0].conditions.push(newCondition)
    },
    removeCondition(parent, child) {
      if (parent.conditions.length === 1) {
        const indx = this.rules.findIndex((rul) => rul.id === parent.id)
        this.rules.splice(indx, 1)
      } else {
        parent.conditions.splice(child, 1)
      }
      this.getOverallSize()
    },
    getPlaceHolderText(condition) {
      switch (condition.attribute.key) {
        case "email":
          return "example@email.com"
        case "gender":
          return "Type male, female, or other"
        case "City":
        case "Country":
        case "State":
          return condition.attribute.key + " name"
        default:
          return condition.attribute.key
      }
    },
    addNewSection() {
      const newSection = JSON.parse(JSON.stringify(NEW_RULE_SECTION))
      newSection.id = Math.floor(Math.random() * 1024).toString(16)
      this.rules.push(newSection)
      this.addNewCondition(newSection.id)
    },
  },
}
</script>

<style lang="scss" scoped>
.attribute-rule {
  ::v-deep .blank-section {
    background: var(--v-primary-lighten1);
    border: 1px solid var(--v-zircon-base);
    display: flex;
    justify-content: space-between;
    align-items: center;
    border-radius: 5px !important;
    padding: 14px 16px;
    .new-attribute {
      display: flex;
      height: 39px;
      .no-attribute {
        margin-top: 8px;
      }
    }
  }
  ::v-deep .seperator {
    position: relative;
    hr {
      border-style: solid;
    }
    .v-chip {
      position: absolute;
      top: 0;
      left: 50%;
    }
  }
  ::v-deep .rule-section {
    display: flex;
    .condition-card {
      background: var(--v-white-base);
      border: 1px solid var(--v-primary-lighten1);
      box-shadow: 0px 3px 8px var(--v-black-lighten3);
      border-left: solid 10px var(--v-primary-lighten2);
      display: flex;
      align-items: center;
      height: 60px;
      .condition-container {
        width: 100%;
        display: flex;
        justify-content: space-between;
        align-items: center;
        padding: 14px 26px;
        .condition-items {
          display: flex;
          align-items: center;
          width: 100%;
          .hux-dropdown {
            .v-btn__content {
              color: var(--v-black-darken1);
            }
            button {
              margin: 0 8px 0 0 !important;
              min-width: 170px !important;
            }
          }
          .avatar-menu {
            margin-right: 20px;
            max-width: 200px;
            border: solid 1px var(--v-black-lighten3);
            flex-grow: 1;
            button {
              width: 100%;
              justify-content: left;
              min-width: unset;
              box-shadow: none !important;
              height: 30px;
              .v-btn__content {
                justify-content: space-between;
                text-overflow: ellipsis;
              }
            }
          }
          .item-text-field {
            flex-grow: 1;
            label {
              margin-bottom: 0 !important;
            }
          }
          .v-text-field {
            .v-input__slot {
              min-height: inherit;
              height: 32px;
              border: solid 1px var(--v-black-lighten3) !important;
              border-radius: 0;
              margin-bottom: 0;
              fieldset {
                border: 0;
              }
            }
            .v-text-field__details {
              display: none;
            }
          }
          .hux-range-slider {
            .v-messages {
              display: none;
            }
          }
        }
        .condition-actions {
          text-align: end;
        }
      }
    }
    .condition-summary {
      background: var(--v-white-base);
    }
  }
  ::v-deep .add-section-wrap {
    display: flex;
    .add-section {
      background: var(--v-primary-lighten1);
      border: 1px solid var(--v-zircon-base);
      border-radius: 5px;
      display: flex;
      align-items: center;
      height: 60px;
      .add-new {
        margin-bottom: 6px;
      }
    }
  }
  ::v-deep .condition-summary {
    border: solid 1px var(--v-zircon-base);
    border-radius: 10px;
    background: var(--v-primary-lighten1);
    padding: 10px 15px;
    display: flex;
    flex-direction: column;
    .title {
      line-height: 16px;
    }
    .value {
      line-height: 19px;
    }
    width: 130px;
  }
}
</style><|MERGE_RESOLUTION|>--- conflicted
+++ resolved
@@ -8,12 +8,7 @@
           'text-caption': applyCaptionStyle,
         }"
       >
-<<<<<<< HEAD
-        Select attribute(s) -
-        <i class="text-caption black--text text--darken-1">Optional</i>
-=======
-        Select attribute(s) - <i class="text-caption gray--text">optional</i>
->>>>>>> 98e25ff2
+        Select attribute(s) - <i class="text-caption black--text text--darken-1">optional</i>
       </strong>
       <v-card v-if="rules.length == 0" tile elevation="0" class="blank-section">
         <div
