--- conflicted
+++ resolved
@@ -194,7 +194,6 @@
       createLookalikeAudience: "audiences/addLookalike",
     }),
 
-<<<<<<< HEAD
     async createLookalike() {
       let engagementIds = this.lookalikeAudience.engagements.map(
         (selectedEngagement) => selectedEngagement.id
@@ -206,19 +205,6 @@
         engagement_ids: engagementIds,
       }
       await this.createLookalikeAudience(payload)
-=======
-    createLookAlike() {
-      //TODO: make a API call here HUS-649
-      // let engagementIds = this.lookalikeAudience.engagements.map(
-      //   (selectedEngagement) => selectedEngagement.id
-      // )
-      // let payload = {
-      //   audience_id: this.lookalikeAudience.audience.id,
-      //   name: this.lookalikeAudience.name,
-      //   audience_size_percentage: this.lookalikeAudience.value,
-      //   engagement_ids: engagementIds,
-      // }
->>>>>>> 382bc297
       this.onBack()
     },
 
