<template>
  <drawer v-model="localDrawer" :loading="loading" @onClose="goToStep1()">
    <template #header-left>
      <div class="d-flex align-center">
        <icon
          v-if="viewStep == '1'"
          type="engagements"
          :size="18"
          color="black-darken4"
        />
        <h3
          v-if="viewStep == '1'"
          class="text-h3 ml-2 black--text text--darken-4"
        >
          Add to an engagement
        </h3>
        <h3 v-else class="text-h3 ml-2 black--text text--darken-4">
          Add a new engagement
        </h3>
      </div>
    </template>
    <template #default>
      <v-stepper v-if="!loading" v-model="viewStep">
        <v-stepper-items>
          <v-stepper-content step="1">
            <div v-if="!areEngagementAlreadyCreated">
              <v-row class="no-engagement-frame py-14 mx-7">
                <empty-page type="no-engagement-found" :size="50">
                  <template #title>
                    <div class="h2">No engagements</div>
                  </template>
                  <template #subtitle>
                    <div class="body-2">
                      Engagements will appear here once you start creating them.
                    </div>
                  </template>
                  <template #button>
                    <huxButton
                      variant="primary base"
                      icon-color="white"
                      icon-variant="base"
                      size="small"
                      is-custom-icon
                      class="ma-2 caption"
                      is-tile
                      data-e2e="first-engagement-create"
                      @click="goToStep2()"
                    >
                      Create an engagement
                    </huxButton>
                  </template>
                </empty-page>
              </v-row>
            </div>
            <div v-else class="ma-1">
              <h6 class="mb-6 text-h6 black--text text--darken-4">
                Select an existing engagement or create a new one. You are
                required to have at least one selected.
              </h6>
              <huxButton
                variant="primary base"
                icon-color="white"
                icon-variant="base"
                icon="plus"
                size="small"
                is-custom-icon
                class="ma-2 caption"
                is-tile
                height="40"
                @click="goToAddNewEngagement()"
              >
                New engagement
              </huxButton>
              <div class="engagement-list-wrap mt-6">
                <div>
                  <span class="text-caption">Engagement name</span>
                  <v-icon
                    v-if="showSortIcon"
                    :class="{ 'rotate-icon-180': toggleSortIcon }"
                    class="ml-1"
                    color="primary lighten-8"
                    size="12"
                    @click="onSortIconClick()"
                  >
                    mdi-arrow-down
                  </v-icon>
                </div>
                <card-horizontal
                  v-for="engagement in engagements"
                  :key="engagement.id"
                  :is-added="isEngagementSelected(engagement)"
                  :enable-blue-background="isEngagementSelected(engagement)"
                  class="my-3 mb-4 mt-1"
                  data-e2e="engagement-list"
                  @click="onEngagementClick(engagement)"
                >
                  <v-menu open-on-hover offset-x offset-y :max-width="177">
                    <template #activator="{ on }">
                      <div class="pl-2 font-weight-regular" v-on="on">
                        {{ engagement.name }}
                      </div>
                    </template>
                    <template #default>
                      <div class="px-4 py-2 white">
                        <div class="black--text text--darken-4 text-caption">
                          Name
                        </div>
                        <div
                          class="black--text text--lighten-3 text-caption mt-1"
                        >
                          {{ engagement.name }}
                        </div>
                        <div
                          class="black--text text--darken-4 text-caption mt-3"
                        >
                          Description
                        </div>
                        <div
                          class="black--text text--lighten-3 text-caption mt-1"
                        >
                          {{ engagement.description }}
                        </div>
                      </div>
                    </template>
                  </v-menu>
                </card-horizontal>
              </div>
            </div>
          </v-stepper-content>
          <v-stepper-content step="2">
            <div class="new-engament-wrap content-section">
              <h6 class="mb-8 text-h6 black--text text--darken-4">
                Build a new engagement to see performance information on this
                audience.
              </h6>
              <v-form ref="newEngagementRef" v-model="newEngagementValid">
                <text-field
                  v-model="newEngagement.name"
                  label-text="Engagement name"
                  placeholder="Give this engagement a name"
                  height="40"
                  :rules="newEngagementRules"
                  data-e2e="new-engagement-name"
                  required
                />
                <text-field
                  v-model="newEngagement.description"
                  label-text="Description"
                  placeholder="What is the purpose of this engagement?"
                  height="40"
                />
                <div class="mb-2">
                  <span class="black--text text--darken-4 text-caption">
                    Delivery schedule
                  </span>
                  <v-menu max-width="240" open-on-hover offset-y>
                    <template #activator="{ on }">
                      <v-icon
                        color="primary"
                        :size="8"
                        class="ml-1 mb-1"
                        v-on="on"
                      >
                        mdi-information-outline
                      </v-icon>
                    </template>
                    <template #default>
                      <div class="px-4 py-2 white">
                        <div class="black--text text--darken-4 text-caption">
                          Manual delivery
                        </div>
                        <div
                          class="black--text text--darken-1 text-caption mt-1"
                        >
                          Choose this option if you want the engagement
                          delivered immediately or at a future date and time.
                        </div>
                        <div
                          class="black--text text--darken-4 text-caption mt-3"
                        >
                          Recurring delivery
                        </div>
                        <div
                          class="black--text text--darken-1 text-caption mt-1"
                        >
                          Choose this option if you want the engagement
                          delivered on a specific recurring basis you selected.
                        </div>
                      </div>
                    </template>
                  </v-menu>
                </div>
                <div class="d-flex">
                  <div
                    class="
                      cursor-pointer
                      text-center
                      rounded-lg
                      manual
                      py-5
                      px-5
                      mr-2
                      ml-2
                    "
                    :class="[isActive ? 'active' : 'box-shadow-1']"
                    @click="toggleClass($event), resetSchedule()"
                  >
                    <icon
                      type="manual"
                      :color="isActive ? 'primary' : 'black'"
                      :variant="isActive ? 'lighten6' : ''"
                      :size="40"
                    />
                    <div
                      class="mt-2 text-button"
                      :class="isActive ? 'primary--text text--lighten-6' : ''"
                    >
                      Manual
                    </div>
                    <div class="pt-2 black--text text--lighten-4 text-body-2">
                      Deliver this engagement when you are ready.
                    </div>
                  </div>
                  <div
                    class="
                      cursor-pointer
                      text-center
                      rounded-lg
                      recurring
                      py-5
                      px-5
                      ml-2
                    "
                    :class="[!isActive ? 'active' : 'box-shadow-1']"
                    @click="toggleClass($event)"
                  >
                    <icon
                      type="recurring"
                      :color="!isActive ? 'primary' : 'black'"
                      :variant="!isActive ? 'lighten6' : ''"
                      :size="40"
                    />
                    <div
                      class="mt-2 text-button"
                      :class="!isActive ? 'primary--text text--lighten-6' : ''"
                    >
                      Recurring
                    </div>
                    <div class="pt-2 black--text text--lighten-4 text-body-2">
                      Deliver this engagement during a chosen timeframe.
                    </div>
                  </div>
                </div>
                <div v-if="!isActive" class="schedule-recurring mt-6 px-6 py-5">
                  <div class="d-flex align-center">
                    <div>
                      <div class="text-body-2 pl-2 mb-n2">Start date</div>
                      <hux-start-date
                        :label="selectedStartDate"
                        :selected="selectedStartDate"
                        @on-date-select="onStartDateSelect"
                      />
                    </div>
                    <div>
                      <icon
                        class="ml-2 mr-1 mt-3"
                        type="arrow"
                        :size="19"
                        color="primary"
                        variant="lighten6"
                      />
                    </div>
                    <div>
                      <div class="text-body-2 pl-2 mb-n2">End date</div>
                      <hux-end-date
                        :label="selectedEndDate"
                        :selected="selectedEndDate"
                        :is-sub-menu="true"
                        :min-date="endMinDate"
                        @on-date-select="(val) => (selectedEndDate = val)"
                      />
                    </div>
                  </div>
<<<<<<< HEAD
                  <div class="mx-2 mt-2">
                    <hux-schedule-picker
                      v-model="schedule"
                      short
                      :colon-sign="true"
                      :start-date="selectedStartDate"
                      :end-date="selectedEndDate"
=======
                  <icon class="ml-1 mt-9 mr-2" type="arrow" :size="28" />
                  <div>
                    <span
                      class="
                        date-picker-label
                        black--text
                        text--darken-4 text-caption
                      "
                    >
                      End date
                    </span>
                    <hux-end-date
                      class=""
                      :label="selectedEndDate"
                      :selected="selectedEndDate"
                      :is-sub-menu="true"
                      :min-date="endMinDate"
                      @on-date-select="onEndDateSelect"
>>>>>>> de5fbb84
                    />
                  </div>
                </div>
              </v-form>
            </div>
          </v-stepper-content>
        </v-stepper-items>
      </v-stepper>
    </template>
    <template #footer-right>
      <div v-if="viewStep == 2" class="d-flex align-baseline">
        <huxButton
          variant="primary"
          :is-tile="true"
          height="40"
          width="146"
          :is-disabled="!newEngagementValid"
          data-e2e="create-engagement-new"
          @click.native="addEngagement()"
        >
          Create &amp; add
        </huxButton>
      </div>
    </template>

    <template #footer-left>
      <div
        v-if="viewStep == 1 && areEngagementAlreadyCreated"
        class="d-flex align-baseline black--text text--darken-1 text-caption"
      >
        {{ engagements.length }} results
      </div>
      <div v-if="viewStep == 2" class="d-flex align-baseline">
        <huxButton
          size="large"
          variant="white"
          :is-tile="true"
          height="40"
          width="146"
          class="btn-border box-shadow-none"
          @click.native="goToStep1()"
        >
          <span class="primary--text">Cancel &amp; back</span>
        </huxButton>
      </div>
    </template>
  </drawer>
</template>

<script>
import { mapActions } from "vuex"

import huxButton from "@/components/common/huxButton"
import TextField from "@/components/common/TextField"
import EmptyPage from "@/components/common/EmptyPage"
import Drawer from "@/components/common/Drawer"
import CardHorizontal from "@/components/common/CardHorizontal"
import Icon from "@/components/common/Icon"

import sortBy from "lodash/sortBy"
import HuxStartDate from "@/components/common/DatePicker/HuxStartDate"
import HuxEndDate from "@/components/common/DatePicker/HuxEndDate"

import HuxSchedulePicker from "@/components/common/DatePicker/HuxSchedulePicker.vue"
import { deliverySchedule } from "@/utils"

export default {
  name: "AttachEngagement",

  components: {
    Drawer,
    huxButton,
    TextField,
    CardHorizontal,
    EmptyPage,
    Icon,
    HuxStartDate,
    HuxEndDate,
    HuxSchedulePicker,
  },

  props: {
    value: {
      type: Boolean,
      required: true,
      default: false,
    },
    finalEngagements: {
      type: Array,
      required: true,
      default: () => [],
    },
    closeOnAction: {
      type: Boolean,
      required: false,
      default: false,
    },
  },

  data() {
    return {
      localDrawer: this.value,
      toggleSortIcon: true,
      showSortIcon: true,
      engagements: [],
      loading: false,
      viewStep: 1,
      selectedEngagements: [],
      newEngagement: {
        name: "",
        description: "",
        delivery_schedule: 0,
      },
      newEngagementValid: false,
      newEngagementRules: [(v) => !!v || "Engagement name is required"],
      sortBy: sortBy,
      selectedStartDate: new Date(
        Date.now() - new Date().getTimezoneOffset() * 60000
      )
        .toISOString()
        .substr(0, 10),
      selectedEndDate: "Select date",
      schedule: JSON.parse(JSON.stringify(deliverySchedule())),
      endMinDate: new Date(
        new Date().getTime() - new Date().getTimezoneOffset() * 60000
      ).toISOString(),
      isActive: true,
    }
  },

  computed: {
    areEngagementAlreadyCreated() {
      return this.engagements.length > 0
    },
    isRecurring() {
      return this.newEngagement.delivery_schedule == 1
    },
    scheduleConfig() {
      const recurringConfig = {
        every: this.schedule.every,
        periodicity: this.schedule.periodicity,
        hour: this.schedule.hour,
        minute: this.schedule.minute,
        period: this.schedule.period,
      }
      if (this.schedule) {
        switch (this.schedule.periodicity) {
          case "Weekly":
            recurringConfig["day_of_week"] = this.schedule.day_of_week
            break
          case "Monthly":
            recurringConfig["day_of_month"] = [this.schedule.monthlyDayDate]
            break
          default:
            recurringConfig
        }
      }
      return recurringConfig
    },
  },

  watch: {
    value: function () {
      this.localDrawer = this.value
    },
    localDrawer: function () {
      this.$emit("input", this.localDrawer)
      if (!this.localDrawer) {
        this.$emit("onClose")
        this.showSortIcon = true
      }
    },
    finalEngagements: function (newVal) {
      this.selectedEngagements = newVal
    },
  },

  methods: {
    ...mapActions({
      fetchEngagements: "engagements/getAll",
      addEngagementToDB: "engagements/add",
    }),
    async fetchDependencies() {
      this.loading = true
      await this.fetchEngagements()
      this.engagements = JSON.parse(
        JSON.stringify(this.$store.getters["engagements/list"])
      )
      this.sortEngagements()
      this.loading = false
    },
    onStartDateSelect(val) {
      this.selectedStartDate = val
      this.selectedEndDate = null
      this.endMinDate = val
    },
    onEndDateSelect(val) {
      if (!val) {
        this.selectedEndDate = "No end date"
      } else {
        this.selectedEndDate = val
      }
    },
    initializeDate(date, defaultDate) {
      return date == "Select date" || date == "No end date"
        ? defaultDate
        : new Date(date).toISOString()
    },
    resetSchedule() {
      this.schedule = JSON.parse(JSON.stringify(deliverySchedule()))
      this.endMinDate = new Date(
        new Date().getTime() - new Date().getTimezoneOffset() * 60000
      ).toISOString()
      this.selectedStartDate = "Select date"
      this.selectedEndDate = "Select date"
    },
    isEngagementSelected: function (engagement) {
      return (
        this.selectedEngagements.filter((eng) => eng.id === engagement.id)
          .length > 0
      )
    },
    goToAddNewEngagement: function () {
      this.resetNewEngagement()
      this.goToStep2()
    },
    resetNewEngagement: function () {
      this.$refs.newEngagementRef.reset()
      this.newEngagement.delivery_schedule = 0
    },
    goToStep1: function () {
      this.viewStep = 1
    },
    goToStep2: function () {
      this.viewStep = 2
      this.resetSchedule()
    },
    addEngagement: async function () {
      this.loading = true
      const payload = {
        name: this.newEngagement.name,
        audiences: [],
        delivery_schedule: this.isRecurring
          ? {
              schedule: this.scheduleConfig,
              start_date: this.initializeDate(
                this.selectedStartDate,
                new Date().toISOString()
              ),
              end_date: this.initializeDate(this.selectedEndDate, null),
            }
          : null,
      }
      if (this.newEngagement.description) {
        payload["description"] = this.newEngagement.description
      }
      try {
        const newEngagement = await this.addEngagementToDB(payload)
        this.engagements.push(newEngagement)
        this.engagements = this.engagements.sort((a, b) => {
          return new Date(b.update_time) - new Date(a.update_time)
        })
        this.showSortIcon = false
        this.onEngagementClick(newEngagement)
        if (this.closeOnAction) {
          this.$emit("onAddEngagement", newEngagement)
          this.localDrawer = false
        } else {
          this.goToStep1()
        }
        this.loading = false
      } finally {
        this.loading = false
      }
    },
    onEngagementClick: function (engagement) {
      if (
        this.selectedEngagements.filter((eng) => eng.id === engagement.id)
          .length > 0
      ) {
        if (this.selectedEngagements.length !== 1) {
          const deselectedId = this.selectedEngagements.findIndex(
            (eng) => eng.id === engagement.id
          )

          this.selectedEngagements.splice(deselectedId, 1)
          if (this.closeOnAction) {
            this.$emit("onAddEngagement", {
              data: engagement,
              action: "Detach",
            })
            this.localDrawer = false
          }
          this.$emit("onEngagementChange", this.selectedEngagements)
        }
      } else {
        this.selectedEngagements.push(engagement)
        if (this.closeOnAction) {
          this.$emit("onAddEngagement", { data: engagement, action: "Attach" })
          this.localDrawer = false
        }
        this.$emit("onEngagementChange", this.selectedEngagements)
      }
    },
    sortEngagements: function () {
      if (this.toggleSortIcon) {
        this.engagements = this.sortBy(this.engagements, ["name"])
      } else {
        this.engagements = this.sortBy(this.engagements, ["name"]).reverse()
      }
    },
    toggleSort: function () {
      this.toggleSortIcon = !this.toggleSortIcon
    },
    onSortIconClick: function () {
      this.toggleSort()
      this.sortEngagements()
    },
    toggleClass: function (event) {
      if (!event.currentTarget.classList.contains("active")) {
        this.isActive = !this.isActive
      }
      if (this.isActive) {
        this.resetSchedule()
      } else {
        this.selectedStartDate = new Date(
          Date.now() - new Date().getTimezoneOffset() * 60000
        )
          .toISOString()
          .substr(0, 10)

        this.selectedEndDate = "No end date"
      }
    },
  },
}
</script>

<style lang="scss" scoped>
::v-deep .v-stepper {
  box-shadow: none !important;
}
.new-engament-wrap {
  height: 650px;
  .delivery-options {
    ::v-deep button {
      background: var(--v-white-base);
      box-sizing: border-box;
      border-radius: 4px;
      border-left-width: 1px !important;
      width: 175px;
      height: 40px;
      padding: 10px;
      margin-right: 10px;
      .v-icon {
        &.ico {
          width: 13.44px;
          height: 12.5px;
          margin-right: 9px;
        }
      }
      .v-btn__content {
        justify-content: start;
        color: var(--v-primary-base) !important;
      }
      &.v-btn--active {
        border: 1px solid var(--v-primary-base) !important;
        &::before {
          opacity: 0;
        }
        .v-icon {
          &.ico {
            margin-right: 9px;
          }
        }
        .theme--light {
          color: var(--v-primary-base) !important;
        }
      }
    }
    .active-delivery-option.v-btn.v-item--active {
      border-color: var(--v-primary-base) !important;
    }
    .active-delivery-option.v-btn.btn-radio-inactive {
      border-color: var(--v-black-lighten3) !important;
      .v-btn__content {
        .v-radio.theme--light {
          ::v-deep .v-input--selection-controls__input {
            .v-icon.notranslate.mdi.mdi-radiobox-blank.theme--light {
              color: var(--v-black-darken1) !important;
            }
          }
        }
      }
    }
    .disabled-white-background {
      background: white !important;
      &.v-btn.v-item--active {
        border-color: var(--v-primary-base) !important;
      }
    }
  }
  .delivery-schedule {
    margin: 0;
    .hux-date-picker {
      ::v-deep .main-button {
        margin-left: 0px !important;
      }
    }
    .icon-right {
      transform: scale(1.5);
      margin-left: 8px;
      margin-right: 12px;
      margin-top: 20px;
      color: var(--v-black-lighten3) !important;
    }
    ::v-deep.v-icon {
      color: var(--v-black-lighten3) !important;
    }
  }
}
.no-engagement-frame {
  background-image: url("../../assets/images/no-alert-frame.png");
  background-position: center;
  background-size: 100%;
}
.manual,
.recurring {
  height: 175px;
  width: 260px;
  border-radius: 12px;
}
.manual.active,
.recurring.active {
  border: 1px solid var(--v-primary-lighten4);
}
.schedule-recurring {
  background: var(--v-primary-lighten1);
  border: 1px solid var(--v-black-lighten2);
  border-radius: 5px;
  .hux-date-picker {
    ::v-deep .main-button {
      min-width: 153px !important;
      width: 200px !important;
    }
  }
}
::-webkit-scrollbar {
  width: 5px;
}
::-webkit-scrollbar-track {
  box-shadow: inset 0 0 5px var(--v-white-base);
  border-radius: 10px;
}
::-webkit-scrollbar-thumb {
  background: var(--v-black-lighten3);
  border-radius: 5px;
}
::-webkit-scrollbar-thumb:hover {
  background: var(--v-black-lighten3);
}
.content-section {
  overflow-y: auto !important;
  overflow-x: hidden !important;
}
::v-deep .edit-schedule-wrapper {
  .periodicity-select {
    width: 207px !important;
  }
  .every-select {
    width: 120px !important;
  }
  .hour-select,
  .minute-select,
  .period-select {
    width: 100px !important;
  }
}
</style><|MERGE_RESOLUTION|>--- conflicted
+++ resolved
@@ -277,11 +277,10 @@
                         :selected="selectedEndDate"
                         :is-sub-menu="true"
                         :min-date="endMinDate"
-                        @on-date-select="(val) => (selectedEndDate = val)"
+                        @on-date-select="onEndDateSelect"
                       />
                     </div>
                   </div>
-<<<<<<< HEAD
                   <div class="mx-2 mt-2">
                     <hux-schedule-picker
                       v-model="schedule"
@@ -289,26 +288,6 @@
                       :colon-sign="true"
                       :start-date="selectedStartDate"
                       :end-date="selectedEndDate"
-=======
-                  <icon class="ml-1 mt-9 mr-2" type="arrow" :size="28" />
-                  <div>
-                    <span
-                      class="
-                        date-picker-label
-                        black--text
-                        text--darken-4 text-caption
-                      "
-                    >
-                      End date
-                    </span>
-                    <hux-end-date
-                      class=""
-                      :label="selectedEndDate"
-                      :selected="selectedEndDate"
-                      :is-sub-menu="true"
-                      :min-date="endMinDate"
-                      @on-date-select="onEndDateSelect"
->>>>>>> de5fbb84
                     />
                   </div>
                 </div>
@@ -551,7 +530,7 @@
       const payload = {
         name: this.newEngagement.name,
         audiences: [],
-        delivery_schedule: this.isRecurring
+        delivery_schedule: !this.isActive
           ? {
               schedule: this.scheduleConfig,
               start_date: this.initializeDate(
