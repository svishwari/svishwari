<template>
  <drawer v-model="localDrawer" :loading="loading" @onClose="goToStep1()">
    <template #header-left>
      <div class="d-flex align-center">
        <icon
          v-if="viewStep == '1'"
          type="engagements"
          :size="18"
          color="neroBlack"
        />
        <h3 v-if="viewStep == '1'" class="text-h3 ml-2 neroBlack--text">
          Add to an engagement
        </h3>
        <h3 v-else class="text-h3 ml-2 neroBlack--text">
          Add a new engagement
        </h3>
      </div>
    </template>
    <template #default>
      <v-stepper v-if="!loading" v-model="viewStep">
        <v-stepper-items>
          <v-stepper-content step="1">
            <div v-if="!areEngagementAlreadyCreated">
              <empty-page>
                <template #icon>mdi-alert-circle-outline</template>
                <template #title>Oops! There’s nothing here yet</template>
                <template #subtitle>
                  No engagements have been created yet. Let’s create one by
                  clicking the new engagement button below.
                </template>
                <template #button>
                  <huxButton
                    icon="mdi-plus"
                    icon-position="left"
                    variant="primary"
                    size="small"
                    :is-tile="true"
                    class="ma-2"
                    @click="goToStep2()"
                  >
                    New engagement
                  </huxButton>
                </template>
              </empty-page>
            </div>
            <div v-else class="ma-1">
              <h6 class="mb-6 text-h6 neroBlack--text">
                Select an existing engagement or create a new one. You are
                required to have at least one selected.
              </h6>
              <huxButton
                icon="mdi-plus"
                icon-position="left"
                variant="primary"
                :is-tile="true"
                height="40"
                @click="goToAddNewEngagement()"
              >
                New engagement
              </huxButton>
              <div class="engagement-list-wrap mt-6">
                <div>
                  <span class="text-caption">Engagement name</span>
                  <v-icon
                    :class="{ 'rotate-icon-180': toggleSortIcon }"
                    class="ml-1"
                    color="secondary"
                    size="12"
                    @click="onSortIconClick()"
                  >
                    mdi-arrow-down
                  </v-icon>
                </div>
                <card-horizontal
                  v-for="engagement in engagements"
                  :key="engagement.id"
                  :is-added="isEngagementSelected(engagement)"
                  :enable-blue-background="isEngagementSelected(engagement)"
                  class="my-3 mb-4 mt-1"
                  @click="onEngagementClick(engagement)"
                >
                  <v-menu open-on-hover offset-x offset-y :max-width="177">
                    <template #activator="{ on }">
                      <div class="pl-2 font-weight-regular" v-on="on">
                        {{ engagement.name }}
                      </div>
                    </template>
                    <template #default>
                      <div class="px-4 py-2 white">
                        <div class="neroBlack--text text-caption">Name</div>
                        <div class="lightGreyText--text text-caption mt-1">
                          {{ engagement.name }}
                        </div>
                        <div class="neroBlack--text text-caption mt-3">
                          Description
                        </div>
                        <div class="lightGreyText--text text-caption mt-1">
                          {{ engagement.description }}
                        </div>
                      </div>
                    </template>
                  </v-menu>
                </card-horizontal>
              </div>
            </div>
          </v-stepper-content>
          <v-stepper-content step="2">
            <div class="new-engament-wrap">
              <h6 class="mb-8 text-h6 neroBlack--text">
                Build a new engagement to see performance information on this
                audience.
              </h6>
              <v-form ref="newEngagementRef" v-model="newEngagementValid">
                <text-field
                  v-model="newEngagement.name"
                  label-text="Engagement name"
                  placeholder="Give this engagement a name"
                  height="40"
                  :rules="newEngagementRules"
                  required
                />
                <text-field
                  v-model="newEngagement.description"
                  label-text="Description"
                  placeholder="What is the purpose of this engagement?"
                  height="40"
                />
                <div class="mb-2">
                  <span class="neroBlack--text text-caption">
                    Delivery schedule
                  </span>
                  <v-menu max-width="240" open-on-hover offset-y>
                    <template #activator="{ on }">
                      <v-icon color="primary" :size="12" class="ml-1" v-on="on">
                        mdi-information-outline
                      </v-icon>
                    </template>
                    <template #default>
                      <div class="px-4 py-2 white">
                        <div class="neroBlack--text text-caption">
                          Manual delivery
                        </div>
                        <div class="gray--text text-caption mt-1">
                          Choose this option if you want the engagement
                          delivered immediately or at a future date and time.
                        </div>
                        <div class="neroBlack--text text-caption mt-3">
                          Recurring delivery
                        </div>
                        <div class="gray--text text-caption mt-1">
                          Choose this option if you want the engagement
                          delivered on a specific recurring basis you selected.
                        </div>
                      </div>
                    </template>
                  </v-menu>
                </div>
                <div class="d-flex flex-column delivery-options">
                  <v-btn-toggle
                    v-model="newEngagement.delivery_schedule"
                    mandatory
                  >
                    <v-btn
                      class="active-delivery-option"
                      :class="
                        newEngagement.delivery_schedule == 0
                          ? 'btn-radio-active'
                          : 'btn-radio-inactive'
                      "
                      height="40"
                      width="175"
                    >
                      <v-radio
                        :off-icon="
                          newEngagement.delivery_schedule == 0
                            ? '$radioOn'
                            : '$radioOff'
                        "
                      />
                      <v-icon class="ico primary--text" size="16">
                        mdi-gesture-tap
                      </v-icon>
                      Manual
                    </v-btn>
                    <v-btn
                      class="active-delivery-option"
                      :class="
                        newEngagement.delivery_schedule == 1
                          ? 'btn-radio-active'
                          : 'btn-radio-inactive'
                      "
                      height="40"
                      width="175"
                    >
                      <v-radio
                        :off-icon="
                          newEngagement.delivery_schedule == 1
                            ? '$radioOn'
                            : '$radioOff'
                        "
                      />
<<<<<<< HEAD
                      <v-icon class="ico primary--text" size="16">
=======
                      <v-icon class="ico" size="16">
>>>>>>> 690d27a0
                        mdi-clock-check-outline
                      </v-icon>
                      Recurring
                    </v-btn>
                  </v-btn-toggle>
                </div>
                <v-row
                  v-if="newEngagement.delivery_schedule == 1"
                  class="delivery-schedule ml-0 mt-6"
                >
                  <div>
                    <span
                      class="date-picker-label neroBlack--text text-caption"
                    >
                      Start date
                    </span>
                    <hux-start-date
                      class=""
                      :label="selectedStartDate"
                      :selected="selectedStartDate"
                      @on-date-select="(val) => (selectedStartDate = val)"
                    />
                  </div>
                  <icon class="ml-1 mt-9 mr-2" type="arrow" :size="28" />
                  <div>
                    <span
                      class="date-picker-label neroBlack--text text-caption"
                    >
                      End date
                    </span>
                    <hux-end-date
                      class=""
                      :label="selectedEndDate"
                      :selected="selectedEndDate"
                      :is-sub-menu="true"
                      :min-date="selectedStartDate"
                      @on-date-select="(val) => (selectedEndDate = val)"
                    />
                  </div>
                </v-row>
              </v-form>
            </div>
          </v-stepper-content>
        </v-stepper-items>
      </v-stepper>
    </template>
    <template #footer-right>
      <div v-if="viewStep == 2" class="d-flex align-baseline">
        <huxButton
          variant="primary"
          :is-tile="true"
          height="40"
          width="146"
          :is-disabled="!newEngagementValid"
          @click.native="addEngagement()"
        >
          Create &amp; add
        </huxButton>
      </div>
    </template>

    <template #footer-left>
      <div
        v-if="viewStep == 1 && areEngagementAlreadyCreated"
        class="d-flex align-baseline gray--text text-caption"
      >
        {{ engagements.length }} results
      </div>
      <div v-if="viewStep == 2" class="d-flex align-baseline">
        <huxButton
          variant="white"
          :is-tile="true"
          height="40"
          width="146"
          @click.native="goToStep1()"
        >
          <span class="primary--text">Cancel &amp; back</span>
        </huxButton>
      </div>
    </template>
  </drawer>
</template>

<script>
import { mapActions } from "vuex"

import huxButton from "@/components/common/huxButton"
import TextField from "@/components/common/TextField"
import EmptyPage from "@/components/common/EmptyPage"
import Drawer from "@/components/common/Drawer"
import CardHorizontal from "@/components/common/CardHorizontal"
import Icon from "@/components/common/Icon"

import sortBy from "lodash/sortBy"
import HuxStartDate from "@/components/common/DatePicker/HuxStartDate"
import HuxEndDate from "@/components/common/DatePicker/HuxEndDate"

export default {
  name: "AttachEngagement",

  components: {
    Drawer,
    huxButton,
    TextField,
    CardHorizontal,
    EmptyPage,
    Icon,
    HuxStartDate,
    HuxEndDate,
  },

  props: {
    value: {
      type: Boolean,
      required: true,
      default: false,
    },
    finalEngagements: {
      type: Array,
      required: true,
      default: () => [],
    },
    closeOnAction: {
      type: Boolean,
      required: false,
      default: false,
    },
  },

  data() {
    return {
      localDrawer: this.value,
      toggleSortIcon: false,
      engagements: [],
      loading: false,
      viewStep: 1,
      selectedEngagements: [],
      newEngagement: {
        name: "",
        description: "",
        delivery_schedule: 0,
      },
      newEngagementValid: false,
      newEngagementRules: [(v) => !!v || "Engagement name is required"],
      sortBy: sortBy,
      selectedStartDate: "Select date",
      selectedEndDate: "Select date",
    }
  },

  computed: {
    areEngagementAlreadyCreated() {
      return this.engagements.length > 0
    },
  },

  watch: {
    value: function () {
      this.localDrawer = this.value
    },
    localDrawer: function () {
      this.$emit("input", this.localDrawer)
      if (!this.localDrawer) {
        this.$emit("onClose")
      }
    },
    finalEngagements: function (newVal) {
      this.selectedEngagements = newVal
    },
  },

  async mounted() {
    this.loading = true
    await this.fetchEngagements()
    this.engagements = JSON.parse(
      JSON.stringify(this.$store.getters["engagements/list"])
    )
    this.sortEngagements()
    this.loading = false
  },

  methods: {
    ...mapActions({
      fetchEngagements: "engagements/getAll",
      addEngagementToDB: "engagements/add",
    }),
    isEngagementSelected: function (engagement) {
      return (
        this.selectedEngagements.filter((eng) => eng.id === engagement.id)
          .length > 0
      )
    },
    goToAddNewEngagement: function () {
      this.resetNewEngagement()
      this.goToStep2()
    },
    resetNewEngagement: function () {
      this.$refs.newEngagementRef.reset()
      this.newEngagement.delivery_schedule = 0
    },
    goToStep1: function () {
      this.viewStep = 1
    },
    goToStep2: function () {
      this.viewStep = 2
    },
    addEngagement: async function () {
      this.loading = true
      const payload = {
        name: this.newEngagement.name,
        delivery_schedule: this.newEngagement.delivery_schedule,
        audiences: [],
        start_date: this.selectedStartDate,
        end_date: this.selectedEndDate,
      }
      if (this.newEngagement.description) {
        payload["description"] = this.newEngagement.description
      }
      const newEngagement = await this.addEngagementToDB(payload)
      this.engagements.push(newEngagement)
      this.sortEngagements()
      this.onEngagementClick(newEngagement)
      if (this.closeOnAction) {
        this.$emit("onAddEngagement", newEngagement)
        this.loading = false
        this.localDrawer = false
      } else {
        this.goToStep1()
        this.loading = false
      }
    },
    onEngagementClick: function (engagement) {
      if (
        this.selectedEngagements.filter((eng) => eng.id === engagement.id)
          .length > 0
      ) {
        if (this.selectedEngagements.length !== 1) {
          const deselectedId = this.selectedEngagements.indexOf(
            (eng) => eng.id === engagement.id
          )

          this.selectedEngagements.splice(deselectedId, 1)
          if (this.closeOnAction) {
            this.$emit("onAddEngagement", {
              data: engagement,
              action: "Detach",
            })
            this.localDrawer = false
          }
          this.$emit("onEngagementChange", this.selectedEngagements)
        }
      } else {
        this.selectedEngagements.push(engagement)
        if (this.closeOnAction) {
          this.$emit("onAddEngagement", { data: engagement, action: "Attach" })
          this.localDrawer = false
        }
        this.$emit("onEngagementChange", this.selectedEngagements)
      }
    },
    sortEngagements: function () {
      if (this.toggleSortIcon) {
        this.engagements = this.sortBy(this.engagements, ["name"])
      } else {
        this.engagements = this.sortBy(this.engagements, ["name"]).reverse()
      }
    },
    toggleSort: function () {
      this.toggleSortIcon = !this.toggleSortIcon
    },
    onSortIconClick: function () {
      this.toggleSort()
      this.sortEngagements()
    },
  },
}
</script>

<style lang="scss" scoped>
::v-deep .v-stepper {
  box-shadow: none !important;
}
.new-engament-wrap {
  height: 600px;
  .delivery-options {
    ::v-deep button {
      background: var(--v-white-base);
      box-sizing: border-box;
      border-radius: 4px;
      border-left-width: 1px !important;
      width: 175px;
      height: 40px;
      padding: 10px;
      margin-right: 10px;
      .v-icon {
        &.ico {
          width: 13.44px;
          height: 12.5px;
          margin-right: 9px;
        }
      }
      .v-btn__content {
        justify-content: start;
        color: var(--v-primary-base) !important;
      }
      &.v-btn--active {
        border: 1px solid var(--v-primary-base) !important;
        &::before {
          opacity: 0;
        }
        .v-icon {
          &.ico {
            margin-right: 9px;
          }
        }
        .theme--light {
          color: var(--v-primary-base) !important;
        }
      }
    }
    .active-delivery-option.v-btn.v-item--active {
      border-color: var(--v-primary-base) !important;
    }
    .active-delivery-option.v-btn.btn-radio-inactive {
      border-color: var(--v-lightGrey-base) !important;
    }
    .disabled-white-background {
      background: white !important;
      &.v-btn.v-item--active {
        border-color: var(--v-primary-base) !important;
      }
    }
  }
  .delivery-schedule {
    .hux-date-picker {
      ::v-deep .main-button {
        margin-left: 0px !important;
      }
    }
    .icon-right {
      transform: scale(1.5);
      margin-left: 8px;
      margin-right: 12px;
      margin-top: 20px;
      color: var(--v-lightGrey-base) !important;
    }
    ::v-deep.v-icon {
      color: var(--v-lightGrey-base) !important;
    }
  }
}
</style><|MERGE_RESOLUTION|>--- conflicted
+++ resolved
@@ -199,11 +199,7 @@
                             : '$radioOff'
                         "
                       />
-<<<<<<< HEAD
                       <v-icon class="ico primary--text" size="16">
-=======
-                      <v-icon class="ico" size="16">
->>>>>>> 690d27a0
                         mdi-clock-check-outline
                       </v-icon>
                       Recurring
