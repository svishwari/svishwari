--- conflicted
+++ resolved
@@ -292,73 +292,6 @@
         </v-card>
       </v-col>
     </v-row>
-    <v-row class="px-15 mt-2">
-      <v-col md="7">
-        <v-card class="mt-3 rounded-lg box-shadow-5" height="386">
-          <v-card-title class="chart-style pb-2 pl-5 pt-5">
-            <div class="mt-2">
-              <span class="neroBlack--text text-h5">
-                Demographic Overview
-              </span>
-            </div>
-          </v-card-title>
-          <map-chart :map-data="mapChartData" />
-          <map-slider :map-data="mapChartData" />
-        </v-card>
-      </v-col>
-      <v-col md="5">
-        <v-card class="mt-3 rounded-lg box-shadow-5" height="386">
-          <v-card-title class="chart-style pb-2 pl-5 pt-5">
-            <div class="mt-2">
-              <span class="neroBlack--text text-h5"> United States </span>
-            </div>
-          </v-card-title>
-          <v-divider class="ml-5 mr-8 mt-0 mb-1" />
-          <map-state-list :map-data="mapChartData" />
-        </v-card>
-      </v-col>
-    </v-row>
-    <v-row class="px-15 mt-2">
-      <v-col md="3">
-        <v-card class="mt-3 rounded-lg box-shadow-5 pl-2 pr-2" height="273">
-          <v-card-title class="chart-style pb-2 pl-5 pt-5">
-            <div class="mt-2">
-              <span class="neroBlack--text text-h5">
-                Top location &amp; Income
-              </span>
-            </div>
-          </v-card-title>
-          <empty-state-chart />
-        </v-card>
-      </v-col>
-      <v-col md="6">
-        <v-card class="mt-3 rounded-lg box-shadow-5" height="273">
-          <v-card-title class="chart-style pb-2 pl-5 pt-5">
-            <div class="mt-2">
-              <span class="neroBlack--text text-h5">
-                Gender / monthly spending in 2021
-              </span>
-            </div>
-          </v-card-title>
-          <empty-state-chart />
-        </v-card>
-      </v-col>
-      <v-col md="3">
-        <v-card class="mt-3 rounded-lg box-shadow-5" height="273">
-          <v-card-title class="chart-style pb-2 pl-5 pt-5">
-            <div class="mt-2">
-              <span class="neroBlack--text text-h5"> Gender </span>
-            </div>
-          </v-card-title>
-          <doughnut-chart
-            :width="250"
-            :height="200"
-            :data="genderChartData"
-            label="Gender"
-          />
-        </v-card>
-      </v-col>
-    </v-row>
     <hux-alert
       v-model="flashAlert"
       :type="alert.type"
@@ -439,10 +372,6 @@
 import ConfirmModal from "@/components/common/ConfirmModal.vue"
 import DeliveryOverview from "@/components/DeliveryOverview.vue"
 import DoughnutChart from "@/components/common/DoughnutChart/DoughnutChart"
-<<<<<<< HEAD
-import EmptyStateChart from "@/components/common/EmptyStateChart"
-=======
->>>>>>> 59ec62d5
 import genderData from "@/components/common/DoughnutChart/genderData.json"
 import HuxAlert from "@/components/common/HuxAlert.vue"
 import Icon from "@/components/common/Icon.vue"
@@ -464,10 +393,7 @@
 import EditDeliverySchedule from "@/views/Engagements/Configuration/Drawers/EditDeliveryScheduleDrawer.vue"
 import SelectDestinationsDrawer from "@/views/Audiences/Configuration/Drawers/SelectDestinations.vue"
 import LookAlikeAudience from "./Configuration/Drawers/LookAlikeAudience.vue"
-<<<<<<< HEAD
-=======
 import GenderSpendChart from "@/components/common/GenderSpendChart/GenderSpendChart"
->>>>>>> 59ec62d5
 
 export default {
   name: "AudienceInsight",
@@ -481,10 +407,6 @@
     DestinationDataExtensionDrawer,
     DoughnutChart,
     EditDeliverySchedule,
-<<<<<<< HEAD
-    EmptyStateChart,
-=======
->>>>>>> 59ec62d5
     HuxAlert,
     Icon,
     IncomeChart,
@@ -498,10 +420,7 @@
     SelectDestinationsDrawer,
     Size,
     Tooltip,
-<<<<<<< HEAD
-=======
     GenderSpendChart,
->>>>>>> 59ec62d5
   },
   data() {
     return {
