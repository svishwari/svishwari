--- conflicted
+++ resolved
@@ -955,11 +955,8 @@
       detachAudienceDestination: "engagements/detachAudienceDestination",
       getDemographics: "audiences/getDemographics",
       downloadAudienceData: "audiences/fetchAudienceData",
-<<<<<<< HEAD
       setAlert: "alerts/setAlert",
-=======
       getAudiencesRules: "audiences/fetchConstants",
->>>>>>> 0bc6e0a3
     }),
     attributeOptions() {
       const options = []
@@ -1088,25 +1085,11 @@
           break
         }
         case "deliver all":
-<<<<<<< HEAD
           await this.deliverAudience({
             id: event.data.id,
             audienceId: this.audienceId,
           })
           this.dataPendingMesssage(event, "engagement")
-=======
-          try {
-            await this.deliverAudience({
-              id: event.data.id,
-              audienceId: this.audienceId,
-            })
-            this.dataPendingMesssage(event, "engagement")
-            this.refreshEntity()
-          } catch (error) {
-            this.dataErrorMesssage(event, "engagement")
-            console.error(error)
-          }
->>>>>>> 0bc6e0a3
           break
         case "view delivery history":
           break
