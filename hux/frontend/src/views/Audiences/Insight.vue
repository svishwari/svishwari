--- conflicted
+++ resolved
@@ -123,95 +123,68 @@
         </template>
       </MetricCard>
     </div>
-<<<<<<< HEAD
     <div
       class="px-15 my-1 mb-4 pt-6"
       v-if="audience && audience.engagements && audience.engagements.length > 0"
     >
-      <v-col :md="audience.lookalike_audience ? 12 : 9" class="pa-0">
-        <delivery-overview
-          :sections="audience && audience.engagements"
-          sectionType="engagement"
-          deliveriesKey="deliveries"
-          :loadingRelationships="loadingRelationships"
-          @onOverviewSectionAction="triggerOverviewAction($event)"
-          @onOverviewDestinationAction="triggerDestinationAction($event)"
+      <v-row class="pb-5">
+        <v-col
+          :md="
+            audience.lookalikeable && audience.lookalikeable != 'Inactive'
+              ? 9
+              : 12
+          "
+          class="pa-0"
         >
-          <template #title-left>
-            <span class="text-h5">Engagement &amp; delivery overview</span>
-          </template>
-          <template #title-right>
-            <div class="d-flex align-center">
-              <v-btn
-                text
-                class="
-                  d-flex
-                  align-center
-                  primary--text
-                  text-decoration-none
-                  pr-0
-                "
-                @click="openAttachEngagementDrawer()"
-              >
-                Add to an engagement
-              </v-btn>
-              <v-btn text color="primary">
-                <icon type="history" :size="16" class="mr-1" />
-                Delivery history
-              </v-btn>
-            </div>
-          </template>
-          <template #empty-deliveries>
-            Nothing to show here yet. Add an engagement.
-          </template>
-        </delivery-overview>
-      </v-col>
-=======
-    <div class="px-15 my-1 mb-4">
-      <v-row>
-        <v-col :cols="lookalikable != 'Inactive' ? 9 : 12">
-          <v-card class="rounded-lg card-style" minHeight="145px" flat>
-            <v-card-title class="d-flex justify-space-between pb-6 pl-6 pt-5">
-              <div class="d-flex align-center">
-                <span class="text-h5">Engagement &amp; delivery overview</span>
-              </div>
+          <delivery-overview
+            :sections="audience && audience.engagements"
+            sectionType="engagement"
+            deliveriesKey="deliveries"
+            :loadingRelationships="loadingRelationships"
+            @onOverviewSectionAction="triggerOverviewAction($event)"
+            @onOverviewDestinationAction="triggerDestinationAction($event)"
+          >
+            <template #title-left>
+              <span class="text-h5">Engagement &amp; delivery overview</span>
+            </template>
+            <template #title-right>
               <div class="d-flex align-center">
                 <v-btn
                   text
-                  class="d-flex align-center primary--text text-decoration-none"
-                  disabled
+                  class="
+                    d-flex
+                    align-center
+                    primary--text
+                    text-decoration-none
+                    pr-0
+                  "
+                  @click="openAttachEngagementDrawer()"
                 >
-                  <Icon type="audiences" :size="16" class="mr-1" />
-                  Add an Engagement
+                  Add to an engagement
+                </v-btn>
+                <v-btn text color="primary">
+                  <icon type="history" :size="16" class="mr-1" />
+                  Delivery history
                 </v-btn>
               </div>
-            </v-card-title>
-            <v-progress-linear
-              v-if="!engagements"
-              :active="!engagements"
-              :indeterminate="!engagements"
-            />
-            <v-card-text class="pl-6 pr-6 pb-6">
-              <v-col class="d-flex flex-row pl-0 pt-0 pr-0 overflow-auto pb-3">
-                <status-list
-                  v-for="item in engagements"
-                  :key="item.id"
-                  :audience="item"
-                  :statusIcon="17"
-                />
-              </v-col>
-            </v-card-text>
-          </v-card>
+            </template>
+            <template #empty-deliveries>
+              Nothing to show here yet. Add an engagement.
+            </template>
+          </delivery-overview>
         </v-col>
-        <v-col v-if="lookalikable != 'Inactive'" cols="3">
+        <v-col
+          v-if="audience.lookalikeable && audience.lookalikeable != 'Inactive'"
+          md="3"
+          class="pl-6 py-0"
+        >
           <look-alike-card
-            v-model="lookalikesData"
-            :status="lookalikable"
+            v-model="audience.lookalike_audiences"
+            :status="audience.lookalikeable"
             @createLookalike="showLookalikeDrawer = true"
           />
         </v-col>
       </v-row>
->>>>>>> cc496507
     </div>
     <div class="px-15 my-1">
       <v-card class="rounded pa-5 box-shadow-5">
@@ -253,7 +226,6 @@
         <img src="@/assets/images/empty-state-chart-3.png" alt="Empty state" />
       </template>
     </EmptyStateChart>
-<<<<<<< HEAD
     <!-- Add destination workflow -->
     <SelectDestinationsDrawer
       v-model="selectedDestinations"
@@ -284,9 +256,7 @@
       @onEngagementChange="setSelectedEngagements"
       @onAddEngagement="triggerAttachEngagement($event)"
     />
-=======
     <look-alike-audience :toggle="showLookalikeDrawer" />
->>>>>>> cc496507
   </div>
 </template>
 
@@ -302,14 +272,11 @@
 import LookAlikeAudience from "./Configuration/Drawers/LookAlikeAudience.vue"
 import Icon from "../../components/common/Icon.vue"
 import Size from "../../components/common/huxTable/Size.vue"
-<<<<<<< HEAD
 import DeliveryOverview from "../../components/DeliveryOverview.vue"
 import AttachEngagement from "@/views/Audiences/AttachEngagement"
 import SelectDestinationsDrawer from "@/views/Audiences/Configuration/Drawers/SelectDestinations"
 import DestinationDataExtensionDrawer from "@/views/Audiences/Configuration/Drawers/DestinationDataExtension"
-=======
 import LookAlikeCard from "@/components/common/LookAlikeCard.vue"
->>>>>>> cc496507
 import IncomeChart from "@/components/common/incomeChart/IncomeChart"
 
 export default {
@@ -323,21 +290,18 @@
     Tooltip,
     Icon,
     Size,
-<<<<<<< HEAD
     DeliveryOverview,
     AttachEngagement,
     SelectDestinationsDrawer,
     DestinationDataExtensionDrawer,
-=======
     LookAlikeAudience,
     LookAlikeCard,
->>>>>>> cc496507
     IncomeChart,
   },
   data() {
     return {
       // 3 states can be Active, Inactive & Disabled
-      lookalikable: "Active",
+      lookalikeable: "Active",
       showLookalikeDrawer: false,
       // TO DO replace with API call
       lookalikesData: [
