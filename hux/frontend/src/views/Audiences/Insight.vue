--- conflicted
+++ resolved
@@ -23,7 +23,6 @@
         :title="item.title"
         :icon="item.icon"
       >
-<<<<<<< HEAD
         <template #subtitle-extended>
           <span class="mr-2">
             <Tooltip>
@@ -36,26 +35,6 @@
             </Tooltip>
           </span>
           <Avatar :name="getFullName(item.fullName)" />
-=======
-        <template slot="short-name">
-          <v-menu bottom offset-y open-on-hover>
-            <template #activator="{ on, attrs }">
-              <span
-                class="blue-grey d-flex align-center justify-center"
-                v-bind="attrs"
-                v-on="on"
-                :style="{ 'border-color': getColorCode(item.shortName) }"
-              >
-                {{ getShortName(item.shortName) }}
-              </span>
-            </template>
-            <v-list>
-              <v-list-item>
-                <v-list-item-title>{{ item.fullName }}</v-list-item-title>
-              </v-list-item>
-            </v-list>
-          </v-menu>
->>>>>>> 4543e2b1
         </template>
       </MetricCard>
 
