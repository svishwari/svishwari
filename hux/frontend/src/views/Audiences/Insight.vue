<template>
  <div class="audience-insight-wrap">
    <page-header class="background-border" :header-height-changes="'py-3'">
      <template #left>
        <breadcrumb :items="breadcrumbItems" />
      </template>
      <template #right>
        <v-icon size="22" color="primary" class="mr-2" @click="refreshEntity()">
          mdi-refresh
        </v-icon>

        <v-icon size="22" color="black lighten-3" class="icon-border pa-2 ma-1">
          mdi-plus-circle-multiple-outline
        </v-icon>
        <v-icon
          size="22"
          color="primary"
          class="icon-border pa-2 ma-1"
          @click="
            $router.push({
              name: 'AudienceUpdate',
              params: { id: audienceId },
            })
          "
        >
          mdi-pencil
        </v-icon>
        <span class="position-relative">
          <v-menu :min-width="100" left offset-y close-on-click>
            <template #activator="{ on }">
              <v-icon
                size="22"
                color="primary"
                class="icon-border pa-2 ma-1 d-none"
                v-on="on"
              >
                mdi-download
              </v-icon>
              <tooltip>
                <template #label-content>
                  <v-icon
                    size="22"
                    color="primary"
                    class="icon-border pa-2 ma-1"
                    v-on="on"
                  >
                    mdi-download
                  </v-icon>
                </template>
                <template #hover-content>
                  <span
                    class="text--caption"
                    style="width: 260px; display: block"
                  >
                    Download a generic .csv of this audience or a hashed file to
                    directly upload to Amazon or Google.
                  </span>
                </template>
              </tooltip>
            </template>
            <v-list>
              <v-list-item
                v-for="option in downloadOptions"
                :key="option.id"
                @click="initiateFileDownload(option)"
              >
                <v-list-item-title class="text-h6 black--text text--darken-4">
                  <div class="d-flex align-center">
                    <logo :type="option.icon" :size="18" class="mr-4" />
                    <span> {{ option.name }}</span>
                  </div>
                </v-list-item-title>
              </v-list-item>
            </v-list>
          </v-menu>
          <tooltip close-on-click>
            <template #label-content> </template>
            <template #hover-content>
              <span class="text--caption" style="width: 260px; display: block">
                Download the hashed customer data file of this audience for
                manual uploads to Amazon or Google.
              </span>
            </template>
          </tooltip>
        </span>
      </template>
    </page-header>
    <v-progress-linear :active="loading" :indeterminate="loading" />

    <div v-if="audienceHistory.length > 0" class="row px-15 my-1">
      <v-card
        v-if="audience && audience.is_lookalike"
        class="rounded-lg card-info-wrapper ma-2 card-shadow no-background"
      >
        <v-card-text>
          <div class="text-caption black--text text--darken-1">
            Original size
            <tooltip position-top>
              <template #label-content>
                <icon type="info" :size="12" />
              </template>
              <template #hover-content>
                Size of original audience that was used to create this
                Lookalike.
              </template>
            </tooltip>
            | Match rate
          </div>

          <div
            class="
              subtitle-slot
              size
              mr-2
              pt-2
              font-audience-text
              black--text
              text--darken-4
              font-weight-semi-bold
            "
          >
            <size :value="audience.source_size" /> |
            <tooltip position-bottom>
              <template #label-content>
                {{ audience.match_rate | Numeric(true, false, false, true) }}
              </template>
              <template #hover-content>
                {{ audience.match_rate }}
              </template>
            </tooltip>
          </div>
        </v-card-text>
      </v-card>

      <metric-card
        v-if="audience && audience.is_lookalike"
        class="ma-2 audience-summary py-2"
        :grow="0"
        :title="'Lookalike size'"
        :height="75"
      >
        <template #subtitle-extended>
          <span class="mr-2 pt-2">
            <span class="black--text text--darken-4 font-weight-semi-bold">
              <size :value="audience.size" />
            </span>
          </span>
        </template>
      </metric-card>

      <metric-card
        v-if="audience && audience.is_lookalike"
        class="ma-2 audience-summary original-audience"
        :grow="0"
        :title="'Original Audience'"
        :height="75"
      >
        <template #subtitle-extended>
          <span class="mr-2 pt-2">
            <span class="original-audience-text">
              <router-link
                :to="{
                  name: 'AudienceInsight',
                  params: { id: audience.source_id },
                }"
                class="text-decoration-none original-audience-text"
                append
                >{{ audience.source_name }}
              </router-link>
            </span>
          </span>
        </template>
      </metric-card>

      <metric-card
        v-for="(item, i) in audienceHistory"
        :key="i"
        class="ma-2 audience-summary"
        :grow="0"
        :title="item.title"
        :icon="item.icon"
        :height="75"
        data-e2e="audience-history"
      >
        <template #subtitle-extended>
          <span class="mr-2 mt-1">
            <tooltip>
              <template #label-content>
                <span class="black--text text--darken-4 font-weight-semi-bold">
                  {{ getFormattedTime(item.subtitle) }}
                </span>
              </template>
              <template #hover-content>
                {{ item.subtitle | Date | Empty }}
              </template>
            </tooltip>
          </span>
          <avatar :name="item.fullName" />
        </template>
      </metric-card>

      <metric-card
        v-if="Object.keys(appliedFilters).length > 0"
        class="ma-2 audience-summary"
        :title="'Attributes'"
        :height="75"
      >
        <template #extra-item>
          <div class="container pl-0 pt-2">
            <ul class="filter-list">
              <li
                v-for="filterKey in Object.keys(appliedFilters)"
                :key="filterKey"
                class="filter-item ma-0 mr-1 d-flex align-center"
              >
                <icon
                  :type="filterKey == 'general' ? 'plus' : filterKey"
                  :size="filterKey == 'general' ? 10 : 21"
                  class="mr-1"
                />
                <tooltip
                  v-for="filter in Object.keys(appliedFilters[filterKey])"
                  :key="filter"
                >
                  <template #label-content>
                    <span
                      class="
                        black--text
                        text--darken-4
                        font-weight-semi-bold
                        text-over-2
                        filter-title
                      "
                      v-html="appliedFilters[filterKey][filter].name"
                    />
                  </template>
                  <template #hover-content>
                    <span class="text-caption black--text text--darken-4">
                      <div class="mb-2">
                        {{ appliedFilters[filterKey][filter].name }}
                      </div>
                      <span v-html="appliedFilters[filterKey][filter].hover" />
                    </span>
                  </template>
                </tooltip>
              </li>
            </ul>
          </div>
        </template>
      </metric-card>
    </div>
    <div
      v-if="relatedEngagements.length > 0"
      class="px-15 my-1 mb-4 pt-6 relationships"
    >
      <v-row class="pa-3 pb-5" style="min-height: 200px">
        <v-col :md="showLookalike ? 9 : 12" class="pa-0">
          <delivery-overview
            :sections="relatedEngagements"
            section-type="engagement"
            deliveries-key="deliveries"
            :loading-relationships="loadingRelationships"
            @onOverviewSectionAction="triggerOverviewAction($event)"
            @onOverviewDestinationAction="
              triggerOverviewDestinationAction($event)
            "
          >
            <template #title-left>
              <span class="text-h5">Engagement &amp; delivery overview</span>
            </template>
            <template #title-right>
              <div class="d-flex align-center">
                <v-btn
                  text
                  class="
                    d-flex
                    align-center
                    primary--text
                    text-decoration-none
                    body-2
                  "
                  data-e2e="add-engagement"
                  @click="openAttachEngagementDrawer()"
                >
                  <icon
                    type="engagements"
                    :size="14"
                    color="primary"
                    class="mr-2"
                  />
                  Add to an engagement
                </v-btn>
                <v-btn
                  v-if="audience && !audience.is_lookalike"
                  text
                  color="primary"
                  class="body-2 ml-n3"
                  data-e2e="delivery-history"
                  @click="openDeliveryHistoryDrawer()"
                >
                  <icon type="history" :size="14" class="mr-1" />
                  Delivery history
                </v-btn>
              </div>
            </template>
            <template #empty-deliveries>
              <div class="mb-2">
                This engagement has no destinations yet. Add destinations in the
                submenu located in the right corner above.
              </div>
            </template>
          </delivery-overview>
        </v-col>
        <v-col v-if="showLookalike" md="3" class="pl-6 pr-0 py-0">
          <look-alike-card
            v-model="lookalikeAudiences"
            :status="isLookalikable"
            @createLookalike="openLookAlikeDrawer"
          />
        </v-col>
      </v-row>
    </div>
    <div class="px-15 my-1">
      <v-card class="rounded pa-5 box-shadow-5">
        <h5 class="text-h5 mb-2">Audience overview</h5>
        <div
          v-if="audience && audience.is_lookalike"
          class="row overview-list lookalike-aud mb-0 ml-0 mr-1 mt-4"
        >
          <metric-card :height="60" :title="''" class="lookalikeMessageCard">
            <template #subtitle-extended>
              <span
                >This is a lookalike audience. Go to the original
                audience,&nbsp;</span
              >
              <router-link
                :to="{
                  name: 'AudienceInsight',
                  params: { id: audience.source_id },
                }"
                class="text-decoration-none colorLink"
                append
                >{{ audience.source_name }}
              </router-link>
              <span>,&nbsp;to see insights.</span></template
            >
          </metric-card>
        </div>
        <div
          v-if="audience && !audience.is_lookalike"
          class="row overview-list mb-0 ml-0 mt-1"
        >
          <metric-card
            v-for="(item, i) in Object.values(audienceOverview)"
            :key="i"
            class="mr-3"
            :grow="i === 0 ? 2 : 1"
            :title="item.title"
            :icon="item.icon"
            :height="80"
            :interactable="item.action ? true : false"
            data-e2e="audience-overview"
            @click="item.action ? onClick(item.action) : ''"
          >
            <template #subtitle-extended>
              <tooltip>
                <template #label-content>
                  <span class="font-weight-semi-bold">
                    {{ getFormattedValue(item) | Empty }}
                  </span>
                </template>
                <template #hover-content>
                  <span v-if="percentageColumns.includes(item.title)">{{
                    item.subtitle | Percentage | Empty
                  }}</span>
                  <span v-else>{{ item.subtitle | Numeric | Empty }}</span>
                </template>
              </tooltip>
            </template>
          </metric-card>
        </div>
      </v-card>
    </div>
    <v-row v-if="audience && !audience.is_lookalike" class="px-15 mt-2">
      <v-col md="7">
        <v-card class="mt-3 rounded-lg box-shadow-5" height="386">
          <v-progress-linear
            v-if="loadingDemographics"
            :active="loadingDemographics"
            :indeterminate="loadingDemographics"
          />
          <v-card-title class="pb-2 pl-5 pt-5">
            <div class="mt-2">
              <span class="black--text text--darken-4 text-h5">
                Demographic Overview
              </span>
            </div>
          </v-card-title>
          <map-chart
            v-if="!loadingDemographics"
            :map-data="mapChartData"
            :configuration-data="configurationData"
            data-e2e="map-chart"
          />
          <map-slider
            v-if="!loadingDemographics"
            :map-data="mapChartData"
            :configuration-data="configurationData"
          />
        </v-card>
      </v-col>
      <v-col md="5">
        <v-card class="mt-3 rounded-lg box-shadow-5" height="386">
          <v-progress-linear
            v-if="loadingDemographics"
            :active="loadingDemographics"
            :indeterminate="loadingDemographics"
          />
          <v-card-title class="pb-2 pl-5 pt-5">
            <div class="mt-2">
              <span class="black--text text--darken-4 text-h5">
                United States
              </span>
            </div>
          </v-card-title>
          <v-divider class="ml-5 mr-8 mt-0 mb-1" />
          <map-state-list
            v-if="!loadingDemographics"
            :map-data="mapChartData"
            :configuration-data="configurationData"
          />
        </v-card>
      </v-col>
    </v-row>
    <v-row v-if="audience && !audience.is_lookalike" class="px-15 mt-2">
      <v-col md="3">
        <v-card class="mt-3 rounded-lg box-shadow-5 pl-2 pr-2" height="290">
          <v-progress-linear
            v-if="loadingDemographics"
            :active="loadingDemographics"
            :indeterminate="loadingDemographics"
          />
          <v-card-title v-if="!loadingDemographics" class="pb-0 pl-5 pt-5">
            <div class="mt-2">
              <span class="black--text text--darken-4 text-h5">
                Top location &amp; Income
              </span>
            </div>
          </v-card-title>
          <income-chart
            v-if="!loadingDemographics"
            :data="demographicsData.income"
            data-e2e="income-chart"
          />
        </v-card>
      </v-col>
      <v-col md="6">
        <v-card class="mt-3 rounded-lg box-shadow-5" height="290">
          <v-progress-linear
            v-if="loadingDemographics"
            :active="loadingDemographics"
            :indeterminate="loadingDemographics"
          />
          <v-card-title v-if="!loadingDemographics" class="pb-2 pl-2 pt-5">
            <div class="mt-2 pl-5">
              <span class="black--text text--darken-4 text-h5">
                Gender &sol; monthly spending
              </span>
              <span class="text-body-2 time-frame">(last 6 months)</span>
            </div>
          </v-card-title>
          <gender-spend-chart
            v-if="!loadingDemographics"
            :data="demographicsData.spend"
            data-e2e="gender-spend-chart"
          />
        </v-card>
      </v-col>
      <v-col md="3">
        <v-card class="mt-3 rounded-lg box-shadow-5" height="290">
          <v-progress-linear
            v-if="loadingDemographics"
            :active="loadingDemographics"
            :indeterminate="loadingDemographics"
          />
          <v-card-title v-if="!loadingDemographics" class="pb-0 pl-5 pt-5">
            <div class="mt-2">
              <span class="black--text text--darken-4 text-h5"> Gender </span>
            </div>
          </v-card-title>
          <div v-if="!loadingDemographics" ref="genderChart">
            <doughnut-chart
              :chart-dimensions="genderChartDimensions"
              :data="genderChartData"
              label="Gender"
              data-e2e="gender-chart"
            />
          </div>
        </v-card>
      </v-col>
    </v-row>

    <hux-alert
      v-model="flashAlert"
      :type="alert.type"
      :title="alert.title"
      :message="alert.message"
    />

    <confirm-modal
      v-model="showConfirmModal"
      :title="confirmDialog.title"
      :right-btn-text="confirmDialog.btnText"
      :body="confirmDialog.body"
      @onCancel="showConfirmModal = false"
      @onConfirm="onConfirmAction()"
    />

    <edit-delivery-schedule
      v-model="editDeliveryDrawer"
      :audience-id="audienceId"
      :destination="scheduleDestination"
      :engagement-id="engagementId"
    />
    <!-- Add destination workflow -->
    <select-destinations-drawer
      v-model="selectedDestinations"
      close-on-action
      :toggle="showSelectDestinationsDrawer"
      @onToggle="(val) => (showSelectDestinationsDrawer = val)"
      @onSalesforceAdd="openSalesforceExtensionDrawer"
      @onAddDestination="triggerAttachDestination($event)"
    />
    <!-- Salesforce extension workflow -->
    <destination-data-extension-drawer
      v-model="selectedDestinations"
      close-on-action
      :toggle="showSalesforceExtensionDrawer"
      :destination="salesforceDestination"
      @onToggle="(val) => (showSalesforceExtensionDrawer = val)"
      @onBack="openSelectDestinationsDrawer"
      @updateDestination="triggerAttachDestination($event)"
    />

    <!-- Engagement workflow -->
    <attach-engagement
      ref="selectEngagements"
      v-model="engagementDrawer"
      close-on-action
      :final-engagements="selectedEngagements"
      @onEngagementChange="setSelectedEngagements"
      @onAddEngagement="triggerAttachEngagement($event)"
    />
    <look-alike-audience
      ref="lookalikeWorkflow"
      :toggle="showLookAlikeDrawer"
      :selected-audience="audience"
      @onBack="reloadAudienceData()"
      @onCreate="lookalikeCreated = true"
      @onError="onError($event)"
    />

    <delivery-history-drawer
      :audience-id="audienceId"
      :toggle="showDeliveryHistoryDrawer"
      data-e2e="delivery-history-drawer"
      @onToggle="(toggle) => (showDeliveryHistoryDrawer = toggle)"
    />

    <geo-drawer
      geo-level="cities"
      :audience-id="audienceId"
      :results="audienceInsights.total_cities"
      :toggle="geoDrawer.cities"
      @onToggle="(isToggled) => (geoDrawer.cities = isToggled)"
    />

    <geo-drawer
      geo-level="countries"
      :audience-id="audienceId"
      :results="audienceInsights.total_countries"
      :toggle="geoDrawer.countries"
      @onToggle="(isToggled) => (geoDrawer.countries = isToggled)"
    />

    <geo-drawer
      geo-level="states"
      :audience-id="audienceId"
      :results="audienceInsights.total_us_states"
      :toggle="geoDrawer.states"
      @onToggle="(isToggled) => (geoDrawer.states = isToggled)"
    />
  </div>
</template>

<script>
// helpers
import { generateColor, saveFile } from "@/utils"
import { mapGetters, mapActions } from "vuex"

// common components
import Avatar from "@/components/common/Avatar.vue"
import Breadcrumb from "@/components/common/Breadcrumb.vue"
import ConfirmModal from "@/components/common/ConfirmModal.vue"
import DeliveryOverview from "@/components/DeliveryOverview.vue"
import DoughnutChart from "@/components/common/DoughnutChart/DoughnutChart"
import HuxAlert from "@/components/common/HuxAlert.vue"
import Icon from "@/components/common/Icon.vue"
import IncomeChart from "@/components/common/incomeChart/IncomeChart.vue"
import LookAlikeCard from "@/components/common/LookAlikeCard.vue"
import MapChart from "@/components/common/MapChart/MapChart"
import mapSlider from "@/components/common/MapChart/mapSlider"
import MapStateList from "@/components/common/MapChart/MapStateList"
import MetricCard from "@/components/common/MetricCard.vue"
import PageHeader from "@/components/PageHeader.vue"
import Size from "@/components/common/huxTable/Size.vue"
import Tooltip from "@/components/common/Tooltip.vue"

// views
import AttachEngagement from "@/views/Audiences/AttachEngagement.vue"
import DeliveryHistoryDrawer from "@/views/Shared/Drawers/DeliveryHistoryDrawer.vue"
import DestinationDataExtensionDrawer from "@/views/Audiences/Configuration/Drawers/DestinationDataExtension.vue"
import EditDeliverySchedule from "@/views/Engagements/Configuration/Drawers/EditDeliveryScheduleDrawer.vue"
import SelectDestinationsDrawer from "@/views/Audiences/Configuration/Drawers/SelectDestinations.vue"
import LookAlikeAudience from "./Configuration/Drawers/LookAlikeAudience.vue"
import GenderSpendChart from "@/components/common/GenderSpendChart/GenderSpendChart"
import configurationData from "@/components/common/MapChart/MapConfiguration.json"
import GeoDrawer from "@/views/Shared/Drawers/GeoDrawer.vue"
import Logo from "../../components/common/Logo.vue"

export default {
  name: "AudienceInsight",
  components: {
    AttachEngagement,
    Avatar,
    Breadcrumb,
    ConfirmModal,
    DeliveryHistoryDrawer,
    DeliveryOverview,
    DestinationDataExtensionDrawer,
    DoughnutChart,
    EditDeliverySchedule,
    HuxAlert,
    Icon,
    IncomeChart,
    LookAlikeAudience,
    LookAlikeCard,
    MapChart,
    mapSlider,
    MapStateList,
    MetricCard,
    PageHeader,
    SelectDestinationsDrawer,
    Size,
    Tooltip,
    GenderSpendChart,
    GeoDrawer,
    Logo,
  },
  data() {
    return {
      showLookAlikeDrawer: false,
      lookalikeCreated: false,
      audienceHistory: [],
      relatedEngagements: [],
      isLookalikable: false,
      refreshAudience: false,
      audienceData: {},
      is_lookalike: false,
      percentageColumns: ["Women", "Men", "Other"],
      items: [
        {
          text: "Audiences",
          disabled: false,
          href: "/audiences",
          icon: "audiences",
        },
        {
          text: "",
          disabled: true,
          href: this.$route.path,
          icon: "lookalike",
          size: 12,
        },
      ],
      downloadOptions: [
        {
          id: "c2b0bf2d9d48",
          name: ".csv",
          type: "amazon_ads",
          title: "Amazon Advertising CSV",
          icon: "amazon-outline",
        },
        {
          id: "5e112c22f1b1",
          name: ".csv",
          type: "google_ads",
          title: "Google Ads CSV",
          icon: "google-ads-outline",
        },
        {
          id: "2349d4353b9f",
          title: "Generic CSV",
          name: ".csv",
          type: "generic_ads",
        },
      ],
      loading: false,
      loadingRelationships: false,
      loadingDemographics: true,
      flashAlert: false,
      configurationData: configurationData,
      alert: {
        type: "success",
        title: "YAY!",
        message: "Successfully triggered delivery.",
      },
      modelInitial: [
        { value: "propensity", icon: "model" },
        { value: "lifetime", icon: "lifetime" },
        { value: "churn", icon: "churn" },
      ],
      selectedEngagements: [],
      selectedDestinations: [],
      showDeliveryHistoryDrawer: false,
      showSelectDestinationsDrawer: false,
      showSalesforceExtensionDrawer: false,
      salesforceDestination: {},
      geoDrawer: {
        cities: false,
        countries: false,
        states: false,
      },
      engagementDrawer: false,
      engagementId: null,
      showConfirmModal: false,
      editDeliveryDrawer: false,
      scheduleDestination: {
        name: null,
        delivery_platform_type: null,
        id: null,
      },
      genderChartDimensions: {
        width: 269,
        height: 200,
      },
      deleteActionData: {},
      confirmDialog: {
        title: "Remove  audience?",
        btnText: "Yes, remove it",
        body: "You will not be deleting this audience; this audience will not be attached to this specific engagement anymore.",
        actionType: "remove-audience",
      },
    }
  },
  computed: {
    ...mapGetters({
      getAudience: "audiences/audience",
      demographicsData: "audiences/demographics",
    }),
    audience() {
      return this.audienceData
    },
    audienceId() {
      return this.$route.params.id
    },
    audienceInsights() {
      return this.audience && this.audience.audience_insights
        ? this.audience.audience_insights
        : {}
    },
    audienceOverview() {
      const metrics = {
        total_customers: {
          title: "Target size",
          subtitle: "",
        },
        total_countries: {
          title: "Countries",
          subtitle: "",
          icon: "mdi-earth",
          action: "toggleCountriesDrawer",
        },
        total_us_states: {
          title: "US States",
          subtitle: "",
          icon: "mdi-map",
          action: "toggleStatesDrawer",
        },
        total_cities: {
          title: "Cities",
          subtitle: "",
          icon: "mdi-map-marker-radius",
          action: "toggleCitiesDrawer",
        },
        age: { title: "Age", subtitle: "", icon: "mdi-cake-variant" },
        gender_women: {
          title: "Women",
          subtitle: "",
          icon: "mdi-gender-female",
        },
        gender_men: { title: "Men", subtitle: "", icon: "mdi-gender-male" },
        gender_other: {
          title: "Other",
          subtitle: "",
          icon: "mdi-gender-male-female",
        },
      }

      const insights = this.audienceInsights
      return Object.keys(metrics).map((metric) => {
        return {
          ...metrics[metric],
          ...{
            subtitle:
              metric === "age"
                ? this.getAgeString(insights["min_age"], insights["max_age"])
                : insights[metric],
          },
        }
      })
    },

    genderChartData() {
      if (
        this.demographicsData.gender &&
        (this.demographicsData.gender.gender_men ||
          this.demographicsData.gender.gender_women ||
          this.demographicsData.gender.gender_other)
      ) {
        return [
          {
            label: "Men",
            population_percentage:
              this.demographicsData.gender.gender_men.population_percentage,
            size: this.demographicsData.gender.gender_men.size,
          },
          {
            label: "Women",
            population_percentage:
              this.demographicsData.gender.gender_women.population_percentage,
            size: this.demographicsData.gender.gender_women.size,
          },
          {
            label: "Other",
            population_percentage:
              this.demographicsData.gender.gender_other.population_percentage,
            size: this.demographicsData.gender.gender_other.size,
          },
        ]
      } else {
        return []
      }
    },
    mapChartData() {
      return this.demographicsData.demo
    },
    showLookalike() {
      return !this.is_lookalike &&
        this.isLookalikable &&
        this.isLookalikable != "Disabled"
        ? true
        : false
    },
    breadcrumbItems() {
      const items = [
        {
          text: "Audiences",
          disabled: false,
          href: "/audiences",
          icon: "audiences",
        },
      ]
      if (this.audience) {
        if (this.audience.is_lookalike) {
          items.push({
            text: this.audience.name,
            disabled: true,
            href: this.$route.path,
            icon: "lookalike",
            size: 12,
          })
        } else {
          items.push({
            text: this.audience.name,
            disabled: true,
            href: this.$route.path,
          })
        }
        return items
      }
      return items
    },
    /**
     * This computed property is converting the audience filters conditions
     * into groups of fiters and having custom keys which are needed
     * on the UI transformation.
     *
     * @returns {Array} filters
     */
    appliedFilters() {
      try {
        let _filters = {}
        if (this.audience && this.audience.filters) {
          this.audience.filters.forEach((section) => {
            section.section_filters.forEach((filter) => {
              const model = this.modelInitial.filter(
                (model) =>
                  typeof filter.field === "string" &&
                  filter.field.includes(model.value)
              )
              const filterObj = {
                name: this.$options.filters.TitleCase(filter.field),
                key: filter.field,
              }

              filterObj.name = filterObj.name.replace(/_/gi, " ")
              if (model.length > 0) {
                filterObj["hover"] = "Between " + filter.value.join("-")
                if (!_filters[model[0].icon]) _filters[model[0].icon] = {}
                if (_filters[model[0].icon][filter.field])
                  _filters[model[0].icon][filter.field]["hover"] +=
                    "<br/> " + filterObj.hover
                else _filters[model[0].icon][filter.field] = filterObj
              } else {
                if (!_filters["general"]) _filters["general"] = {}
                filterObj["hover"] =
                  filter.type === "range"
                    ? "Include " + filter.value.join("-")
                    : filter.value
                if (_filters["general"][filter.field])
                  _filters["general"][filter.field]["hover"] +=
                    "<br/> " + filterObj.hover
                else _filters["general"][filter.field] = filterObj
              }
            })
          })
        }
        return _filters
      } catch (error) {
        return []
      }
    },
  },
  created() {
    window.addEventListener("resize", this.sizeHandler)
  },
  destroyed() {
    window.removeEventListener("resize", this.sizeHandler)
  },
  async mounted() {
    this.sizeHandler()
    await this.loadAudienceInsights()
    this.fetchDemographics()
  },
  methods: {
    ...mapActions({
      getAudienceById: "audiences/getAudienceById",
      getDestinations: "destinations/getAll",
      attachAudience: "engagements/attachAudience",
      detachAudience: "engagements/detachAudience",
      deliverAudience: "engagements/deliverAudience",
      deliverAudienceDestination: "engagements/deliverAudienceDestination",
      attachAudienceDestination: "engagements/attachAudienceDestination",
      detachAudienceDestination: "engagements/detachAudienceDestination",
      getDemographics: "audiences/getDemographics",
      downloadAudienceData: "audiences/fetchAudienceData",
    }),

    async fetchDemographics() {
      this.loadingDemographics = true
      await this.getDemographics(this.$route.params.id)
      this.loadingDemographics = false
    },
    async initiateFileDownload(option) {
      const audienceName = this.audience.name
      this.alert.type = "Pending"
      this.alert.title = ""
      this.alert.message = `Download for the '${audienceName}' with '${option.title}', has started in background, stay tuned.`
      this.flashAlert = true
      const fileBlob = await this.downloadAudienceData({
        id: this.audienceId,
        type: option.type,
      })
      saveFile(fileBlob)
    },
    getFormattedTime(time) {
      return this.$options.filters.Date(time, "relative") + " by"
    },
    getColorCode(name) {
      return generateColor(name, 30, 60) + " !important"
    },

    async refreshEntity() {
      this.$root.$emit("refresh-notifications")
      await this.loadAudienceInsights()
    },
    async onConfirmAction() {
      this.showConfirmModal = false
      switch (this.confirmDialog.actionType) {
        case "edit-schedule":
          this.editDeliveryDrawer = true
          break
        case "remove-engagement":
          this.triggerAttachEngagement(this.deleteActionData)
          break
        case "remove-destination":
          await this.detachAudienceDestination(this.deleteActionData)
          break
        default:
          break
      }
    },

    getAgeString(min_age, max_age) {
      if (min_age && max_age && min_age === max_age) {
        return min_age
      } else if (min_age && max_age) {
        return `${min_age}-${max_age}`
      } else {
        return "-"
      }
    },

    /**
<<<<<<< HEAD
=======
     *
>>>>>>> 3da5cf23
     * Formatting the values to the desired format using predefined application filters.
     *
     * @param {object} item item
     * @param {string} item.title item's title
     * @returns {string} formatted value
     */
    getFormattedValue(item) {
      switch (item.title) {
        case "Target size":
        case "Countries":
        case "US States":
        case "Cities":
          return this.$options.filters.Numeric(
            item.subtitle,
            false,
            false,
            true
          )
        case "Women":
        case "Men":
        case "Other":
          return this.$options.filters.Percentage(item.subtitle)
        default:
          return item.subtitle
      }
    },
    async triggerOverviewAction(event) {
      switch (event.target.title.toLowerCase()) {
        case "add a destination": {
          this.closeAllDrawers()
          this.engagementId = event.data.id
          this.selectedDestinations = []
          this.selectedEngagements.push(event.data)
          this.selectedDestinations.push(
            ...event.data.deliveries.map((dest) => ({ id: dest.id }))
          )
          this.showSelectDestinationsDrawer = true
          break
        }
        case "deliver all":
          try {
            await this.deliverAudience({
              id: event.data.id,
              audienceId: this.audienceId,
            })
            this.dataPendingMesssage(event, "engagement")
          } catch (error) {
            this.dataErrorMesssage(event, "engagement")
            console.error(error)
          }
          break
        case "view delivery history":
          break
        case "remove engagement": {
          this.confirmDialog.actionType = "remove-engagement"
          this.confirmDialog.title = `You are about to remove ${event.data.name}`
          this.confirmDialog.btnText = "Yes, remove it"
          this.confirmDialog.body =
            "Are you sure you want to remove this engagement? By removing this engagement, it will not be deleted, but it will become unattached from this audience."
          this.deleteActionData = {
            data: {
              id: event.data.id,
              action: "Detach",
            },
          }
          this.showConfirmModal = true
          break
        }
        default:
          break
      }
    },
    async triggerOverviewDestinationAction(event) {
      try {
        switch (event.target.title.toLowerCase()) {
          case "deliver now":
            try {
              await this.deliverAudienceDestination({
                id: event.parent.id,
                audienceId: this.audienceId,
                destinationId: event.data.id,
              })
              this.dataPendingMesssage(event, "destination")
            } catch (error) {
              this.dataErrorMesssage(event, "destination")
              console.error(error)
            }
            break
          case "edit delivery schedule":
            this.confirmDialog.actionType = "edit-schedule"
            this.confirmDialog.title =
              "You are about to edit delivery schedule."
            this.confirmDialog.btnText = "Yes, edit delivery schedule"
            this.confirmDialog.body =
              "This will override the default delivery schedule. However, this action is not permanent, the new delivery schedule can be reset to the default settings at any time."
            this.showConfirmModal = true
            this.engagementId = event.parent.id
            this.scheduleDestination = event.data
            break
          case "remove destination":
            this.engagementId = event.parent.id
            this.confirmDialog.actionType = "remove-destination"
            this.confirmDialog.title = `Remove ${event.data.name} destination?`
            this.confirmDialog.btnText = "Yes, remove it"
            this.confirmDialog.body =
              "You will not be deleting this destination; this destination will not be attached to this specific engagement anymore."
            this.deleteActionData = {
              engagementId: this.engagementId,
              audienceId: this.audienceId,
              data: { id: event.data.id },
            }
            this.showConfirmModal = true
            break
          case "create lookalike":
            this.openLookAlikeDrawer()
            break
          default:
            break
        }
      } catch (error) {
        console.error(error)
      }
    },

    //Alert Message
    dataPendingMesssage(event, value) {
      this.alert.type = "Pending"
      this.alert.title = ""
      if (value == "engagement") {
        const engagementName = event.data.name
        const audienceName = this.audience.name
        this.alert.message = `Your engagement '${engagementName}', has started delivering as part of the audience '${audienceName}'.`
      } else if (value == "destination") {
        const engagementName = event.parent.name
        const destinationName = event.data.name
        this.alert.message = `Your engagement '${engagementName}', has started delivering to '${destinationName}'.`
      }
      this.flashAlert = true
    },
    dataErrorMesssage(event, value) {
      this.alert.type = "error"
      this.alert.title = "OH NO!"
      if (value == "engagement") {
        const engagementName = event.data.name
        const audienceName = this.audience.name
        this.alert.message = `Failed to schedule a delivery of your engagement '${engagementName}', from '${audienceName}'.`
      } else if (value == "destination") {
        const engagementName = event.parent.name
        const destinationName = event.data.name
        this.alert.message = `Failed to schedule delivery of your engagement '${engagementName}', to '${destinationName}'.`
      }
      this.flashAlert = true
    },

    // Drawer Section Starts
    setSelectedEngagements(engagementsList) {
      this.selectedEngagements = engagementsList
    },
    closeAllDrawers() {
      this.engagementDrawer = false
      this.showSelectDestinationsDrawer = false
      this.showSalesforceExtensionDrawer = false
    },
    openAttachEngagementDrawer() {
      this.closeAllDrawers()
      this.$refs.selectEngagements.fetchDependencies()
      this.selectedEngagements = this.relatedEngagements.map((eng) => ({
        id: eng.id,
      }))
      this.engagementDrawer = true
    },
    openLookAlikeDrawer() {
      this.$refs.lookalikeWorkflow.prefetchLookalikeDependencies()
      this.lookalikeCreated = false
      this.showLookAlikeDrawer = true
    },
    openDeliveryHistoryDrawer() {
      this.showDeliveryHistoryDrawer = true
    },
    async reloadAudienceData() {
      this.showLookAlikeDrawer = false
      if (this.lookalikeCreated) {
        await this.loadAudienceInsights()
      }
    },
    openSelectDestinationsDrawer() {
      this.closeAllDrawers()
      this.showSelectDestinationsDrawer = true
    },

    openSalesforceExtensionDrawer(destination) {
      this.closeAllDrawers()
      this.salesforceDestination = destination
      this.showSalesforceExtensionDrawer = true
    },
    triggerSelectDestination() {
      this.closeDrawers()
      this.showSelectDestinationsDrawer = true
    },
    triggerDataExtensionDrawer(destination) {
      this.closeDrawers()
      this.selectedDestination = destination || []
      this.showDataExtensionDrawer = true
    },
    async triggerAttachDestination(event) {
      const payload = event.destination
      await this.attachAudienceDestination({
        engagementId: this.engagementId,
        audienceId: this.audienceId,
        data: payload,
      })
      await this.loadAudienceInsights()
    },
    async triggerAttachEngagement(event) {
      if (event.action === "Attach") {
        const payload = {
          audiences: [
            {
              id: this.audienceId,
              destinations: [],
            },
          ],
        }
        await this.attachAudience({
          engagementId: event.data.id,
          data: payload,
        })
      } else {
        const payload = { audience_ids: [] }
        payload.audience_ids.push(this.audienceId)
        await this.detachAudience({
          engagementId: event.data.id,
          data: payload,
        })
      }
      await this.loadAudienceInsights()
    },
    async loadAudienceInsights() {
      this.loading = true
      this.refreshAudience = true
      await this.getAudienceById(this.$route.params.id)
      const _getAudience = this.getAudience(this.$route.params.id)
      if (_getAudience && this.refreshAudience) {
        this.audienceData = JSON.parse(JSON.stringify(_getAudience))
      }
      if (this.audience && this.audience.is_lookalike) {
        this.audienceHistory = this.audience.audienceHistory.filter(
          (e) => e.title == "Created"
        )
      } else {
        this.audienceHistory = this.audience.audienceHistory
      }
      this.relatedEngagements = this.audience.engagements
      this.lookalikeAudiences = this.audience.lookalike_audiences
      this.isLookalikable = this.audience.lookalikeable
      this.is_lookalike = this.audience.is_lookalike
      this.items[1].text = this.audience.name
      this.getDestinations()
      this.refreshAudience = false
      this.loading = false
    },
    onError(message) {
      this.alert.type = "error"
      this.alert.title = "OH NO!"
      this.alert.message = message
      this.flashAlert = true
    },
    sizeHandler() {
      if (this.$refs.genderChart) {
        this.genderChartDimensions.width = this.$refs.genderChart.clientWidth
        this.genderChartDimensions.height = 200
      }
    },
    toggleGeoDrawer(geoLevel = "states") {
      this.geoDrawer[geoLevel] = !this.geoDrawer[geoLevel]
    },
    onClick(action) {
      switch (action) {
        case "toggleCitiesDrawer":
          this.toggleGeoDrawer("cities")
          break
        case "toggleCountriesDrawer":
          this.toggleGeoDrawer("countries")
          break
        case "toggleStatesDrawer":
          this.toggleGeoDrawer("states")
          break
      }
    },
  },
}
</script>
<style lang="scss" scoped>
.audience-insight-wrap {
  .position-relative {
    position: relative;
  }
  .position-absolute {
    position: absolute;
    top: -7px;
    right: 6px;
  }
  .container {
    ul {
      padding: 0;
      margin: 0;
      list-style-type: none;
    }
  }
  .audience-summary {
    padding: 10px 15px;
  }
  .container {
    .filter-list {
      .filter-item {
        width: fit-content;
        height: auto;
        float: left;
        margin-left: 2%;
        span {
          .filter-title {
            &::after {
              content: ",\00a0";
            }
          }
          &:last-child {
            .filter-title {
              &::after {
                content: "";
                margin-right: 8px;
              }
            }
          }
        }
      }
    }
  }
  .blue-grey {
    border-width: 2px;
    border-style: solid;
    border-radius: 50%;
    font-size: 14px;
    width: 35px;
    height: 35px;
    line-height: 22px;
    color: var(--v-black-darken4) !important;
    cursor: default !important;
    background: transparent !important;
  }
}
.icon-border {
  cursor: default;
}
.original-audience {
  background: var(--v-white-base) !important;
}
.font-audience-text {
  font-family: Open Sans;
  font-style: normal;
  font-weight: 600;
  font-size: 14px;
  line-height: 19px;
}
.original-audience-text {
  @extend .font-audience-text;
  color: var(--v-primary-base) !important;
}
::v-deep .v-snack__wrapper {
  max-width: 1300px !important;
}
.font-lookalike {
  font-family: Open Sans;
  font-style: normal;
  font-weight: normal;
}

.lookalikeMessageCard {
  @extend .font-lookalike;
  border-radius: 5px !important;
  background-color: var(--v-primary-lighten2) !important;
  font-size: 14px;
  color: var(--v-grey-base) !important;
}
.headingOverviewCard {
  @extend .font-lookalike;
  font-size: 15px !important;
}
.no-background {
  background: transparent;
}
.colorLink {
  color: var(--v-primary-base) !important;
}
</style><|MERGE_RESOLUTION|>--- conflicted
+++ resolved
@@ -1023,10 +1023,7 @@
     },
 
     /**
-<<<<<<< HEAD
-=======
      *
->>>>>>> 3da5cf23
      * Formatting the values to the desired format using predefined application filters.
      *
      * @param {object} item item
