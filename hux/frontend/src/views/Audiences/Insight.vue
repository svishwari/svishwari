--- conflicted
+++ resolved
@@ -19,12 +19,8 @@
       </template>
     </PageHeader>
     <v-progress-linear :active="loading" :indeterminate="loading" />
-<<<<<<< HEAD
-    <div class="row px-15 my-1">
-=======
 
     <div class="row px-15 my-1" v-if="audience && audience.audienceHistory">
->>>>>>> 469b300b
       <MetricCard
         v-for="(item, i) in audience.audienceHistory"
         class="ma-2 audience-summary"
@@ -49,123 +45,6 @@
           <Avatar :name="item.fullName" />
         </template>
       </MetricCard>
-<<<<<<< HEAD
-      <div class="audience-summary">
-        <!-- Audience Destination Cards Wrapper -->
-        <v-card class="rounded-lg card-style" minHeight="145px" flat>
-          <v-card-title class="d-flex justify-space-between pb-4 pl-6 pt-5">
-            <div class="d-flex align-center">
-              <Icon
-                type="audiences"
-                :size="24"
-                color="neroBlack"
-                class="mr-2"
-              /><span class="text-h5">Engagement Delivery overview</span>
-            </div>
-            <div class="d-flex align-center">
-              <v-btn
-                text
-                class="d-flex align-center primary--text text-decoration-none"
-                @click="triggerSelectAudience()"
-              >
-                <Icon type="audiences" :size="16" class="mr-1" />
-                Add an engagement
-              </v-btn>
-              <v-btn text color="primary" @click="openDeliveryHistoryDrawer()">
-                <icon type="history" :size="16" class="mr-1" />
-                Delivery history
-              </v-btn>
-            </div>
-          </v-card-title>
-          <v-card-text class="pl-6 pr-6 pb-4 pt-0">
-            <div
-              class="empty-state pa-5 text--gray"
-              v-if="true"
-            >
-              Nothing to show here yet. Add an audience, assign and deliver that
-              audience to a destination.
-            </div>
-            <v-col
-              class="d-flex flex-row pl-0 pt-0 pr-0 overflow-auto pb-3"
-              v-if="true"
-            >
-            </v-col>
-          </v-card-text>
-        </v-card>
-      </div>
-
-
-          <v-card class="rounded-lg card-info-wrapper lookalike-card box-shadow-5">
-            <v-card-title class="card-heading d-flex justify-space-between py-5 pl-4">
-              Lookalikes
-              <v-btn text color="primary" @click="showLookalikeDrawer=true">
-                <icon type="lookalike" :size="16" class="mr-1" />
-                Create lookalike
-              </v-btn>
-            </v-card-title>
-            <v-card-text class="title-text pl-0 pr-0">
-              <!-- <v-simple-table>
-                <template v-slot:default>
-                  <tbody>
-                    <tr v-for="data in lookalikesData" :key="data.name">
-                      <td class="title-text">{{ data.name }}</td>
-                      <td class="table-text cl">{{ data.size }}</td>
-                      <td class="table-text cl">{{ data.updated }}</td>
-                    </tr>
-                  </tbody>
-                </template>
-              </v-simple-table> -->
-      <!-- <v-menu class="menu-wrapper">
-        <v-list class="menu-list-wrapper">
-          ssss
-          <v-list-item-group>
-            <v-list-item
-              v-for="data in lookalikesData"
-              :key="data.name"
-            >
-              <v-list-item-title>
-                aaaa
-                      {{ data.name }}
-                      {{ data.size }}
-                      {{ data.updated }}
-              </v-list-item-title>
-            </v-list-item>
-          </v-list-item-group>
-        </v-list>
-      </v-menu> -->
-            <v-list-item-group  v-if="lookalikesData"
-        color="primary"
-      >
-        <v-list-item class="lookalike-audience-section pl-4 pr-4"
-              v-for="data in lookalikesData"
-              :key="data.name"
-        >
-          <v-list-item-content>
-          <router-link
-          :to="{
-            name: 'AudienceInsight',
-            params: { id: audience.id },
-          }"
-          class="text-decoration-none"
-          append
-        >
-          {{ data.name }}
-        </router-link>
-          </v-list-item-content>
-          <v-list-item-content>
-            <v-list-item-title class="title-text cl" v-text="data.size"></v-list-item-title>
-          </v-list-item-content>
-          <v-list-item-content>
-            <v-list-item-title class="title-text cl" v-text="data.updated"></v-list-item-title>
-          </v-list-item-content>
-                       </v-list-item>
-      </v-list-item-group>
-      <v-list-item-group v-else class="lookalike-audience-section pl-4 pr-4"
-        > This audience has no lookalike yet.
-        Create one by clicking the "Create lookalike" above.</v-list-item-group>
-            </v-card-text>
-          </v-card>
-=======
       <MetricCard
         class="ma-2 audience-summary original-audience"
         :grow="0"
@@ -195,7 +74,6 @@
           </span>
         </template>
       </MetricCard>
->>>>>>> 469b300b
 
       <MetricCard
         class="ma-2 audience-summary"
@@ -330,14 +208,8 @@
 import EmptyStateChart from "@/components/common/EmptyStateChart"
 // import LookAlikeAudience from "@/views/Audiences/Configuration/Drawers/LookAlikeAudience"
 import Icon from "../../components/common/Icon.vue"
-<<<<<<< HEAD
-import CustomerDetails from "@/views/CustomerProfiles/Drawers/CustomerDetails"
-import LookAlikeAudience from './Configuration/Drawers/LookAlikeAudience.vue'
-
-=======
 import StatusList from "../../components/common/StatusList.vue"
 import Size from "../../components/common/huxTable/Size.vue"
->>>>>>> 469b300b
 export default {
   name: "AudienceInsight",
   components: {
@@ -348,14 +220,8 @@
     Avatar,
     Tooltip,
     Icon,
-<<<<<<< HEAD
-    LookAlikeAudience,
-    CustomerDetails,
-    LookAlikeAudience
-=======
     StatusList,
     Size,
->>>>>>> 469b300b
   },
   data() {
     return {
@@ -661,44 +527,6 @@
 .icon-border {
   cursor: default;
 }
-<<<<<<< HEAD
-
-.lookalike-card {
-  max-width: 282px;
-
-  // v-btn {
-  //   margin-left: 10px !important;
-  // }
-.card-heading {
-  font-size: 15px !important;
-  background-color: rgba(236, 244, 249, 1);
-  font-weight: 400;
-  height: 54px !important;
- // padding: 0px 0px 0px 10px !important;
-}
-
-.title-text {
-  font-family: Open Sans;
-  font-style: normal;
-  font-weight: normal;
-  color: var(--v-gray-base) !important;
-  font-size: 12px !important;
-
-  padding: 0px !important;
-
-  .lookalike-audience-section {
-  //  padding: 0px 10px 0px 10px !important;
-      border-bottom: 1px solid rgba(226, 234, 236, 1);
-  }
-
-  ::v-deep .v-list-item {
- // padding: 0px 0px 10px 0px !important;
-}
-}
-}
-
-
-=======
 .original-audience {
   background: var(--v-white-base) !important;
 }
@@ -713,5 +541,4 @@
 .card-width {
   width: 156px !important;
 }
->>>>>>> 469b300b
 </style>