--- conflicted
+++ resolved
@@ -435,15 +435,9 @@
             :indeterminate="loadingDemographics"
           />
           <v-card-title v-if="!loadingDemographics" class="pb-2 pl-2 pt-5">
-<<<<<<< HEAD
-            <div class="mt-2">
+            <div class="mt-2 ml-5">
               <span class="black--text text--darken-4 text-h5">
-                Gender &sol; monthly spending in 2021
-=======
-            <div class="mt-2 ml-5">
-              <span class="neroBlack--text text-h5">
                 Gender &sol; monthly spending
->>>>>>> 2cac32ca
               </span>
               <span class="text-body-2 time-frame">(last 6 months)</span>
             </div>
