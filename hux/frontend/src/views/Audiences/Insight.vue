--- conflicted
+++ resolved
@@ -401,15 +401,11 @@
     HuxAlert,
     ConfirmModal,
     EditDeliverySchedule,
-<<<<<<< HEAD
-    // AreaChart,
-=======
     MapChart,
     MapStateList,
     mapSlider,
     DoughnutChart,
     EmptyStateChart,
->>>>>>> ece9ae68
   },
   data() {
     return {
