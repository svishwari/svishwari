<template>
  <div class="models-wrap">
    <page-header data-e2e="models-header" :header-height="110">
      <template #left>
        <div>
          <breadcrumb
            :items="[
              {
                text: $options.name,
                icon: 'models',
              },
            ]"
          />
        </div>
        <div class="text-subtitle-1 font-weight-regular">
          Begin to interpret, explore, and understand your data by digging into
          your active models for an effective delivery experience.
        </div>
      </template>
<<<<<<< HEAD
      <template #right>
        <v-btn icon data-e2e="modelFilterToggle" @click.native="filterToggle()">
=======
      <template v-if="enableDemoConfig" #right>
        <v-btn
          icon
          data-e2e="audienceFilterToggle"
          @click.native="filterToggle()"
        >
>>>>>>> 17787b39
          <icon
            type="filter"
            :size="27"
            :color="isFilterToggled ? 'primary' : 'black'"
            :variant="
              showError ? 'lighten3' : isFilterToggled ? 'lighten6' : 'darken4'
            "
          />
          <v-badge
            v-if="finalFilterApplied > 0"
            :content="finalFilterApplied"
            color="white"
            offset-x="6"
            offset-y="4"
            light
            bottom
            overlap
            bordered
          />
        </v-btn>
      </template>
    </page-header>
    <v-progress-linear
      v-if="loading"
      :active="loading"
      :indeterminate="loading"
    />
    <div
      class="d-flex flex-nowrap align-stretch flex-grow-1 flex-shrink-0 mw-100"
    >
      <div class="flex-grow-1 flex-shrink-1 overflow-hidden mw-100">
        <page-header
          v-if="addedModels.length > 0 && !loading"
          class="top-bar"
          :header-height="69"
        >
          <template #left>
            <hux-switch
              v-model="showCardView"
              false-color="var(--v-black-lighten4)"
              width="95px"
              :switch-labels="switchLabelFullAlerts"
              class="w-53"
              data-e2e="mainSwitch"
              @change="toggleMainSwitch($event)"
            />
          </template>
          <template #right>
            <huxButton
              v-if="getAccess('models', 'request_one')"
              variant="primary"
              size="large"
              is-tile
              height="40"
              class="ma-2 font-weight-regular no-shadow mr-0 caption"
              data-e2e="addModel"
              @click="toggleDrawer()"
            >
              Request a model
            </huxButton>
          </template>
        </page-header>
        <div v-if="addedModels.length > 0 && !loading" class="content-section">
          <v-row v-if="showCardView" class="padding-30 ma-0">
            <descriptive-card
              v-for="model in addedModels"
              :key="model.id"
              :action-menu="model.status !== 'Active'"
              :coming-soon="false"
              width="280"
              height="255"
              :icon="`model-${getModelType(model)}`"
              :title="model.name"
              :logo-option="true"
              :description="model.description"
              :top-right-adjustment="
                model.status != 'active' ? 'ml-8 mt-6 mr-8' : 'mt-3 mr-8'
              "
              data-e2e="model-item"
              :disabled="model.status !== 'Active'"
              :interactable="model.status == 'Active' ? true : false"
              @click.native="goToDashboard(model)"
            >
              <template slot="top">
                <status
                  :icon-size="18"
                  :status="model.status || ''"
                  collapsed
                  class="d-flex float-left"
                  :data-e2e="`model-status-${model.status}`"
                />
              </template>
              <template
                v-if="
                  model.tags.industry.length > 0 && model.status == 'Active'
                "
                slot="top"
              >
                <div v-if="enableDemoConfig" class="float-right">
                  <tooltip v-for="tags in model.tags.industry" :key="tags">
                    <template #label-content>
                      <logo
                        :key="tags"
                        :size="16"
                        class="mr-1"
                        :type="`${tags}_logo`"
                      />
                    </template>
                    <template #hover-content>
                      <span>{{ formatText(tags) }}</span>
                    </template>
                  </tooltip>
                </div>
              </template>
              <template v-if="model.status == 'Active'" slot="default">
                <v-row no-gutters class="mt-4">
                  <v-col cols="5">
                    <card-stat
                      label="Version"
                      :value="
                        model.latest_version.length == 10
                          ? model.latest_version.substring(2)
                          : model.latest_version | Empty
                      "
                      stat-class="border-0"
                      data-e2e="model-version"
                    >
                      <div class="mb-3">
                        Trained date<br />
                        {{ model.last_trained | Date | Empty }}
                      </div>
                      <div class="mb-3">
                        Fulcrum date<br />
                        {{ model.fulcrum_date | Date | Empty }}
                      </div>
                      <div class="mb-3">
                        Lookback period (days)<br />
                        {{ model.lookback_window }}
                      </div>
                      <div>
                        Prediction period (days)<br />
                        {{ model.prediction_window }}
                      </div>
                    </card-stat>
                  </v-col>
                  <v-col cols="7">
                    <card-stat
                      label="Last trained"
                      :value="model.last_trained | Date('relative') | Empty"
                      data-e2e="model-last-trained-date"
                    >
                      {{ model.last_trained | Date | Empty }}
                    </card-stat>
                  </v-col>
                </v-row>
              </template>
              <template slot="action-menu-options">
                <div
                  class="px-4 py-2 white d-flex flex-column text-h5"
                  data-e2e="remove-model"
                  @click="removeModel(model)"
                >
                  <span class="d-flex align-center"> Remove </span>
                </div>
              </template>
            </descriptive-card>
          </v-row>
          <div v-else>
            <model-table
              :enable-demo-config="enableDemoConfig"
              :source-data="addedModels"
            />
          </div>
        </div>
        <v-row
          v-else-if="addedModels.length == 0 && !loading && !showError"
          class="background-empty"
        >
          <empty-page
            v-if="finalFilterApplied > 0"
            type="models-empty"
            class="empty-models"
            size="50"
          >
            <template #title>
              <div class="title-no-models">No models to show</div>
            </template>
            <template #subtitle>
              <div class="des-no-models mt-3">
                <span>
                  Currently there are no models available based on your applied
                  filters.
                  <br />
                  Check back later or change your filters.
                </span>
              </div>
            </template>
            <template #button>
              <huxButton
                button-text="Clear filters"
                variant="primary base"
                size="large"
                class="ma-2 font-weight-regular text-button"
                is-tile
                :height="'40'"
                @click="clearFilters()"
              >
                Clear filters
              </huxButton>
            </template>
          </empty-page>
          <hux-empty
            v-else
            icon-type="models-empty"
            :icon-size="50"
            title="No models to show"
            subtitle="Models will appear here once they are added or requested."
          >
            <template #button>
              <hux-button
                variant="primary"
                is-tile
                width="224"
                height="40"
                class="text-button my-4"
                @click="toggleDrawer()"
              >
                Request a model
              </hux-button>
            </template>
          </hux-empty>
        </v-row>
        <v-row
          v-if="addedModels.length == 0 && !loading && showError"
          class="d-flex justify-center align-center"
        >
          <error
            icon-type="error-on-screens"
            :icon-size="50"
            title="Models are currently unavailable"
            subtitle="Our team is working hard to fix it. Please be patient and try again soon!"
            class="models-error-height"
          >
          </error>
        </v-row>
        <v-row v-else class="d-flex justify-center align-center"> </v-row>
        <alert-drawer v-model="alertDrawer" :notification-id="notificationId" />
      </div>
      <div class="ml-auto">
        <model-filter
          ref="filters"
          v-model="isFilterToggled"
          :filter-options="filterOptions()"
          view-height="calc(100vh - 145px)"
          @onSectionAction="applyFilter"
        />
        <model-configuration
          v-model="drawer"
          @refresh="reloadWithCloseDrawer()"
        />
      </div>
      <confirm-modal
        v-model="confirmModal"
        icon="sad-face"
        type="error"
        title="You are about to remove"
        :sub-title="`${selectedModal && selectedModal.name}`"
        right-btn-text="Yes, remove it"
        left-btn-text="Nevermind!"
        data-e2e="remove-modal-confirmation"
        @onCancel="confirmModal = !confirmModal"
        @onConfirm="confirmRemoval()"
      >
        <template #body>
          <div
            class="
              black--text
              text--darken-4 text-subtitle-1
              pt-6
              font-weight-regular
            "
          >
            Are you sure you want to remove this requested model&#63;
          </div>
        </template>
      </confirm-modal>
    </div>
  </div>
</template>

<script>
import { mapGetters, mapActions } from "vuex"
import Breadcrumb from "@/components/common/Breadcrumb"
import CardStat from "@/components/common/Cards/Stat"
import DescriptiveCard from "@/components/common/Cards/DescriptiveCard"
import HuxEmpty from "@/components/common/screens/Empty"
import Error from "@/components/common/screens/Error"
import PageHeader from "@/components/PageHeader"
import Status from "@/components/common/Status"
import huxButton from "@/components/common/huxButton"
import Icon from "../../components/common/Icon.vue"
import ConfirmModal from "@/components/common/ConfirmModal"
import ModelConfiguration from "@/views/Models/Drawers/Configuration"
import Logo from "@/components/common/Logo.vue"
import Tooltip from "@/components/common/Tooltip.vue"
import ModelFilter from "@/views/Models/Drawers/ModelFilter"
import EmptyPage from "@/components/common/EmptyPage"
import ModelTable from "./ModelTable"
import HuxSwitch from "@/components/common/Switch.vue"
import { getAccess, formatText, getIndustryTags } from "@/utils.js"

export default {
  name: "Models",
  components: {
    Breadcrumb,
    CardStat,
    DescriptiveCard,
    HuxEmpty,
    Error,
    PageHeader,
    Status,
    huxButton,
    Icon,
    ConfirmModal,
    ModelConfiguration,
    Logo,
    Tooltip,
    ModelFilter,
    EmptyPage,
    ModelTable,
    HuxSwitch,
  },
  data() {
    return {
      loading: false,
      showError: false,
      drawer: false,
      confirmModal: false,
      selectedModal: null,
      isFilterToggled: false,
      finalFilterApplied: 0,
      industryTags: getIndustryTags(),
      modelTypes: [
        "purchase",
        "prediction",
        "ltv",
        "churn",
        "propensity",
        "unsubscribe",
        "regression",
        "classification",
      ],
      showCardView: true,
      enableDemoConfig: false,
      switchLabelFullAlerts: [
        {
          condition: true,
          label: "Card View",
        },
        {
          condition: false,
          label: "List View",
        },
      ],
    }
  },
  computed: {
    ...mapGetters({
      models: "models/list",
    }),
    addedModels() {
      const actives = this.models
        .filter((model) => ["Active"].includes(model.status))
        .sort((a, b) => {
          return a.name < b.name
        })
      const others = this.models
        .filter((model) => ["Requested"].includes(model.status))
        .sort((a, b) => {
          return a.name < b.name
        })
      return [...actives, ...others]
    },
  },
  async mounted() {
    this.loading = true
    this.enableDemoConfig = getAccess("client_config", "client_settings")
    try {
      await this.getModels()
    } catch (error) {
      this.showError = true
    }
    this.loading = false
  },
  methods: {
    ...mapActions({
      getModels: "models/getAll",
      getModelsByFilter: "models/getFilteredModels",
      deleteModal: "models/remove",
    }),
    goToDashboard(model) {
      if (model.status === "Active") {
        this.$router.push({
          name: "ModelDashboard",
          params: {
            id: model.id,
            name: model.name,
            type: model.type,
          },
        })
      }
    },
    getModelType(model) {
      return this.modelTypes.includes(
        model.type ? model.type.toLowerCase() : ""
      )
        ? model.type.toLowerCase()
        : "unknown"
    },
    toggleDrawer() {
      this.drawer = !this.drawer
    },
    clearFilters() {
      this.$refs.filters.clear()
    },
    async reloadWithCloseDrawer() {
      this.toggleDrawer()
      this.refreshScreen()
    },
    async refreshScreen() {
      this.loading = true
      try {
        await this.getModels()
      } catch (error) {
        this.showError = true
      }
      this.loading = false
    },
    removeModel(modal) {
      this.selectedModal = modal
      this.confirmModal = true
    },
    async confirmRemoval() {
      this.confirmModal = false
      await this.deleteModal(this.selectedModal)
      this.refreshScreen()
    },
    async applyFilter(params) {
      this.loading = true
      this.finalFilterApplied = params.filterApplied
      let queryParams = {
        tags: params.selectedTags,
      }
      await this.getModelsByFilter(queryParams)
      this.loading = false
    },
    filterToggle() {
      this.isFilterToggled = !this.isFilterToggled
    },
    filterOptions() {
      let options = []
      for (let tags of this.industryTags) {
        options.push({
          key: tags,
          name: formatText(tags),
          category: "industry",
          optionName: "Tags",
        })
      }
      return options
    },
    toggleMainSwitch(value) {
      this.showCardView = value
    },
    getAccess: getAccess,
    formatText: formatText,
  },
}
</script>

<style lang="scss" scoped>
.models-wrap {
  background: var(--v-white-base);
  ::v-deep .menu-cell-wrapper .action-icon {
    display: none;
  }
  .top-bar {
    margin-top: 1px;
    .v-icon--disabled {
      color: var(--v-black-lighten3) !important;
      font-size: 24px;
    }
    .text--refresh {
      margin-right: 10px;
    }
  }
  ::v-deep .menu-cell-wrapper :hover .action-icon {
    display: initial;
  }
}
.padding-30 {
  padding: 30px !important;
}
::-webkit-scrollbar {
  width: 5px;
}
::-webkit-scrollbar-track {
  box-shadow: inset 0 0 5px var(--v-white-base);
  border-radius: 10px;
}
::-webkit-scrollbar-thumb {
  background: var(--v-black-lighten3);
  border-radius: 5px;
}
::-webkit-scrollbar-thumb:hover {
  background: var(--v-black-lighten3);
}
.content-section {
  height: calc(100vh - 252px);
  overflow-y: auto !important;
  overflow-x: hidden !important;
}
.models-error-height {
  height: 280px !important;
}
::v-deep .title-up {
  position: relative;
  top: -4px;
}
::v-deep .descriptive-card .description {
  padding-left: 24px !important;
  padding-right: 24px !important;
  height: 35px !important;
}

.empty-models {
  margin-top: 200px !important;
}

::v-deep .empty-page {
  max-height: 0 !important;
  min-height: 100% !important;
  min-width: 100% !important;
}
</style><|MERGE_RESOLUTION|>--- conflicted
+++ resolved
@@ -17,17 +17,8 @@
           your active models for an effective delivery experience.
         </div>
       </template>
-<<<<<<< HEAD
       <template #right>
         <v-btn icon data-e2e="modelFilterToggle" @click.native="filterToggle()">
-=======
-      <template v-if="enableDemoConfig" #right>
-        <v-btn
-          icon
-          data-e2e="audienceFilterToggle"
-          @click.native="filterToggle()"
-        >
->>>>>>> 17787b39
           <icon
             type="filter"
             :size="27"
