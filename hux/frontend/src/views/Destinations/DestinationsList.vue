<template>
  <div class="list-wrapper d-flex justify-start align-start flex-wrap">
    <template v-if="hasAddedDestinations">
      <descriptive-card
        v-for="destination in addedDestinations"
        :key="destination.id"
        :icon="destination.type"
        :icon-color="'white'"
        :logo-size="45"
        :title="destination.name"
        :description="destination.category"
        :disabled="['Pending', 'Requested'].includes(destination.status)"
        :action-menu="true"
        :coming-soon="false"
        :logo-option="true"
        :interactable="false"
        logo-box-padding="8px"
        height="225"
        width="255"
        class="mr-12 model-desc-card"
        data-e2e="destination-list"
      >
        <template slot="top">
          <status
            :icon-size="18"
            :status="destination.status"
            collapsed
            class="d-flex float-left"
            data-e2e="model-status"
          />
        </template>
        <template slot="action-menu-options">
<<<<<<< HEAD
          <div
            class="px-4 py-2 white d-flex flex-column text-body-1"
            data-e2e="destination-list-remove"
            @click="openEditModal(destination)"
          >
            <span class="d-flex align-center">Edit destination URL </span>
          </div>
          <div
            v-if="getAccess('destinations', 'delete')"
            class="px-4 py-2 white d-flex flex-column text-body-1"
            data-e2e="destination-list-remove"
            @click="openModal(destination)"
          >
            <span class="d-flex align-center"> Remove </span>
          </div>
=======
          <v-list class="py-0">
            <v-list-item
              class="text-body-1 action-menu-item"
              data-e2e="destination-list-remove"
              @click="openEditModal(destination)"
            >
              Edit destination URL
            </v-list-item>
            <v-list-item
              class="text-body-1 action-menu-item"
              data-e2e="destination-list-remove"
              @click="openModal(destination)"
            >
              Remove
            </v-list-item>
          </v-list>
>>>>>>> dbb41d4b
        </template>
      </descriptive-card>
    </template>

    <v-row v-else class="pa-4">
      <hux-empty
        v-if="!showError"
        icon-type="destinations-null"
        :icon-size="50"
        title="No destinations to show"
        subtitle="Destinations will appear here once you add them."
      >
        <template #button>
          <router-link
            :to="{ name: 'DestinationConfiguration' }"
            class="text-decoration-none"
            data-e2e="addDestination"
          >
            <huxButton
              button-text="Add a destination"
              variant="primary"
              size="large"
              is-tile
              height="40"
              class="ma-2 font-weight-regular no-shadow mr-0 caption"
            >
              Add a destination
            </huxButton>
          </router-link>
        </template>
      </hux-empty>
      <error
        v-else
        icon-type="error-on-screens"
        :icon-size="50"
        title="Destinations are currently unavailable"
        subtitle="Our team is working hard to fix it. Please be patient and try again soon!"
      >
      </error>
    </v-row>

    <confirm-modal
      v-model="confirmModal"
      icon="sad-face"
      type="error"
      title="You are about to remove"
      :sub-title="`${selectedDestination.name}`"
      right-btn-text="Yes, remove it"
      data-e2e="remove-destination-confirm"
      :is-disabled="
        selectedDestination.status !== 'Requested' ? !enableConfirm : false
      "
      @onCancel="cancelRemoval()"
      @onConfirm="confirmRemoval()"
    >
      <template #body>
        <div
          class="
            black--text
            text--darken-4 text-subtitle-1
            pt-6
            font-weight-regular
          "
        >
          Are you sure you want to remove this
          <template v-if="selectedDestination.status === 'Requested'">
            pending
          </template>
          destination?
        </div>
        <div
          v-if="selectedDestination.status !== 'Requested'"
          class="black--text text--darken-4 text-subtitle-1 font-weight-regular"
        >
          By removing this destination you will be impacting
          <span class="error--text">ALL</span> audiences and engagements that
          are being delivered to this destination and you will not be able to
          recover its impact.
        </div>
        <br />
        <div v-if="selectedDestination.status !== 'Requested'">
          <text-field
            label-text="For safety reasons please confirm the deletion of the destination:"
            placeholder='Type "confirm" to remove this destination'
            height="40"
            data-e2e="remove-destination-text"
            required
            :value="inputText"
            @input="enableConfirmButton($event)"
          />
        </div>
      </template>
    </confirm-modal>

    <confirm-modal
      v-model="editConfirmModal"
      right-btn-text="Save changes"
      left-btn-text="Nevermind!"
      :is-disabled="newURL === ''"
      @onCancel="editConfirmModal = false"
      @onConfirm="updateDestinationURL()"
    >
      <template #body>
        <div class="mx-4">
          <icon type="edit" :size="42" color="primary" variant="lighten6" />
          <div class="text-h2 mb-4">Editing destination URL</div>
          <text-field
            v-model="newURL"
            label-text="Edit destination URL"
            placeholder="Destination URL"
            class="pt-5"
            height="40"
            required
          />
        </div>
      </template>
    </confirm-modal>
  </div>
</template>

<script>
import { mapGetters, mapActions } from "vuex"
import sortBy from "lodash/sortBy"
import ConfirmModal from "@/components/common/ConfirmModal"
import DescriptiveCard from "@/components/common/Cards/DescriptiveCard"
import Status from "@/components/common/Status"
import TextField from "@/components/common/TextField"
import HuxEmpty from "@/components/common/screens/Empty"
import Error from "@/components/common/screens/Error"
import huxButton from "@/components/common/huxButton"
import Icon from "@/components/common/Icon"
import { getAccess } from "@/utils.js"

export default {
  name: "DestinationsList",

  components: {
    ConfirmModal,
    DescriptiveCard,
    Status,
    TextField,
    HuxEmpty,
    Error,
    huxButton,
    Icon,
  },

  props: {
    showError: {
      type: Boolean,
      required: true,
    },
  },

  data() {
    return {
      selectedDestination: {},
      confirmModal: false,
      editConfirmModal: false,
      enableConfirm: false,
      inputText: null,
      newURL: "",
      DestinationMessage: false,
    }
  },

  computed: {
    ...mapGetters({
      destinations: "destinations/list",
    }),

    addedDestinations() {
      return sortBy(this.destinations, ["status", "name"]).filter(
        (destination) => destination.is_added
      )
    },

    hasAddedDestinations() {
      return Boolean(this.addedDestinations && this.addedDestinations.length)
    },
  },

  methods: {
    ...mapActions({
      removeDestination: "destinations/remove",
      updateDestination: "destinations/update",
      setAlert: "alerts/setAlert",
    }),

    openModal(destination) {
      this.selectedDestination = destination
      this.confirmModal = true
    },

    openEditModal(destination) {
      this.newURL = destination.link
      this.selectedDestination = destination
      this.editConfirmModal = true
    },

    async confirmRemoval() {
      await this.removeDestination({
        id: this.selectedDestination.id,
        data: {
          added: false,
          connection_status: "Pending",
        },
      })
      this.confirmModal = false
      this.inputText = null
    },

    async updateDestinationURL() {
      try {
        await this.updateDestination({
          id: this.selectedDestination.id,
          payload: {
            link: this.newURL,
          },
        })
        this.editConfirmModal = false
        this.inputText = null
        this.setAlert({
          type: "success",
          message: "Destination URL has been updated successfully.",
        })
      } catch (error) {
        this.editConfirmModal = false
        this.inputText = null
      }
    },

    enableConfirmButton(val) {
      this.inputText = val
      this.enableConfirm = /confirm/i.test(val)
    },

    cancelRemoval() {
      this.confirmModal = !this.confirmModal
      this.inputText = null
      this.enableConfirm = false
    },
    getAccess: getAccess,
  },
}
</script>
<style lang="scss" scoped>
.list-wrapper {
  .add-icon {
    display: block;
    margin-left: 7px;
    position: relative;
    top: 3px;
  }
  .list {
    &:hover {
      cursor: auto;
    }
  }
}
::v-deep.descriptive-card {
  &.non-interactable {
    cursor: default;
    &:hover {
      @extend .box-shadow-5;
    }
  }
  .description {
    color: var(--v-black-lighten4) !important;
  }
}
::v-deep.descriptive-card.in-active {
  box-shadow: none !important;
}
::v-deep circle {
  stroke: rgb(255, 255, 255) !important;
}
.action-menu-item {
  min-height: 32px !important;
  min-width: 180px !important;
}
</style><|MERGE_RESOLUTION|>--- conflicted
+++ resolved
@@ -30,23 +30,6 @@
           />
         </template>
         <template slot="action-menu-options">
-<<<<<<< HEAD
-          <div
-            class="px-4 py-2 white d-flex flex-column text-body-1"
-            data-e2e="destination-list-remove"
-            @click="openEditModal(destination)"
-          >
-            <span class="d-flex align-center">Edit destination URL </span>
-          </div>
-          <div
-            v-if="getAccess('destinations', 'delete')"
-            class="px-4 py-2 white d-flex flex-column text-body-1"
-            data-e2e="destination-list-remove"
-            @click="openModal(destination)"
-          >
-            <span class="d-flex align-center"> Remove </span>
-          </div>
-=======
           <v-list class="py-0">
             <v-list-item
               class="text-body-1 action-menu-item"
@@ -56,6 +39,7 @@
               Edit destination URL
             </v-list-item>
             <v-list-item
+              v-if="getAccess('destinations', 'delete')"
               class="text-body-1 action-menu-item"
               data-e2e="destination-list-remove"
               @click="openModal(destination)"
@@ -63,7 +47,6 @@
               Remove
             </v-list-item>
           </v-list>
->>>>>>> dbb41d4b
         </template>
       </descriptive-card>
     </template>
