<template>
<<<<<<< HEAD
  <div class="list-wrapper d-flex justify-start align-start flex-wrap">
    <template v-if="hasAddedDestinations">
      <descriptive-card
        v-for="destination in addedDestinations"
        :key="destination.id"
        :icon="destination.type"
        :icon-color="'white'"
        :title="destination.name"
        :description="destination.category"
        :disabled="['Pending', 'Requested'].includes(destination.status)"
        :action-menu="true"
        :coming-soon="false"
        :logo-option="true"
        height="225"
        width="255"
        class="mr-12 model-desc-card"
        data-e2e="destination-list"
      >
        <template slot="top">
          <status
            :icon-size="18"
            :status="destination.status"
            collapsed
            class="d-flex float-left"
            data-e2e="model-status"
          />
        </template>
        <template slot="action-menu-options">
          <v-list class="list-wrapper pa-0">
            <v-list-item-group>
              <v-list-item @click="openModal(destination)">
                <v-list-item-title data-e2e="destination-list-remove">
                  Remove
                </v-list-item-title>
              </v-list-item>
            </v-list-item-group>
          </v-list>
        </template>
      </descriptive-card>
    </template>
=======
  <div class="list-wrapper">
    <v-row v-if="hasAddedDestinations">
      <template>
        <descriptive-card
          v-for="destination in addedDestinations"
          :key="destination.id"
          :icon="destination.type"
          :icon-color="'white'"
          :title="destination.name"
          :description="destination.category"
          :disabled="destination.status === 'Pending'"
          :action-menu="true"
          :coming-soon="false"
          :logo-option="true"
          :interactable="false"
          height="225"
          width="255"
          class="mr-10 model-desc-card"
          data-e2e="destination-list"
        >
          <template slot="top">
            <status
              :icon-size="18"
              :status="destination.status"
              collapsed
              class="d-flex float-left"
              data-e2e="model-status"
            />
          </template>
          <template slot="action-menu-options">
            <v-list class="list-wrapper pa-0">
              <v-list-item-group>
                <v-list-item @click="openModal(destination)">
                  <v-list-item-title data-e2e="destination-list-remove">
                    Remove
                  </v-list-item-title>
                </v-list-item>
              </v-list-item-group>
            </v-list>
          </template>
        </descriptive-card>
      </template>
    </v-row>
>>>>>>> 51e68878

    <empty-state-data v-else>
      <template #icon> mdi-alert-circle-outline </template>
      <template #title> Oops! There’s nothing here yet </template>
      <template #subtitle>
        To create a connection, you need to select a destination!
        <br />
        Begin by selecting the plus button above.
      </template>
    </empty-state-data>

    <confirm-modal
      v-model="confirmModal"
      icon="sad-face"
      type="error"
      title="You are about to remove"
      :sub-title="`${selectedDestination.name}`"
      right-btn-text="Yes, remove it"
      data-e2e="remove-destination-confirm"
      :is-disabled="
        selectedDestination.status !== 'Requested' ? !enableConfirm : false
      "
      @onCancel="cancelRemoval()"
      @onConfirm="confirmRemoval()"
    >
      <template #body>
        <div
          class="
            black--text
            text--darken-4 text-subtitle-1
            pt-6
            font-weight-regular
          "
        >
          Are you sure you want to remove this
          <template v-if="selectedDestination.status === 'Requested'">
            pending
          </template>
          destination?
        </div>
        <div
          v-if="selectedDestination.status !== 'Requested'"
          class="black--text text--darken-4 text-subtitle-1 font-weight-regular"
        >
          By removing this destination you will be impacting
          <span class="error--text">ALL</span> audiences and engagements that
          are being delivered to this destination and you will not be able to
          recover its impact.
        </div>
        <br />
        <div v-if="selectedDestination.status !== 'Requested'">
          <text-field
            label-text="For safety reasons please confirm the deletion of the destination:"
            placeholder='Type "confirm" to remove this destination'
            height="40"
            data-e2e="remove-destination-text"
            required
            :value="inputText"
            @input="enableConfirmButton($event)"
          />
        </div>
      </template>
    </confirm-modal>
  </div>
</template>

<script>
import { mapGetters, mapActions } from "vuex"
import sortBy from "lodash/sortBy"

import ConfirmModal from "@/components/common/ConfirmModal"
import EmptyStateData from "@/components/common/EmptyStateData"
import DescriptiveCard from "@/components/common/Cards/DescriptiveCard"
import Status from "@/components/common/Status"
import TextField from "@/components/common/TextField"

export default {
  name: "DestinationsList",

  components: {
    ConfirmModal,
    EmptyStateData,
    DescriptiveCard,
    Status,
    TextField,
  },

  data() {
    return {
      selectedDestination: {},
      confirmModal: false,
      enableConfirm: false,
      inputText: null,
    }
  },

  computed: {
    ...mapGetters({
      destinations: "destinations/list",
    }),

    addedDestinations() {
      return sortBy(this.destinations, ["status", "name"]).filter(
        (destination) => destination.is_added
      )
    },

    hasAddedDestinations() {
      return Boolean(this.addedDestinations && this.addedDestinations.length)
    },
  },

  methods: {
    ...mapActions({
      removeDestination: "destinations/remove",
    }),

    openModal(destination) {
      this.selectedDestination = destination
      this.confirmModal = true
    },

    async confirmRemoval() {
      await this.removeDestination({
        id: this.selectedDestination.id,
        data: {
          added: false,
        },
      })
      this.confirmModal = false
      this.inputText = null
    },

    enableConfirmButton(val) {
      this.inputText = val
      this.enableConfirm = /confirm/i.test(val)
    },

    cancelRemoval() {
      this.confirmModal = !this.confirmModal
      this.inputText = null
      this.enableConfirm = false
    },
  },
}
</script>
<style lang="scss" scoped>
.list-wrapper {
  .add-icon {
    display: block;
    margin-left: 7px;
    position: relative;
    top: 3px;
  }
  .list {
    &:hover {
      cursor: auto;
    }
  }
}
::v-deep.descriptive-card.in-active {
  box-shadow: none !important;
}
</style><|MERGE_RESOLUTION|>--- conflicted
+++ resolved
@@ -1,5 +1,4 @@
 <template>
-<<<<<<< HEAD
   <div class="list-wrapper d-flex justify-start align-start flex-wrap">
     <template v-if="hasAddedDestinations">
       <descriptive-card
@@ -13,6 +12,7 @@
         :action-menu="true"
         :coming-soon="false"
         :logo-option="true"
+        :interactable="false"
         height="225"
         width="255"
         class="mr-12 model-desc-card"
@@ -40,51 +40,6 @@
         </template>
       </descriptive-card>
     </template>
-=======
-  <div class="list-wrapper">
-    <v-row v-if="hasAddedDestinations">
-      <template>
-        <descriptive-card
-          v-for="destination in addedDestinations"
-          :key="destination.id"
-          :icon="destination.type"
-          :icon-color="'white'"
-          :title="destination.name"
-          :description="destination.category"
-          :disabled="destination.status === 'Pending'"
-          :action-menu="true"
-          :coming-soon="false"
-          :logo-option="true"
-          :interactable="false"
-          height="225"
-          width="255"
-          class="mr-10 model-desc-card"
-          data-e2e="destination-list"
-        >
-          <template slot="top">
-            <status
-              :icon-size="18"
-              :status="destination.status"
-              collapsed
-              class="d-flex float-left"
-              data-e2e="model-status"
-            />
-          </template>
-          <template slot="action-menu-options">
-            <v-list class="list-wrapper pa-0">
-              <v-list-item-group>
-                <v-list-item @click="openModal(destination)">
-                  <v-list-item-title data-e2e="destination-list-remove">
-                    Remove
-                  </v-list-item-title>
-                </v-list-item>
-              </v-list-item-group>
-            </v-list>
-          </template>
-        </descriptive-card>
-      </template>
-    </v-row>
->>>>>>> 51e68878
 
     <empty-state-data v-else>
       <template #icon> mdi-alert-circle-outline </template>
