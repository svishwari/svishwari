<template>
  <page class="white" max-width="970px">
    <div class="mb-10">
      <h4 class="text-h2 neroBlack--text">Add a destination</h4>
      <p class="neroBlack--text">
        Please fill out the information below to connect a new destination.
      </p>
    </div>

    <label class="d-flex mb-2 neroBlack--text">Select a destination</label>

    <div class="d-flex align-center mb-10">
      <template v-if="selectedDestination">
        <Logo :type="selectedDestination.type" />
        <span class="pl-2">{{ selectedDestination.name }}</span>
        <a class="pl-2" color="primary" @click="toggleDrawer()">Change</a>
      </template>
      <template v-else>
        <v-btn fab x-small color="primary" @click="toggleDrawer()">
          <v-icon dark> mdi-plus </v-icon>
        </v-btn>
      </template>
    </div>

    <v-form
      v-if="selectedDestination && destinationFields"
      v-model="isFormValid"
    >
      <div class="destination-auth-wrap background pa-5 rounded mb-10">
        <v-row>
          <v-col
            v-for="key in Object.keys(destinationFields)"
            :key="key"
            cols="6"
          >
            <TextField
              v-model="authenticationDetails[key]"
              :label-text="destinationFields[key].name"
              :required="destinationFields[key].required"
              :rules="[rules.required]"
              :placeholderText="
                destinationFields[key].type == 'text'
                  ? `Enter ${destinationFields[key].name}`
                  : `**********`
              "
              :input-type="destinationFields[key].type"
              :help-text="destinationFields[key].description"
              @blur="resetValidation"
              height="40"
              icon="mdi-alert-circle-outline"
<<<<<<< HEAD
=======
              class="mb-0"
>>>>>>> dec90248
            />
          </v-col>
        </v-row>
      </div>
      <div class="d-flex flex-wrap justify-end">
        <hux-button
          v-if="!isValidating"
          :icon="isValidated ? 'mdi-check' : null"
          :icon-position="isValidated ? 'left' : null"
          :variant="isValidated ? 'success' : 'primary'"
          size="large"
          :isTile="true"
          :isDisabled="!isFormValid"
          @click="validate()"
        >
          {{ isValidated ? "Success!" : "Validate connection" }}
        </hux-button>
        <hux-button
          v-if="isValidating"
          class="processing-button"
          variant="primary"
          size="large"
          :isTile="true"
        >
          Validating...
        </hux-button>
      </div>
    </v-form>

    <hux-footer slot="footer" max-width="850px">
      <template #left>
        <hux-button
          variant="tertiary"
          size="large"
          :isTile="true"
          @click="cancel()"
        >
          <span class="primary--text">Cancel</span>
        </hux-button>
      </template>
      <template #right>
        <hux-button
          variant="primary"
          size="large"
          :isTile="true"
          :isDisabled="!isValidated"
          @click="add()"
        >
          Add &amp; return
        </hux-button>
      </template>
    </hux-footer>

    <Drawer v-model="drawer">
      <template #header-left>
        <div class="d-flex align-baseline">
          <h5 class="text-h3 pr-2">Select a destination</h5>
          <span class="text-caption gray--text">(select one)</span>
        </div>
      </template>
      <template #footer-left>
        <div class="d-flex align-baseline">
          <span class="text-caption gray--text">
            {{ destinations.length }} results
          </span>
        </div>
      </template>
      <template #default>
<<<<<<< HEAD
        <div class="ma-3 font-weight-light">
=======
        <v-progress-linear :active="loading" :indeterminate="loading" />
        <div v-if="!loading" class="ma-5 font-weight-light">
>>>>>>> dec90248
          <CardHorizontal
            v-for="destination in enabledDestinations"
            :key="destination.id"
            :title="destination.name"
            :icon="destination.type"
            :isAdded="destination.is_added || isSelected(destination.id)"
            :isAvailable="destination.is_enabled"
            :isAlreadyAdded="destination.is_added"
            @click="onSelectDestination(destination.id)"
            class="my-3"
          />

          <v-divider style="border-color: var(--v-zircon-base)" />

          <CardHorizontal
            v-for="destination in disabledDestinations"
            :key="destination.id"
            :title="destination.name"
            :icon="destination.type"
            :isAdded="destination.is_added || isSelected(destination.id)"
            hideButton
            :isAvailable="destination.is_enabled"
            :isAlreadyAdded="destination.is_added"
            class="my-3"
          >
            <i class="font-weight-light letter-spacing-sm">Coming soon</i>
          </CardHorizontal>
        </div>
      </template>
    </Drawer>
  </page>
</template>

<script>
import { mapGetters, mapActions } from "vuex"
import Page from "@/components/Page"
import Drawer from "@/components/common/Drawer"
import CardHorizontal from "@/components/common/CardHorizontal"
import Logo from "@/components/common/Logo"
import huxButton from "@/components/common/huxButton"
import HuxFooter from "@/components/common/HuxFooter"
import TextField from "@/components/common/TextField"

export default {
  name: "ConfigureDestination",

  components: {
    Page,
    Drawer,
    CardHorizontal,
    HuxFooter,
    huxButton,
    TextField,
    Logo,
  },

  data() {
    return {
      loading: false,
      drawer: false,
      selectedDestinationId: null,
      authenticationDetails: {},
      isValidated: false,
      isValidating: false,
      isFormValid: false,
      rules: {
        required: (value) => !!value || "This is a required field",
      },
    }
  },

  computed: {
    ...mapGetters({
      destinations: "destinations/list",
      destination: "destinations/single",
      destinationConstants: "destinations/constants",
    }),

    selectedDestination() {
      return this.selectedDestinationId
        ? this.destination(this.selectedDestinationId)
        : null
    },

    destinationFields() {
      return this.destinationConstants[this.selectedDestination.type] || null
    },

    enabledDestinations() {
      return this.destinations.filter((each) => each.is_enabled)
    },

    disabledDestinations() {
      return this.destinations.filter((each) => !each.is_enabled)
    },
  },

  methods: {
    ...mapActions({
      getDestinationConstants: "destinations/constants",
      getDestinations: "destinations/getAll",
      getDestination: "destinations/get",
      addDestination: "destinations/add",
      validateDestination: "destinations/validate",
    }),

    toggleDrawer() {
      this.drawer = !this.drawer
    },

    isSelected(id) {
      return this.selectedDestination && this.selectedDestination.id === id
    },

    onSelectDestination(id) {
      this.selectedDestinationId = id
      this.resetValidation()
      this.authenticationDetails = {}
      this.drawer = false
    },

    resetValidation() {
      this.isValidated = false
    },

    async validate() {
      this.isValidating = true

      try {
        await this.validateDestination({
          type: this.selectedDestination.type,
          authentication_details: this.authenticationDetails,
        })
        this.isValidated = true
      } catch (error) {
        // TODO we probably want to do more here when things arent valid
        console.error(error)
      } finally {
        this.isValidating = false
      }
    },

    async add() {
      try {
        await this.addDestination({
          id: this.selectedDestination.id,
          authentication_details: this.authenticationDetails,
        })
        this.$router.push({ name: "Connections" })
      } catch (error) {
        console.error(error)
      }
    },

    cancel() {
      // TODO: need to add modal that confirms to leave configuration
      this.$router.push({ name: "Connections" })
    },
  },

  async mounted() {
    this.loading = true

    if (this.$route.query.select) {
      this.drawer = true
    }

    await this.getDestinationConstants()
    await this.getDestinations()

    this.loading = false
  },
}
</script>

<style lang="scss" scoped>
.destination-auth-wrap {
  border: 1px solid var(--v-zircon-base) !important;
}
</style><|MERGE_RESOLUTION|>--- conflicted
+++ resolved
@@ -48,10 +48,6 @@
               @blur="resetValidation"
               height="40"
               icon="mdi-alert-circle-outline"
-<<<<<<< HEAD
-=======
-              class="mb-0"
->>>>>>> dec90248
             />
           </v-col>
         </v-row>
@@ -120,12 +116,7 @@
         </div>
       </template>
       <template #default>
-<<<<<<< HEAD
         <div class="ma-3 font-weight-light">
-=======
-        <v-progress-linear :active="loading" :indeterminate="loading" />
-        <div v-if="!loading" class="ma-5 font-weight-light">
->>>>>>> dec90248
           <CardHorizontal
             v-for="destination in enabledDestinations"
             :key="destination.id"
