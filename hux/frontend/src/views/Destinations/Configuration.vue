<template>
  <div class="add-destination--wrap font-weight-regular">
    <div class="mb-10">
      <h4 class="text-h4 font-weight-light">Add a destination</h4>
      <p>Please fill out the information below to connect a new destination.</p>
    </div>

    <label class="d-flex mb-2">Select a destination</label>

    <div class="d-flex align-center mb-10">
      <template v-if="isDestinationSelected">
        <Logo :type="destination.type" />
        <span class="pl-2">
          {{ destination.name }}
        </span>
        <a class="pl-2" color="primary" @click="toggleDrawer()">Change</a>
      </template>
      <template v-else>
        <v-btn fab x-small color="primary" @click="toggleDrawer()">
          <v-icon dark> mdi-plus </v-icon>
        </v-btn>
<<<<<<< HEAD
      </div>
      <drawer v-model="drawer">
        <template v-slot:header-left>
          <div class="d-flex align-baseline">
            <h5 class="text-h5 font-weight-light pr-2">Select a destination</h5>
            <div class="font-weight-regular">(select one)</div>
          </div>
        </template>
        <template v-slot:footer-left>
          <div class="d-flex align-baseline">
            <div class="font-weight-regular">
              {{ destinations.length }} results
            </div>
          </div>
        </template>
        <template v-slot:default>
          <div class="ma-5">
            <div class="font-weight-light">Destinations</div>
            <CardHorizontal
              v-for="(destination, index) in destinations"
              :key="destination.id"
              :title="destination.name"
              :icon="destination.type"
              :isAdded="
                destination.is_added || index == selectedDestinationIndex
              "
              :isAvailable="destination.is_enabled"
              :isAlreadyAdded="destination.is_added"
              @click="onSingleDestinationClick(index)"
              class="my-3"
            />
          </div>
        </template>
      </drawer>
      <div
        v-if="isDestinationSelected"
        class="d-flex flex-wrap background destination-auth-wrap mt-11 px-7 py-6 rounded-lg"
      >
        <v-form v-model="isFormValid" class="d-flex flex-wrap">
          <TextField
            v-for="item in Object.values(
              destinations[selectedDestinationIndex].auth_details
            )"
            :labelText="item.name"
=======
      </template>
    </div>

    <v-form v-model="isFormValid" v-if="isDestinationSelected">
      <div class="destination-auth-wrap background pa-5 rounded mb-10">
        <v-row>
          <v-col
            cols="6"
            v-for="item in Object.values(destination.auth_details)"
>>>>>>> 0430ee2a
            :key="item.name"
          >
            <TextField
              :labelText="item.name"
              :rules="[rules.required]"
              :placeholderText="
                item.type == 'text' ? `Enter ${item.name}` : `**********`
              "
              :InputType="item.type"
              :help-text="item.description"
              @blur="resetValidation"
              icon="mdi-alert-circle-outline"
              class="mb-0"
            ></TextField>
          </v-col>
        </v-row>
      </div>
      <div class="d-flex flex-wrap justify-end">
        <hux-button
          v-if="!isValidating"
          :button-text="isValidated ? 'Success!' : 'Validate connection'"
          :icon="isValidated ? 'mdi-check' : null"
          :icon-position="isValidated ? 'left' : null"
          :variant="isValidated ? 'success' : 'primary'"
          size="large"
          v-bind:isTile="true"
          v-bind:isDisabled="!isFormValid"
          @click="validate()"
        ></hux-button>
        <hux-button
          v-if="isValidating"
          class="processing-button"
          button-text="Validating..."
          variant="primary"
          size="large"
          v-bind:isTile="true"
        ></hux-button>
      </div>
    </v-form>

    <hux-footer>
      <template v-slot:left>
        <hux-button
          button-text="Cancel"
          variant="tertiary"
          size="large"
          v-bind:isTile="true"
          @click="cancel()"
        ></hux-button>
      </template>
      <template v-slot:right>
        <hux-button
          button-text="Add &amp; return"
          variant="primary"
          size="large"
          v-bind:isTile="true"
          v-bind:isDisabled="!isValidated"
          @click="add()"
        ></hux-button>
      </template>
    </hux-footer>

    <drawer v-model="drawer">
      <template v-slot:header-left>
        <div class="d-flex align-baseline">
          <h5 class="text-h5 font-weight-regular pr-2">Select a destination</h5>
          <p class="mb-0">(select one)</p>
        </div>
      </template>
      <template v-slot:footer-left>
        <div class="d-flex align-baseline">
          <p class="font-weight-regular mb-0">
            {{ destinations.length }} results
          </p>
        </div>
      </template>
      <template v-slot:default>
        <div class="ma-5">
          <CardHorizontal
            v-for="(destination, index) in destinations"
            :key="destination.id"
            :title="destination.name"
            :icon="destination.type"
            :isAdded="destination.is_added || index == selectedDestinationIndex"
            :isAvailable="destination.is_enabled"
            :isAlreadyAdded="destination.is_added"
            @click="onSelectDestination(index)"
            class="my-3"
          />
        </div>
      </template>
    </drawer>
  </div>
</template>

<script>
import { mapGetters, mapActions } from "vuex"
import Drawer from "@/components/common/Drawer"
import CardHorizontal from "@/components/common/CardHorizontal"
import Logo from "@/components/common/Logo"
import huxButton from "@/components/common/huxButton"
import HuxFooter from "@/components/common/HuxFooter"
import TextField from "@/components/common/TextField"

export default {
  name: "add-destination",

  components: {
    Drawer,
    CardHorizontal,
    HuxFooter,
    huxButton,
    TextField,
    Logo,
  },

  data() {
    return {
      drawer: false,
      selectedDestinationIndex: -1,
      isValidated: false,
      isValidating: false,
      isFormValid: false,
      rules: {
        required: (value) => !!value || "This is a required field",
      },
    }
  },

  computed: {
    ...mapGetters({
      destinations: "destinations/list",
    }),

    destination() {
      return this.destinations[this.selectedDestinationIndex] || null
    },

    isDestinationSelected() {
      return Boolean(this.destination)
    },
  },

  methods: {
    ...mapActions({
      getDestinations: "destinations/getAll",
      getDestination: "destinations/get",
      addDestination: "destinations/add",
      validateDestination: "destinations/validate",
    }),

    toggleDrawer() {
      this.drawer = !this.drawer
    },

    onSelectDestination(index) {
      this.selectedDestinationIndex = index
      this.isValidated = false
      setTimeout(() => (this.drawer = false), 470)
    },

    resetValidation() {
      this.isValidated = false
    },

    async validate() {
      this.isValidating = true

      try {
        await this.validateDestination(this.destination)
        this.isValidated = true
      } catch (error) {
        // TODO we probably want to do more here when things arent valid
        console.error(error)
      } finally {
        this.isValidating = false
      }
    },

    async add() {
      try {
        await this.addDestination(this.destination)
        this.$router.push({ name: "connections" })
      } catch (error) {
        console.error(error)
      }
    },

    cancel() {
      // TODO: need to add modal that confirms to leave configuration
      this.$router.push({ name: "connections" })
    },
  },

  async mounted() {
    await this.getDestinations()
  },
}
</script>

<style lang="scss" scoped>
.add-destination--wrap {
  padding: 4rem 10rem;

  .destination-auth-wrap {
    // This is a temporary fix need to find alternative
    border: 1px solid #e2eaec !important;
  }
}
</style><|MERGE_RESOLUTION|>--- conflicted
+++ resolved
@@ -19,52 +19,6 @@
         <v-btn fab x-small color="primary" @click="toggleDrawer()">
           <v-icon dark> mdi-plus </v-icon>
         </v-btn>
-<<<<<<< HEAD
-      </div>
-      <drawer v-model="drawer">
-        <template v-slot:header-left>
-          <div class="d-flex align-baseline">
-            <h5 class="text-h5 font-weight-light pr-2">Select a destination</h5>
-            <div class="font-weight-regular">(select one)</div>
-          </div>
-        </template>
-        <template v-slot:footer-left>
-          <div class="d-flex align-baseline">
-            <div class="font-weight-regular">
-              {{ destinations.length }} results
-            </div>
-          </div>
-        </template>
-        <template v-slot:default>
-          <div class="ma-5">
-            <div class="font-weight-light">Destinations</div>
-            <CardHorizontal
-              v-for="(destination, index) in destinations"
-              :key="destination.id"
-              :title="destination.name"
-              :icon="destination.type"
-              :isAdded="
-                destination.is_added || index == selectedDestinationIndex
-              "
-              :isAvailable="destination.is_enabled"
-              :isAlreadyAdded="destination.is_added"
-              @click="onSingleDestinationClick(index)"
-              class="my-3"
-            />
-          </div>
-        </template>
-      </drawer>
-      <div
-        v-if="isDestinationSelected"
-        class="d-flex flex-wrap background destination-auth-wrap mt-11 px-7 py-6 rounded-lg"
-      >
-        <v-form v-model="isFormValid" class="d-flex flex-wrap">
-          <TextField
-            v-for="item in Object.values(
-              destinations[selectedDestinationIndex].auth_details
-            )"
-            :labelText="item.name"
-=======
       </template>
     </div>
 
@@ -74,7 +28,6 @@
           <v-col
             cols="6"
             v-for="item in Object.values(destination.auth_details)"
->>>>>>> 0430ee2a
             :key="item.name"
           >
             <TextField
