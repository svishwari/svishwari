--- conflicted
+++ resolved
@@ -139,13 +139,8 @@
           </CardHorizontal>
         </div>
       </template>
-<<<<<<< HEAD
     </Drawer>
-  </div>
-=======
-    </drawer>
   </page>
->>>>>>> 5224c830
 </template>
 
 <script>
