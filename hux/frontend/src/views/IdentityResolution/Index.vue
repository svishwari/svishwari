--- conflicted
+++ resolved
@@ -76,7 +76,6 @@
       </hux-filters-bar>
     </template>
     <template>
-<<<<<<< HEAD
       <v-row v-if="!loadingOverview" no-gutters class="idr-overview">
         <v-slide-group class="idr-slide-group" show-arrows>
           <v-slide-item v-for="(metric, index) in overview" :key="index">
@@ -96,26 +95,6 @@
                     </v-sheet>
                   </template>
                 </tooltip>
-=======
-      <v-row v-if="!loadingOverview" no-gutters>
-        <metric-card
-          v-for="(metric, index) in overview"
-          :key="index"
-          :title="metric.title"
-          :min-width="170"
-          class="mx-2 my-2 pt-3 pl-6"
-          data-e2e="overviewList"
-        >
-          <template #extra-item>
-            <tooltip position-top>
-              <template #label-content>
-                <icon type="info" :size="12" />
-              </template>
-              <template #hover-content>
-                <v-sheet max-width="240px">
-                  {{ metric.description }}
-                </v-sheet>
->>>>>>> 302d3703
               </template>
 
               <template #subtitle-extended>
