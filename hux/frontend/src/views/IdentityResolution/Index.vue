--- conflicted
+++ resolved
@@ -97,7 +97,6 @@
                 </tooltip>
               </template>
 
-<<<<<<< HEAD
               <template #subtitle-extended>
                 <tooltip>
                   <template #label-content>
@@ -125,45 +124,12 @@
                           | Empty
                       }}
                     </template>
-=======
-          <template #subtitle-extended>
-            <tooltip>
-              <template #label-content>
-                <span class="font-weight-semi-bold">
-                  <template v-if="metric.format === 'numeric'">
-                    {{ metric.value | Numeric(true, true) | Empty("-") }}
-                  </template>
-                  <template v-if="metric.format === 'percentage'">
-                    {{
-                      metric.value
-                        | Numeric(true, false, false, true)
-                        | Empty("-")
-                    }}
->>>>>>> c371ae02
                   </template>
                 </tooltip>
               </template>
-<<<<<<< HEAD
             </metric-card>
           </v-slide-item>
         </v-slide-group>
-=======
-              <template #hover-content>
-                <template v-if="metric.format === 'numeric'">
-                  {{ metric.value | Numeric(true, false) | Empty("-") }}
-                </template>
-                <template v-if="metric.format === 'percentage'">
-                  {{
-                    metric.value
-                      | Numeric(false, false, false, true)
-                      | Empty("-")
-                  }}
-                </template>
-              </template>
-            </tooltip>
-          </template>
-        </metric-card>
->>>>>>> c371ae02
       </v-row>
       <v-row class="px-2 mt-0 mb-1">
         <v-col md="12">
