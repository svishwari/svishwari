--- conflicted
+++ resolved
@@ -12,9 +12,5 @@
   white: colors.white,
   aliceBlue: colors.aliceBlue,
   anchor: colors.lightBlue,
-<<<<<<< HEAD
-  disabled: colors.disabledGrey,
-=======
   background: colors.backgroundBlue,
->>>>>>> c8e629b7
 }