import colors from "./colors"

export default {
  primary: colors.darkBlue,
  secondary: colors.blue,
  tertiary: colors.white,
  error: colors.red,
  info: colors.blue,
  success: colors.green,
  warning: colors.yellow,
  black: colors.black,
  white: colors.white,
  aliceBlue: colors.aliceBlue,
  anchor: colors.lightBlue,
  background: colors.backgroundBlue,
<<<<<<< HEAD
  zircon: colors.zircon,
=======
  neroBlack: colors.neroBlack,
>>>>>>> ecd09cc6
}<|MERGE_RESOLUTION|>--- conflicted
+++ resolved
@@ -13,9 +13,6 @@
   aliceBlue: colors.aliceBlue,
   anchor: colors.lightBlue,
   background: colors.backgroundBlue,
-<<<<<<< HEAD
   zircon: colors.zircon,
-=======
   neroBlack: colors.neroBlack,
->>>>>>> ecd09cc6
 }