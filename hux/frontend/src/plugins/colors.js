--- conflicted
+++ resolved
@@ -10,9 +10,5 @@
   white: "#FFFFFF",
   yellow: "#FFCD00",
   lightBlue: "#007CB0",
-<<<<<<< HEAD
-  disabledGrey: "#F9FAFB",
-=======
   backgroundBlue: "#F9FAFB",
->>>>>>> c8e629b7
 }