--- conflicted
+++ resolved
@@ -20,10 +20,7 @@
   pinkLittleDark: "#f03bc8",
   darkGreyHeading: "#333333",
   lightGreyAnotherVariant: "#757b7b",
-<<<<<<< HEAD
   skyBlue: "#80D1EF",
   skyBlueDark: "#00A3E0",
-=======
   offWhite: "#e5e5e5",
->>>>>>> 16e03ef5
 }