<template>
  <v-app>
    <nav-bar @toggleSidebarMenu="toggleSidebar"></nav-bar>
    <side-menu :toggle="toggleMini"></side-menu>
    <div
      class="toggle-menu"
      :style="{ 'margin-left': marginLeft }"
      @click="toggleSidebar()"
    >
      <icon
        type="side-arrow"
        class="toggle-icon"
        :class="{ 'rotate-icon-180': !toggleMini }"
        :size="24"
        color="primary"
        variant="base"
      />
    </div>
    <v-main>
      <v-container fluid ma-0 pa-0 class="views-container">
        <slot />
      </v-container>
    </v-main>
    <hux-alert />
    <confirm-modal
      v-model="infoModal"
      icon="access_denied"
      type="warning"
      title="Access Denied"
      body="You do not have the permission to perform this action. Please reach out to your Admin for access."
      :show-left-button="false"
      right-btn-text="Close"
      @onConfirm="infoModal = !infoModal"
    >
    </confirm-modal>
  </v-app>
</template>

<script>
import NavBar from "@/components/NavBar"
import SideMenu from "@/components/SideMenu"
import HuxAlert from "@/components/common/HuxAlert.vue"
<<<<<<< HEAD
import ConfirmModal from "@/components/common/ConfirmModal.vue"
import { mapGetters } from "vuex"

export default {
  name: "AppLayout",
  components: { SideMenu, NavBar, HuxAlert, ConfirmModal },
=======
import Icon from "@/components/common/Icon"

export default {
  name: "AppLayout",
  components: { SideMenu, NavBar, HuxAlert, Icon },
>>>>>>> 344b8869
  data: () => ({
    toggleMini: false,
    infoModal: false,
  }),
  computed: {
<<<<<<< HEAD
    ...mapGetters({
      alerts: "alerts/list",
    }),

    getAlerts() {
      return this.alerts.length > 0 ? this.alerts[0] : {}
    },
  },
  watch: {
    alerts: function () {
      if (this.alerts.length > 0 && this.alerts[0].code == 401) {
        this.infoModal = true
      } else {
        this.infoModal = false
      }
=======
    marginLeft() {
      return this.toggleMini ? "77px" : "207px"
>>>>>>> 344b8869
    },
  },
  methods: {
    toggleSidebar() {
      this.toggleMini = !this.toggleMini
    },
  },
}
</script>

<style lang="scss">
.views-container,
.views-container > div {
  height: 100%;
}
.toggle-icon {
  background: var(--v-white-base);
  box-shadow: 1.5px 1.5px 5px rgb(57 98 134 / 15%);
  border-radius: 50%;
  padding: 4px;
  transition-duration: 0.2s;
  transition-timing-function: cubic-bezier(0.4, 0, 0.2, 1);
  transition-property: transform, visibility, width;
}
.toggle-menu {
  bottom: 0;
  position: fixed;
  z-index: 9;
}
</style><|MERGE_RESOLUTION|>--- conflicted
+++ resolved
@@ -40,32 +40,28 @@
 import NavBar from "@/components/NavBar"
 import SideMenu from "@/components/SideMenu"
 import HuxAlert from "@/components/common/HuxAlert.vue"
-<<<<<<< HEAD
 import ConfirmModal from "@/components/common/ConfirmModal.vue"
+import Icon from "@/components/common/Icon"
 import { mapGetters } from "vuex"
 
 export default {
   name: "AppLayout",
-  components: { SideMenu, NavBar, HuxAlert, ConfirmModal },
-=======
-import Icon from "@/components/common/Icon"
-
-export default {
-  name: "AppLayout",
-  components: { SideMenu, NavBar, HuxAlert, Icon },
->>>>>>> 344b8869
+  components: { SideMenu, NavBar, HuxAlert, ConfirmModal, Icon },
   data: () => ({
     toggleMini: false,
     infoModal: false,
   }),
   computed: {
-<<<<<<< HEAD
     ...mapGetters({
       alerts: "alerts/list",
     }),
 
     getAlerts() {
       return this.alerts.length > 0 ? this.alerts[0] : {}
+    },
+
+    marginLeft() {
+      return this.toggleMini ? "77px" : "207px"
     },
   },
   watch: {
@@ -75,10 +71,6 @@
       } else {
         this.infoModal = false
       }
-=======
-    marginLeft() {
-      return this.toggleMini ? "77px" : "207px"
->>>>>>> 344b8869
     },
   },
   methods: {
