import Vue from "vue"
import api from "@/api/client"
import { handleError } from "@/utils"

const namespaced = true

const state = {
  items: {},
  constants: {},
<<<<<<< HEAD
=======
  availableDestinations: {},
  dataExtensions: [],
>>>>>>> d1c6dbc4
}

const getters = {
  list: (state) => Object.values(state.items),

  single: (state) => (id) => state.items[id],

  enabledDestination: (state) =>
    Object.values(state.items).filter((item) => item.is_enabled),

  constants: (state) => state.constants,
<<<<<<< HEAD
=======

  availableDestinations: (state) => Object.values(state.availableDestinations),

  dataExtensions: (state) => Object.values(state.dataExtensions),
>>>>>>> d1c6dbc4
}

const mutations = {
  SET_ALL(state, items) {
    items.forEach((item) => {
      // TODO: remove this once ORCH-233 is addressed
      if (item.type === "SFMC") item.type = "salesforce"
      item.type = String(item.type).toLowerCase()
      Vue.set(state.items, item.id, item)
    })
  },

  SET_ONE(state, item) {
    // TODO: remove this once ORCH-233 is addressed
    if (item.type === "SFMC") item.type = "salesforce"
    item.type = String(item.type).toLowerCase()
    Vue.set(state.items, item.id, item)
  },

  SET_CONSTANTS(state, data) {
    Vue.set(state, "constants", data)
  },
<<<<<<< HEAD
=======
  // TODO: Redesign this solution as this is a workaround for the destinations drawer on the audience setup page
  SET_AVAILABLE_DESTINATIONS(state, items) {
    items.forEach((item) => {
      if (item.is_added) {
        item.is_added = false
        Vue.set(state.availableDestinations, item.id, item)
      }
    })
  },
  SET_DATAEXTENSIONS(state, items) {
    items.forEach((item) => {
      Vue.set(state.dataExtensions, item.id, item)
    })
  },
>>>>>>> d1c6dbc4
}

const actions = {
  async getAll({ commit }) {
    try {
      const response = await api.destinations.all()
      commit("SET_ALL", response.data)
    } catch (error) {
      handleError(error)
      throw error
    }
  },

  async get({ commit }, id) {
    try {
      const response = await api.destinations.find(id)
      commit("SET_ONE", response.data)
    } catch (error) {
      handleError(error)
      throw error
    }
  },

  async add({ commit }, destination) {
    try {
      const body = {
        authentication_details: destination.authentication_details,
      }
      if (
        Object.prototype.hasOwnProperty.call(
          destination,
          "performance_metrics_data_extension"
        )
      ) {
        body.performance_metrics_data_extension =
          destination.performance_metrics_data_extension
      }
      const response = await api.destinations.update(destination.id, body)
      commit("SET_ONE", response.data)
    } catch (error) {
      handleError(error)
      throw error
    }
  },

  async validate(_, destination) {
    try {
      const body = {
        type: destination.type,
        authentication_details: destination.authentication_details,
      }
      const response = await api.destinations.validate(body)
      return response.data
    } catch (error) {
      handleError(error)
      throw error
    }
  },

  async constants({ commit }) {
    try {
      const response = await api.destinations.constants()
      commit("SET_CONSTANTS", response.data)
    } catch (error) {
      handleError(error)
      throw error
    }
  },
<<<<<<< HEAD
=======

  async getAvailableDestinations({ commit }) {
    try {
      const response = await api.destinations.all()
      commit("SET_AVAILABLE_DESTINATIONS", response.data)
    } catch (error) {
      handleError(error)
      throw error
    }
  },

  async dataExtensions({ commit }, id) {
    try {
      const response = await api.destinations.dataExtensions(id)
      commit("SET_DATAEXTENSIONS", response.data)
    } catch (error) {
      handleError(error)
      throw error
    }
  },
>>>>>>> d1c6dbc4
}

export default {
  namespaced,
  state,
  getters,
  mutations,
  actions,
}<|MERGE_RESOLUTION|>--- conflicted
+++ resolved
@@ -7,11 +7,7 @@
 const state = {
   items: {},
   constants: {},
-<<<<<<< HEAD
-=======
-  availableDestinations: {},
   dataExtensions: [],
->>>>>>> d1c6dbc4
 }
 
 const getters = {
@@ -23,13 +19,8 @@
     Object.values(state.items).filter((item) => item.is_enabled),
 
   constants: (state) => state.constants,
-<<<<<<< HEAD
-=======
-
-  availableDestinations: (state) => Object.values(state.availableDestinations),
 
   dataExtensions: (state) => Object.values(state.dataExtensions),
->>>>>>> d1c6dbc4
 }
 
 const mutations = {
@@ -52,23 +43,12 @@
   SET_CONSTANTS(state, data) {
     Vue.set(state, "constants", data)
   },
-<<<<<<< HEAD
-=======
-  // TODO: Redesign this solution as this is a workaround for the destinations drawer on the audience setup page
-  SET_AVAILABLE_DESTINATIONS(state, items) {
-    items.forEach((item) => {
-      if (item.is_added) {
-        item.is_added = false
-        Vue.set(state.availableDestinations, item.id, item)
-      }
-    })
-  },
+  
   SET_DATAEXTENSIONS(state, items) {
     items.forEach((item) => {
       Vue.set(state.dataExtensions, item.id, item)
     })
   },
->>>>>>> d1c6dbc4
 }
 
 const actions = {
@@ -137,18 +117,6 @@
       throw error
     }
   },
-<<<<<<< HEAD
-=======
-
-  async getAvailableDestinations({ commit }) {
-    try {
-      const response = await api.destinations.all()
-      commit("SET_AVAILABLE_DESTINATIONS", response.data)
-    } catch (error) {
-      handleError(error)
-      throw error
-    }
-  },
 
   async dataExtensions({ commit }, id) {
     try {
@@ -159,7 +127,6 @@
       throw error
     }
   },
->>>>>>> d1c6dbc4
 }
 
 export default {
