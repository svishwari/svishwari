--- conflicted
+++ resolved
@@ -6,13 +6,8 @@
 
 const state = {
   items: {},
-<<<<<<< HEAD
-  constants: null,
+  constants: {},
   availableDestinations: {},
-=======
-
-  constants: {},
->>>>>>> ac2ab39a
 }
 
 const getters = {
