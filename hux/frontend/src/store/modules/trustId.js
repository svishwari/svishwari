--- conflicted
+++ resolved
@@ -7,11 +7,7 @@
 const state = {
   trustIdOverview: null,
   segmentComparison: [],
-<<<<<<< HEAD
-  userFilters: [],
-=======
   addSegment: [],
->>>>>>> cb824c57
   trustIdAttributes: [],
 }
 
@@ -20,13 +16,8 @@
 
   getSegmentsComparison: (state) => state.segmentComparison,
 
-<<<<<<< HEAD
-  getFilters: (state) => state.userFilters,
-  
-=======
   getAddSegment: (state) => state.addSegment,
 
->>>>>>> cb824c57
   getTrustAttributes: (state) => state.trustIdAttributes,
 }
 
@@ -37,13 +28,8 @@
   SET_SEGMENT_COMPARISON(state, data) {
     Vue.set(state, "segmentComparison", data)
   },
-<<<<<<< HEAD
-  SET_USER_FILTERS(state, data) {
-    Vue.set(state, "userFilters", data)
-=======
   SET_ADD_SEGMENT(state, data) {
     Vue.set(state, "addSegment", data)
->>>>>>> cb824c57
   },
   SET_TRUST_ATTRIBUTES(state, trustIdAttributes) {
     Vue.set(state, "trustIdAttributes", trustIdAttributes)
@@ -69,11 +55,10 @@
       throw error
     }
   },
-<<<<<<< HEAD
-  async getUserFilters({ commit }) {
-    try {
-      const response = await api.trustId.getUserFilters()
-      commit("SET_USER_FILTERS", response.data)
+async getSegmentData({ commit }) {
+  try {
+    const response = await api.trustId.getSegments()
+    commit("SET_ADD_SEGMENT", response.data)
     } catch (error) {
       handleError(error)
       throw error
@@ -83,12 +68,6 @@
     try {
       const response = await api.trustId.addSegment(payload)
       commit("SET_SEGMENT_COMPARISON", response.data)
-=======
-  async getSegmentData({ commit }) {
-    try {
-      const response = await api.trustId.getSegments()
-      commit("SET_ADD_SEGMENT", response.data)
->>>>>>> cb824c57
     } catch (error) {
       handleError(error)
       throw error
