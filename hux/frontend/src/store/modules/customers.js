--- conflicted
+++ resolved
@@ -12,11 +12,10 @@
   // TODO: to be integrated with HUS-226
   insights: null,
 
-<<<<<<< HEAD
   geographics: [],
 
   total_customers: [],
-=======
+  
   geoOverview: [],
 
   geoCities: [],
@@ -24,7 +23,6 @@
   geoCountries: [],
 
   geoStates: [],
->>>>>>> 69e2c911
 }
 
 const getters = {
@@ -36,11 +34,10 @@
 
   insights: (state) => state.insights,
 
-<<<<<<< HEAD
   geographics: (state) => state.geographics,
 
   total_customers: (state) => state.total_customers,
-=======
+  
   geoOverview: (state) => state.geoOverview,
 
   geoCities: (state) => state.geoCities,
@@ -48,7 +45,6 @@
   geoCountries: (state) => state.geoCountries,
 
   geoStates: (state) => state.geoStates,
->>>>>>> 69e2c911
 }
 
 const mutations = {
