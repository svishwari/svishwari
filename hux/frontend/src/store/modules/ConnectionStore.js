--- conflicted
+++ resolved
@@ -36,15 +36,11 @@
        *    commit("SET_ALL_DESTINATIONS", response.data)
        */
       commit("SET_ALL_DESTINATIONS", state.destinations)
-<<<<<<< HEAD
-    } catch (error) {}
-=======
     } catch (error) {
       /*
        *    to do item...
        */
     }
->>>>>>> 6ee12b9a
   },
 }
 
