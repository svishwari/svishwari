--- conflicted
+++ resolved
@@ -415,13 +415,11 @@
   AllAudiences: (state) => {
     return Object.values(state.audiences)
   },
-<<<<<<< HEAD
   AudienceById: (state) => (id) => {
     return state.audiences.find((audience) => audience.audienceId === id)
-=======
+  },
   current: (state) => {
     return state.newAudience
->>>>>>> c2b4c37f
   },
 }
 
