--- conflicted
+++ resolved
@@ -114,13 +114,10 @@
     }
     state.audiences[data.id].lookalike_audiences.push(data.lookalike)
   },
-<<<<<<< HEAD
-=======
 
   UPDATE_LOOKALIKE(state, data) {
     Vue.set(state.audiences[data.id], "name", data.name)
   },
->>>>>>> bfd7be7b
 }
 
 const actions = {
@@ -280,13 +277,6 @@
     }
   },
 
-<<<<<<< HEAD
-  async updateLookalike({ commit }, { id, payload }) {
-    try {
-      const response = await api.lookalike.update(id, payload)
-      commit("SET_ONE", response.data)
-      return response.data
-=======
   async updateLookalike({ commit, state }, { id, payload }) {
     try {
       const response = await api.lookalike.update(id, payload)
@@ -295,7 +285,6 @@
         name: response.data.name,
       })
       return state.audiences[id]
->>>>>>> bfd7be7b
     } catch (error) {
       handleError(error)
       throw error
