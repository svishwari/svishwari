import Vue from "vue"
import api from "@/api/client"
import { handleError } from "@/utils"

const METRICS = {
  total_records: {
    title: "Total no. of records",
    description:
      "All unique offline and online IDs that we receive as input across all data feeds.",
    format: "numeric",
  },
  match_rate: {
    title: "Match rate",
    description:
      "Percentage of input records that are consolidated into Hux IDs.",
    format: "percentage",
  },
  total_unique_ids: {
    title: "Unique Hux IDs",
<<<<<<< HEAD
    description:
      "Unique number of total IDs we can match (individual IDs + anonymous IDs) ",
    format: "numeric",
  },
  total_unknown_ids: {
    title: "Anonymous IDs",
    description:
      "A digital ID related to online visitors that have not yet been recognized and hence not assigned an individual ID",
=======
    description:
      "Unique number of total IDs we can match (individual IDs + anonymous IDs).",
    format: "numeric",
  },
  total_anonymous_ids: {
    title: "Anonymous IDs",
    description:
      "A digital ID related to online visitors that have not yet been recognized and hence not assigned an individual ID.",
>>>>>>> bfd7be7b
    format: "numeric",
  },

  total_individual_ids: {
    title: "Individual IDs",
<<<<<<< HEAD
    description: "An individual that lives at an address",
=======
    description: "An individual that lives at an address.",
>>>>>>> bfd7be7b
    format: "numeric",
  },
  total_household_ids: {
    title: "Household IDs",
    description:
      "A group of family members with the same last name that live at the same address.",
    format: "numeric",
  },
  total_address_ids: {
    title: "Address IDs",
<<<<<<< HEAD
    description: "A unique address (regardless of who lives there)",
=======
    description: "A unique address (regardless of who lives there).",
>>>>>>> bfd7be7b
    format: "numeric",
  },
}

const PINNING = {
  new_company_ids: "New company IDs",
  filename: "Filename",
  address_id_match: "Address ID match",
  new_household_ids: "New household IDs",
  db_reads: "Database reads",
  company_id_match: "Company ID match",
  db_writes: "Database writes",
  new_address_ids: "New address IDs",
  output_records: "Output records",
  empty_records: "Empty records",
  household_id_match: "Household ID match",
  input_records: "Input records",
  individual_id_match: "Individual ID match",
  pinning_timestamp: "Date & time",
  process_time: "Process time in seconds",
  new_individual_ids: "New individual IDs",
}

const STITCHED = {
  stitched_timestamp: "Time stamp",
  records_source: "Records source",
  merge_rate: "Merge rate",
  match_rate: "Match rate",
  digital_ids_merged: "Digital IDs merged",
  digital_ids_added: "Digital IDs matched",
}

const namespaced = true

const state = {
  overview: {},

  timeFrame: {},

  dataFeeds: {},

  dataFeedReports: {},

  matchingTrends: [],
}

const getters = {
  overview: (state) => {
    return Object.keys(METRICS).map((metric) => {
      return {
        title: METRICS[metric].title,
        description: METRICS[metric].description,
        value:
          "overview" in state.overview
            ? state.overview["overview"][metric]
            : null,
        format: METRICS[metric].format,
      }
    })
  },

  responseTimeFrame: (state) => {
    return state.overview.date_range
  },

  timeFrame: (state) => state.timeFrame,

  dataFeeds: (state) => Object.values(state.dataFeeds),

  dataFeed: (state) => (datafeed_id) => state.dataFeeds[datafeed_id],

  matchingTrends: (state) => state.matchingTrends,

  dataFeedReport: (state) => (datafeed_id) => {
    const report = state.dataFeedReports[datafeed_id]

    if (report) {
      return {
        pinning: Object.keys(PINNING).map((key) => {
          return {
            metric: PINNING[key],
            result: report.pinning[key],
          }
        }),
        stitched: Object.keys(STITCHED).map((key) => {
          return {
            metric: STITCHED[key],
            result: report.stitched[key],
          }
        }),
      }
    }
  },
}

const mutations = {
  SET_OVERVIEW(state, data) {
    state.overview = data
  },

  SET_TIME_FRAME(state, data) {
    state.timeFrame = data
  },

  SET_DATA_FEEDS(state, items) {
    state.dataFeeds = {}

    items.forEach((item) => {
      Vue.set(state.dataFeeds, item.datafeed_id, item)
    })
  },

  SET_DATA_FEED_REPORT(state, { datafeed_id, data }) {
    Vue.set(state.dataFeedReports, datafeed_id, data)
  },

  SET_MATCHING_TRENDS(state, data) {
    state.matchingTrends = data
  },
}

const actions = {
  async getOverview({ commit }, { startDate, endDate }) {
    try {
      const response = await api.idr.overview({
        start_date: startDate,
        end_date: endDate,
      })
      commit("SET_OVERVIEW", response.data)

      if (!startDate && !endDate) {
        commit("SET_TIME_FRAME", response.data["date_range"])
      }
    } catch (error) {
      handleError(error)
      throw error
    }
  },

  async getDataFeeds({ commit }, { startDate, endDate }) {
    try {
      const response = await api.idr.datafeeds({
        start_date: startDate,
        end_date: endDate,
      })
      commit("SET_DATA_FEEDS", response.data)
    } catch (error) {
      handleError(error)
      throw error
    }
  },

  async getDataFeedReport({ commit }, datafeed_id) {
    try {
      const response = await api.idr.datafeedReport(datafeed_id)
      commit("SET_DATA_FEED_REPORT", {
        datafeed_id: datafeed_id,
        data: response.data,
      })
    } catch (error) {
      handleError(error)
      throw error
    }
  },

  async getMatchingTrends({ commit }, { startDate, endDate }) {
    try {
      const response = await api.idr.matchingTrends({
        start_date: startDate,
        end_date: endDate,
      })
      commit("SET_MATCHING_TRENDS", response.data)
    } catch (error) {
      handleError(error)
      throw error
    }
  },
}

export default {
  namespaced,
  state,
  getters,
  mutations,
  actions,
}<|MERGE_RESOLUTION|>--- conflicted
+++ resolved
@@ -17,16 +17,6 @@
   },
   total_unique_ids: {
     title: "Unique Hux IDs",
-<<<<<<< HEAD
-    description:
-      "Unique number of total IDs we can match (individual IDs + anonymous IDs) ",
-    format: "numeric",
-  },
-  total_unknown_ids: {
-    title: "Anonymous IDs",
-    description:
-      "A digital ID related to online visitors that have not yet been recognized and hence not assigned an individual ID",
-=======
     description:
       "Unique number of total IDs we can match (individual IDs + anonymous IDs).",
     format: "numeric",
@@ -35,17 +25,12 @@
     title: "Anonymous IDs",
     description:
       "A digital ID related to online visitors that have not yet been recognized and hence not assigned an individual ID.",
->>>>>>> bfd7be7b
     format: "numeric",
   },
 
   total_individual_ids: {
     title: "Individual IDs",
-<<<<<<< HEAD
-    description: "An individual that lives at an address",
-=======
     description: "An individual that lives at an address.",
->>>>>>> bfd7be7b
     format: "numeric",
   },
   total_household_ids: {
@@ -56,11 +41,7 @@
   },
   total_address_ids: {
     title: "Address IDs",
-<<<<<<< HEAD
-    description: "A unique address (regardless of who lives there)",
-=======
     description: "A unique address (regardless of who lives there).",
->>>>>>> bfd7be7b
     format: "numeric",
   },
 }
