--- conflicted
+++ resolved
@@ -208,11 +208,6 @@
       throw error
     }
   },
-<<<<<<< HEAD
-  async attachAudience(_, { engagementId, data }) {
-    try {
-      await api.engagements.attachAudience(engagementId, data)
-=======
   async getCampaignMappings({ commit }, { id, audienceId, destinationId }) {
     try {
       const response = await api.engagements.getCampaignMappings({
@@ -221,17 +216,27 @@
         destinationId: destinationId,
       })
       commit("SET_CAMPAIGN_MAPPINGS", response.data)
->>>>>>> 3a874f86
-    } catch (error) {
-      handleError(error)
-      throw error
-    }
-  },
-<<<<<<< HEAD
+    } catch (error) {
+      handleError(error)
+      throw error
+    }
+  },
+  async attachAudience(_, { engagementId, data }) {
+    try {
+      await api.engagements.attachAudience(engagementId, data)
+    } catch (error) {
+      handleError(error)
+      throw error
+    }
+  },
   async detachAudience(_, { engagementId, data }) {
     try {
       await api.engagements.detachAudience(engagementId, data)
-=======
+    } catch (error) {
+      handleError(error)
+      throw error
+    }
+  },
   async saveCampaignMappings(_, { id, audienceId, destinationId, data }) {
     try {
       await api.engagements.updateCampaignMapping(
@@ -242,7 +247,6 @@
         },
         data
       )
->>>>>>> 3a874f86
     } catch (error) {
       handleError(error)
       throw error
