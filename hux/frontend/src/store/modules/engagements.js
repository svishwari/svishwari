import Vue from "vue"
import api from "@/api/client"
import { handleError } from "@/utils"

const namespaced = true

const state = {
  items: {},
  audiencePerformance: {},
}

const getters = {
  list: (state) => Object.values(state.items),
  audiencePerformanceByAds: (state) => state.audiencePerformance.ads,
  audiencePerformanceByEmail: (state) => state.audiencePerformance.email,
}

const mutations = {
  SET_ALL(state, items) {
    items.forEach((item) => {
      Vue.set(state.items, item.id, item)
    })
  },

  SET_ONE(state, item) {
    Vue.set(state.items, item.id, item)
  },
  SET_AUDIENCE_PERFORMANCE(state, { item, type }) {
    /**
     * TODO To be revised with actual API call once API is ready for integration.
     * Below logic needs revision
     */
    let audiencePerformanceObject = {}
    if (type === "ads") {
      audiencePerformanceObject = item
    } else {
      audiencePerformanceObject = item
    }
    Vue.set(state.audiencePerformance, type, audiencePerformanceObject)
  },
}

const actions = {
  async getAll({ commit }) {
    try {
      const response = await api.engagements.all()
      commit("SET_ALL", response.data)
    } catch (error) {
      handleError(error)
      throw error
    }
  },

  async get({ commit }, id) {
    try {
      const response = await api.engagements.find(id)
      commit("SET_ONE", response.data)
    } catch (error) {
      handleError(error)
      throw error
    }
  },

  async getAudiencePerformance({ commit }, payload) {
<<<<<<< HEAD
    /**
     * TODO Comment the below code to enable the API Integration
     *  Mock STUB begin here
     */
    await sleep(2000)
    const data = audiencePerformanceMock
    if (typeof data.displayads_audience_performance.summary === "function") {
      data.displayads_audience_performance.summary = data.displayads_audience_performance.summary()
      data.displayads_audience_performance.audience_performance = data.displayads_audience_performance.audience_performance()
      data.email_audience_performance.summary = data.email_audience_performance.summary()
      data.email_audience_performance.audience_performance = data.email_audience_performance.audience_performance()
    }
    const response = {
      data: data,
    }
    /**
     * *  Mock STUB ends here
     *  TODO Uncomment the below code to enable the API Integration
     */
    // const response = await api.engagements.fetchAudiencePerformance(
    //   payload.id,
    //   payload.type
    // )
=======
    const response = await api.engagements.fetchAudiencePerformance(
      payload.id,
      payload.type
    )
>>>>>>> d9e4d9be
    commit("SET_AUDIENCE_PERFORMANCE", {
      item: response.data,
      type: payload.type,
    })
  },

  async add({ commit }, engagement) {
    try {
      const payload = {
        name: engagement.name,

        description: engagement.description,

        delivery_schedule:
          engagement.delivery_schedule === 0
            ? null
            : {
                end_date: "",
                start_date: "",
              },

        audiences: Object.values(engagement.audiences).map((audience) => {
          return {
            id: audience.id,
            destinations: audience.destinations,
          }
        }),
      }
      const response = await api.engagements.create(payload)
      commit("SET_ONE", response.data)
      return response.data
    } catch (error) {
      handleError(error)
      throw error
    }
  },

  async update({ commit }, engagement) {
    try {
      const response = await api.engagements.update(
        engagement.id,
        engagement.name,
        engagement.desciption
      )
      commit("SET_ONE", response.data)
    } catch (error) {
      handleError(error)
      throw error
    }
  },

  async deliver(_, id) {
    try {
      await api.engagements.deliver(id)
    } catch (error) {
      handleError(error)
      throw error
    }
  },
}

export default {
  namespaced,
  state,
  getters,
  mutations,
  actions,
}<|MERGE_RESOLUTION|>--- conflicted
+++ resolved
@@ -62,36 +62,10 @@
   },
 
   async getAudiencePerformance({ commit }, payload) {
-<<<<<<< HEAD
-    /**
-     * TODO Comment the below code to enable the API Integration
-     *  Mock STUB begin here
-     */
-    await sleep(2000)
-    const data = audiencePerformanceMock
-    if (typeof data.displayads_audience_performance.summary === "function") {
-      data.displayads_audience_performance.summary = data.displayads_audience_performance.summary()
-      data.displayads_audience_performance.audience_performance = data.displayads_audience_performance.audience_performance()
-      data.email_audience_performance.summary = data.email_audience_performance.summary()
-      data.email_audience_performance.audience_performance = data.email_audience_performance.audience_performance()
-    }
-    const response = {
-      data: data,
-    }
-    /**
-     * *  Mock STUB ends here
-     *  TODO Uncomment the below code to enable the API Integration
-     */
-    // const response = await api.engagements.fetchAudiencePerformance(
-    //   payload.id,
-    //   payload.type
-    // )
-=======
     const response = await api.engagements.fetchAudiencePerformance(
       payload.id,
       payload.type
     )
->>>>>>> d9e4d9be
     commit("SET_AUDIENCE_PERFORMANCE", {
       item: response.data,
       type: payload.type,
