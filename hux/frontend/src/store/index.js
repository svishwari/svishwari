import Vue from "vue"
import Vuex from "vuex"
import createPersistedState from "vuex-persistedstate"

import audiences from "@/store/modules/audiences"
import customers from "@/store/modules/customers"
import dataSources from "@/store/modules/dataSources"
import destinations from "@/store/modules/destinations"
import engagements from "@/store/modules/engagements"
import identity from "@/store/modules/identity"
import models from "@/store/modules/models"
import users from "@/store/modules/users"
import clients from "@/store/modules/clients"
import notifications from "@/store/modules/notifications"
import alerts from "@/store/modules/alerts"
import configuration from "@/store/modules/configurations"
import application from "@/store/modules/application"
import emailDeliverability from "@/store/modules/emailDeliverability"
<<<<<<< HEAD
import hxTrust from "@/store/modules/hxTrust"
=======
import trustId from "@/store/modules/trustId"
>>>>>>> ecff0c67

Vue.use(Vuex)

const debug = process.env.NODE_ENV !== "production"

// TODO: test persisted state with integration incase of token changes
const persistedStores = ["users"]

export default new Vuex.Store({
  modules: {
    audiences,
    alerts,
    customers,
    dataSources,
    destinations,
    engagements,
    identity,
    models,
    users,
    clients,
    notifications,
    configuration,
    application,
    emailDeliverability,
<<<<<<< HEAD
    hxTrust,
=======
    trustId,
>>>>>>> ecff0c67
  },

  strict: debug,

  plugins: [
    createPersistedState({
      paths: persistedStores,
    }),
  ],
})<|MERGE_RESOLUTION|>--- conflicted
+++ resolved
@@ -16,11 +16,7 @@
 import configuration from "@/store/modules/configurations"
 import application from "@/store/modules/application"
 import emailDeliverability from "@/store/modules/emailDeliverability"
-<<<<<<< HEAD
-import hxTrust from "@/store/modules/hxTrust"
-=======
 import trustId from "@/store/modules/trustId"
->>>>>>> ecff0c67
 
 Vue.use(Vuex)
 
@@ -45,11 +41,7 @@
     configuration,
     application,
     emailDeliverability,
-<<<<<<< HEAD
-    hxTrust,
-=======
     trustId,
->>>>>>> ecff0c67
   },
 
   strict: debug,
