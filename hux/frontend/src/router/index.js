import Vue from "vue"
import VueRouter from "vue-router"

import Auth from "@okta/okta-vue"
import { pageTitle } from "@/utils"
import config from "@/config"

Vue.use(Auth, config.oidc)

Vue.use(VueRouter)

const NotFoundRoute = {
  path: "*",
  component: () => import("@/views/NotFound"),
  meta: {
    title: "Not Found",
    layout: "default",
  },
}

const routes = [
  {
    path: "/",
    name: "Welcome",
    component: () => import("@/views/Welcome"),
    meta: {
      layout: "default",
      title: "Welcome",
      requiresAuth: false,
    },
  },
  {
    path: "/home",
    name: "Home",
    component: () => import("@/views/Home.vue"),
    meta: {
      layout: "app",
      title: "Home ",
      requiresAuth: true,
    },
  },
  {
    path: "/clients",
    name: "ClientPanel",
    component: () => import("@/views/ClientPanel.vue"),
    meta: {
      layout: "app",
      title: "Client Panel ",
      requiresAuth: true,
    },
  },
  {
    path: "/configuration",
    name: "Configuration",
    component: () => import("@/views/Configuration/index.vue"),
    meta: {
      layout: "app",
      title: "Configuration ",
      requiresAuth: true,
    },
  },
  {
    path: "/my-issues",
    name: "MyIssues",
    component: () => import("@/views/MyIssues.vue"),
    meta: {
      layout: "app",
      title: "My Issues",
      requiresAuth: true,
    },
  },
  //#region Data Management
  {
    path: "/datasources/:id",
    name: "DataSourceListing",
    component: () => import("@/views/DataSources/Listing.vue"),
    meta: {
      layout: "app",
      title: "Data source",
      requiresAuth: true,
    },
  },
  {
    path: "/datasources/:id/datafeeds/:name",
    name: "DataSourceFeedsListing",
    component: () => import("@/views/DataSources/DataFeedsListing.vue"),
    meta: {
      layout: "app",
      title: "Data source",
      requiresAuth: true,
    },
  },
  {
    path: "/identity-resolution",
    name: "IdentityResolution",
    component: () => import("@/views/IdentityResolution/Index"),
    meta: {
      layout: "app",
      title: "Identity Resolution",
      requiresAuth: true,
    },
  },
  //#endregion

  //#region Models
  {
    path: "/models",
    name: "Models",
    component: () => import("@/views/Models/Index"),
    meta: {
      layout: "app",
      title: "Models",
      requiresAuth: true,
    },
  },
  {
    path: "/models/:id/overview",
    name: "ModelDashboard",
    component: () => import("@/views/Models/Dashboard"),
    meta: {
      layout: "app",
      title: "Model Dashboard",
      requiresAuth: true,
    },
  },
  {
    path: "/models/:id/overview/:version",
    name: "ModelDashboardVersion",
    component: () => import("@/views/Models/Dashboard"),
    meta: {
      layout: "app",
      title: "Model Dashboard",
      requiresAuth: true,
    },
  },
  //#endregion

  //#region Customer Insights
  {
    path: "/customers",
    name: "CustomerProfiles",
    component: () => import("@/views/CustomerProfiles/Index"),
    meta: {
      layout: "app",
      title: "All Customers",
      requiresAuth: true,
    },
  },
  {
    path: "/customers/:id",
    name: "CustomerProfileDetails",
    component: () =>
      import("@/views/CustomerProfiles/CustomerProfileDetails.vue"),
    meta: {
      layout: "app",
      title: "Customer Profile Details",
      requiresAuth: true,
    },
  },
  {
    path: "/segment-playground",
    name: "SegmentPlayground",
    component: () => import("@/views/SegmentPlayground/Index.vue"),
    meta: {
      layout: "app",
      title: "Segment Playground",
      requiresAuth: true,
    },
  },
  //#endregion

  //#region Orchestration
  {
    path: "/audiences",
    name: "Audiences",
    component: () => import("@/views/Audiences/Index"),
    meta: {
      layout: "app",
      title: "Audiences",
      requiresAuth: true,
    },
  },
  {
    path: "/audiences/add",
    name: "AudienceConfiguration",
    component: () => import("@/views/Audiences/Configuration.vue"),
    meta: {
      layout: "app",
      title: "Add an Audience",
      requiresAuth: true,
    },
  },
  {
    path: "/audiences/:id/update",
    name: "AudienceUpdate",
    component: () => import("@/views/SegmentPlayground/Index.vue"),
    meta: {
      layout: "app",
      title: "Update an Audience",
      requiresAuth: true,
    },
  },
  {
    path: "/audiences/:id/clone",
    name: "CloneAudience",
    component: () => import("@/views/SegmentPlayground/Index.vue"),
    meta: {
      layout: "app",
      title: "Clone an Audience",
      requiresAuth: true,
    },
  },
  {
    path: "/audiences/:id/insight2",
    name: "AudienceInsight2",
    component: () => import("@/views/Audiences/Insight.vue"),
    meta: {
      layout: "app",
      title: "Audience Insight",
      requiresAuth: true,
    },
  },
  {
    path: "/audiences/:id/insight",
    name: "AudienceInsight",
    component: () => import("@/views/Audiences/Dashboard/Insight2.vue"),
    meta: {
      layout: "app",
      title: "Audience Insight",
      requiresAuth: true,
    },
  },
  {
    path: "/engagements",
    name: "Engagements",
    component: () => import("@/views/Engagements/Index"),
    meta: {
      layout: "app",
      title: "Engagements",
      requiresAuth: true,
    },
  },
  {
    path: "/engagements/add",
    name: "EngagementConfiguration",
    component: () => import("@/views/Engagements/Configuration/AddIndex.vue"),
    meta: {
      layout: "app",
      title: "Add an Engagement",
      requiresAuth: true,
    },
  },
  //TODO: HUS-1817 remove once step 3 is also done.
  {
    path: "/eng/add",
    name: "EngagementAdd",
    component: () => import("@/views/Engagements/Configuration/AddIndex.vue"),
    meta: {
      layout: "app",
      title: "Add an Engagement",
      requiresAuth: true,
    },
  },
  {
    path: "/engagements/:id/update",
    name: "EngagementUpdate",
    component: () => import("@/views/Engagements/Configuration/Index.vue"),
    meta: {
      layout: "app",
      title: "Edit an Engagement",
      requiresAuth: true,
    },
  },
  {
    path: "/engagements/:id",
    name: "EngagementDashboard",
    component: () => import("@/views/Engagements/Dashboard/Index.vue"),
    meta: {
      layout: "app",
      title: "Engagement Dashboard",
      requiresAuth: true,
    },
  },

  {
    path: "/data-sources",
    name: "DataSources",
    component: () => import("@/views/DataSources/Index"),
    meta: {
      layout: "app",
      title: "Data Sources",
      requiresAuth: true,
    },
  },

  {
    path: "/destinations",
    name: "Destinations",
    component: () => import("@/views/Destinations/Index"),
    meta: {
      layout: "app",
      title: "Destinations",
      requiresAuth: true,
    },
  },

  {
    path: "/destinations/add",
    name: "DestinationConfiguration",
    component: () => import("@/views/Destinations/Configuration"),
    meta: {
      layout: "app",
      title: "Add a Destination",
      requiresAuth: true,
    },
  },
  {
    path: "/notifications",
    name: "AlertsAndNotifications",
    component: () => import("@/views/AlertsAndNotifications/Index"),
    meta: {
      layout: "app",
      title: "Alerts and Notifications",
      requiresAuth: true,
    },
  },
  {
    path: "/email-deliverability",
    name: "EmailDeliverability",
    component: () => import("@/views/Measurement/EmailDeliverability/Index"),
    meta: {
      layout: "app",
      title: "Email Deliverability",
      requiresAuth: true,
    },
  },
  {
    path: "/application/add",
    name: "AddApplication",
    component: () => import("@/views/Application/AddApplication"),
    meta: {
      layout: "app",
      title: "Add an Application",
      requiresAuth: true,
    },
  },
  {
    path: "/login",
    name: "Login",
    component: () => import("@/views/Login"),
    meta: {
      layout: "default",
      title: "Login",
      requiresAuth: false,
    },
  },
  {
<<<<<<< HEAD
    path: "/503",
    name: "503",
    component: () => import("@/views/ServiceError"),
    meta: {
      layout: "default",
      title: "503",
=======
    path: "/no-access",
    name: "NoAccess",
    component: () => import("@/views/NoAccess"),
    meta: {
      layout: "default",
      title: "No Access",
>>>>>>> b4ea5e7c
      requiresAuth: false,
    },
  },
  {
    path: "/login/callback",
    component: Auth.handleCallback(),
  },
  {
    path: "/components",
    name: "Components",
    component: () => import("@/components/common/Index"),
    meta: {
      layout: "default",
      title: "Common Components",
      requiresAuth: false,
    },
  },
]

routes.push(NotFoundRoute)

const router = new VueRouter({
  mode: "history",
  base: process.env.BASE_URL,
  routes,
})

router.beforeEach(async (to, from, next) => {
  document.title = pageTitle(to.meta.title)

  // TODO: need to perform RCA for the actual problem
  // THIS IS A TEMPORARY FIX
  let app = document.getElementById("app")
  let menuNodes = []
  app.childNodes.forEach((each) => {
    if (each.getAttribute("class").includes("menuable__content__active")) {
      menuNodes.push(each)
    }
  })
  menuNodes.forEach((each) => {
    each.style.display = "none"
  })

  const requiresAuth = to.matched.some((record) => record.meta.requiresAuth)

  // TODO: HUS-1253
  const isAuthenticated = await Vue.prototype.$auth.isAuthenticated()

  if (requiresAuth && !isAuthenticated) {
    sessionStorage.setItem("appRedirect", to.fullPath)
    next({
      path: "/login",
      query: { redirect: to.fullPath },
    })
  } else {
    next()
  }
})

export default router<|MERGE_RESOLUTION|>--- conflicted
+++ resolved
@@ -355,21 +355,22 @@
     },
   },
   {
-<<<<<<< HEAD
     path: "/503",
     name: "503",
     component: () => import("@/views/ServiceError"),
     meta: {
       layout: "default",
       title: "503",
-=======
+      requiresAuth: false,
+    },
+  },
+  {    
     path: "/no-access",
     name: "NoAccess",
     component: () => import("@/views/NoAccess"),
     meta: {
       layout: "default",
       title: "No Access",
->>>>>>> b4ea5e7c
       requiresAuth: false,
     },
   },
