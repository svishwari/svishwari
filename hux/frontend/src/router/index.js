--- conflicted
+++ resolved
@@ -37,8 +37,7 @@
     name: "Welcome",
     component: Welcome,
     meta: {
-<<<<<<< HEAD
-      layout: "app",
+      layout: "default",
       title: "Home",
     }
   },
@@ -85,10 +84,6 @@
     meta: {
       layout: "app",
       title: "settings",
-=======
-      layout: "default",
-      title: "Welcome to Hux",
->>>>>>> 92fe95e3
     },
   },
   {
