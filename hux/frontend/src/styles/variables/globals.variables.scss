// Globals
// https://vuetifyjs.com/en/api/vuetify/#sass-variables

// Type
$body-font-family: "Open Sans", sans-serif;
$heading-font-family: $body-font-family;
$font-size-root: 14px;
$headings: (
<<<<<<< HEAD
  "h1": (
    "size": 36px,
    "line-height": 40px !important,
    "weight": 300,
    "letter-spacing": 0,
  ),
  "h2": (
    "size": 24px,
    "line-height": 40px !important,
    "weight": 300,
    "letter-spacing": 0,
  ),
  "h3": (
    "size": 18px,
    "line-height": 25px !important,
    "weight": 400,
    "letter-spacing": 0,
  ),
  "h4": (
    "size": 18px,
    "line-height": 24px !important,
    "weight": 300,
    "letter-spacing": 0.1px,
  ),
  "body-1": (
    "size": 16px,
    "line-height": 22px !important,
    "weight": 400,
    "letter-spacing": 0,
  ),
  "body-2": (
    "size": 14px,
    "line-height": 16px !important,
    "weight": 400,
    "letter-spacing": 0,
  ),
  "button": (
    "size": 12px,
    "line-height": 16px !important,
    "weight": 400,
    "letter-spacing": 0.5px,
    "text-transform": "inherit",
  ),
  "subtitle-1": (
    "size": 16px,
    "line-height": 22px !important,
    "weight": 600,
    "letter-spacing": 0,
  ),
  "subtitle-2": (
    "size": 12px,
    "line-height": 16px !important,
    "weight": 600,
    "letter-spacing": 0.2px,
  ),
  "caption": (
    "size": 16px,
    "line-height": 20px !important,
    "weight": 400,
    "letter-spacing": 0,
  ),
  "h5": (
    "size": 14px,
    "line-height": 16px !important,
    "weight": 400 !important,
    "letter-spacing": 0.2px,
  ),
  "h6": (
    "size": 14px,
    "line-height": 22px !important,
    "weight": 400 !important,
    "letter-spacing": 0,
  ),
=======
  // H1 (Large) (Main Pages)
  "h1":
    (
      "size": 36px,
      "line-height": 40px,
      "weight": 300,
      "letter-spacing": 0,
    ),
  // H2 (Models & Drawers)
  "h2":
    (
      "size": 24px,
      "line-height": 40px,
      "weight": 300,
      "letter-spacing": 0,
    ),
  // H3 (Sm) (Sectionals)
  "h3":
    (
      "size": 18px,
      "line-height": 25px,
      "weight": 400,
      "letter-spacing": 0,
    ),
  // H4 (Card Headers)
  "h4":
    (
      "size": 18px,
      "line-height": 24px,
      "weight": 300,
      "letter-spacing": 0.1px,
    ),
  // B1 (Reg)
  "body-1":
    (
      "size": 16px,
      "line-height": 22px,
      "weight": 400,
      "letter-spacing": 0,
    ),
  // B2 (Sm) - Hovers & Labels
  "body-2":
    (
      "size": 14px,
      "line-height": 16px,
      "weight": 400,
      "letter-spacing": 0,
    ),
  // Button Text
  "button":
    (
      "size": 12px,
      "line-height": 16px,
      "weight": 400,
      "letter-spacing": 0.5px,
      "text-transform": "inherit",
    ),
  // Metric #s
  "subtitle-1":
    (
      "size": 16px,
      "line-height": 22px,
      "weight": 600,
      "letter-spacing": 0,
    ),
  // Pill Text
  "subtitle-2":
    (
      "size": 12px,
      "line-height": 16px,
      "weight": 600,
      "letter-spacing": 0.2px,
    ),
  // 'optional'
  "caption":
    (
      "size": 16px,
      "line-height": 20px,
      "weight": 400,
      "letter-spacing": 0,
    ),
  // Nav > Headers
  "h5":
    (
      "size": 14px,
      "line-height": 16px,
      "weight": 400,
      "letter-spacing": 0.2px,
    ),
  // Nav > Menu item 1
  "h6":
    (
      "size": 14px,
      "line-height": 22px,
      "weight": 400,
      "letter-spacing": 0,
    )
>>>>>>> c3289a75
);

// App
$material-light: (
  "background": #ffffff,
  "primary-text-percent": 1,
  "text-color": "#1e1e1e",
);

$border-radius-root: 4px;

$rounded: (
  0: 0,
  null: $border-radius-root,
  "sm": $border-radius-root * 0.5,
  "md": $border-radius-root * 1,
  "lg": $border-radius-root * 3,
  "xl": $border-radius-root * 6,
  "pill": 9999px,
  "circle": 50%,
);

.background-white {
  background: var(--v-white-base);
}
.no-shadow {
  box-shadow: none !important;
}
.cursor-default {
  cursor: default !important;
}<|MERGE_RESOLUTION|>--- conflicted
+++ resolved
@@ -6,86 +6,11 @@
 $heading-font-family: $body-font-family;
 $font-size-root: 14px;
 $headings: (
-<<<<<<< HEAD
-  "h1": (
-    "size": 36px,
-    "line-height": 40px !important,
-    "weight": 300,
-    "letter-spacing": 0,
-  ),
-  "h2": (
-    "size": 24px,
-    "line-height": 40px !important,
-    "weight": 300,
-    "letter-spacing": 0,
-  ),
-  "h3": (
-    "size": 18px,
-    "line-height": 25px !important,
-    "weight": 400,
-    "letter-spacing": 0,
-  ),
-  "h4": (
-    "size": 18px,
-    "line-height": 24px !important,
-    "weight": 300,
-    "letter-spacing": 0.1px,
-  ),
-  "body-1": (
-    "size": 16px,
-    "line-height": 22px !important,
-    "weight": 400,
-    "letter-spacing": 0,
-  ),
-  "body-2": (
-    "size": 14px,
-    "line-height": 16px !important,
-    "weight": 400,
-    "letter-spacing": 0,
-  ),
-  "button": (
-    "size": 12px,
-    "line-height": 16px !important,
-    "weight": 400,
-    "letter-spacing": 0.5px,
-    "text-transform": "inherit",
-  ),
-  "subtitle-1": (
-    "size": 16px,
-    "line-height": 22px !important,
-    "weight": 600,
-    "letter-spacing": 0,
-  ),
-  "subtitle-2": (
-    "size": 12px,
-    "line-height": 16px !important,
-    "weight": 600,
-    "letter-spacing": 0.2px,
-  ),
-  "caption": (
-    "size": 16px,
-    "line-height": 20px !important,
-    "weight": 400,
-    "letter-spacing": 0,
-  ),
-  "h5": (
-    "size": 14px,
-    "line-height": 16px !important,
-    "weight": 400 !important,
-    "letter-spacing": 0.2px,
-  ),
-  "h6": (
-    "size": 14px,
-    "line-height": 22px !important,
-    "weight": 400 !important,
-    "letter-spacing": 0,
-  ),
-=======
   // H1 (Large) (Main Pages)
   "h1":
     (
       "size": 36px,
-      "line-height": 40px,
+      "line-height": 40px !important,
       "weight": 300,
       "letter-spacing": 0,
     ),
@@ -93,7 +18,7 @@
   "h2":
     (
       "size": 24px,
-      "line-height": 40px,
+      "line-height": 40px !important,
       "weight": 300,
       "letter-spacing": 0,
     ),
@@ -101,7 +26,7 @@
   "h3":
     (
       "size": 18px,
-      "line-height": 25px,
+      "line-height": 25px !important,
       "weight": 400,
       "letter-spacing": 0,
     ),
@@ -109,76 +34,75 @@
   "h4":
     (
       "size": 18px,
-      "line-height": 24px,
-      "weight": 300,
-      "letter-spacing": 0.1px,
+      "line-height": 24px !important,
+      "weight": 300 !important,
+      "letter-spacing": 0.1px !important,
     ),
   // B1 (Reg)
   "body-1":
     (
       "size": 16px,
-      "line-height": 22px,
-      "weight": 400,
-      "letter-spacing": 0,
+      "line-height": 22px !important,
+      "weight": 400 !important,
+      "letter-spacing": 0 !important,
     ),
   // B2 (Sm) - Hovers & Labels
   "body-2":
     (
       "size": 14px,
-      "line-height": 16px,
-      "weight": 400,
-      "letter-spacing": 0,
+      "line-height": 16px !important,
+      "weight": 400 !important,
+      "letter-spacing": 0 !important,
     ),
   // Button Text
   "button":
     (
       "size": 12px,
-      "line-height": 16px,
-      "weight": 400,
-      "letter-spacing": 0.5px,
+      "line-height": 16px !important,
+      "weight": 400 !important,
+      "letter-spacing": 0.5px !important,
       "text-transform": "inherit",
     ),
   // Metric #s
   "subtitle-1":
     (
       "size": 16px,
-      "line-height": 22px,
-      "weight": 600,
-      "letter-spacing": 0,
+      "line-height": 22px !important,
+      "weight": 600 !important,
+      "letter-spacing": 0 !important,
     ),
   // Pill Text
   "subtitle-2":
     (
       "size": 12px,
-      "line-height": 16px,
-      "weight": 600,
-      "letter-spacing": 0.2px,
+      "line-height": 16px !important,
+      "weight": 600 !important,
+      "letter-spacing": 0.2px !important,
     ),
   // 'optional'
   "caption":
     (
       "size": 16px,
-      "line-height": 20px,
-      "weight": 400,
-      "letter-spacing": 0,
+      "line-height": 20px !important,
+      "weight": 400 !important,
+      "letter-spacing": 0 !important,
     ),
   // Nav > Headers
   "h5":
     (
       "size": 14px,
-      "line-height": 16px,
-      "weight": 400,
-      "letter-spacing": 0.2px,
+      "line-height": 16px !important,
+      "weight": 400 !important,
+      "letter-spacing": 0.2px !important,
     ),
   // Nav > Menu item 1
   "h6":
     (
       "size": 14px,
-      "line-height": 22px,
-      "weight": 400,
-      "letter-spacing": 0,
+      "line-height": 22px !important,
+      "weight": 400 !important,
+      "letter-spacing": 0 !important,
     )
->>>>>>> c3289a75
 );
 
 // App
