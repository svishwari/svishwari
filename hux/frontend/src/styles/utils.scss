--- conflicted
+++ resolved
@@ -71,9 +71,6 @@
 
 .letter-spacing-sm {
   letter-spacing: 0.5px;
-}
-.btn-border {
-  border: solid 1px var(--v-black-lighten1) !important;
 }
 
 .processing-button {
@@ -192,8 +189,6 @@
 .middle {
   display: flex !important;
   align-items: center !important;
-<<<<<<< HEAD
-=======
 }
 
 .btn-border {
@@ -210,5 +205,4 @@
 
 .tab-min-width {
   min-width: 1584px;
->>>>>>> bfd7be7b
 }