--- conflicted
+++ resolved
@@ -193,8 +193,6 @@
 
 .btn-border {
   border: solid 1px var(--v-black-lighten1) !important;
-<<<<<<< HEAD
-=======
 }
 
 .logo-box-shadow {
@@ -207,5 +205,4 @@
 
 .tab-min-width {
   min-width: 1584px;
->>>>>>> 32773788
 }