--- conflicted
+++ resolved
@@ -46,7 +46,6 @@
     box-shadow: 0px -0.5px 5px 1px rgba(0, 0, 0, 0.15) !important;
 }
 
-<<<<<<< HEAD
 
 // font-size-helpers
 .fs-14 {
@@ -83,7 +82,6 @@
 
 .fs-24 {
     font-size: 24px;
-=======
 .border-start {
     border-left-style: solid;
     border-left-width: 1px;
@@ -110,5 +108,4 @@
 
 .border-zircon {
     border-color: #E2EAEC;
->>>>>>> 44aa664d
 }