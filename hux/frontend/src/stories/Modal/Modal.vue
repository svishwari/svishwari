<template>
  <v-dialog
    v-model="localModal"
    :width="width"
    max-width="952"
    max-height="500"
  >
    <template #activator="{ on, attrs }">
      <slot name="activator" v-bind="attrs" v-on="on"></slot>
    </template>
    <template #default>
      <div class="modal-wrapper">
        <div class="modal-body">
          <slot name="icon">
            <icon
              v-if="icon"
              :type="icon"
              :color="iconColor"
              :border-color="iconColor"
              outline
              :size="40"
              class="mb-8"
            />
          </slot>
          <slot name="title">
            <div v-if="title" class="black--text text--darken-4 new-h2 mb-6">
              {{ title }}
            </div>
          </slot>
          <slot name="body">
            <div
              v-if="body"
<<<<<<< HEAD
              class="black--text text--darken-4 text-body-1 font-weight-regular mb-8"
=======
              class="
                black--text
                text--darken-4
                new-b1
                font-weight-regular
                mb-8
                lh-sm
              "
>>>>>>> eb2c9956
            >
              {{ body }}
            </div>
          </slot>
        </div>
        <div class="modal-footer">
          <slot name="footer">
            <huxButton
              v-if="showCancel"
              size="large"
              tile
              variant="secondary"
              :style="{ float: 'left' }"
              class="box-shadow-none button-padding"
              @click="onCancel()"
            >
              <span class="new-b3">{{ cancelBtnText }}</span>
            </huxButton>
            <huxButton
              v-if="showConfirm"
              size="large"
              tile
              variant="primary"
              :style="{ float: 'right' }"
              class="button-padding"
              @click="onSubmit()"
            >
              <span class="new-b3">{{ confirmBtnText }}</span>
            </huxButton>
            <huxButton
              v-if="showBack"
              size="large"
              tile
              variant="secondary"
              class="mr-2 box-shadow-none button-padding"
              :style="{ float: 'right' }"
              @click="onBack()"
            >
              <span class="new-b3">{{ backBtnText }}</span>
            </huxButton>
          </slot>
        </div>
      </div>
    </template>
  </v-dialog>
</template>

<script>
import huxButton from "../huxButton/huxButton2.vue"
import Icon from "../icons/Icon2.vue"
export default {
  name: "Modal",

  components: {
    huxButton,
    Icon,
  },

  props: {
    title: {
      type: String,
      required: false,
    },

    icon: {
      type: String,
      required: false,
    },

    iconColor: {
      type: String,
      required: false,
      default: "primary-base",
    },

    type: {
      type: String,
      required: false,
      default: "primary",
    },

    body: {
      type: String,
      required: false,
    },

    cancelBtnText: {
      type: String,
      required: false,
      default: "Cancel",
    },

    backBtnText: {
      type: String,
      required: false,
      default: "Back",
    },

    confirmBtnText: {
      type: String,
      required: false,
      default: "Submit",
    },

    value: {
      type: Boolean,
      required: true,
      default: false,
    },

    width: {
      type: Number,
      required: false,
      default: 552,
    },

    isDisabled: {
      type: Boolean,
      required: false,
      default: false,
    },

    showBack: {
      type: Boolean,
      required: false,
      default: false,
    },

    showConfirm: {
      type: Boolean,
      required: false,
      default: false,
    },

    showCancel: {
      type: Boolean,
      required: false,
      dafault: false,
    },
  },

  data() {
    return {
      localModal: this.value,
    }
  },

  computed: {
    localIconColor() {
      if (this.iconColor) {
        return this.iconColor
      }
      return this.type
    },
  },

  watch: {
    value: function () {
      this.localModal = this.value
    },

    localModal: function () {
      this.$emit("input", this.localModal)
      if (!this.localModal) {
        this.$emit("onClose")
      }
    },
  },

  methods: {
    onCancel: function () {
      this.$emit("onCancel")
    },
    onBack: function () {
      this.$emit("onBack")
    },
    onSubmit: function () {
      this.$emit("onSubmit")
    },
  },
}
</script>

<style lang="scss" scoped>
.modal-wrapper {
  background: var(--v-white-base);
  text-align: center;
  padding-top: 48px;
  box-shadow: 0px 100px 200px rgba(30, 30, 30, 0.03),
    0px 16px 32px rgba(0, 85, 135, 0.15);
  .modal-body {
    margin-right: 24px;
    margin-left: 24px;
  }
  .modal-footer {
    box-shadow: inset 0px 1px 0px #dddddd;
    display: flow-root;
    justify-content: space-between;
    align-items: center;
    padding: 16px 24px;
    background: var(--v-primary-lighten1);
  }
}
.button-padding {
  padding: 10px 24px !important;
}
</style><|MERGE_RESOLUTION|>--- conflicted
+++ resolved
@@ -30,9 +30,6 @@
           <slot name="body">
             <div
               v-if="body"
-<<<<<<< HEAD
-              class="black--text text--darken-4 text-body-1 font-weight-regular mb-8"
-=======
               class="
                 black--text
                 text--darken-4
@@ -41,7 +38,6 @@
                 mb-8
                 lh-sm
               "
->>>>>>> eb2c9956
             >
               {{ body }}
             </div>
