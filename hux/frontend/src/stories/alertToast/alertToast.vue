<template>
  <v-alert
    :color="'var(--v-' + bgColor + ')'"
    text
    dismissible
    :outlined="true"
    height="56"
    width="fit-content"
    class="px-8 alert-centered"
  >
    <template #prepend>
      <icon
        :type="type == 'Informative' ? 'Error & Warning' : type"
        :size="24"
        :color="
          type == 'Guide' || type == 'Error & Warning'
            ? 'black-lighten6'
            : 'white-base'
        "
        :bg-color="bgColor"
        :border-color="bgColor"
        outline
        class="mr-2"
      />
    </template>
    <template #default>
<<<<<<< HEAD
      <div class="d-flex justify-space-between align-center">
        <span class="alert-label new-b4">{{ label }}</span>
        <a class="alert-more-info new-b3 ml-2 mr-8" :href="to"
=======
      <div class="d-flex align-center">
        <span class="alert-label text-body-2">{{ label }}</span>
        <a class="alert-more-info text-h6 ml-2 mr-8" :href="to"
>>>>>>> bbd40766
          >More information</a
        >
      </div>
    </template>
    <template v-slot:close="{ toggle }">
      <icon
        type="Close & Remove"
        color="black"
        class="cursor-pointer"
        size="16"
        @click.native="toggle()"
      />
    </template>
  </v-alert>
</template>

<script>
import Icon from "../icons/Icon2.vue"

export default {
  name: "AlertToast",
  components: {
    Icon,
  },
  props: {
    label: {
      type: String,
      required: true,
    },
    type: {
      type: String,
      required: false,
      default: "warning",
    },
    to: {
      type: String,
      required: false,
      default: "/",
    },
  },
  data: () => ({
    alertToast: true,
  }),
  computed: {
    bgColor() {
      switch (this.type) {
        case "Checkmark":
          return "success-darken1"

        case "Error":
          return "error-lighten1"

        case "Error & Warning":
          return "warning-lighten1"

        case "Guide":
          return "yellow-lighten3"

        case "Offline":
          return "black-lighten5"

        default:
          // informative
          return "primary-base"
      }
    },
  },
}
</script>

<style lang="scss" scoped>
$alert-border-radius: 25px;
.alert-label {
  color: var(--v-black-base);
<<<<<<< HEAD
  max-width: 552px;
=======
  line-height: 20px !important;
>>>>>>> bbd40766
  text-overflow: ellipsis;
  white-space: nowrap;
  overflow: hidden;
}
.alert-more-info {
  color: var(--v-primary-lighten7);
<<<<<<< HEAD
=======
  font-weight: bold;
  line-height: 20px;
>>>>>>> bbd40766
}
.alert-centered {
  margin: 0 auto;
}
</style><|MERGE_RESOLUTION|>--- conflicted
+++ resolved
@@ -24,15 +24,9 @@
       />
     </template>
     <template #default>
-<<<<<<< HEAD
       <div class="d-flex justify-space-between align-center">
         <span class="alert-label new-b4">{{ label }}</span>
         <a class="alert-more-info new-b3 ml-2 mr-8" :href="to"
-=======
-      <div class="d-flex align-center">
-        <span class="alert-label text-body-2">{{ label }}</span>
-        <a class="alert-more-info text-h6 ml-2 mr-8" :href="to"
->>>>>>> bbd40766
           >More information</a
         >
       </div>
@@ -107,22 +101,13 @@
 $alert-border-radius: 25px;
 .alert-label {
   color: var(--v-black-base);
-<<<<<<< HEAD
   max-width: 552px;
-=======
-  line-height: 20px !important;
->>>>>>> bbd40766
   text-overflow: ellipsis;
   white-space: nowrap;
   overflow: hidden;
 }
 .alert-more-info {
   color: var(--v-primary-lighten7);
-<<<<<<< HEAD
-=======
-  font-weight: bold;
-  line-height: 20px;
->>>>>>> bbd40766
 }
 .alert-centered {
   margin: 0 auto;
