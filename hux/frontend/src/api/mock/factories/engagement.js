import faker from "faker"

const destinationSchema = () => {
  return {
    id: faker.datatype.number({ min: 1, max: 10 }),
    data_extension_id: faker.datatype.number({ min: 1, max: 10 }),
    delivery_platform_config: {
      data_extension_name: "faker data",
    },
    delivery_platform_type: "facebook",
    name: "Facebook",
    latest_delivery: {
      update_time: "2021-07-30T13:28:51.450Z",
      status: faker.random.arrayElement([
        "Delivered",
        "Delivering",
        "Not Delivered",
        "Error",
      ]),
      size: faker.datatype.number({ min: 0, max: 10000 }),
      match_rate: faker.datatype.number({ min: 0, max: 1, precision: 0.001 }),
    },
    create_time: () => faker.date.recent(),
    created_by: () => faker.fake("{{name.firstName}} {{name.lastName}}"),
    update_time: () => faker.date.recent(),
    updated_by: () => faker.fake("{{name.firstName}} {{name.lastName}}"),
  }
}

const audienceData = () => {
  return {
<<<<<<< HEAD
    id: faker.datatype.number({ min: 1, max: 10 }),
    name: "My audience 1",
    status: "Delivered",
=======
    id: `${faker.datatype.number({ min: 1, max: 10 })}`,
    name: `Audience for ${faker.company.companyName()}`,
    status: faker.random.arrayElement([
      "Delivered",
      "Delivering",
      "Not Delivered",
      "Error",
    ]),
>>>>>>> 59ec62d5
    create_time: () => faker.date.recent(),
    created_by: () => faker.fake("{{name.firstName}} {{name.lastName}}"),
    update_time: () => faker.date.recent(),
    updated_by: () => faker.fake("{{name.firstName}} {{name.lastName}}"),
    destinations: mockDestinations(3),
  }
}

const mockAudiences = (numAudiences = 3) => {
  return Array.from({ length: numAudiences }, audienceData)
}

const mockDestinations = (numDestinations = 3) => {
  return Array.from({ length: numDestinations }, destinationSchema)
}

/**
 * Engagement schema
 */
export const engagement = {
  name: () => faker.address.state(),
  description: () => "",
  delivery_schedule: () => ({
    start_date: faker.date.past(),
    end_date: faker.date.soon(),
  }),
  audiences: () => mockAudiences(faker.datatype.number({ min: 2, max: 5 })),
  size: () => faker.datatype.number({ min: 10000000, max: 999999999 }),
  create_time: () => faker.date.recent(),
  created_by: () => faker.fake("{{name.firstName}} {{name.lastName}}"),
  update_time: () => faker.date.recent(),
  updated_by: () => faker.fake("{{name.firstName}} {{name.lastName}}"),
  status: faker.random.arrayElement(["Active", "Delivering", "Not Delivered"]),
  campaign_performance: {},
  campaign_mappings: {}, // This will enable us to maintain the mapping saved by user for the respective destination.
}<|MERGE_RESOLUTION|>--- conflicted
+++ resolved
@@ -29,11 +29,6 @@
 
 const audienceData = () => {
   return {
-<<<<<<< HEAD
-    id: faker.datatype.number({ min: 1, max: 10 }),
-    name: "My audience 1",
-    status: "Delivered",
-=======
     id: `${faker.datatype.number({ min: 1, max: 10 })}`,
     name: `Audience for ${faker.company.companyName()}`,
     status: faker.random.arrayElement([
@@ -42,7 +37,6 @@
       "Not Delivered",
       "Error",
     ]),
->>>>>>> 59ec62d5
     create_time: () => faker.date.recent(),
     created_by: () => faker.fake("{{name.firstName}} {{name.lastName}}"),
     update_time: () => faker.date.recent(),
