--- conflicted
+++ resolved
@@ -49,11 +49,7 @@
   created_by: () => faker.fake("{{name.firstName}} {{name.lastName}}"),
   update_time: () => faker.date.recent(),
   updated_by: () => faker.fake("{{name.firstName}} {{name.lastName}}"),
-<<<<<<< HEAD
   status: () => "Active",
   campaign_performance: {},
   campaign_mappings: {}, // This will enable us to maintain the mapping saved by user for the respective destination.
-=======
-  status: () => "Not Delivered",
->>>>>>> 7a2765b4
 }