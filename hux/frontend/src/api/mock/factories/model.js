--- conflicted
+++ resolved
@@ -58,18 +58,7 @@
       "Informational",
     ]),
   type: () =>
-<<<<<<< HEAD
-    faker.random.arrayElement([
-      "purchase",
-      "prediction",
-      "ltv",
-      "churn",
-      "propensity",
-      "unsubscribe",
-    ]),
-=======
     faker.random.arrayElement(["Classification", "Unknown", "Regression"]),
->>>>>>> bfd7be7b
   version_history: () => mockVersionHistory(5),
   model_feature: (index) => mockModelFeature(index + 1),
 }