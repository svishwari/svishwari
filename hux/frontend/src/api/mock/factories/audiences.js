import faker from "faker"

<<<<<<< HEAD
const audienceMocker = {
=======
const audienceMock = {
>>>>>>> 8f4e6d80
  name(i) {
    return `Audience ${i + 1}`
  },

  size() {
    return faker.datatype.number({ min: 10000000, max: 999999999 })
  },
  create_time() {
    return faker.date.past()
  },

  created_by() {
    return `${faker.name.firstName()} ${faker.name.lastName()}`
  },

  update_time() {
    return faker.date.past()
  },

  updated_by() {
    return `${faker.name.firstName()} ${faker.name.lastName()}`
  },
}

export default audienceMocker<|MERGE_RESOLUTION|>--- conflicted
+++ resolved
@@ -1,10 +1,6 @@
 import faker from "faker"
 
-<<<<<<< HEAD
-const audienceMocker = {
-=======
 const audienceMock = {
->>>>>>> 8f4e6d80
   name(i) {
     return `Audience ${i + 1}`
   },
@@ -29,4 +25,4 @@
   },
 }
 
-export default audienceMocker+export default audienceMock