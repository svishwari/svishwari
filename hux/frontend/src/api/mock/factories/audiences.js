import faker from "faker"

const audienceMock = {
  name(i) {
    return `Audience ${i + 1}`
  },

  size() {
    return faker.datatype.number({ min: 10000000, max: 999999999 })
  },
  create_time() {
    return faker.date.past()
  },

  created_by() {
    return `${faker.name.firstName()} ${faker.name.lastName()}`
  },

  update_time() {
    return faker.date.past()
  },

  updated_by() {
    return `${faker.name.firstName()} ${faker.name.lastName()}`
  },
<<<<<<< HEAD
  audience_insights() {
    return {
      gender_men: 0.47,
      gender_women: 0.49,
      gender_other: 0.04,
      min_age: faker.datatype.number({ min: 20, max: 40 }),
      max_age: faker.datatype.number({ min: 40, max: 70 }),
      total_countries: faker.datatype.number({ min: 5, max: 10 }),
      total_us_states: faker.datatype.number({ min: 5, max: 30 }),
      total_cities: faker.datatype.number({ min: 10, max: 50 }),
      total_customers: faker.datatype.number(),
    }
=======

  /*
   * TO DO
   * Later this need to be mapped to destination IDs and engagement IDs
   */
  destinations() {
    return faker.datatype.array(faker.datatype.hexaDecimal)
  },
  engagements() {
    return faker.datatype.array(faker.datatype.hexaDecimal)
>>>>>>> 4614aeaf
  },
}

export default audienceMock<|MERGE_RESOLUTION|>--- conflicted
+++ resolved
@@ -23,7 +23,6 @@
   updated_by() {
     return `${faker.name.firstName()} ${faker.name.lastName()}`
   },
-<<<<<<< HEAD
   audience_insights() {
     return {
       gender_men: 0.47,
@@ -36,8 +35,7 @@
       total_cities: faker.datatype.number({ min: 10, max: 50 }),
       total_customers: faker.datatype.number(),
     }
-=======
-
+  },
   /*
    * TO DO
    * Later this need to be mapped to destination IDs and engagement IDs
@@ -47,8 +45,6 @@
   },
   engagements() {
     return faker.datatype.array(faker.datatype.hexaDecimal)
->>>>>>> 4614aeaf
   },
 }
-
 export default audienceMock