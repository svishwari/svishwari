--- conflicted
+++ resolved
@@ -18,7 +18,6 @@
     return new Response(code, headers, body)
   })
 
-<<<<<<< HEAD
   // engagements
   server.get("/engagements")
 
@@ -27,7 +26,7 @@
     let attrs = this.normalizedRequestAttrs()
 
     return schema.engagements.create(attrs)
-=======
+  })
   // data sources
   server.get("/data-sources")
 
@@ -35,6 +34,5 @@
     const requestData = JSON.parse(request.requestBody)
 
     return schema.dataSources.find(requestData).update({ is_added: true })
->>>>>>> 23b0539d
   })
 }