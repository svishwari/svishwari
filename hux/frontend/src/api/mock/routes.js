--- conflicted
+++ resolved
@@ -389,13 +389,9 @@
 
   server.get("/customers-insights/geo", () => mapData)
 
-<<<<<<< HEAD
+  server.get("/customers-insights/total", () => totalCustomersData)
+
   server.post("/customers-insights/cities", (schema, request) => {
-=======
-  server.get("/customers-insights/total", () => totalCustomersData)
-
-  server.get("/customers-insights/cities", (schema, request) => {
->>>>>>> 7688aea9
     let batchNumber = request.queryParams["batch_number"] || 1
     let batchSize = request.queryParams["batch_size"] || 100
     let start = batchNumber === 1 ? 0 : (batchNumber - 1) * batchSize
