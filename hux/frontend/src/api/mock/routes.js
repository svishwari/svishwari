--- conflicted
+++ resolved
@@ -389,11 +389,10 @@
 
   server.get("/customers-insights/geo", () => mapData)
 
-<<<<<<< HEAD
   server.get("/customers-insights/total", () => totalCustomersData)
 
   server.get("/idr/matching-trends", () => genderSpendData())
-=======
+  
   server.get("/customers-insights/cities", (schema, request) => {
     let batchNumber = request.queryParams["batch_number"] || 1
     let batchSize = request.queryParams["batch_size"] || 100
@@ -407,7 +406,6 @@
   server.get("/customers-insights/countries", (schema) => {
     return schema.geoCountries.all()
   })
->>>>>>> 69e2c911
 
   server.get("/customers", (schema, request) => {
     let currentBatch = request.queryParams.batch_number
