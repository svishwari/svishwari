import { Response } from "miragejs"
import dayjs from "dayjs"
import faker from "faker"

import { audienceInsights } from "./factories/audiences"
import { customersOverview } from "./factories/customers"
import { me } from "./factories/me"
import {
  destinationsConstants,
  destinationsDataExtensions,
} from "./factories/destination"
import { idrOverview, idrDataFeedReport } from "./factories/identity"
import { dataFeeds } from "./factories/dataSource"
import attributeRules from "./factories/attributeRules"
import featureData from "./factories/featureData.json"
import audienceCSVData from "./factories/audienceCSVData"
import liftData from "./factories/liftChartData"
import mapData from "@/components/common/MapChart/mapData.js"
import demographicsData from "@/api/mock/fixtures/demographicData.js"
import customerEventData from "@/api/mock/fixtures/customerEventData.js"
import totalCustomersData from "./fixtures/totalCustomersData.js"
import totalCustomerSpendData from "./fixtures/totalCustomerSpendData.js"
import { driftData } from "@/api/mock/factories/driftData.js"
import idrMatchingTrends from "@/api/mock/fixtures/idrMatchingTrendData.js"

export const defineRoutes = (server) => {
  // Users
  server.get("/users/profile", (schema) => {
    return schema.users.find(1)
  })
  server.post("users/:type/:id/favorite", (schema, request) => {
    const code = 200
    const headers = {}
    const body = { message: "SUCCESS" }
    const id = request.params.id
    const favoriteType = request.params.type
    const user = schema.users.find(1)

    user.favorites[favoriteType].push(id)
    return new Response(code, headers, body)
  })
  server.del("users/:type/:id/favorite", (schema, request) => {
    const code = 200
    const headers = {}
    const body = { message: "SUCCESS" }
    const id = request.params.id
    const favoriteType = request.params.type
    const user = schema.users.find(1)

    user.favorites[favoriteType] = user.favorites[favoriteType].filter(
      (item) => item !== id
    )
    return new Response(code, headers, body)
  })
  server.post("users/contact-us", () => {
    const code = 201
    const headers = {}
    const body = {
      description: "test summary",
      id: 116331,
      key: "HUS-1553",
      summary: "test",
    }
    return new Response(code, headers, body)
  })

  // data sources
  server.get("/data-sources")

  server.get("/data-sources/:id")

  server.get("/data-sources/:type/datafeeds", (schema, request) => {
    const dataSourceType = request.params["type"]
    const dataSource = schema.dataSources.findBy({ type: dataSourceType }).attrs
    return dataFeeds(dataSource)
  })

  server.patch("/data-sources", (schema, request) => {
    const requestData = JSON.parse(request.requestBody)

    return schema.dataSources
      .find(requestData.data_source_ids)
      .update(requestData.body)
  })

  // destinations
  server.get("/destinations")
  server.get("/destinations/:id")

  server.put("/destinations/:id/authentication", (schema, request) => {
    const id = request.params.id
    const requestData = JSON.parse(request.requestBody)

    return schema.destinations.find(id).update({
      is_added: true,
      status: "Active",
      configuration: requestData.configuration,
    })
  })

  server.patch("/destinations/:id", (schema, request) => {
    const id = request.params.id

    return schema.destinations
      .find(id)
      .update({ is_added: false, status: "Pending" })
  })

  server.get("/destinations/:destinationId/data-extensions")
  server.post(
    "/destinations/:destinationId/data-extensions",
    (schema, request) => {
      const requestData = JSON.parse(request.requestBody)
      const requestPayload = {
        name: requestData.data_extension,
      }
      let response = schema.dataExtensions.create(requestPayload)
      // update data extension, assign the new `id` to its `data_extension_id`
      let updatedResponse = schema.dataExtensions
        .find(response.attrs.id)
        .update({
          data_extension_id: response.attrs.id,
          create_time: new Date(),
        })
      return updatedResponse.attrs
    }
  )

  server.post("/destinations/validate", (_, request) => {
    const code = 200
    const headers = {}
    const body = { message: "Destination authentication details are valid" }
    const requestData = JSON.parse(request.requestBody)

    if (requestData.type === "sfmc") {
      body.perf_data_extensions = destinationsDataExtensions()
    }
    return new Response(code, headers, body)
  })

  server.post("/destinations/request", (schema, request) => {
    const requestDetails = JSON.parse(request.requestBody)
    const { name } = requestDetails
    const existingDestination = schema.destinations.findBy({ name: name })
    if (existingDestination) {
      return existingDestination.update({ is_added: true, status: "Requested" })
    } else {
      const attrs = {
        ...requestDetails,
        type: "generic_destination",
        category: "Other",
        status: "Requested",
        is_added: true,
      }
      return server.create("destination", attrs)
    }
  })

  server.get("/destinations/constants", () => destinationsConstants)

  // engagements
  server.get("/engagements")

  server.get("/engagements/:id", (schema, request) => {
    const id = request.params.id
    const engagement = schema.engagements.find(id)
    return engagement
  })

  server.post("/engagements", (schema, request) => {
    const requestData = JSON.parse(request.requestBody)

    let errorResponse

    // validations: duplicate name
    let duplicateLength = schema.engagements.where({
      name: requestData.name,
    }).models.length

    if (duplicateLength > 0) {
      errorResponse = {
        message: "Name already exists.",
      }
    }

    // validations: null as description
    if (requestData.description === null) {
      errorResponse = {
        description: ["Field may not be null."],
      }
    }

    if (errorResponse) {
      const errorCode = 400
      const errorHeaders = {}
      return new Response(errorCode, errorHeaders, errorResponse)
    }

    const now = dayjs().toJSON()

    const attrs = {
      ...requestData,
      create_time: () => now,
      created_by: me.full_name(),
      update_time: () => now,
      updated_by: me.full_name(),
    }

    return server.create("engagement", attrs)
  })

  server.post("/engagements/:id", (schema) => {
    let attrs = this.normalizedRequestAttrs()

    return schema.engagements.create(attrs)
  })

  server.post("/engagements/:id/deliver", () => {
    const code = 200
    const headers = {}
    const body = { message: "Successfully created delivery jobs" }
    return new Response(code, headers, body)
  })

  // Attaching an Audience to an Engagement
  server.post("/engagements/:id/audiences", (schema, request) => {
    const code = 200
    const headers = {}
    const id = request.params.id
    const requestData = JSON.parse(request.requestBody)
    const engagement = schema.engagements.find(id)
    const addedAudiences = requestData.audiences.map((aud) => {
      const audience = schema.audiences.find(aud.id)
      const existsAudience = engagement.audiences.filter(
        (engAud) => engAud.id === aud.id
      )
      if (existsAudience.length > 0) {
        existsAudience[0].destinations = aud.destinations.map((des) =>
          schema.destinations.find(des.id)
        )
        return
      }
      const audienceObj = {
        status: audience.status,
        id: audience.id,
        name: audience.name,
        destinations: aud.destinations.map((des) =>
          schema.destinations.find(des.id)
        ),
      }
      return audienceObj
    })
    if (!addedAudiences.includes(undefined)) {
      engagement.audiences.push(...addedAudiences)
    }
    const body = { message: "SUCCESS" }
    return new Response(code, headers, body)
  })

  // Detaching an Audience to an Engagement
  server.del("/engagements/:id/audiences/:audienceId", (schema, request) => {
    const code = 200
    const headers = {}
    const id = request.params.id
    const audienceId = request.params.audienceId
    const engagement = schema.engagements.find(id)
    engagement.audiences.splice(
      engagement.audiences.findIndex((aud) => aud.id === audienceId),
      1
    )
    const body = { message: "SUCCESS" }
    return new Response(code, headers, body)
  })

  server.post(
    "/engagements/:id/audience/:audienceId/deliver",
    (schema, request) => {
      const engagementId = request.params.id
      const audienceId = request.params.audienceId

      const engagement = schema.engagements.find(engagementId)

      const attrs = {
        status: "Delivering",
        audiences: engagement.audiences.map((audience) => {
          if (audience.id === audienceId) {
            audience.destinations = audience.destinations.map((destination) => {
              destination.latest_delivery = {
                update_time: dayjs().toJSON(),
                status: "Delivering",
              }
              return destination
            })
          }
          return audience
        }),
      }

      engagement.update(attrs)

      return { message: "Successfully created delivery jobs" }
    }
  )

  server.post(
    "/engagements/:id/audience/:audienceId/destination/:destinationId/schedule",
    () => {
      return { message: "Successfully updated delivery schedule" }
    }
  )

  server.post(
    "/engagements/:id/audience/:audienceId/destination/:destinationId/deliver",
    () => {
      return { message: "Successfully created delivery jobs" }
    }
  )
  server.get(
    "/engagements/:id/audience/:audienceId/destination/:destinationId/campaign-mappings",
    (schema) => {
      return schema.campaignOptions.find(1)
    }
  )
  server.put(
    "/engagements/:id/audience/:audienceId/destination/:destinationId/campaigns",
    (schema, request) => {
      const engagementId = request.params.id
      const audienceId = request.params.audienceId
      const destinationId = request.params.destinationId
      const engagement = schema.engagements.find(engagementId)
      const requestData = JSON.parse(request.requestBody)

      engagement.campaign_mappings[destinationId] = requestData.campaigns
      const audience = engagement.campaign_performance[
        "adsPerformance"
      ].audience_performance.filter((aud) => aud.id === audienceId)
      if (audience.length === 1) {
        const destination = audience[0].destinations.filter(
          (dest) => dest.id === destinationId
        )
        if (destination.length === 1) {
          destination[0].campaigns = []
          const exclude = new Set(["id", "name", "destinations"])
          const countData = Object.fromEntries(
            Object.entries(audience[0]).filter(
              (entry) => !exclude.has(entry[0])
            )
          )
          Object.entries(countData).forEach(
            (entry) => (destination[0][entry[0]] = entry[1])
          )
          destination[0].is_mapped = true
          const campaigns = requestData.campaigns.map((camp) => {
            const mockCamp = { ...countData }
            mockCamp["id"] = camp.id
            mockCamp["name"] = camp.name
            return mockCamp
          })
          destination[0].campaigns.push(...campaigns)
        }
      }
      return { message: "Successfully created mappings" }
    }
  )
  //update Engagement
  server.put("/engagements/:id", (schema, request) => {
    const engagementId = request.params.id
    const requestData = JSON.parse(request.requestBody)
    if (requestData.status) {
      // deactivate engagement
      const payload = {
        status: requestData.status,
      }
      schema.engagements.find(engagementId).update(payload)
      return { message: "Successfully deactivated engagement" }
    } else {
      // updating engagement
      return schema.engagements.find(engagementId).update(requestData)
    }
  })

  server.get(
    "/engagements/:id/audience/:audienceId/destination/:destinationId/campaigns",
    (schema, request) => {
      const engagementId = request.params.id
      const destinationId = request.params.destinationId
      const engagement = schema.engagements.find(engagementId)
      return engagement.campaign_mappings[destinationId] || []
    }
  )
  server.get("/engagements/:id/delivery-history", (schema, request) => {
    const id = request.params.id
    const engagement = schema.engagements.find(id)
    const destination = schema.destinations.find(7)
    return engagement.audiences.map((audience) => {
      return {
        audience: {
          id: audience.id,
          name: audience.name,
        },
        destination: {
          id: destination.id,
          name: destination.name,
          type: destination.type,
        },
        size: audience.size,
        delivered: dayjs().toJSON(),
        match_rate: faker.datatype.number({ min: 0, max: 1, precision: 0.001 }),
      }
    })
  })

  // Audience Performances
  server.get(
    "/engagements/:id/audience-performance/email",
    (schema, request) => {
      const id = request.params.id
      const engagement = schema.engagements.find(id)
      engagement.campaign_performance["emailPerformance"] =
        engagement.campaign_performance["emailPerformance"] ||
        schema.audiencePerformances.find(id)["email_audience_performance"]
      return engagement.campaign_performance["emailPerformance"]
    }
  )
  server.get(
    "/engagements/:id/audience-performance/display-ads",
    (schema, request) => {
      const id = request.params.id
      const engagement = schema.engagements.find(id)
      engagement.campaign_performance["adsPerformance"] =
        engagement.campaign_performance["adsPerformance"] ||
        schema.audiencePerformances.find(id)["displayads_audience_performance"]
      return engagement.campaign_performance["adsPerformance"]
    }
  )
  server.get("/engagements/:id/audience-performance/download", async () => {
    // Introduced a delay of 5 seconds to
    // replicate the API delay in processing the BLOB.
    await new Promise((r) => setTimeout(r, 5000))
    return audienceCSVData
  })

  server.del("/engagements/:id", (schema, request) => {
    const id = request.params.id
    const engagement_deleted = schema.engagements.find(id)
    const engagement_deleted_name = engagement_deleted.name
    engagement_deleted.destroy()
    return "Engagement " + engagement_deleted_name + " successfully deleted"
  })

  // models
  server.get("/models")
  server.post("/models", (schema, request) => {
    let attrs = JSON.parse(request.requestBody)
    return schema.models.create(attrs)
  })

  server.get("/models/:id/overview", (schema, request) => {
    const id = request.params.id
    const data = schema.models.find(id)
    data.attrs.performance_metric = {
      rmse: -1,
      auc: 0.79,
      precision: 0.82,
      recall: 0.65,
      current_version: "3.1.2",
    }
    data.attrs.model_name = data.attrs.name
    data.attrs.model_type = data.attrs.type

    return data
  })

  server.get("/models/:id/feature-importance", () => {
    return featureData.featureList
  })

  server.get("/models/:id/version-history", (schema, request) => {
    const id = request.params.id
    const model = schema.models.find(id)
    return model.attrs.version_history
  })

  server.get("/models/:id/lift", () => liftData)

  server.get("/models/:id/drift", () => driftData())

  server.get("/models/:id/features", (schema, request) => {
    const id = request.params.id
    const model = schema.models.find(id)
    return model.attrs.model_feature
  })

  server.patch("/models", (schema, request) => {
    const requestData = JSON.parse(request.requestBody)
    return schema.models.find(requestData.models_ids).update(requestData.body)
  })

  server.del("/models/:id", (schema, request) => {
    const code = 200
    const headers = {}
    const id = request.params.id
    const model = schema.models.find(id)
    model.destroy()
    const body = { message: "SUCCESS" }
    return new Response(code, headers, body)
  })

  // customers
  server.get("/customers")

  server.get("/customers/:hux_id", (schema, request) => {
    const huxId = request.params.hux_id
    const attrs = schema.customers.findBy({ hux_id: huxId }).attrs
    const customerProfile = server.create("customerProfile")
    customerProfile["overview"] = { ...customerProfile["overview"], ...attrs }
    return customerProfile
  })

  server.get("/customers/overview", () => customersOverview)

  server.post("/customers/:huxId/events", () => customerEventData)

  server.get("/customers-insights/geo", () => mapData)

  server.get("/customers-insights/demo", () => demographicsData)

  server.get("/customers-insights/total", () => totalCustomersData)

  server.get("/customers-insights/revenue", () => totalCustomerSpendData)

  server.get("/customers-insights/cities", (schema, request) => {
    let batchNumber = request.queryParams["batch_number"] || 1
    let batchSize = request.queryParams["batch_size"] || 100
    let start = batchNumber === 1 ? 0 : (batchNumber - 1) * batchSize
    let end = batchNumber === 1 ? batchSize : batchNumber * batchSize
    return schema.geoCities.all().slice(start, end)
  })

  server.get("/customers-insights/states", (schema) => {
    return schema.geoStates.all()
  })

  server.get("/customers-insights/countries", (schema) => {
    return schema.geoCountries.all()
  })

  server.get("/customers", (schema, request) => {
    let currentBatch = request.queryParams.batch_number
    let batchSize = request.queryParams.batch_size
    let initialCount = currentBatch == 1 ? 0 : (currentBatch - 1) * batchSize
    let lastCount = currentBatch == 1 ? batchSize : currentBatch * batchSize
    const customers = schema.customers.all().slice(initialCount, lastCount)
    return customers
  })

  server.post("/customers/overview", () => customersOverview)

  // identity resolution
  server.get("/idr/overview", () => {
    return {
      date_range: {
        start_date: faker.date.past(5),
        end_date: dayjs().toJSON(),
      },
      overview: idrOverview(),
    }
  })
  server.get(
    "/idr/datafeeds",
    (schema) => {
      return schema.idrDataFeeds.all()
    },
    { timing: 10 }
  )
  server.get("/idr/datafeeds/:datafeed_id", () => idrDataFeedReport)
  server.get("/idr/matching-trends", () => idrMatchingTrends)

  // notifications
  server.get("/notifications", (schema, request) => {
    let currentBatch = request.queryParams.batch_number
    let batchSize = request.queryParams.batch_size
    let initialCount = currentBatch == 1 ? 0 : (currentBatch - 1) * batchSize
    let lastCount = currentBatch == 1 ? batchSize : currentBatch * batchSize
    let allNotifications = schema.notifications.all()
    const notifications = {
      notifications: allNotifications.models.slice(initialCount, lastCount),
      total: allNotifications.length,
    }
    return notifications
  })
  server.get("/notifications/:notification_id", (schema, request) => {
    const id = request.params.notification_id
    let singleNotification = schema.notifications.find(id)
    return singleNotification
  })

  server.get("/users", (schema) => {
    return schema.users.all()
  })

  // audiences
  server.get("/audiences")

  server.get("/audiences/:id/audience_insights", () => {
    demographicsData.demo = mapData
    return demographicsData
  })
  server.get("/audiences/:id/:type", async () => {
    // Introduced a delay of 15 seconds to
    // replicate the API delay in processing the BLOB.
    await new Promise((r) => setTimeout(r, 15000))
    return audienceCSVData
  })

  server.get("/audiences/:id", (schema, request) => {
    const id = request.params.id
    const audience = schema.audiences.find(id)
    return {
      ...audience.attrs,
      audience_insights: audienceInsights,
    }
  })

  server.post("/audiences", (schema, request) => {
    const requestData = JSON.parse(request.requestBody)
<<<<<<< HEAD
    if (requestData.engagements) {
      requestData.engagements = requestData.engagements.map((id) => {
        return schema.engagements.find(id)
      })
    }
    if (requestData.destinations) {
      requestData.destinations = requestData.destinations.map((des) => {
        return schema.destinations.find(des.id)
      })
    }
=======
    requestData.engagements = []
    requestData.destinations = []
>>>>>>> bfd7be7b

    const now = dayjs().toJSON()

    const attrs = {
      ...requestData,
      create_time: () => now,
      created_by: me.full_name(),
      update_time: () => now,
      updated_by: me.full_name(),
    }

    return server.create("audience", attrs)
  })

  server.put("/audiences/:id", (schema, request) => {
    const audienceId = request.params.id
    const requestData = JSON.parse(request.requestBody)
    const payload = {
      name: requestData.name,
      filters: requestData.filters,
    }
    return schema.audiences.find(audienceId).update(payload)
  })

  server.post("/audiences/:id/deliver", () => {
    return { message: "Successfully created delivery jobs" }
  })

  server.get("/audiences/rules", () => attributeRules)
  server.get("/audiences/:id/delivery-history", (schema, request) => {
    const id = request.params.id
    const audience = schema.audiences.find(id)
    const destination = schema.destinations.find(7)
    return audience.engagements.map((engagement) => {
      return {
        engagement: {
          id: engagement.id,
          name: engagement.name,
        },
        destination: {
          id: destination.id,
          name: destination.name,
          type: destination.type,
        },
        size: audience.size,
        delivered: dayjs().toJSON(),
        match_rate: faker.datatype.number({ min: 0, max: 1, precision: 0.001 }),
      }
    })
  })

  server.get("/audiences/:id/cities", (schema, request) => {
    let batchNumber = request.queryParams["batch_number"] || 1
    let batchSize = request.queryParams["batch_size"] || 100
    let start = batchNumber === 1 ? 0 : (batchNumber - 1) * batchSize
    let end = batchNumber === 1 ? batchSize : batchNumber * batchSize
    return schema.geoCities.all().slice(start, end)
  })

  server.get("/audiences/:id/states", (schema) => {
    return schema.geoStates.all()
  })

  server.get("/audiences/:id/countries", (schema) => {
    return schema.geoCountries.all()
  })

  server.del("/audiences/:id", (schema, request) => {
    const id = request.params.id
    const audience_deleted = schema.audiences.find(id)
    const audience_deleted_name = audience_deleted.name
    audience_deleted.destroy()
    return "Audience " + audience_deleted_name + " successfully deleted"
  })

  //lookalike audiences
  server.post("/lookalike-audiences", (schema, request) => {
    let requestData = JSON.parse(request.requestBody)
    requestData.engagements = requestData.engagement_ids.map((id) => {
      return schema.engagements.find(id)
    })
    requestData.is_lookalike = true
    const now = dayjs().toJSON()
    const attrs = {
      ...requestData,
      create_time: now,
      created_by: me.full_name(),
      update_time: now,
      updated_by: me.full_name(),
      size: 0,
    }
    delete attrs["engagement_ids"]

    return schema.audiences.create(attrs)
  })

  server.put("/lookalike-audiences/:id", (schema, request) => {
    let requestData = JSON.parse(request.requestBody)
    return schema.audiences.find(request.params.id).update(requestData)
  })
<<<<<<< HEAD
=======

  //configuration
  server.get("/configurations", (schema) => {
    return schema.configurations.all()
  })
>>>>>>> bfd7be7b
}<|MERGE_RESOLUTION|>--- conflicted
+++ resolved
@@ -624,21 +624,8 @@
 
   server.post("/audiences", (schema, request) => {
     const requestData = JSON.parse(request.requestBody)
-<<<<<<< HEAD
-    if (requestData.engagements) {
-      requestData.engagements = requestData.engagements.map((id) => {
-        return schema.engagements.find(id)
-      })
-    }
-    if (requestData.destinations) {
-      requestData.destinations = requestData.destinations.map((des) => {
-        return schema.destinations.find(des.id)
-      })
-    }
-=======
     requestData.engagements = []
     requestData.destinations = []
->>>>>>> bfd7be7b
 
     const now = dayjs().toJSON()
 
@@ -739,12 +726,9 @@
     let requestData = JSON.parse(request.requestBody)
     return schema.audiences.find(request.params.id).update(requestData)
   })
-<<<<<<< HEAD
-=======
 
   //configuration
   server.get("/configurations", (schema) => {
     return schema.configurations.all()
   })
->>>>>>> bfd7be7b
 }