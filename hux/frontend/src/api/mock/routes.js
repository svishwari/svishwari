import { Response } from "miragejs"
import moment from "moment"
import faker from "faker"

import { audienceInsights } from "./factories/audiences"
import { customersOverview } from "./factories/customers"
import { me } from "./factories/me"
import {
  destinationsConstants,
  destinationsDataExtensions,
} from "./factories/destination"
import { idrOverview, idrDataFeedReport } from "./factories/identity"
import attributeRules from "./factories/attributeRules"
import featureData from "./factories/featureData.json"
import liftData from "./factories/liftChartData"
import mapData from "@/components/common/MapChart/mapData.js"

export const defineRoutes = (server) => {
  // data sources
  server.get("/data-sources")

  server.patch("/data-sources", (schema, request) => {
    const requestData = JSON.parse(request.requestBody)

    return schema.dataSources
      .find(requestData.data_source_ids)
      .update(requestData.body)
  })

  // destinations
  server.get("/destinations")
  server.get("/destinations/:id")

  server.put("/destinations/:id", (schema, request) => {
    const id = request.params.id

    return schema.destinations.find(id).update({ is_added: true })
  })
  server.get("/destinations/:destinationId/data-extensions")
  server.post(
    "/destinations/:destinationId/data-extensions",
    (schema, request) => {
      const requestData = JSON.parse(request.requestBody)
      const requestPayload = {
        name: requestData.data_extension,
      }
      let response = schema.dataExtensions.create(requestPayload)
      // update data extension, assign the new `id` to its `data_extension_id`
      let updatedResponse = schema.dataExtensions
        .find(response.attrs.id)
        .update({ data_extension_id: response.attrs.id })
      return updatedResponse.attrs
    }
  )

  server.post("/destinations/validate", (_, request) => {
    const code = 200
    const headers = {}
    const body = { message: "Destination authentication details are valid" }
    const requestData = JSON.parse(request.requestBody)

    if (requestData.type === "sfmc") {
      body.perf_data_extensions = destinationsDataExtensions()
    }
    return new Response(code, headers, body)
  })

  server.get("/destinations/constants", () => destinationsConstants)

  // engagements
  server.get("/engagements")

  server.get("/engagements/:id", (schema, request) => {
    const id = request.params.id
    const engagement = schema.engagements.find(id)
    return engagement
  })

  server.post("/engagements", (schema, request) => {
    const requestData = JSON.parse(request.requestBody)

    let errorResponse

    // validations: duplicate name
    let duplicateLength = schema.engagements.where({
      name: requestData.name,
    }).models.length

    if (duplicateLength > 0) {
      errorResponse = {
        message: "Name already exists.",
      }
    }

    // validations: null as description
    if (requestData.description === null) {
      errorResponse = {
        description: ["Field may not be null."],
      }
    }

    if (errorResponse) {
      const errorCode = 400
      const errorHeaders = {}
      return new Response(errorCode, errorHeaders, errorResponse)
    }

    const now = moment().toJSON()

    const attrs = {
      ...requestData,
      create_time: () => now,
      created_by: me.full_name(),
      update_time: () => now,
      updated_by: me.full_name(),
    }

    return server.create("engagement", attrs)
  })

  server.post("/engagements/:id", (schema) => {
    let attrs = this.normalizedRequestAttrs()

    return schema.engagements.create(attrs)
  })

  server.post("/engagements/:id/deliver", () => {
    const code = 200
    const headers = {}
    const body = { message: "Successfully created delivery jobs" }
    return new Response(code, headers, body)
  })

  // Attaching an Audience to an Engagement
  server.post("/engagements/:id/audiences", (schema, request) => {
    const code = 200
    const headers = {}
    const id = request.params.id
    const requestData = JSON.parse(request.requestBody)
    const engagement = schema.engagements.find(id)
    const addedAudiences = requestData.audiences.map((aud) => {
      const audience = schema.audiences.find(aud.id)
      const existsAudience = engagement.audiences.filter(
        (engAud) => engAud.id === aud.id
      )
      if (existsAudience.length > 0) {
        existsAudience[0].destinations = aud.destinations.map((des) =>
          schema.destinations.find(des.id)
        )
        return
      }
      const audienceObj = {
        status: audience.status,
        id: audience.id,
        name: audience.name,
        destinations: aud.destinations.map((des) =>
          schema.destinations.find(des.id)
        ),
      }
      return audienceObj
    })
    if (!addedAudiences.includes(undefined)) {
      engagement.audiences.push(...addedAudiences)
    }
    const body = { message: "SUCCESS" }
    return new Response(code, headers, body)
  })

  // Detaching an Audience to an Engagement
  server.del("/engagements/:id/audiences/:audienceId", (schema, request) => {
    const code = 200
    const headers = {}
    const id = request.params.id
    const audienceId = request.params.audienceId
    const engagement = schema.engagements.find(id)
    engagement.audiences.splice(
      engagement.audiences.findIndex((aud) => aud.id === audienceId),
      1
    )
    const body = { message: "SUCCESS" }
    return new Response(code, headers, body)
  })

  server.post(
    "/engagements/:id/audience/:audienceId/deliver",
    (schema, request) => {
      const engagementId = request.params.id
      const audienceId = request.params.audienceId

      const engagement = schema.engagements.find(engagementId)

      const attrs = {
        status: "Delivering",
        audiences: engagement.audiences.map((audience) => {
          if (audience.id === audienceId) {
            audience.destinations = audience.destinations.map((destination) => {
              destination.latest_delivery = {
                update_time: moment().toJSON(),
                status: "Delivering",
              }
              return destination
            })
          }
          return audience
        }),
      }

      engagement.update(attrs)

      return { message: "Successfully created delivery jobs" }
    }
  )

  server.post(
    "/engagements/:id/audience/:audienceId/destination/:destinationId/deliver",
    () => {
      return { message: "Successfully created delivery jobs" }
    }
  )
  server.get(
    "/engagements/:id/audience/:audienceId/destination/:destinationId/campaign-mappings",
    (schema) => {
      return schema.campaignOptions.find(1)
    }
  )
  server.put(
    "/engagements/:id/audience/:audienceId/destination/:destinationId/campaigns",
    (schema, request) => {
      const engagementId = request.params.id
      const audienceId = request.params.audienceId
      const destinationId = request.params.destinationId
      const engagement = schema.engagements.find(engagementId)
      const requestData = JSON.parse(request.requestBody)

      engagement.campaign_mappings[destinationId] = requestData.campaigns
      const audience = engagement.campaign_performance[
        "adsPerformance"
      ].audience_performance.filter((aud) => aud.id === audienceId)
      if (audience.length === 1) {
        const destination = audience[0].destinations.filter(
          (dest) => dest.id === destinationId
        )
        if (destination.length === 1) {
          destination[0].campaigns = []
          const exclude = new Set(["id", "name", "destinations"])
          const countData = Object.fromEntries(
            Object.entries(audience[0]).filter(
              (entry) => !exclude.has(entry[0])
            )
          )
          Object.entries(countData).forEach(
            (entry) => (destination[0][entry[0]] = entry[1])
          )
          destination[0].is_mapped = true
          const campaigns = requestData.campaigns.map((camp) => {
            const mockCamp = { ...countData }
            mockCamp["id"] = camp.id
            mockCamp["name"] = camp.name
            return mockCamp
          })
          destination[0].campaigns.push(...campaigns)
        }
      }
      return { message: "Successfully created mappings" }
    }
  )
  //update Engagement
  server.put("/engagements/:id", (schema, request) => {
    const engagementId = request.params.id
    const requestData = JSON.parse(request.requestBody)
    if (requestData.status) {
      const payload = {
        status: requestData.status,
      }
      schema.engagements.find(engagementId).update(payload)
      return { message: "Successfully inactivated engagement" }
    }
  })

  server.get(
    "/engagements/:id/audience/:audienceId/destination/:destinationId/campaigns",
    (schema, request) => {
      const engagementId = request.params.id
      const destinationId = request.params.destinationId
      const engagement = schema.engagements.find(engagementId)
      return engagement.campaign_mappings[destinationId] || []
    }
  )
  server.get("/engagements/:id/delivery-history", (schema, request) => {
    const id = request.params.id
    const engagement = schema.engagements.find(id)
    const destination = schema.destinations.find(7)
    return engagement.audiences.map((audience) => {
      return {
        audience: {
          id: audience.id,
          name: audience.name,
        },
        destination: {
          id: destination.id,
          name: destination.name,
          type: destination.type,
        },
        size: audience.size,
        delivered: moment().toJSON(),
        match_rate: faker.datatype.number({ min: 0, max: 1, precision: 0.001 }),
      }
    })
  })

  // Audience Performances
  server.get(
    "/engagements/:id/audience-performance/email",
    (schema, request) => {
      const id = request.params.id
      const engagement = schema.engagements.find(id)
      engagement.campaign_performance["emailPerformance"] =
        engagement.campaign_performance["emailPerformance"] ||
        schema.audiencePerformances.find(id)["email_audience_performance"]
      return engagement.campaign_performance["emailPerformance"]
    }
  )
  server.get(
    "/engagements/:id/audience-performance/display-ads",
    (schema, request) => {
      const id = request.params.id
      const engagement = schema.engagements.find(id)
      engagement.campaign_performance["adsPerformance"] =
        engagement.campaign_performance["adsPerformance"] ||
        schema.audiencePerformances.find(id)["displayads_audience_performance"]
      return engagement.campaign_performance["adsPerformance"]
    }
  )

  // models
  server.get("/models")

  server.get("/models/:id/overview", (schema, request) => {
    const id = request.params.id
    const data = schema.models.find(id)
    data.attrs.performance_metric = {
      recall: 0.65,
      current_version: "3.1.2",
      rmse: -1,
      auc: 0.79,
      precision: 0.82,
    }
<<<<<<< HEAD
    data.attrs.feature_importance = featureData.featureList
=======
    data.attrs.lift_data = liftData.lift_data
>>>>>>> 60837b22
    data.attrs.model_name = data.attrs.name
    data.attrs.model_type = data.attrs.type

    return data
  })

  server.get("/models/:id/feature-importance", () => {
    return featureData.featureList
  })

  server.get("/models/:id/version-history", (schema, request) => {
    const id = request.params.id
    const model = schema.models.find(id)
    return model.attrs.version_history
  })

  server.get("/models/:id/lift", () => liftData)

  // customers
  server.get("/customers")

  server.get("/customers/:hux_id", (schema, request) => {
    const huxId = request.params.hux_id
    return server.create(
      "customerProfile",
      schema.customers.findBy({ hux_id: huxId }).attrs
    )
  })

  server.get("/customers/overview", () => customersOverview)

  server.get("/customers-insights/geo", () => mapData)

  server.get("/customers", (schema, request) => {
    let currentBatch = request.queryParams.batch_number
    let batchSize = request.queryParams.batch_size
    let initialCount = currentBatch == 1 ? 0 : (currentBatch - 1) * batchSize
    let lastCount = currentBatch == 1 ? batchSize : currentBatch * batchSize
    const customers = schema.customers.all().slice(initialCount, lastCount)
    return customers
  })

  server.post("/customers/overview", () => customersOverview)

  // identity resolution
  server.get("/idr/overview", () => idrOverview)
  server.get(
    "/idr/datafeeds",
    (schema) => {
      return schema.idrDataFeeds.all()
    },
    { timing: 10 }
  )
  server.get("/idr/datafeeds/:datafeed_id", () => idrDataFeedReport)

  // notifications
  server.get("/notifications", (schema, request) => {
    let currentBatch = request.queryParams.batch_number
    let batchSize = request.queryParams.batch_size
    let initialCount = currentBatch == 1 ? 0 : (currentBatch - 1) * batchSize
    let lastCount = currentBatch == 1 ? batchSize : currentBatch * batchSize
    let allNotifications = schema.notifications.all()
    const notifications = {
      notifications: allNotifications.models.slice(initialCount, lastCount),
      total: allNotifications.length,
    }
    return notifications
  })

  // audiences
  server.get("/audiences")

  server.get("/audiences/:id", (schema, request) => {
    const id = request.params.id
    const audience = schema.audiences.find(id)
    return {
      ...audience.attrs,
      audience_insights: audienceInsights,
    }
  })

  server.post("/audiences", (schema, request) => {
    const requestData = JSON.parse(request.requestBody)
    if (requestData.engagements) {
      requestData.engagements = requestData.engagements.map((id) => {
        return schema.engagements.find(id)
      })
    }
    if (requestData.destinations) {
      requestData.destinations = requestData.destinations.map((id) => {
        return schema.destinations.find(id)
      })
    }

    const now = moment().toJSON()

    const attrs = {
      ...requestData,
      create_time: () => now,
      created_by: me.full_name(),
      update_time: () => now,
      updated_by: me.full_name(),
    }

    return server.create("audience", attrs)
  })

  server.post("/audiences/:id/deliver", () => {
    return { message: "Successfully created delivery jobs" }
  })

  server.get("/audiences/rules", () => attributeRules)
  server.get("/audiences/:id/delivery-history", (schema, request) => {
    const id = request.params.id
    const audience = schema.audiences.find(id)
    const destination = schema.destinations.find(7)
    return audience.engagements.map((engagement) => {
      return {
        engagement: {
          id: engagement.id,
          name: engagement.name,
        },
        destination: {
          id: destination.id,
          name: destination.name,
          type: destination.type,
        },
        size: audience.size,
        delivered: moment().toJSON(),
        match_rate: faker.datatype.number({ min: 0, max: 1, precision: 0.001 }),
      }
    })
  })

  //lookalike audiences
  server.post("/lookalike-audiences", (schema, request) => {
    let requestData = JSON.parse(request.requestBody)
    requestData.engagements = requestData.engagement_ids.map((id) => {
      return schema.engagements.find(id)
    })
    requestData.is_lookalike = true
    const now = moment().toJSON()
    const attrs = {
      ...requestData,
      create_time: now,
      created_by: me.full_name(),
      update_time: now,
      updated_by: me.full_name(),
      size: 0,
    }
    delete attrs["engagement_ids"]

    return schema.audiences.create(attrs)
  })
}<|MERGE_RESOLUTION|>--- conflicted
+++ resolved
@@ -345,11 +345,6 @@
       auc: 0.79,
       precision: 0.82,
     }
-<<<<<<< HEAD
-    data.attrs.feature_importance = featureData.featureList
-=======
-    data.attrs.lift_data = liftData.lift_data
->>>>>>> 60837b22
     data.attrs.model_name = data.attrs.name
     data.attrs.model_type = data.attrs.type
 
