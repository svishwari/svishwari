import { Response } from "miragejs"
import moment from "moment"
import faker from "faker"

import { audienceInsights } from "./factories/audiences"
import { customersOverview } from "./factories/customers"
import { me } from "./factories/me"
import {
  destinationsConstants,
  destinationsDataExtensions,
} from "./factories/destination"
import { idrOverview, idrDataFeedReport } from "./factories/identity"
import attributeRules from "./factories/attributeRules"
import featureData from "./factories/featureData.json"
import liftData from "./factories/liftChartData"
import mapData from "@/components/common/MapChart/mapData.js"
<<<<<<< HEAD
import totalCustomersData from "./factories/totalCustomersData.js"
=======
import { driftData } from "@/api/mock/factories/driftData.js"
import { genderSpendData } from "@/api/mock/factories/idrMatchingTrendData.js"
>>>>>>> a864dd80

export const defineRoutes = (server) => {
  // data sources
  server.get("/data-sources")

  server.patch("/data-sources", (schema, request) => {
    const requestData = JSON.parse(request.requestBody)

    return schema.dataSources
      .find(requestData.data_source_ids)
      .update(requestData.body)
  })

  // destinations
  server.get("/destinations")
  server.get("/destinations/:id")

  server.put("/destinations/:id", (schema, request) => {
    const id = request.params.id

    return schema.destinations.find(id).update({ is_added: true })
  })
  server.get("/destinations/:destinationId/data-extensions")
  server.post(
    "/destinations/:destinationId/data-extensions",
    (schema, request) => {
      const requestData = JSON.parse(request.requestBody)
      const requestPayload = {
        name: requestData.data_extension,
      }
      let response = schema.dataExtensions.create(requestPayload)
      // update data extension, assign the new `id` to its `data_extension_id`
      let updatedResponse = schema.dataExtensions
        .find(response.attrs.id)
        .update({ data_extension_id: response.attrs.id })
      return updatedResponse.attrs
    }
  )

  server.post("/destinations/validate", (_, request) => {
    const code = 200
    const headers = {}
    const body = { message: "Destination authentication details are valid" }
    const requestData = JSON.parse(request.requestBody)

    if (requestData.type === "sfmc") {
      body.perf_data_extensions = destinationsDataExtensions()
    }
    return new Response(code, headers, body)
  })

  server.get("/destinations/constants", () => destinationsConstants)

  // engagements
  server.get("/engagements")

  server.get("/engagements/:id", (schema, request) => {
    const id = request.params.id
    const engagement = schema.engagements.find(id)
    return engagement
  })

  server.post("/engagements", (schema, request) => {
    const requestData = JSON.parse(request.requestBody)

    let errorResponse

    // validations: duplicate name
    let duplicateLength = schema.engagements.where({
      name: requestData.name,
    }).models.length

    if (duplicateLength > 0) {
      errorResponse = {
        message: "Name already exists.",
      }
    }

    // validations: null as description
    if (requestData.description === null) {
      errorResponse = {
        description: ["Field may not be null."],
      }
    }

    if (errorResponse) {
      const errorCode = 400
      const errorHeaders = {}
      return new Response(errorCode, errorHeaders, errorResponse)
    }

    const now = moment().toJSON()

    const attrs = {
      ...requestData,
      create_time: () => now,
      created_by: me.full_name(),
      update_time: () => now,
      updated_by: me.full_name(),
    }

    return server.create("engagement", attrs)
  })

  server.post("/engagements/:id", (schema) => {
    let attrs = this.normalizedRequestAttrs()

    return schema.engagements.create(attrs)
  })

  server.post("/engagements/:id/deliver", () => {
    const code = 200
    const headers = {}
    const body = { message: "Successfully created delivery jobs" }
    return new Response(code, headers, body)
  })

  // Attaching an Audience to an Engagement
  server.post("/engagements/:id/audiences", (schema, request) => {
    const code = 200
    const headers = {}
    const id = request.params.id
    const requestData = JSON.parse(request.requestBody)
    const engagement = schema.engagements.find(id)
    const addedAudiences = requestData.audiences.map((aud) => {
      const audience = schema.audiences.find(aud.id)
      const existsAudience = engagement.audiences.filter(
        (engAud) => engAud.id === aud.id
      )
      if (existsAudience.length > 0) {
        existsAudience[0].destinations = aud.destinations.map((des) =>
          schema.destinations.find(des.id)
        )
        return
      }
      const audienceObj = {
        status: audience.status,
        id: audience.id,
        name: audience.name,
        destinations: aud.destinations.map((des) =>
          schema.destinations.find(des.id)
        ),
      }
      return audienceObj
    })
    if (!addedAudiences.includes(undefined)) {
      engagement.audiences.push(...addedAudiences)
    }
    const body = { message: "SUCCESS" }
    return new Response(code, headers, body)
  })

  // Detaching an Audience to an Engagement
  server.del("/engagements/:id/audiences/:audienceId", (schema, request) => {
    const code = 200
    const headers = {}
    const id = request.params.id
    const audienceId = request.params.audienceId
    const engagement = schema.engagements.find(id)
    engagement.audiences.splice(
      engagement.audiences.findIndex((aud) => aud.id === audienceId),
      1
    )
    const body = { message: "SUCCESS" }
    return new Response(code, headers, body)
  })

  server.post(
    "/engagements/:id/audience/:audienceId/deliver",
    (schema, request) => {
      const engagementId = request.params.id
      const audienceId = request.params.audienceId

      const engagement = schema.engagements.find(engagementId)

      const attrs = {
        status: "Delivering",
        audiences: engagement.audiences.map((audience) => {
          if (audience.id === audienceId) {
            audience.destinations = audience.destinations.map((destination) => {
              destination.latest_delivery = {
                update_time: moment().toJSON(),
                status: "Delivering",
              }
              return destination
            })
          }
          return audience
        }),
      }

      engagement.update(attrs)

      return { message: "Successfully created delivery jobs" }
    }
  )

  server.post(
    "/engagements/:id/audience/:audienceId/destination/:destinationId/deliver",
    () => {
      return { message: "Successfully created delivery jobs" }
    }
  )
  server.get(
    "/engagements/:id/audience/:audienceId/destination/:destinationId/campaign-mappings",
    (schema) => {
      return schema.campaignOptions.find(1)
    }
  )
  server.put(
    "/engagements/:id/audience/:audienceId/destination/:destinationId/campaigns",
    (schema, request) => {
      const engagementId = request.params.id
      const audienceId = request.params.audienceId
      const destinationId = request.params.destinationId
      const engagement = schema.engagements.find(engagementId)
      const requestData = JSON.parse(request.requestBody)

      engagement.campaign_mappings[destinationId] = requestData.campaigns
      const audience = engagement.campaign_performance[
        "adsPerformance"
      ].audience_performance.filter((aud) => aud.id === audienceId)
      if (audience.length === 1) {
        const destination = audience[0].destinations.filter(
          (dest) => dest.id === destinationId
        )
        if (destination.length === 1) {
          destination[0].campaigns = []
          const exclude = new Set(["id", "name", "destinations"])
          const countData = Object.fromEntries(
            Object.entries(audience[0]).filter(
              (entry) => !exclude.has(entry[0])
            )
          )
          Object.entries(countData).forEach(
            (entry) => (destination[0][entry[0]] = entry[1])
          )
          destination[0].is_mapped = true
          const campaigns = requestData.campaigns.map((camp) => {
            const mockCamp = { ...countData }
            mockCamp["id"] = camp.id
            mockCamp["name"] = camp.name
            return mockCamp
          })
          destination[0].campaigns.push(...campaigns)
        }
      }
      return { message: "Successfully created mappings" }
    }
  )
  //update Engagement
  server.put("/engagements/:id", (schema, request) => {
    const engagementId = request.params.id
    const requestData = JSON.parse(request.requestBody)
    if (requestData.status) {
      const payload = {
        status: requestData.status,
      }
      schema.engagements.find(engagementId).update(payload)
      return { message: "Successfully inactivated engagement" }
    }
  })

  server.get(
    "/engagements/:id/audience/:audienceId/destination/:destinationId/campaigns",
    (schema, request) => {
      const engagementId = request.params.id
      const destinationId = request.params.destinationId
      const engagement = schema.engagements.find(engagementId)
      return engagement.campaign_mappings[destinationId] || []
    }
  )
  server.get("/engagements/:id/delivery-history", (schema, request) => {
    const id = request.params.id
    const engagement = schema.engagements.find(id)
    const destination = schema.destinations.find(7)
    return engagement.audiences.map((audience) => {
      return {
        audience: {
          id: audience.id,
          name: audience.name,
        },
        destination: {
          id: destination.id,
          name: destination.name,
          type: destination.type,
        },
        size: audience.size,
        delivered: moment().toJSON(),
        match_rate: faker.datatype.number({ min: 0, max: 1, precision: 0.001 }),
      }
    })
  })

  // Audience Performances
  server.get(
    "/engagements/:id/audience-performance/email",
    (schema, request) => {
      const id = request.params.id
      const engagement = schema.engagements.find(id)
      engagement.campaign_performance["emailPerformance"] =
        engagement.campaign_performance["emailPerformance"] ||
        schema.audiencePerformances.find(id)["email_audience_performance"]
      return engagement.campaign_performance["emailPerformance"]
    }
  )
  server.get(
    "/engagements/:id/audience-performance/display-ads",
    (schema, request) => {
      const id = request.params.id
      const engagement = schema.engagements.find(id)
      engagement.campaign_performance["adsPerformance"] =
        engagement.campaign_performance["adsPerformance"] ||
        schema.audiencePerformances.find(id)["displayads_audience_performance"]
      return engagement.campaign_performance["adsPerformance"]
    }
  )

  // models
  server.get("/models")

  server.get("/models/:id/overview", (schema, request) => {
    const id = request.params.id
    const data = schema.models.find(id)
    data.attrs.performance_metric = {
      recall: 0.65,
      current_version: "3.1.2",
      rmse: -1,
      auc: 0.79,
      precision: 0.82,
    }
    data.attrs.model_name = data.attrs.name
    data.attrs.model_type = data.attrs.type

    return data
  })

  server.get("/models/:id/feature-importance", () => {
    return featureData.featureList
  })

  server.get("/models/:id/version-history", (schema, request) => {
    const id = request.params.id
    const model = schema.models.find(id)
    return model.attrs.version_history
  })

  server.get("/models/:id/lift", () => liftData)

  server.post("/models/:id/drift", () => driftData())

  server.get("/models/:id/features", (schema, request) => {
    const id = request.params.id
    const model = schema.models.find(id)
    return model.attrs.model_feature
  })

  // customers
  server.get("/customers")

  server.get("/customers/:hux_id", (schema, request) => {
    const huxId = request.params.hux_id
    return server.create(
      "customerProfile",
      schema.customers.findBy({ hux_id: huxId }).attrs
    )
  })

  server.get("/customers/overview", () => customersOverview)

  server.get("/customers-insights/geo", () => mapData)

<<<<<<< HEAD
  server.get("/customers-insights/total", () => totalCustomersData)
=======
  server.get("/idr/matching-trends", () => genderSpendData())
>>>>>>> a864dd80

  server.get("/customers", (schema, request) => {
    let currentBatch = request.queryParams.batch_number
    let batchSize = request.queryParams.batch_size
    let initialCount = currentBatch == 1 ? 0 : (currentBatch - 1) * batchSize
    let lastCount = currentBatch == 1 ? batchSize : currentBatch * batchSize
    const customers = schema.customers.all().slice(initialCount, lastCount)
    return customers
  })

  server.post("/customers/overview", () => customersOverview)

  // identity resolution
  server.get("/idr/overview", () => idrOverview)
  server.get(
    "/idr/datafeeds",
    (schema) => {
      return schema.idrDataFeeds.all()
    },
    { timing: 10 }
  )
  server.get("/idr/datafeeds/:datafeed_id", () => idrDataFeedReport)

  // notifications
  server.get("/notifications", (schema, request) => {
    let currentBatch = request.queryParams.batch_number
    let batchSize = request.queryParams.batch_size
    let initialCount = currentBatch == 1 ? 0 : (currentBatch - 1) * batchSize
    let lastCount = currentBatch == 1 ? batchSize : currentBatch * batchSize
    let allNotifications = schema.notifications.all()
    const notifications = {
      notifications: allNotifications.models.slice(initialCount, lastCount),
      total: allNotifications.length,
    }
    return notifications
  })

  // audiences
  server.get("/audiences")

  server.get("/audiences/:id", (schema, request) => {
    const id = request.params.id
    const audience = schema.audiences.find(id)
    return {
      ...audience.attrs,
      audience_insights: audienceInsights,
    }
  })

  server.post("/audiences", (schema, request) => {
    const requestData = JSON.parse(request.requestBody)
    if (requestData.engagements) {
      requestData.engagements = requestData.engagements.map((id) => {
        return schema.engagements.find(id)
      })
    }
    if (requestData.destinations) {
      requestData.destinations = requestData.destinations.map((id) => {
        return schema.destinations.find(id)
      })
    }

    const now = moment().toJSON()

    const attrs = {
      ...requestData,
      create_time: () => now,
      created_by: me.full_name(),
      update_time: () => now,
      updated_by: me.full_name(),
    }

    return server.create("audience", attrs)
  })

  server.post("/audiences/:id/deliver", () => {
    return { message: "Successfully created delivery jobs" }
  })

  server.get("/audiences/rules", () => attributeRules)
  server.get("/audiences/:id/delivery-history", (schema, request) => {
    const id = request.params.id
    const audience = schema.audiences.find(id)
    const destination = schema.destinations.find(7)
    return audience.engagements.map((engagement) => {
      return {
        engagement: {
          id: engagement.id,
          name: engagement.name,
        },
        destination: {
          id: destination.id,
          name: destination.name,
          type: destination.type,
        },
        size: audience.size,
        delivered: moment().toJSON(),
        match_rate: faker.datatype.number({ min: 0, max: 1, precision: 0.001 }),
      }
    })
  })

  //lookalike audiences
  server.post("/lookalike-audiences", (schema, request) => {
    let requestData = JSON.parse(request.requestBody)
    requestData.engagements = requestData.engagement_ids.map((id) => {
      return schema.engagements.find(id)
    })
    requestData.is_lookalike = true
    const now = moment().toJSON()
    const attrs = {
      ...requestData,
      create_time: now,
      created_by: me.full_name(),
      update_time: now,
      updated_by: me.full_name(),
      size: 0,
    }
    delete attrs["engagement_ids"]

    return schema.audiences.create(attrs)
  })
}<|MERGE_RESOLUTION|>--- conflicted
+++ resolved
@@ -14,12 +14,9 @@
 import featureData from "./factories/featureData.json"
 import liftData from "./factories/liftChartData"
 import mapData from "@/components/common/MapChart/mapData.js"
-<<<<<<< HEAD
 import totalCustomersData from "./factories/totalCustomersData.js"
-=======
 import { driftData } from "@/api/mock/factories/driftData.js"
 import { genderSpendData } from "@/api/mock/factories/idrMatchingTrendData.js"
->>>>>>> a864dd80
 
 export const defineRoutes = (server) => {
   // data sources
@@ -392,11 +389,9 @@
 
   server.get("/customers-insights/geo", () => mapData)
 
-<<<<<<< HEAD
   server.get("/customers-insights/total", () => totalCustomersData)
-=======
+  
   server.get("/idr/matching-trends", () => genderSpendData())
->>>>>>> a864dd80
 
   server.get("/customers", (schema, request) => {
     let currentBatch = request.queryParams.batch_number
