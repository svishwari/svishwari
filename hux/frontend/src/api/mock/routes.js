--- conflicted
+++ resolved
@@ -892,9 +892,7 @@
 
   server.get("/trust_id/user_filters", () => addSegmentData)
 
-<<<<<<< HEAD
   server.post("/trust_id/segment", () => trustIdComparisonData)
-=======
+  
   server.get("/trust_id/attributes", () => trustIdOverview)
->>>>>>> 1793faac
 }