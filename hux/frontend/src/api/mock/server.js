--- conflicted
+++ resolved
@@ -18,11 +18,8 @@
 import audiencePerformanceFactory from "./factories/audiencePerformance"
 import dataExtensionFactory from "./factories/dataExtensions"
 import deliveryFactory from "./factories/delivery"
-<<<<<<< HEAD
 import campaignFactory from "./factories/campaigns"
-=======
 import { notification as notificationFactory } from "./factories/notifications"
->>>>>>> c3b4f3db
 
 export function makeServer({ environment = "development" } = {}) {
   // models
@@ -42,11 +39,8 @@
     audiencePerformance: Model,
     dataExtension: Model,
     deliveryFactory: Model,
-<<<<<<< HEAD
     campaign: Model,
-=======
     notification: Model,
->>>>>>> c3b4f3db
   }
 
   const factories = {
@@ -60,11 +54,8 @@
     audiencePerformance: Factory.extend(audiencePerformanceFactory),
     dataExtension: Factory.extend(dataExtensionFactory),
     delivery: Factory.extend(deliveryFactory),
-<<<<<<< HEAD
     campaign: Factory.extend(campaignFactory),
-=======
     notification: Factory.extend(notificationFactory),
->>>>>>> c3b4f3db
   }
 
   const server = createServer({
