import { createServer, Factory, Model, Serializer } from "miragejs"
import config from "@/config"

// routes
import { defineRoutes } from "./routes"

// seeds
import seeds from "./seeds"

// factories
import audienceFactory from "./factories/audiences"
import { customer, customerProfile } from "./factories/customers"
import dataSourceFactory from "./factories/dataSource"
import destinationFactory from "./factories/destination"
import engagementFactory from "./factories/engagement"
import modelFactory from "./factories/model"
import audiencePerformanceFactory from "./factories/audiencePerformance"

export function makeServer({ environment = "development" } = {}) {
  // models
  const models = {
    audience: Model,
    customer: Model,
    customerProfile: Model,
    dataSource: Model,
    destination: Model,
    engagement: Model,
    model: Model,
<<<<<<< HEAD
    audience: Model,
    audiencePerformance: Model,
=======
>>>>>>> cd8d038c
  }

  const factories = {
    audience: Factory.extend(audienceFactory),
    customer: Factory.extend(customer),
    customerProfile: Factory.extend(customerProfile),
    dataSource: Factory.extend(dataSourceFactory),
    destination: Factory.extend(destinationFactory),
    engagement: Factory.extend(engagementFactory),
    model: Factory.extend(modelFactory),
<<<<<<< HEAD
    audience: Factory.extend(audienceFactory),
    audiencePerformance: Factory.extend(audiencePerformanceFactory),
=======
>>>>>>> cd8d038c
  }

  const server = createServer({
    environment: environment,
    models: models,
    factories: factories,
    seeds: seeds,
    routes() {
      this.urlPrefix = config.apiUrl
      this.namespace = config.apiBasePath
      this.timing = 1000
      defineRoutes(this)

      // pass requests to external APIs through
      this.passthrough(`${config.oktaUrl}/**`)
    },
    serializers: {
      application: Serializer.extend({
        embed: true,
        root: false,
      }),
    },
  })

  return server
}<|MERGE_RESOLUTION|>--- conflicted
+++ resolved
@@ -26,11 +26,7 @@
     destination: Model,
     engagement: Model,
     model: Model,
-<<<<<<< HEAD
-    audience: Model,
     audiencePerformance: Model,
-=======
->>>>>>> cd8d038c
   }
 
   const factories = {
@@ -41,11 +37,7 @@
     destination: Factory.extend(destinationFactory),
     engagement: Factory.extend(engagementFactory),
     model: Factory.extend(modelFactory),
-<<<<<<< HEAD
-    audience: Factory.extend(audienceFactory),
     audiencePerformance: Factory.extend(audiencePerformanceFactory),
-=======
->>>>>>> cd8d038c
   }
 
   const server = createServer({
