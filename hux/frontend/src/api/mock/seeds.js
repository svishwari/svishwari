--- conflicted
+++ resolved
@@ -134,13 +134,10 @@
   server.create("destination", tableau)
   server.create("destination", adobe)
   server.create("destination", mailchimp)
-<<<<<<< HEAD
   // seed engagements
   server.create("engagement", defaultEngagement)
-=======
   // seed dataSources
   server.create("dataSource", googleAds)
   server.create("dataSource", netsuite)
   server.create("dataSource", aqfer)
->>>>>>> 23b0539d
 }