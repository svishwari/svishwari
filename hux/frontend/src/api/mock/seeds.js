// data sources

const bluecore = {
  name: "Bluecore",
  type: "bluecore",
  is_enabled: true,
  is_added: true,
  status: "active",
}

const netsuite = {
  name: "Netsuite",
  type: "netsuite",
  is_enabled: true,
}

const aqfer = {
  name: "Aqfer",
  type: "aqfer",
  is_enabled: true,
}

const amazonAdvertising = {
  name: "Amazon Advertising",
  type: "amazon-advertising",
  is_enabled: false,
}

const amazonS3 = {
  name: "Amazon S3",
  type: "amazon-s3",
  is_enabled: false,
}

const aol = {
  name: "Aol",
  type: "aol",
  is_enabled: false,
}

const apacheHive = {
  name: "Apache Hive",
  type: "apache-hive",
  is_enabled: false,
}

const azureBlob = {
  name: "Azure Blob",
  type: "azure-blob",
  is_enabled: false,
}

const googleAds = {
  name: "Google Ads",
  type: "google-ads",
  is_enabled: false,
}

const GA360 = {
  name: "GA360",
  type: "GA360",
  is_enabled: false,
}

const gmail = {
  name: "Gmail",
  type: "gmail",
  is_enabled: false,
}

const googleAnalytics = {
  name: "Google Analytics",
  type: "google-analytics",
  is_enabled: false,
}

const IBMDB2 = {
  name: "IBMDB2",
  type: "IBMDB2",
  is_enabled: false,
}

const insightIQ = {
  name: "InsightIQ",
  type: "insightIQ",
  is_enabled: false,
}

const jira = {
  name: "Jira",
  type: "jira",
  is_enabled: false,
}

const mailchimpDS = {
  name: "Mailchimp",
  type: "mailchimp",
  is_enabled: false,
}

const mandrill = {
  name: "Mandrill",
  type: "mandrill",
  is_enabled: false,
}

const mariaDB = {
  name: "Maria DB",
  type: "mariaDB",
  is_enabled: false,
}

const medallia = {
  name: "Medallia",
  type: "medallia",
  is_enabled: false,
}

const microsoftAzureSQL = {
  name: "Microsoft Azure SQL",
  type: "microsoftAzureSQL",
  is_enabled: false,
}

const qualtrics = {
  name: "Qualtrics",
  type: "qualtrics",
  is_enabled: false,
}

const tableauDS = {
  name: "Tableau",
  type: "tableau",
  is_enabled: false,
}

const twilioDS = {
  name: "Twilio",
  type: "twilio",
  is_enabled: false,
}

// destinations
const facebook = {
  name: "Facebook",
  type: "facebook",
  is_enabled: true,
}

const salesforce = {
  name: "Salesforce Marketing Cloud",
  type: "salesforce",
  is_enabled: true,
}

const adobe = {
  name: "Adobe Experience",
  type: "adobe-experience",
}

const google = {
  name: "Google Ads",
  type: "google-ads",
}

const twilio = {
  name: "Twilio",
  type: "twilio",
}

const tableau = {
  name: "Tableau",
  type: "tableau",
}

const mailchimp = {
  name: "Mailchimp",
  type: "mailchimp",
}

// engagements
const defaultEngagement = {
  name: "Default engagement",
  description: "Default Description",
  delivery_schedule: {
    schedule_type: "recurring",
    start_date: "01/05/2021",
    end_date: "01/14/2021",
  },
}

// models
const unsubscribeModel = {
  name: "Propensity to Unsubscribe",
  status: "pending",
}

// audiences
const defaultAudience = ({ destinations = [], engagements = [] }) => {
  return {
    destinations: destinations,
    engagements: engagements,
    filters: [
      {
        section_aggregator: "ALL",
        section_filters: [
          {
            field: "filter_field",
            type: "type",
            value: "value",
          },
        ],
      },
    ],
    name: "My Audience",
  }
}

export default function (server) {
  // seed data sources
  server.create("dataSource", bluecore)
  server.create("dataSource", facebook)
  server.create("dataSource", salesforce)
  server.create("dataSource", netsuite)
  server.create("dataSource", aqfer)
  server.create("dataSource", amazonAdvertising)
  server.create("dataSource", amazonS3)
  server.create("dataSource", aol)
  server.create("dataSource", apacheHive)
  server.create("dataSource", azureBlob)
  server.create("dataSource", googleAds)
  server.create("dataSource", GA360)
  server.create("dataSource", gmail)
  server.create("dataSource", googleAnalytics)
  server.create("dataSource", IBMDB2)
  server.create("dataSource", insightIQ)
  server.create("dataSource", jira)
  server.create("dataSource", mailchimpDS)
  server.create("dataSource", mandrill)
  server.create("dataSource", mariaDB)
  server.create("dataSource", medallia)
  server.create("dataSource", microsoftAzureSQL)
  server.create("dataSource", qualtrics)
  server.create("dataSource", tableauDS)
  server.create("dataSource", twilioDS)

  // seed destinations
<<<<<<< HEAD
  const facebookSeed = server.create("destination", facebook)
  const salesforceSeed = server.create("destination", salesforce)
=======
>>>>>>> dec90248
  server.create("destination", twilio)
  server.create("destination", google)
  server.create("destination", tableau)
  server.create("destination", facebook)
  server.create("destination", salesforce)
  server.create("destination", adobe)
  server.create("destination", mailchimp)

  // seed audiences
  server.create(
    "audience",
    defaultAudience({
      destinations: [facebookSeed, salesforceSeed],
    })
  )
  server.createList("audience", 10)

  // seed engagements
  server.createList("engagement", 5)
  server.create("engagement", defaultEngagement)

  // seed Engagement Audience Performance
  server.createList("audiencePerformance", 10)

  // seed models
  server.create("model", unsubscribeModel)

  // seed customers
  server.createList("customer", 1000)
}<|MERGE_RESOLUTION|>--- conflicted
+++ resolved
@@ -245,16 +245,11 @@
   server.create("dataSource", twilioDS)
 
   // seed destinations
-<<<<<<< HEAD
-  const facebookSeed = server.create("destination", facebook)
-  const salesforceSeed = server.create("destination", salesforce)
-=======
->>>>>>> dec90248
   server.create("destination", twilio)
   server.create("destination", google)
   server.create("destination", tableau)
-  server.create("destination", facebook)
-  server.create("destination", salesforce)
+  const facebookSeed = server.create("destination", facebook)
+  const salesforceSeed = server.create("destination", salesforce)
   server.create("destination", adobe)
   server.create("destination", mailchimp)
 
