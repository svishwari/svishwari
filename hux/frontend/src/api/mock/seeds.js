--- conflicted
+++ resolved
@@ -436,11 +436,8 @@
   // seed data-extensions
   server.createList("dataExtension", 5)
 
-<<<<<<< HEAD
   // seed campaigns
   server.createList("campaign", 1)
-=======
   // for alert and notifications
   server.createList("notification", 3)
->>>>>>> c3b4f3db
 }