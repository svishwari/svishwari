<<<<<<< HEAD
import { OktaAuth } from "@okta/okta-auth-js";
const config = require("@/config");
import store from './store/index';
=======
import { OktaAuth } from "@okta/okta-auth-js"
const config = require("@/config")
>>>>>>> a7d64b82

const authClient = new OktaAuth({ issuer: config.default.oidc.issuer })

export default {
  login(email, pass, cb) {
    cb = arguments[arguments.length - 1]
    if (localStorage.token) {
      if (cb) cb(true)
      this.onChange(true)
      return
    }
    return authClient
      .signInWithCredentials({
        username: email,
        password: pass,
      })
      .then((transaction) => {
        if (transaction.status === "SUCCESS") {
          return authClient.token
            .getWithoutPrompt({
              clientId: config.default.oidc.clientId,
              responseType: ["id_token", "token"],
              scopes: ["openid", "email", "profile"],
              sessionToken: transaction.sessionToken,
              redirectUri: window.location.origin + "/login/callback",
            })
            .then((response) => {
<<<<<<< HEAD
              store.commit('SET_USER_NAME', transaction.user.profile)
              console.log(store.state);
              localStorage.token = response.tokens.accessToken.value;
              localStorage.idToken = response.tokens.idToken.value;
              localStorage.firstName = transaction.user.profile.firstName;
              // localStorage.firstName = store.state.userName.firstName;
              localStorage.lastName = transaction.user.profile.lastName;
              // localStorage.lastName = store.state.userName.lastName;
              if (cb) cb(true);
              this.onChange(true);
            });
=======
              localStorage.token = response.tokens.accessToken.value
              localStorage.idToken = response.tokens.idToken.value
              if (cb) cb(true)
              this.onChange(true)
            })
>>>>>>> a7d64b82
        }
      })
      .catch((err) => {
        console.error(err.message)
        if (cb) cb(false)
        this.onChange(false)
      })
  },

  getToken() {
    return localStorage.token
  },

  logout(cb) {
    delete localStorage.token
    delete localStorage.idToken
    if (cb) cb()
    this.onChange(false)
    return authClient.signOut()
  },

  loggedIn() {
    return !!localStorage.token
  },

  onChange() {},
}<|MERGE_RESOLUTION|>--- conflicted
+++ resolved
@@ -1,11 +1,6 @@
-<<<<<<< HEAD
 import { OktaAuth } from "@okta/okta-auth-js";
 const config = require("@/config");
 import store from './store/index';
-=======
-import { OktaAuth } from "@okta/okta-auth-js"
-const config = require("@/config")
->>>>>>> a7d64b82
 
 const authClient = new OktaAuth({ issuer: config.default.oidc.issuer })
 
@@ -33,7 +28,6 @@
               redirectUri: window.location.origin + "/login/callback",
             })
             .then((response) => {
-<<<<<<< HEAD
               store.commit('SET_USER_NAME', transaction.user.profile)
               console.log(store.state);
               localStorage.token = response.tokens.accessToken.value;
@@ -45,13 +39,6 @@
               if (cb) cb(true);
               this.onChange(true);
             });
-=======
-              localStorage.token = response.tokens.accessToken.value
-              localStorage.idToken = response.tokens.idToken.value
-              if (cb) cb(true)
-              this.onChange(true)
-            })
->>>>>>> a7d64b82
         }
       })
       .catch((err) => {
