{
  "menu" : [
    {
      "label" : null,
      "icon": "home",
      "title": "Overview",
      "link": {
        "name": "Overview"
      }
    },
    {
      "label" : "Orchestration",
      "menu": [
        { 
          "icon": "engagements",
          "title": "Engagements", 
          "link": {
            "name": "Engagements"
          }
        },
        { 
          "icon": "audiences", 
          "title": "Audiences", 
          "link": {
            "name": "Audiences"
          }
        }
      ] 
    },
    {
      "label" : "Decisioning",
      "menu": [
        { 
          "icon": "models", 
          "title": "Models", 
          "link": {
            "name": "Models"
          }
        }
      ] 
    },
    {
      "label" : "Data Management",
      "menu": [
        { 
        "icon": "customer-profiles", 
          "title": "Customer Profiles", 
          "link": {
            "name": "Profiles"
          }
        },
        { 
<<<<<<< HEAD
          "icon": "identity-resolution", 
          "title": "Identity Resolution", 
          "link": "/identity"
=======
          "icon": "mdi-account-search-outline", 
          "title": "Identity", 
          "link": {
            "name": "Identity"
          }
>>>>>>> 175573ab
        },
        {
          "icon": "connections", 
          "title": "Connections", 
          "link": {
            "name": "Connections"
          }
        }
      ] 
    }
  ]
}<|MERGE_RESOLUTION|>--- conflicted
+++ resolved
@@ -50,17 +50,11 @@
           }
         },
         { 
-<<<<<<< HEAD
           "icon": "identity-resolution", 
           "title": "Identity Resolution", 
-          "link": "/identity"
-=======
-          "icon": "mdi-account-search-outline", 
-          "title": "Identity", 
           "link": {
             "name": "Identity"
           }
->>>>>>> 175573ab
         },
         {
           "icon": "connections", 
