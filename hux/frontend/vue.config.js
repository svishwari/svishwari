module.exports = {
  lintOnSave: process.env.NODE_ENV !== "production",
  filenameHashing: true,
  productionSourceMap: false,

<<<<<<< HEAD
=======
  configureWebpack: {
    performance: {
      hints: false,
    },
    module: {
      rules: [
        {
          test: /\.svg$/,
          loader: "vue-svg-loader",
        },
      ],
    },
  },

>>>>>>> a7d64b82
  css: {
    sourceMap: false,
  },

  chainWebpack: (config) => {
<<<<<<< HEAD
    config.module.rules.delete("svg");
  },
  configureWebpack: {
    performance: {
      hints: false,
    },
    module: {
      rules: [
        {
          test: /\.svg$/,
          loader: "vue-svg-loader",
        },
      ],
    },
=======
    config.module.rules.delete("svg")
>>>>>>> a7d64b82
  },

  transpileDependencies: ["vuetify"],
}<|MERGE_RESOLUTION|>--- conflicted
+++ resolved
@@ -3,8 +3,6 @@
   filenameHashing: true,
   productionSourceMap: false,
 
-<<<<<<< HEAD
-=======
   configureWebpack: {
     performance: {
       hints: false,
@@ -19,30 +17,12 @@
     },
   },
 
->>>>>>> a7d64b82
   css: {
     sourceMap: false,
   },
 
   chainWebpack: (config) => {
-<<<<<<< HEAD
-    config.module.rules.delete("svg");
-  },
-  configureWebpack: {
-    performance: {
-      hints: false,
-    },
-    module: {
-      rules: [
-        {
-          test: /\.svg$/,
-          loader: "vue-svg-loader",
-        },
-      ],
-    },
-=======
     config.module.rules.delete("svg")
->>>>>>> a7d64b82
   },
 
   transpileDependencies: ["vuetify"],
