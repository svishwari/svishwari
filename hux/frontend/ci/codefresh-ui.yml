version: "1.0"

stages:
  - prepare
  - git
  - build_tag
  - set_env
  - docker
  - lint
  - test
  - artifactory
  - argo-deploy

steps:
  PrepareBuildDetails:
    stage: prepare
    title: Prepare Build Details
    type: parallel
    steps:
      GetTriggerName:
        stage: prepare
<<<<<<< HEAD
        title: get trigger name using id from spec yaml      
        type: deloittehux/get-trigger-name
=======
        title: Set build variables
        image: huxhub.repo.mgnt.in/alpine
        commands:
          - cf_export BUILD_NAME=unified-ui
          - cf_export JFROG_REGISTRY=unified-docker-dev-local
          - cf_export SUB_REPO=hux/frontend
          - cf_export PORT=80
          - cf_export FILE_NAME=values-main-use1-hux-unified-dev1.yaml
          # build vars
          - cf_export API_URL="https://unified-api-dev.main.use1.hux-unified-dev1.in"
          - cf_export OKTA_CLIENT_ID="0oab1i3ldgYyRvk5r2p7"
          - cf_export OKTA_ISSUER="https://deloittedigital-ms.okta.com"

>>>>>>> 5bdb5aaf
      BuildNumber:
        stage: prepare
        title: Bump default BUILD_NUMBER annotation
        type: bump-build-number

  CloneRepository:
    stage: git
    title: Cloning ${{CF_REPO_NAME}} repository...
    type: git-clone
    repo: '${{CF_REPO_OWNER}}/${{CF_REPO_NAME}}'
    revision: '${{CF_BRANCH}}'

  NumberTag:
    stage: build_tag
    description: Set docker tag from build number
    type: freestyle
    image: huxhub.repo.mgnt.in/alpine
    commands:
      - cf_export DOCKER_TAG=${{CF_BUILD_NUMBER}}

  set_env_var:
    stage: set_env
    title: Set environment variables
    type: freestyle
    image: alpine
    working_directory: "${{CF_REPO_NAME}}"
    commands: 
      - cat ./hux/frontend/ci/$TRIGGER_NAME/config.env >> ${{CF_VOLUME_PATH}}/env_vars_to_export

  DockerBuild:
    title: "Building Docker image"
    type: "build"
    image_name: "${{BUILD_NAME}}"
    working_directory: "${{CF_REPO_NAME}}/${{SUB_REPO}}"
    tag: '${{CF_BUILD_NUMBER}}'
    dockerfile: "Dockerfile"
    stage: "docker"
    build_arguments:
      - API_URL=${{API_URL}}
      - OKTA_CLIENT_ID=${{OKTA_CLIENT_ID}}
      - OKTA_ISSUER=${{OKTA_ISSUER}}

  Lint:
    stage: "lint"
    title: "Running lint"
    image: node:14-alpine
    working_directory: "${{CF_REPO_NAME}}/${{SUB_REPO}}"
    commands:
    - npm install
    - npm run lint -- --no-fix

  PublishToArtifactory:
    stage: artifactory
    title: Publish artifact and codefresh build info to Artifactory
    type: deloittehux/jfrog-docker-publish
    arguments:
      BUILD_NAME: '${{BUILD_NAME}}'
      BUILD_NUMBER: '${{CF_BUILD_NUMBER}}'
      JFROG_REGISTRY: '${{JFROG_REGISTRY}}'
      BUILD_TAG: '${{CF_BUILD_NUMBER}}'
    when:
      branch:
        only:
          - main

  Deployment:
    stage: argo-deploy
    description: "Deploy the application"
    type: freestyle
    image: codefresh/cli:latest
    commands:
      - >-
        codefresh run Hux_Unified_Solution/unified_solution_cd -d -t
        DeloitteHux/hux-unified-deploy -b 'main' --variable
        DOCKER_TAG=${{DOCKER_TAG}} --variable FILE_NAME="${{FILE_NAME}}"
        --variable APP_NAME="${{BUILD_NAME}}" --variable
        COMMIT_MESSAGE="${{CF_COMMIT_MESSAGE}}" --variable
        COMMIT_AUTHOR="${{CF_COMMIT_AUTHOR}}"
    when:
      branch:
        only:
          - main<|MERGE_RESOLUTION|>--- conflicted
+++ resolved
@@ -19,24 +19,8 @@
     steps:
       GetTriggerName:
         stage: prepare
-<<<<<<< HEAD
         title: get trigger name using id from spec yaml      
         type: deloittehux/get-trigger-name
-=======
-        title: Set build variables
-        image: huxhub.repo.mgnt.in/alpine
-        commands:
-          - cf_export BUILD_NAME=unified-ui
-          - cf_export JFROG_REGISTRY=unified-docker-dev-local
-          - cf_export SUB_REPO=hux/frontend
-          - cf_export PORT=80
-          - cf_export FILE_NAME=values-main-use1-hux-unified-dev1.yaml
-          # build vars
-          - cf_export API_URL="https://unified-api-dev.main.use1.hux-unified-dev1.in"
-          - cf_export OKTA_CLIENT_ID="0oab1i3ldgYyRvk5r2p7"
-          - cf_export OKTA_ISSUER="https://deloittedigital-ms.okta.com"
-
->>>>>>> 5bdb5aaf
       BuildNumber:
         stage: prepare
         title: Bump default BUILD_NUMBER annotation
