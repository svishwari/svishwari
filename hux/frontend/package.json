{
  "name": "hux-ui",
  "version": "0.1.0",
  "private": true,
  "scripts": {
    "serve": "vue-cli-service serve",
    "build": "vue-cli-service build",
    "test:unit": "vue-cli-service test:unit",
    "test:e2e": "vue-cli-service test:e2e",
    "lint": "vue-cli-service lint",
    "build:storybook": "build-storybook",
    "serve:storybook": "start-storybook -p 6006"
  },
  "dependencies": {
    "@okta/okta-auth-js": "^4.8.0",
    "axios": "^0.21.1",
    "compression-webpack-plugin": "^6.0.5",
    "core-js": "^3.6.5",
    "cypress": "6.8.0",
    "ngprogress": "^1.1.3",
    "vue": "^2.6.11",
    "vue-router": "^3.2.0",
    "vue-svg-loader": "^0.16.0",
    "vuetify": "^2.4.0",
    "vuex": "^3.4.0"
  },
  "devDependencies": {
    "@babel/preset-react": "^7.6.3",
    "@mdi/font": "^4.5.95",
    "@storybook/addon-a11y": "^5.2",
    "@storybook/addon-actions": "^5.2",
    "@storybook/addon-knobs": "^5.2",
    "@storybook/addon-notes": "^5.2",
    "@storybook/addon-viewport": "^5.2",
    "@storybook/addons": "^5.2",
    "@storybook/vue": "^5.2",
    "@vue/cli-plugin-babel": "~4.5.0",
    "@vue/cli-plugin-e2e-cypress": "~4.5.0",
    "@vue/cli-plugin-eslint": "~4.5.0",
    "@vue/cli-plugin-router": "~4.5.0",
    "@vue/cli-plugin-unit-jest": "~4.5.0",
    "@vue/cli-plugin-vuex": "~4.5.0",
    "@vue/cli-service": "~4.5.0",
    "@vue/eslint-config-prettier": "^6.0.0",
    "@vue/test-utils": "^1.0.3",
    "babel-eslint": "^10.1.0",
    "babel-preset-vue": "^2.0.2",
    "eslint": "^6.7.2",
    "eslint-import-resolver-webpack": "^0.13.0",
    "eslint-plugin-prettier": "^3.3.1",
    "eslint-plugin-vue": "^6.2.2",
    "js-beautify": "^1.11.0",
    "lint-staged": "^9.5.0",
    "node-sass": "^4.12.0",
    "prettier": "^2.2.1",
    "prism-react-renderer": "^0.1.7",
    "prismjs": "^1.17.1",
    "sass": "^1.32.0",
    "sass-loader": "^10.0.0",
<<<<<<< HEAD
    "vue-cli-plugin-vuetify": "^2.3.1",
=======
    "vue-cli-plugin-vuetify": "~2.3.1",
    "vue-cli-plugin-vuetify-storybook": "~0.2.1",
    "vue-storybook": "^1.1.0",
>>>>>>> 5f190c62
    "vue-template-compiler": "^2.6.11",
    "vuetify-loader": "^1.7.0"
  },
  "gitHooks": {
    "pre-commit": "lint-staged"
  },
  "lint-staged": {
    "*.{js,jsx,vue}": [
      "vue-cli-service lint",
      "git add"
    ]
  }
}<|MERGE_RESOLUTION|>--- conflicted
+++ resolved
@@ -57,13 +57,9 @@
     "prismjs": "^1.17.1",
     "sass": "^1.32.0",
     "sass-loader": "^10.0.0",
-<<<<<<< HEAD
-    "vue-cli-plugin-vuetify": "^2.3.1",
-=======
     "vue-cli-plugin-vuetify": "~2.3.1",
     "vue-cli-plugin-vuetify-storybook": "~0.2.1",
     "vue-storybook": "^1.1.0",
->>>>>>> 5f190c62
     "vue-template-compiler": "^2.6.11",
     "vuetify-loader": "^1.7.0"
   },
