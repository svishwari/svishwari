--- conflicted
+++ resolved
@@ -30,11 +30,7 @@
   },
   "devDependencies": {
     "@babel/preset-react": "^7.6.3",
-<<<<<<< HEAD
     "@mdi/font": "^5.9.55",
-=======
-    "@mdi/font": "5.9.55",
->>>>>>> b8086b84
     "@storybook/addon-a11y": "^5.2",
     "@storybook/addon-actions": "^5.2",
     "@storybook/addon-knobs": "^5.2",
