--- conflicted
+++ resolved
@@ -26,13 +26,8 @@
     "ag-grid-vue": "^25.1.0",
     "axios": "^0.23.0",
     "compression-webpack-plugin": "^6.0.5",
-<<<<<<< HEAD
-    "core-js": "^3.6.5",
+    "core-js": "^3.18.3",
     "d3-array": "^3.1.1",
-=======
-    "core-js": "^3.18.3",
-    "d3-array": "^3.0.1",
->>>>>>> cb313df9
     "d3-axis": "^3.0.0",
     "d3-chord": "^3.0.1",
     "d3-collection": "^1.0.7",
