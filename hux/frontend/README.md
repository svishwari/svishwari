# Hux UI

## Project setup
```sh
yarn install
```

### Compiles and hot-reloads for development
```sh
yarn serve
```

### Compiles and minifies for production
```sh
yarn build
```

### Run your unit tests
```sh
yarn test:unit
```

#### Snapshots
If you have updated a reusable component's template, be sure to update the
snaphots for them and commit them with your changes using:

```sh
yarn test:unit -u
```

### Lints and fixes files
```sh
yarn lint
```

> **💡 PRO TIPS**
> 1. If your branch's CI is failing but locally your lint and/or
> unit tests are passing (or vice versa), try a fresh install locally:
>    ```sh
>    rm -rf node_modules
>    yarn install # or yarn ci
>    ```
>    This should clear up most issues.
>
> 2. Use **`yarn <command>`** — <ins>do not</ins> use **`npm <command>`** and
> remove `package-lock.json` if somehow you ended up with one locally.

### Run storybook

```sh
yarn serve:storybook
```

## Docker

Build.

```sh
docker build --build-arg API_URL="http://unified-api-dev.main.use1.hux-unified-dev1.in" --build-arg OKTA_ISSUER="https://dev-631073.okta.com" --build-arg OKTA_CLIENT_ID="0oa2wbure49NQsL7a4x7" -t hux-ui .
```

Run.

```sh
docker run -p 8080:80 hux-ui
```


Preview.

```sh
open http://localhost:8080
```

## Okta

For local development, we used a shared Okta dev account, configured as below:

```
VUE_APP_OKTA_CLIENT_ID=0oa2wbure49NQsL7a4x7
VUE_APP_OKTA_ISSUER=https://dev-631073.okta.com
```

To set up your own Okta dev account for local development, use the following
official guide from Okta:

- https://developer.okta.com/docs/guides/sign-into-spa/vue/before-you-begin

From the guide, you will need to

1. Signup for a [new dev account](https://developer.okta.com/signup).

2. Create an [Okta app](https://developer.okta.com/docs/guides/sign-into-spa/vue/create-okta-application).

3. Configure the Okta app for our frontend app:

    |Sign-in redirect URIs|Sign-out redirect URIs|Initiate login URI|
    |-|-|-|
<<<<<<< HEAD
    |https://localhost:8080/login/callback|https://localhost:8080/login|https://localhost:8080/login|
    |https://host.docker.internal:8080/login/callback|https://host.docker.internal:8080/login|-|
=======
    |http://localhost:8080/login/callback|http://localhost:8080/login|http://localhost:8080/login|
    |https://host.docker.internal:9090/login/callback|https://host.docker.internal:9090/login|-|
>>>>>>> 41debd16

4. Configure the Trusted Origins (`Security > API > Trusted Origins tab`) with the base URI of our frontend app:

    |Origin URL|Type|
    |-|-|
<<<<<<< HEAD
    |https://localhost:8080|CORS|
    |https://host.docker.internal:8080|CORS|
=======
    |http://localhost:8080|CORS|
    |https://host.docker.internal:9090|CORS|
>>>>>>> 41debd16

  > NOTE: We have included redirect URIs and base URIs specifically to run end-to-end integration tests with Docker locally using the special DNS name `host.docker.internal`

5. Assign your user(s) to the app.

6. Use the Okta app's Client ID and dev URL in the `.env.local` configuration for the frontend app.<|MERGE_RESOLUTION|>--- conflicted
+++ resolved
@@ -96,25 +96,15 @@
 
     |Sign-in redirect URIs|Sign-out redirect URIs|Initiate login URI|
     |-|-|-|
-<<<<<<< HEAD
-    |https://localhost:8080/login/callback|https://localhost:8080/login|https://localhost:8080/login|
-    |https://host.docker.internal:8080/login/callback|https://host.docker.internal:8080/login|-|
-=======
     |http://localhost:8080/login/callback|http://localhost:8080/login|http://localhost:8080/login|
     |https://host.docker.internal:9090/login/callback|https://host.docker.internal:9090/login|-|
->>>>>>> 41debd16
 
 4. Configure the Trusted Origins (`Security > API > Trusted Origins tab`) with the base URI of our frontend app:
 
     |Origin URL|Type|
     |-|-|
-<<<<<<< HEAD
-    |https://localhost:8080|CORS|
-    |https://host.docker.internal:8080|CORS|
-=======
     |http://localhost:8080|CORS|
     |https://host.docker.internal:9090|CORS|
->>>>>>> 41debd16
 
   > NOTE: We have included redirect URIs and base URIs specifically to run end-to-end integration tests with Docker locally using the special DNS name `host.docker.internal`
 
