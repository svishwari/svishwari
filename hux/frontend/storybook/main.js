// Needed to load customizations made in variables.scss for vuetify
// See: https://vuetifyjs.com/en/features/treeshaking/#webpack-installation
const VuetifyLoaderPlugin = require("vuetify-loader/lib/plugin")

module.exports = {
  stories: ["../src/**/*.stories.mdx", "../src/**/*.stories.@(js|jsx|ts|tsx)"],

<<<<<<< HEAD
  addons: ["@storybook/addon-essentials", "@storybook/addon-docs"],
=======
  addons: [
    "@storybook/addon-essentials",
    "storybook-addon-designs",
  ],
>>>>>>> f5ea5550

  webpackFinal: async (config) => {
    config.plugins.push(new VuetifyLoaderPlugin())

    return config
  },
}<|MERGE_RESOLUTION|>--- conflicted
+++ resolved
@@ -5,14 +5,11 @@
 module.exports = {
   stories: ["../src/**/*.stories.mdx", "../src/**/*.stories.@(js|jsx|ts|tsx)"],
 
-<<<<<<< HEAD
-  addons: ["@storybook/addon-essentials", "@storybook/addon-docs"],
-=======
   addons: [
     "@storybook/addon-essentials",
     "storybook-addon-designs",
+    "@storybook/addon-docs",
   ],
->>>>>>> f5ea5550
 
   webpackFinal: async (config) => {
     config.plugins.push(new VuetifyLoaderPlugin())
