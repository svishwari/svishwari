--- conflicted
+++ resolved
@@ -1,11 +1,7 @@
 // Jest Snapshot v1, https://goo.gl/fbAQLP
 
 exports[`Page Header Page header displays both slots and props content 1`] = `
-<<<<<<< HEAD
-<v-card-stub loaderheight="4" tag="div" color="red" elevation="1" tile="true" class="page-header--wrap d-flex justify-space-between align-center py-5 px-8">
-=======
 <v-card-stub loaderheight="4" tag="div" color="red" elevation="1" tile="true" class="page-header--wrap d-flex justify-space-between align-center px-8 py-5">
->>>>>>> 10f91aed
   <div>
     <div class="d-flex">
       <icon-stub type="mdi-plus" size="20" color="neroBlack" class="pr-1"></icon-stub>
@@ -25,11 +21,7 @@
 `;
 
 exports[`Page Header Page header displays props content 1`] = `
-<<<<<<< HEAD
-<v-card-stub loaderheight="4" tag="div" color="red" elevation="1" tile="true" class="page-header--wrap d-flex justify-space-between align-center py-5 px-8">
-=======
 <v-card-stub loaderheight="4" tag="div" color="red" elevation="1" tile="true" class="page-header--wrap d-flex justify-space-between align-center px-8 py-5">
->>>>>>> 10f91aed
   <div>
     <div class="d-flex">
       <icon-stub type="mdi-plus" size="20" color="neroBlack" class="pr-1"></icon-stub>
@@ -44,11 +36,7 @@
 `;
 
 exports[`Page Header Page header displays slots content 1`] = `
-<<<<<<< HEAD
-<v-card-stub loaderheight="4" tag="div" color="white" elevation="1" tile="true" class="page-header--wrap d-flex justify-space-between align-center py-5 px-8">
-=======
 <v-card-stub loaderheight="4" tag="div" color="white" elevation="1" tile="true" class="page-header--wrap d-flex justify-space-between align-center px-8 py-5">
->>>>>>> 10f91aed
   <div>
     <div class="d-flex">
       <!---->
