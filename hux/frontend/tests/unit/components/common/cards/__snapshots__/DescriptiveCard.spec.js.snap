// Jest Snapshot v1, https://goo.gl/fbAQLP

exports[`Cards Descriptive Card Displays custom properties 1`] = `
<v-card-stub loaderheight="4" tag="div" height="255" width="280" class="descriptive-card align-center text-center rounded-lg mr-10 mb-10">
  <!---->
  <div class="d-flex justify-center mt-2 mr-8">
    <div class="dot">
<<<<<<< HEAD
      <icon-stub type="model-unsubscribe" size="44" color="white" fillopacity="1" class="d-block"></icon-stub>
=======
      <icon-stub type="model-unsubscribe" size="44" color="primary" fillopacity="1" strokeopacity="1" class="d-block"></icon-stub>
>>>>>>> 8e5b6e63
    </div>
  </div>
  <tooltip-stub contentclass="" maxwidth="auto" minwidth="auto !important" nudgeright="100px"></tooltip-stub>
  <tooltip-stub contentclass="" maxwidth="auto" minwidth="auto !important" nudgeright="100px"></tooltip-stub>
  <!---->
</v-card-stub>
`;

exports[`Cards Descriptive Card Displays custom slots 1`] = `
<v-card-stub loaderheight="4" tag="div" height="255" width="280" class="descriptive-card align-center text-center rounded-lg mr-10 mb-10">
  <div class="card-status pa-3 pb-0">
    <div>Top spot</div>
    <v-menu-stub opendelay="0" closedelay="0" contentclass="" maxwidth="auto" nudgebottom="0" nudgeleft="0" nudgeright="0" nudgetop="0" nudgewidth="0" openonclick="true" closeonclick="true" closeoncontentclick="true" maxheight="auto" origin="top left" transition="v-menu-transition">
      <div class="black--text text-darken-4 cursor-pointer white"></div>
    </v-menu-stub>
    <!---->
  </div>
  <!---->
  <tooltip-stub contentclass="" maxwidth="auto" minwidth="auto !important" nudgeright="100px"></tooltip-stub>
  <tooltip-stub contentclass="" maxwidth="auto" minwidth="auto !important" nudgeright="100px"></tooltip-stub>
  <div class="px-3 pt-2">
    <p>Default content</p>
  </div>
</v-card-stub>
`;<|MERGE_RESOLUTION|>--- conflicted
+++ resolved
@@ -5,11 +5,7 @@
   <!---->
   <div class="d-flex justify-center mt-2 mr-8">
     <div class="dot">
-<<<<<<< HEAD
-      <icon-stub type="model-unsubscribe" size="44" color="white" fillopacity="1" class="d-block"></icon-stub>
-=======
-      <icon-stub type="model-unsubscribe" size="44" color="primary" fillopacity="1" strokeopacity="1" class="d-block"></icon-stub>
->>>>>>> 8e5b6e63
+      <icon-stub type="model-unsubscribe" size="44" color="white" fillopacity="1" strokeopacity="1" class="d-block"></icon-stub>
     </div>
   </div>
   <tooltip-stub contentclass="" maxwidth="auto" minwidth="auto !important" nudgeright="100px"></tooltip-stub>
