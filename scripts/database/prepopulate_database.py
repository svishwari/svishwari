--- conflicted
+++ resolved
@@ -625,10 +625,7 @@
         db_c.DELIVERY_PLATFORM_COLLECTION,
         db_c.MODELS_COLLECTION,
         db_c.CONFIGURATIONS_COLLECTION,
-<<<<<<< HEAD
-=======
         db_c.CLIENT_PROJECTS_COLLECTION,
->>>>>>> 05bcd074
         db_c.APPLICATIONS_COLLECTION,
     ]
     for collection in collections:
@@ -782,11 +779,7 @@
             result_id,
         )
 
-<<<<<<< HEAD
-    logging.info("Pre-populated applications.")
-=======
     logging.info("Pre-populate applications complete.")
->>>>>>> 05bcd074
 
 
 if __name__ == "__main__":
