--- conflicted
+++ resolved
@@ -324,15 +324,9 @@
         db_c.CONFIGURATION_FIELD_NAME: "InSightIQ",
         db_c.CONFIGURATION_FIELD_ICON: "insight_iq",
         db_c.CONFIGURATION_FIELD_TYPE: "business_solution",
-<<<<<<< HEAD
-        db_c.CONFIGURATION_FIELD_DESCRIPTION: "Enrich your customer profiles"
+        db_c.CONFIGURATION_FIELD_DESCRIPTION: "Enrich your consumer profiles"
         " with our collection of third party data to "
-        "have a deeper understanding of your customers.",
-=======
-        db_c.CONFIGURATION_FIELD_DESCRIPTION: "Enrich your consumer profiles"
-        " with this collections of data sources at"
-        " the individual level enabling an enhanced consumer experience.",
->>>>>>> aff08aa5
+        "have a deeper understanding of your consumers.",
         db_c.CONFIGURATION_FIELD_STATUS: "pending",
         db_c.CONFIGURATION_FIELD_ENABLED: True,
         db_c.CONFIGURATION_FIELD_ROADMAP: False,
